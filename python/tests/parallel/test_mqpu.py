# ============================================================================ #
# Copyright (c) 2022 - 2025 NVIDIA Corporation & Affiliates.                   #
# All rights reserved.                                                         #
#                                                                              #
# This source code and the accompanying materials are made available under     #
# the terms of the Apache License 2.0 which accompanies this distribution.     #
# ============================================================================ #

import os
import random
<<<<<<< HEAD
=======
import time
>>>>>>> 1c4709e0
import timeit

import cudaq
import numpy as np
import pytest
from cudaq import spin

skipIfNoMQPU = pytest.mark.skipif(
    not (cudaq.num_available_gpus() > 0 and cudaq.has_target('nvidia-mqpu')),
    reason="nvidia-mqpu backend not available")


@pytest.fixture(autouse=True)
def setup_test_environment():
    cudaq.__clearKernelRegistries()
    cudaq.set_target('nvidia-mqpu')
    try:
        assert cudaq.get_target().num_qpus(
        ) > 0, "No QPUs available after target set"
    except Exception as e:
        pytest.skip(f"MQPU setup failed: {str(e)}")
    yield
    cudaq.reset_target()


# Helper function for asserting two values are within a
# certain tolerance. If we make numpy a dependency,
# this may be replaced in the future with `np.allclose`.
def assert_close(want, got, tolerance=1.e-5) -> bool:
    return abs(want - got) < tolerance


@skipIfNoMQPU
def testLargeProblem():

    # This is not large, but we don't want our CI testing take up too much time,
    # if you want to see more of the speedup increase the number of qubits.
    # Here we are just testing the mechanics.
    # As per the changes in PR# https://github.com/NVIDIA/cuda-quantum/pull/1437,
    # max nTerms for 4 qubits is (8 choose 4) = 70.
    nQubits = 4
    nTerms = 70
    nLayers = 2
    cnotPairs = random.sample(range(nQubits), nQubits)

    H = cudaq.SpinOperator.random(nQubits, nTerms, seed=13)
    kernel, params = cudaq.make_kernel(list)

    q = kernel.qalloc(nQubits)
    paramCounter = 0
    for i in range(nQubits):
        kernel.rx(params[paramCounter], q[i])
        kernel.rz(params[paramCounter + 1], q[i])
        paramCounter = paramCounter + 2

    for i in range(0, len(cnotPairs), 2):
        kernel.cx(q[cnotPairs[i]], q[cnotPairs[i + 1]])

    for i in range(nLayers):
        for j in range(nQubits):
            kernel.rz(params[paramCounter], q[j])
            kernel.rz(params[paramCounter + 1], q[j])
            kernel.rz(params[paramCounter + 2], q[j])
            paramCounter = paramCounter + 3

    for i in range(0, len(cnotPairs), 2):
        kernel.cx(q[cnotPairs[i]], q[cnotPairs[i + 1]])

    execParams = np.random.uniform(low=-np.pi,
                                   high=np.pi,
                                   size=(nQubits *
                                         (3 * nLayers + 2),)).tolist()
    # JIT and warm up
    kernel(execParams)

    # Serial Execution
    start = timeit.default_timer()
    s = cudaq.observe(kernel, H, execParams)
    stop = timeit.default_timer()
    print("serial time = ", (stop - start))

    # Parallel Execution
    start = timeit.default_timer()
    p = cudaq.observe(kernel, H, execParams, execution=cudaq.parallel.thread)
    stop = timeit.default_timer()
    print("mqpu time = ", (stop - start))
    assert assert_close(s.expectation(), p.expectation())


@skipIfNoMQPU
def testLargeProblem_kernel():

    @cudaq.kernel(verbose=True)
    def parameterized_kernel(n: int, layers: int, params: list[float],
                             cnot_pairs: list[int]):
        q = cudaq.qvector(n)

        paramCounter = 0
        for i in range(n):
            rx(params[paramCounter], q[i])
            rz(params[paramCounter + 1], q[i])
            paramCounter = paramCounter + 2

        for i in range(0, len(cnot_pairs), 2):
            x.ctrl(q[cnot_pairs[i]], q[cnot_pairs[i + 1]])

        for i in range(layers):
            for j in range(n):
                rz(params[paramCounter], q[j])
                rz(params[paramCounter + 1], q[j])
                rz(params[paramCounter + 2], q[j])
                paramCounter = paramCounter + 3

        for i in range(0, len(cnot_pairs), 2):
            x.ctrl(q[cnot_pairs[i]], q[cnot_pairs[i + 1]])

    # This is not large, but we don't want our CI testing take up too much time,
    # if you want to see more of the speedup increase the number of qubits.
    # Here we are just testing the mechanics.
    # As per the changes in PR# https://github.com/NVIDIA/cuda-quantum/pull/1437,
    # max nTerms for 4 qubits is (8 choose 4) = 70.
    nQubits = 4
    nTerms = 70
    nLayers = 2
    cnotPairs = random.sample(range(nQubits), nQubits)

    H = cudaq.SpinOperator.random(nQubits, nTerms, seed=13)

    execParams = np.random.uniform(low=-np.pi,
                                   high=np.pi,
                                   size=(nQubits *
                                         (3 * nLayers + 2),)).tolist()
    # JIT and warm up
    parameterized_kernel(nQubits, nLayers, execParams, cnotPairs)

    # Serial Execution
    start = timeit.default_timer()
    s = cudaq.observe(parameterized_kernel, H, nQubits, nLayers, execParams,
                      cnotPairs)
    stop = timeit.default_timer()
    print("serial time = ", (stop - start))

    # Parallel Execution
    start = timeit.default_timer()
    p = cudaq.observe(parameterized_kernel,
                      H,
                      nQubits,
                      nLayers,
                      execParams,
                      cnotPairs,
                      execution=cudaq.parallel.thread)
    stop = timeit.default_timer()
    print("mqpu time = ", (stop - start))
    assert assert_close(s.expectation(), p.expectation())


def check_accuracy(entity):
    # Define its spin Hamiltonian.
    hamiltonian = 5.907 - 2.1433 * spin.x(0) * spin.x(1) - 2.1433 * spin.y(
        0) * spin.y(1) + .21829 * spin.z(0) - 6.125 * spin.z(1)
    # Confirmed expectation value for this system when `theta=0.59`.
    want_expectation_value = -1.7487948611472093

    # Get the `cudaq.ObserveResult` back from `cudaq.observe()`.
    # No shots provided.
    result_no_shots = cudaq.observe(entity,
                                    hamiltonian,
                                    0.59,
                                    execution=cudaq.parallel.thread)
    expectation_value_no_shots = result_no_shots.expectation()
    assert assert_close(want_expectation_value, expectation_value_no_shots)


@skipIfNoMQPU
def testAccuracy():
    kernel, theta = cudaq.make_kernel(float)
    qreg = kernel.qalloc(2)
    kernel.x(qreg[0])
    kernel.ry(theta, qreg[1])
    kernel.cx(qreg[1], qreg[0])

    check_accuracy(kernel)


@skipIfNoMQPU
def testAccuracy_kernel():

    @cudaq.kernel
    def kernel_with_param(theta: float):
        qreg = cudaq.qvector(2)
        x(qreg[0])
        ry(theta, qreg[1])
        x.ctrl(qreg[1], qreg[0])

    check_accuracy(kernel_with_param)


def check_get_state_async(entity):
    target = cudaq.get_target()
    num_qpus = target.num_qpus()
    print("Number of QPUs:", num_qpus)
    asyns_handles = []
    trotter_iters = 1

    for qpu in range(num_qpus):
        asyns_handles.append(
            cudaq.get_state_async(entity, trotter_iters, qpu_id=qpu))
        trotter_iters += 1

    angle = 0.0
    for handle in asyns_handles:
        angle += 0.2
        expected_state = [np.cos(angle / 2), -1j * np.sin(angle / 2)]
        state = handle.get()
        assert np.allclose(state, expected_state, atol=1e-3)


@skipIfNoMQPU
def testGetStateAsync():

    (kernel, iters) = cudaq.make_kernel(int)
    num_qubits = 1
    qubits = kernel.qalloc(num_qubits)
    theta = 0.2

    def trotter(index):
        for i in range(num_qubits):
            kernel.rx(theta, qubits[i])

    kernel.for_loop(start=0, stop=iters, function=trotter)

    check_get_state_async(kernel)


@skipIfNoMQPU
def testGetStateAsync_kernel():

    @cudaq.kernel
    def trotter(qubits: cudaq.qview, num_qubits: int, theta: float):
        for i in range(num_qubits):
            rx(theta, qubits[i])

    @cudaq.kernel
    def kernel_with_loop(iters: int):
        num_qubits = 1
        theta = 0.2
        qubits = cudaq.qvector(num_qubits)

        for i in range(iters):
            trotter(qubits, num_qubits, theta)

    check_get_state_async(kernel_with_loop)


def check_race_condition(entity):
    target = cudaq.get_target()
    num_qpus = target.num_qpus()
    count_futures = []
    for qpu in range(num_qpus):
        count_futures.append(cudaq.sample_async(entity, 2, qpu_id=qpu))

    for count_future in count_futures:
        counts = count_future.get()
        assert len(counts) == 4
        assert '00' in counts
        assert '01' in counts
        assert '10' in counts
        assert '11' in counts


@skipIfNoMQPU
def test_race_condition_1108():

    kernel, runtime_param = cudaq.make_kernel(int)
    qubits = kernel.qalloc(runtime_param)
    kernel.h(qubits)

    check_race_condition(kernel)


@skipIfNoMQPU
def test_race_condition_1108_kernel():

    @cudaq.kernel
    def kernel(runtime_param: int):
        qubits = cudaq.qvector(runtime_param)
        h(qubits)

    check_race_condition(kernel)


# leave for gdb debugging
if __name__ == "__main__":
    loc = os.path.abspath(__file__)
    pytest.main([loc, "-s"])<|MERGE_RESOLUTION|>--- conflicted
+++ resolved
@@ -8,10 +8,7 @@
 
 import os
 import random
-<<<<<<< HEAD
-=======
 import time
->>>>>>> 1c4709e0
 import timeit
 
 import cudaq
