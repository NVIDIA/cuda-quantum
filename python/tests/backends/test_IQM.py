--- conflicted
+++ resolved
@@ -174,20 +174,6 @@
     assert assert_close(counts["01"], 0., 2)
     assert assert_close(counts["11"], 0., 2)
 
-<<<<<<< HEAD
-    state = [1. / np.sqrt(2.), 1. / np.sqrt(2.), 0., 0., 0., 0., 0., 0.]
-    counts = cudaq.sample(kernel, state)
-    assert assert_close(counts["000"], shots / 2, 2)
-    assert assert_close(counts["100"], shots / 2, 2)
-    assert assert_close(counts["001"], 0., 2)
-    assert assert_close(counts["010"], 0., 2)
-    assert assert_close(counts["011"], 0., 2)
-    assert assert_close(counts["101"], 0., 2)
-    assert assert_close(counts["110"], 0., 2)
-    assert assert_close(counts["111"], 0., 2)
-
-=======
->>>>>>> b1d7214c
 
 def test_IQM_state_preparation_builder():
     shots = 10000
@@ -201,20 +187,6 @@
     assert assert_close(counts["01"], 0., 2)
     assert assert_close(counts["11"], 0., 2)
 
-<<<<<<< HEAD
-    state = [1. / np.sqrt(2.), 1. / np.sqrt(2.), 0., 0., 0., 0., 0., 0.]
-    counts = cudaq.sample(kernel, state)
-    assert assert_close(counts["000"], shots / 2, 2)
-    assert assert_close(counts["100"], shots / 2, 2)
-    assert assert_close(counts["001"], 0., 2)
-    assert assert_close(counts["010"], 0., 2)
-    assert assert_close(counts["011"], 0., 2)
-    assert assert_close(counts["101"], 0., 2)
-    assert assert_close(counts["110"], 0., 2)
-    assert assert_close(counts["111"], 0., 2)
-
-=======
->>>>>>> b1d7214c
 
 # leave for gdb debugging
 if __name__ == "__main__":
