# ============================================================================ #
# Copyright (c) 2022 - 2024 NVIDIA Corporation & Affiliates.                   #
# All rights reserved.                                                         #
#                                                                              #
# This source code and the accompanying materials are made available under     #
# the terms of the Apache License 2.0 which accompanies this distribution.     #
# ============================================================================ #

import cudaq, pytest, os, time
from cudaq import spin
import numpy as np
from typing import List
from multiprocessing import Process


def assert_close(got) -> bool:
    return got < -1.5 and got > -1.9


@pytest.fixture(scope="function", autouse=True)
def configureTarget():
    # We need a Fake Credentials Config file
    credsName = '{}/FakeConfig2.config'.format(os.environ["HOME"])
    f = open(credsName, 'w')
    f.write('key: {}\nrefresh: {}\ntime: 0'.format("hello", "rtoken"))
    f.close()

    # Set the targeted QPU
    cudaq.set_target('quantinuum', emulate='true')

    yield "Running the tests."

    # remove the file
    os.remove(credsName)
    cudaq.reset_target()


def test_quantinuum_sample():
    cudaq.set_random_seed(13)

    # Create the kernel we'd like to execute on Quantinuum
    @cudaq.kernel
    def simple():
        qubits = cudaq.qvector(2)
        h(qubits[0])
        x.ctrl(qubits[0], qubits[1])
        mz(qubits)

    print(simple)
    # Run sample synchronously, this is fine
    # here in testing since we are targeting a mock
    # server. In reality you'd probably not want to
    # do this with the remote job queue.
    counts = cudaq.sample(simple)
    assert (len(counts) == 2)
    assert ('00' in counts)
    assert ('11' in counts)

    # Run sample, but do so asynchronously. This enters
    # the execution job into the remote Quantinuum job queue.
    future = cudaq.sample_async(simple)
    # We could go do other work, but since this
    # is a mock server, get the result
    counts = future.get()
    assert (len(counts) == 2)
    assert ('00' in counts)
    assert ('11' in counts)


def test_quantinuum_observe():
    cudaq.set_random_seed(13)

    # Create the parameterized ansatz
    @cudaq.kernel
    def ansatz(theta: float):
        qreg = cudaq.qvector(2)
        x(qreg[0])
        ry(theta, qreg[1])
        x.ctrl(qreg[1], qreg[0])

    # Define its spin Hamiltonian.
    hamiltonian = 5.907 - 2.1433 * spin.x(0) * spin.x(1) - 2.1433 * spin.y(
        0) * spin.y(1) + .21829 * spin.z(0) - 6.125 * spin.z(1)

    # Run the observe task on quantinuum synchronously
    res = cudaq.observe(ansatz, hamiltonian, .59, shots_count=100000)
    assert assert_close(res.expectation())

    # Launch it asynchronously, enters the job into the queue
    future = cudaq.observe_async(ansatz, hamiltonian, .59, shots_count=100000)
    # Retrieve the results (since we're emulating)
    res = future.get()
    assert assert_close(res.expectation())


def test_quantinuum_exp_pauli():
    cudaq.set_random_seed(13)

    # Create the parameterized ansatz
    @cudaq.kernel
    def ansatz(theta: float):
        qreg = cudaq.qvector(2)
        x(qreg[0])
        exp_pauli(theta, qreg, "XY")

    print(ansatz)
    # Define its spin Hamiltonian.
    hamiltonian = 5.907 - 2.1433 * spin.x(0) * spin.x(1) - 2.1433 * spin.y(
        0) * spin.y(1) + .21829 * spin.z(0) - 6.125 * spin.z(1)

    # Run the observe task on quantinuum synchronously
    res = cudaq.observe(ansatz, hamiltonian, .59, shots_count=100000)
    assert assert_close(res.expectation())

    # Launch it asynchronously, enters the job into the queue
    future = cudaq.observe_async(ansatz, hamiltonian, .59, shots_count=100000)
    # Retrieve the results (since we're emulating)
    res = future.get()
    assert assert_close(res.expectation())


def test_u3_emulatation():

    @cudaq.kernel
    def check_x():
        q = cudaq.qubit()
        u3(np.pi, np.pi, np.pi / 2, q)

    counts = cudaq.sample(check_x)


def test_u3_ctrl_emulation():

    @cudaq.kernel
    def kernel():
        control = cudaq.qubit()
        target = cudaq.qubit()
        u3.ctrl(0.0, np.pi / 2, np.pi, control, target)

    result = cudaq.sample(kernel)


<<<<<<< HEAD
def test_quantinuum_state_preparation():

    @cudaq.kernel
    def kernel(vec: List[complex]):
        qubits = cudaq.qvector(vec)

    state = [1. / np.sqrt(2.), 1. / np.sqrt(2.), 0., 0.]
    counts = cudaq.sample(kernel, state)
    assert '00' in counts
    assert '10' in counts
    assert not '01' in counts
    assert not '11' in counts
=======
def test_arbitrary_unitary_synthesis():
    import numpy as np
    cudaq.register_operation("custom_h",
                             1. / np.sqrt(2.) * np.array([1, 1, 1, -1]))

    @cudaq.kernel
    def basic():
        q = cudaq.qubit()
        custom_h(q)

    with pytest.raises(RuntimeError) as error:
        cudaq.sample(basic)
>>>>>>> 77b14303


# leave for gdb debugging
if __name__ == "__main__":
    loc = os.path.abspath(__file__)
    pytest.main([loc, "-s"])<|MERGE_RESOLUTION|>--- conflicted
+++ resolved
@@ -140,7 +140,6 @@
     result = cudaq.sample(kernel)
 
 
-<<<<<<< HEAD
 def test_quantinuum_state_preparation():
 
     @cudaq.kernel
@@ -153,7 +152,7 @@
     assert '10' in counts
     assert not '01' in counts
     assert not '11' in counts
-=======
+
 def test_arbitrary_unitary_synthesis():
     import numpy as np
     cudaq.register_operation("custom_h",
@@ -166,7 +165,6 @@
 
     with pytest.raises(RuntimeError) as error:
         cudaq.sample(basic)
->>>>>>> 77b14303
 
 
 # leave for gdb debugging
