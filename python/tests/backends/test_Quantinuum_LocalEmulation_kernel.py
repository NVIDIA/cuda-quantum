# ============================================================================ #
# Copyright (c) 2022 - 2024 NVIDIA Corporation & Affiliates.                   #
# All rights reserved.                                                         #
#                                                                              #
# This source code and the accompanying materials are made available under     #
# the terms of the Apache License 2.0 which accompanies this distribution.     #
# ============================================================================ #

import cudaq, pytest, os, time
from cudaq import spin
import numpy as np
from typing import List
from multiprocessing import Process


def assert_close(got) -> bool:
    return got < -1.5 and got > -1.9


@pytest.fixture(scope="function", autouse=True)
def configureTarget():
    # We need a Fake Credentials Config file
    credsName = '{}/FakeConfig2.config'.format(os.environ["HOME"])
    f = open(credsName, 'w')
    f.write('key: {}\nrefresh: {}\ntime: 0'.format("hello", "rtoken"))
    f.close()

    # Set the targeted QPU
    cudaq.set_target('quantinuum', emulate='true')

    yield "Running the tests."

    # remove the file
    os.remove(credsName)
    cudaq.reset_target()


def test_quantinuum_sample():
    cudaq.set_random_seed(13)

    # Create the kernel we'd like to execute on Quantinuum
    @cudaq.kernel
    def simple():
        qubits = cudaq.qvector(2)
        h(qubits[0])
        x.ctrl(qubits[0], qubits[1])
        mz(qubits)

    print(simple)
    # Run sample synchronously, this is fine
    # here in testing since we are targeting a mock
    # server. In reality you'd probably not want to
    # do this with the remote job queue.
    counts = cudaq.sample(simple)
    assert (len(counts) == 2)
    assert ('00' in counts)
    assert ('11' in counts)

    # Run sample, but do so asynchronously. This enters
    # the execution job into the remote Quantinuum job queue.
    future = cudaq.sample_async(simple)
    # We could go do other work, but since this
    # is a mock server, get the result
    counts = future.get()
    assert (len(counts) == 2)
    assert ('00' in counts)
    assert ('11' in counts)


def test_quantinuum_observe():
    cudaq.set_random_seed(13)

    # Create the parameterized ansatz
    @cudaq.kernel
    def ansatz(theta: float):
        qreg = cudaq.qvector(2)
        x(qreg[0])
        ry(theta, qreg[1])
        x.ctrl(qreg[1], qreg[0])

    # Define its spin Hamiltonian.
    hamiltonian = 5.907 - 2.1433 * spin.x(0) * spin.x(1) - 2.1433 * spin.y(
        0) * spin.y(1) + .21829 * spin.z(0) - 6.125 * spin.z(1)

    # Run the observe task on quantinuum synchronously
    res = cudaq.observe(ansatz, hamiltonian, .59, shots_count=100000)
    assert assert_close(res.expectation())

    # Launch it asynchronously, enters the job into the queue
    future = cudaq.observe_async(ansatz, hamiltonian, .59, shots_count=100000)
    # Retrieve the results (since we're emulating)
    res = future.get()
    assert assert_close(res.expectation())


def test_quantinuum_exp_pauli():
    cudaq.set_random_seed(13)

    # Create the parameterized ansatz
    @cudaq.kernel
    def ansatz(theta: float):
        qreg = cudaq.qvector(2)
        x(qreg[0])
        exp_pauli(theta, qreg, "XY")

    print(ansatz)
    # Define its spin Hamiltonian.
    hamiltonian = 5.907 - 2.1433 * spin.x(0) * spin.x(1) - 2.1433 * spin.y(
        0) * spin.y(1) + .21829 * spin.z(0) - 6.125 * spin.z(1)

    # Run the observe task on quantinuum synchronously
    res = cudaq.observe(ansatz, hamiltonian, .59, shots_count=100000)
    assert assert_close(res.expectation())

    # Launch it asynchronously, enters the job into the queue
    future = cudaq.observe_async(ansatz, hamiltonian, .59, shots_count=100000)
    # Retrieve the results (since we're emulating)
    res = future.get()
    assert assert_close(res.expectation())


def test_u3_emulatation():

    @cudaq.kernel
    def check_x():
        q = cudaq.qubit()
        u3(np.pi, np.pi, np.pi / 2, q)

    counts = cudaq.sample(check_x)


def test_u3_ctrl_emulation():

    @cudaq.kernel
    def kernel():
        control = cudaq.qubit()
        target = cudaq.qubit()
        u3.ctrl(0.0, np.pi / 2, np.pi, control, target)

    result = cudaq.sample(kernel)


<<<<<<< HEAD
def test_quantinuum_state_preparation():

    @cudaq.kernel
    def kernel(vec: List[complex]):
        qubits = cudaq.qvector(vec)

    state = [1. / np.sqrt(2.), 1. / np.sqrt(2.), 0., 0.]
    counts = cudaq.sample(kernel, state)
    assert '00' in counts
    assert '10' in counts
    assert not '01' in counts
    assert not '11' in counts
=======
def test_arbitrary_unitary_synthesis():
    import numpy as np
    cudaq.register_operation("custom_h",
                             1. / np.sqrt(2.) * np.array([1, 1, 1, -1]))

    @cudaq.kernel
    def basic():
        q = cudaq.qubit()
        custom_h(q)

    with pytest.raises(RuntimeError) as error:
        cudaq.sample(basic)
>>>>>>> 0f7a56b6


# leave for gdb debugging
if __name__ == "__main__":
    loc = os.path.abspath(__file__)
    pytest.main([loc, "-s"])<|MERGE_RESOLUTION|>--- conflicted
+++ resolved
@@ -140,7 +140,6 @@
     result = cudaq.sample(kernel)
 
 
-<<<<<<< HEAD
 def test_quantinuum_state_preparation():
 
     @cudaq.kernel
@@ -153,9 +152,8 @@
     assert '10' in counts
     assert not '01' in counts
     assert not '11' in counts
-=======
+
 def test_arbitrary_unitary_synthesis():
-    import numpy as np
     cudaq.register_operation("custom_h",
                              1. / np.sqrt(2.) * np.array([1, 1, 1, -1]))
 
@@ -166,7 +164,6 @@
 
     with pytest.raises(RuntimeError) as error:
         cudaq.sample(basic)
->>>>>>> 0f7a56b6
 
 
 # leave for gdb debugging
