--- conflicted
+++ resolved
@@ -10,10 +10,7 @@
 from multiprocessing import Process
 
 import cudaq
-<<<<<<< HEAD
-=======
 import numpy as np
->>>>>>> 1c4709e0
 import pytest
 from cudaq import spin
 from network_utils import check_server_connection
