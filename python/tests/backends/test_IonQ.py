# ============================================================================ #
# Copyright (c) 2022 - 2023 NVIDIA Corporation & Affiliates.                   #
# All rights reserved.                                                         #
#                                                                              #
# This source code and the accompanying materials are made available under     #
# the terms of the Apache License 2.0 which accompanies this distribution.     #
# ============================================================================ #


import cudaq, pytest, os, time
from cudaq import spin
from multiprocessing import Process
from utils.mock_qpu.ionq import startServer

# Define the port for the mock server
port = 62455

def assert_close(got) -> bool:
    return got < -1.5 and got > -1.9


@pytest.fixture(scope="session", autouse=True)
def startUpMockServer():
<<<<<<< HEAD
    # TODO: Support passing credentials via config file
    credsName = "{}/FakeConfig.config".format(os.environ["HOME"])
    f = open(credsName, "w")
    f.write("key: {}\nrefresh: {}\ntime: 0".format("hello", "rtoken"))
    f.close()
=======
    os.environ["IONQ_API_KEY"] = "00000000000000000000000000000000"
>>>>>>> 26fe7e76

    # Set the targeted QPU
    cudaq.set_target(
        "ionq",
<<<<<<< HEAD
        url="http://localhost:{}".format(port),
        api_key="00000000000000000000000000000000",
        credentials=credsName,
=======
        url="http://localhost:{}".format(port)
>>>>>>> 26fe7e76
    )

    # Launch the Mock Server
    p = Process(target=startServer, args=(port,))
    p.start()
    time.sleep(1)

    yield "Running the tests."

    # Kill the server
    p.terminate()

def test_ionq_sample():
    # Create the kernel we'd like to execute on IonQ
    kernel = cudaq.make_kernel()
    qubits = kernel.qalloc(2)
    kernel.h(qubits[0])
    kernel.cx(qubits[0], qubits[1])
    kernel.mz(qubits)
    print(kernel)

    # Run sample synchronously, this is fine
    # here in testing since we are targeting a mock
    # server. In reality you'd probably not want to
    # do this with the remote job queue.
    counts = cudaq.sample(kernel)
    assert len(counts) == 2
    assert "00" in counts
    assert "11" in counts

    # Run sample, but do so asynchronously. This enters
    # the execution job into the remote IonQ job queue.
    future = cudaq.sample_async(kernel)
    # We could go do other work, but since this
    # is a mock server, get the result
    counts = future.get()
    assert len(counts) == 2
    assert "00" in counts
    assert "11" in counts

    # Ok now this is the most likely scenario, launch the
    # job asynchronously, this puts it in the queue, now
    # you can take the future and persist it to file for later.
    future = cudaq.sample_async(kernel)
    print(future)

    # Persist the future to a file (or here a string,
    # could write this string to file for later)
    futureAsString = str(future)

    # Later you can come back and read it in and get
    # the results, which are now present because the job
    # made it through the queue
    futureReadIn = cudaq.AsyncSampleResult(futureAsString)
    counts = futureReadIn.get()
    assert len(counts) == 2
    assert "00" in counts
    assert "11" in counts


def test_ionq_observe():
    # Create the parameterized ansatz
    kernel, theta = cudaq.make_kernel(float)
    qreg = kernel.qalloc(2)
    kernel.x(qreg[0])
    kernel.ry(theta, qreg[1])
    kernel.cx(qreg[1], qreg[0])

    # Define its spin Hamiltonian.
    hamiltonian = (5.907 - 2.1433 * spin.x(0) * spin.x(1) -
                   2.1433 * spin.y(0) * spin.y(1) + 0.21829 * spin.z(0) -
                   6.125 * spin.z(1))

    # Run the observe task on IonQ synchronously
    res = cudaq.observe(kernel, hamiltonian, 0.59)
    assert assert_close(res.expectation_z())

    # Launch it asynchronously, enters the job into the queue
    future = cudaq.observe_async(kernel, hamiltonian, 0.59)
    # Retrieve the results (since we're on a mock server)
    res = future.get()
    assert assert_close(res.expectation_z())

    # Launch the job async, job goes in the queue, and
    # we're free to dump the future to file
    future = cudaq.observe_async(kernel, hamiltonian, 0.59)
    print(future)
    futureAsString = str(future)

    # Later you can come back and read it in
    # You must provide the spin_op so we can reconstruct
    # the results from the term job ids.
    futureReadIn = cudaq.AsyncObserveResult(futureAsString, hamiltonian)
    res = futureReadIn.get()
    assert assert_close(res.expectation_z())


# leave for gdb debugging
if __name__ == "__main__":
    loc = os.path.abspath(__file__)
    pytest.main([loc, "-s"])<|MERGE_RESOLUTION|>--- conflicted
+++ resolved
@@ -21,26 +21,19 @@
 
 @pytest.fixture(scope="session", autouse=True)
 def startUpMockServer():
-<<<<<<< HEAD
     # TODO: Support passing credentials via config file
     credsName = "{}/FakeConfig.config".format(os.environ["HOME"])
     f = open(credsName, "w")
     f.write("key: {}\nrefresh: {}\ntime: 0".format("hello", "rtoken"))
     f.close()
-=======
-    os.environ["IONQ_API_KEY"] = "00000000000000000000000000000000"
->>>>>>> 26fe7e76
 
     # Set the targeted QPU
     cudaq.set_target(
         "ionq",
-<<<<<<< HEAD
         url="http://localhost:{}".format(port),
         api_key="00000000000000000000000000000000",
         credentials=credsName,
-=======
         url="http://localhost:{}".format(port)
->>>>>>> 26fe7e76
     )
 
     # Launch the Mock Server
