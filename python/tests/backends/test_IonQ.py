--- conflicted
+++ resolved
@@ -189,9 +189,6 @@
     assert not '11' in counts
 
 
-<<<<<<< HEAD
-def test_1q_unitary_synthesis():
-=======
 def test_exp_pauli():
 
     @cudaq.kernel
@@ -206,8 +203,7 @@
     assert not '10' in counts
 
 
-def test_arbitrary_unitary_synthesis():
->>>>>>> e23ca182
+def test_1q_unitary_synthesis():
 
     cudaq.register_operation("custom_h",
                              1. / np.sqrt(2.) * np.array([1, 1, 1, -1]))
