--- conflicted
+++ resolved
@@ -31,18 +31,6 @@
     f.write("key: {}\nrefresh: {}\ntime: 0".format("hello", "rtoken"))
     f.close()
 
-<<<<<<< HEAD
-=======
-    # Set the targeted QPU
-    cudaq.set_target(
-        "ionq",
-        url="http://localhost:{}".format(port),
-        api_key="00000000000000000000000000000000",
-        credentials=credsName,
-        url="http://localhost:{}".format(port)
-    )
-
->>>>>>> 37a9459c
     # Launch the Mock Server
     p = Process(target=startServer, args=(port,))
     p.start()
@@ -60,6 +48,9 @@
     # Set the targeted QPU
     cudaq.set_target(
         "ionq",
+        url="http://localhost:{}".format(port),
+        api_key="00000000000000000000000000000000",
+        credentials=credsName,
         url="http://localhost:{}".format(port)
     )
 
