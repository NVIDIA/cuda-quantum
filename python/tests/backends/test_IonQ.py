# ============================================================================ #
# Copyright (c) 2022 - 2024 NVIDIA Corporation & Affiliates.                   #
# All rights reserved.                                                         #
#                                                                              #
# This source code and the accompanying materials are made available under     #
# the terms of the Apache License 2.0 which accompanies this distribution.     #
# ============================================================================ #

import cudaq, pytest, os, time
from cudaq import spin
import numpy as np
from typing import List
from multiprocessing import Process
try:
    from utils.mock_qpu.ionq import startServer
except:
    print("Mock qpu not available, skipping IonQ tests.")
    pytest.skip("Mock qpu not available.", allow_module_level=True)

# Define the port for the mock server
port = 62441


def assert_close(got) -> bool:
    return got < -1.5 and got > -1.9


@pytest.fixture(scope="session", autouse=True)
def startUpMockServer():
    os.environ["IONQ_API_KEY"] = "00000000000000000000000000000000"

    # Set the targeted QPU
    cudaq.set_target("ionq", url="http://localhost:{}".format(port))

    # Launch the Mock Server
    p = Process(target=startServer, args=(port,))
    p.start()
    time.sleep(1)

    yield "Server started."

    # Kill the server
    p.terminate()


@pytest.fixture(scope="function", autouse=True)
def configureTarget():

    # Set the targeted QPU
    cudaq.set_target("ionq", url="http://localhost:{}".format(port))
    yield "Running the test."
    cudaq.reset_target()


def test_ionq_sample():
    # Create the kernel we'd like to execute on IonQ
    kernel = cudaq.make_kernel()
    qubits = kernel.qalloc(2)
    kernel.h(qubits[0])
    kernel.cx(qubits[0], qubits[1])
    kernel.mz(qubits)
    print(kernel)

    # Run sample synchronously, this is fine
    # here in testing since we are targeting a mock
    # server. In reality you'd probably not want to
    # do this with the remote job queue.
    counts = cudaq.sample(kernel)
    assert len(counts) == 2
    assert "00" in counts
    assert "11" in counts

    # Run sample, but do so asynchronously. This enters
    # the execution job into the remote IonQ job queue.
    future = cudaq.sample_async(kernel)
    # We could go do other work, but since this
    # is a mock server, get the result
    counts = future.get()
    assert len(counts) == 2
    assert "00" in counts
    assert "11" in counts

    # Ok now this is the most likely scenario, launch the
    # job asynchronously, this puts it in the queue, now
    # you can take the future and persist it to file for later.
    future = cudaq.sample_async(kernel)
    print(future)

    # Persist the future to a file (or here a string,
    # could write this string to file for later)
    futureAsString = str(future)

    # Later you can come back and read it in and get
    # the results, which are now present because the job
    # made it through the queue
    futureReadIn = cudaq.AsyncSampleResult(futureAsString)
    counts = futureReadIn.get()
    assert len(counts) == 2
    assert "00" in counts
    assert "11" in counts


def test_ionq_observe():
    # Create the parameterized ansatz
    kernel, theta = cudaq.make_kernel(float)
    qreg = kernel.qalloc(2)
    kernel.x(qreg[0])
    kernel.ry(theta, qreg[1])
    kernel.cx(qreg[1], qreg[0])

    # Define its spin Hamiltonian.
    hamiltonian = (5.907 - 2.1433 * spin.x(0) * spin.x(1) -
                   2.1433 * spin.y(0) * spin.y(1) + 0.21829 * spin.z(0) -
                   6.125 * spin.z(1))

    # Run the observe task on IonQ synchronously
    res = cudaq.observe(kernel, hamiltonian, 0.59)
    assert assert_close(res.expectation())

    # Launch it asynchronously, enters the job into the queue
    future = cudaq.observe_async(kernel, hamiltonian, 0.59)
    # Retrieve the results (since we're on a mock server)
    res = future.get()
    assert assert_close(res.expectation())

    # Launch the job async, job goes in the queue, and
    # we're free to dump the future to file
    future = cudaq.observe_async(kernel, hamiltonian, 0.59)
    print(future)
    futureAsString = str(future)

    # Later you can come back and read it in
    # You must provide the spin_op so we can reconstruct
    # the results from the term job ids.
    futureReadIn = cudaq.AsyncObserveResult(futureAsString, hamiltonian)
    res = futureReadIn.get()
    assert assert_close(res.expectation())


def test_ionq_u3_decomposition():

    @cudaq.kernel
    def kernel():
        qubit = cudaq.qubit()
        u3(0.0, np.pi / 2, np.pi, qubit)

    result = cudaq.sample(kernel)


def test_ionq_u3_ctrl_decomposition():

    @cudaq.kernel
    def kernel():
        control = cudaq.qubit()
        target = cudaq.qubit()
        u3.ctrl(0.0, np.pi / 2, np.pi, control, target)

    result = cudaq.sample(kernel)


def test_ionq_state_preparation():

    @cudaq.kernel
    def kernel(vec: List[complex]):
        qubits = cudaq.qvector(vec)

    state = [1. / np.sqrt(2.), 1. / np.sqrt(2.), 0., 0.]
    counts = cudaq.sample(kernel, state)
    assert '00' in counts
    assert '10' in counts
    assert not '01' in counts
    assert not '11' in counts

<<<<<<< HEAD
=======
    state = [1. / np.sqrt(2.), 1. / np.sqrt(2.), 0., 0., 0., 0., 0., 0.]
    counts = cudaq.sample(kernel, state)
    assert '000' in counts
    assert '100' in counts
    assert not '001' in counts
    assert not '010' in counts
    assert not '011' in counts
    assert not '101' in counts
    assert not '110' in counts
    assert not '111' in counts

>>>>>>> 69afc99b

def test_ionq_state_preparation_builder():
    kernel, state = cudaq.make_kernel(List[complex])
    qubits = kernel.qalloc(state)

    state = [1. / np.sqrt(2.), 1. / np.sqrt(2.), 0., 0.]
    counts = cudaq.sample(kernel, state)
    assert '00' in counts
    assert '10' in counts
    assert not '01' in counts
    assert not '11' in counts

<<<<<<< HEAD
=======
    state = [1. / np.sqrt(2.), 1. / np.sqrt(2.), 0., 0., 0., 0., 0., 0.]
    counts = cudaq.sample(kernel, state)
    assert '000' in counts
    assert '100' in counts
    assert not '001' in counts
    assert not '010' in counts
    assert not '011' in counts
    assert not '101' in counts
    assert not '110' in counts
    assert not '111' in counts

>>>>>>> 69afc99b

# leave for gdb debugging
if __name__ == "__main__":
    loc = os.path.abspath(__file__)
    pytest.main([loc, "-s"])<|MERGE_RESOLUTION|>--- conflicted
+++ resolved
@@ -171,8 +171,6 @@
     assert not '01' in counts
     assert not '11' in counts
 
-<<<<<<< HEAD
-=======
     state = [1. / np.sqrt(2.), 1. / np.sqrt(2.), 0., 0., 0., 0., 0., 0.]
     counts = cudaq.sample(kernel, state)
     assert '000' in counts
@@ -184,7 +182,6 @@
     assert not '110' in counts
     assert not '111' in counts
 
->>>>>>> 69afc99b
 
 def test_ionq_state_preparation_builder():
     kernel, state = cudaq.make_kernel(List[complex])
@@ -197,8 +194,6 @@
     assert not '01' in counts
     assert not '11' in counts
 
-<<<<<<< HEAD
-=======
     state = [1. / np.sqrt(2.), 1. / np.sqrt(2.), 0., 0., 0., 0., 0., 0.]
     counts = cudaq.sample(kernel, state)
     assert '000' in counts
@@ -210,7 +205,6 @@
     assert not '110' in counts
     assert not '111' in counts
 
->>>>>>> 69afc99b
 
 # leave for gdb debugging
 if __name__ == "__main__":
