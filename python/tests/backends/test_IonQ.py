# ============================================================================ #
# Copyright (c) 2022 - 2025 NVIDIA Corporation & Affiliates.                   #
# All rights reserved.                                                         #
#                                                                              #
# This source code and the accompanying materials are made available under     #
# the terms of the Apache License 2.0 which accompanies this distribution.     #
# ============================================================================ #

import cudaq, pytest, os
from cudaq import spin
import numpy as np
from typing import List
from multiprocessing import Process
from network_utils import check_server_connection
try:
    from utils.mock_qpu.ionq import startServer
except:
    print("Mock qpu not available, skipping IonQ tests.")
    pytest.skip("Mock qpu not available.", allow_module_level=True)

# Define the port for the mock server
port = 62441


def assert_close(got) -> bool:
    return got < -1.5 and got > -1.9


@pytest.fixture(scope="session", autouse=True)
def startUpMockServer():
    os.environ["IONQ_API_KEY"] = "00000000000000000000000000000000"

    # Set the targeted QPU
    cudaq.set_target("ionq", url="http://localhost:{}".format(port))

    # Launch the Mock Server
    p = Process(target=startServer, args=(port,))
    p.start()

    if not check_server_connection(port):
        p.terminate()
        pytest.exit("Mock server did not start in time, skipping tests.",
                    returncode=1)

    yield "Server started."

    # Kill the server
    p.terminate()


@pytest.fixture(scope="function", autouse=True)
def configureTarget():

    # Set the targeted QPU
    cudaq.set_target("ionq", url="http://localhost:{}".format(port))
    yield "Running the test."
    cudaq.reset_target()


def test_ionq_sample():
    # Create the kernel we'd like to execute on IonQ
    kernel = cudaq.make_kernel()
    qubits = kernel.qalloc(2)
    kernel.h(qubits[0])
    kernel.cx(qubits[0], qubits[1])
    kernel.mz(qubits)
    print(kernel)

    # Run sample synchronously, this is fine
    # here in testing since we are targeting a mock
    # server. In reality you'd probably not want to
    # do this with the remote job queue.
    counts = cudaq.sample(kernel)
    assert len(counts) == 2
    assert "00" in counts
    assert "11" in counts

    # Run sample, but do so asynchronously. This enters
    # the execution job into the remote IonQ job queue.
    future = cudaq.sample_async(kernel)
    # We could go do other work, but since this
    # is a mock server, get the result
    counts = future.get()
    assert len(counts) == 2
    assert "00" in counts
    assert "11" in counts

    # Ok now this is the most likely scenario, launch the
    # job asynchronously, this puts it in the queue, now
    # you can take the future and persist it to file for later.
    future = cudaq.sample_async(kernel)
    print(future)

    # Persist the future to a file (or here a string,
    # could write this string to file for later)
    futureAsString = str(future)

    # Later you can come back and read it in and get
    # the results, which are now present because the job
    # made it through the queue
    futureReadIn = cudaq.AsyncSampleResult(futureAsString)
    counts = futureReadIn.get()
    assert len(counts) == 2
    assert "00" in counts
    assert "11" in counts


def test_ionq_observe():
    # Create the parameterized ansatz
    kernel, theta = cudaq.make_kernel(float)
    qreg = kernel.qalloc(2)
    kernel.x(qreg[0])
    kernel.ry(theta, qreg[1])
    kernel.cx(qreg[1], qreg[0])

    # Define its spin Hamiltonian.
    hamiltonian = (5.907 - 2.1433 * spin.x(0) * spin.x(1) -
                   2.1433 * spin.y(0) * spin.y(1) + 0.21829 * spin.z(0) -
                   6.125 * spin.z(1))

    # Run the observe task on IonQ synchronously
    res = cudaq.observe(kernel, hamiltonian, 0.59)
    assert assert_close(res.expectation())

    # Launch it asynchronously, enters the job into the queue
    future = cudaq.observe_async(kernel, hamiltonian, 0.59)
    # Retrieve the results (since we're on a mock server)
    res = future.get()
    assert assert_close(res.expectation())

    # Launch the job async, job goes in the queue, and
    # we're free to dump the future to file
    future = cudaq.observe_async(kernel, hamiltonian, 0.59)
    print(future)
    futureAsString = str(future)

    # Later you can come back and read it in
    # You must provide the spin_op so we can reconstruct
    # the results from the term job ids.
    futureReadIn = cudaq.AsyncObserveResult(futureAsString, hamiltonian)
    res = futureReadIn.get()
    assert assert_close(res.expectation())


def test_ionq_u3_decomposition():

    @cudaq.kernel
    def kernel():
        qubit = cudaq.qubit()
        u3(0.0, np.pi / 2, np.pi, qubit)

    result = cudaq.sample(kernel)


def test_ionq_u3_ctrl_decomposition():

    @cudaq.kernel
    def kernel():
        control = cudaq.qubit()
        target = cudaq.qubit()
        u3.ctrl(0.0, np.pi / 2, np.pi, control, target)

    result = cudaq.sample(kernel)


def test_ionq_state_preparation():

    @cudaq.kernel
    def kernel(vec: List[complex]):
        qubits = cudaq.qvector(vec)

    state = [1. / np.sqrt(2.), 1. / np.sqrt(2.), 0., 0.]
    counts = cudaq.sample(kernel, state)
    assert '00' in counts
    assert '10' in counts
    assert not '01' in counts
    assert not '11' in counts


def test_ionq_state_preparation_builder():
    kernel, state = cudaq.make_kernel(List[complex])
    qubits = kernel.qalloc(state)

    state = [1. / np.sqrt(2.), 1. / np.sqrt(2.), 0., 0.]
    counts = cudaq.sample(kernel, state)
    assert '00' in counts
    assert '10' in counts
    assert not '01' in counts
    assert not '11' in counts


def test_ionq_state_synthesis_from_simulator():

    @cudaq.kernel
    def kernel(state: cudaq.State):
        qubits = cudaq.qvector(state)

    state = cudaq.State.from_data(
        np.array([1. / np.sqrt(2.), 1. / np.sqrt(2.), 0., 0.], dtype=complex))

    counts = cudaq.sample(kernel, state)
    assert "00" in counts
    assert "10" in counts
    assert len(counts) == 2

    synthesized = cudaq.synthesize(kernel, state)
    counts = cudaq.sample(synthesized)
    assert '00' in counts
    assert '10' in counts
    assert len(counts) == 2


def test_ionq_state_synthesis_from_simulator_builder():

    kernel, state = cudaq.make_kernel(cudaq.State)
    qubits = kernel.qalloc(state)

    state = cudaq.State.from_data(
        np.array([1. / np.sqrt(2.), 1. / np.sqrt(2.), 0., 0.], dtype=complex))

    counts = cudaq.sample(kernel, state)
    assert "00" in counts
    assert "10" in counts
    assert len(counts) == 2


def test_Ionq_state_synthesis():

    @cudaq.kernel
    def init(n: int):
        q = cudaq.qvector(n)
<<<<<<< HEAD
        x(q[0])
=======
        h(q[0])
        x(q[1])
>>>>>>> 64217e50
        mz(q)

    @cudaq.kernel
    def kernel(s: cudaq.State):
        q = cudaq.qvector(s)
<<<<<<< HEAD
        x(q[1])
=======
        x(q[0])
>>>>>>> 64217e50
        mz(q)

    s = cudaq.get_state(init, 2)
    s = cudaq.get_state(kernel, s)
    counts = cudaq.sample(kernel, s)
<<<<<<< HEAD
    assert '10' in counts
    assert len(counts) == 1
=======
    print(counts)
    assert '01' in counts
    assert '11' in counts
    assert len(counts) == 2
>>>>>>> 64217e50


def test_Ionq_state_synthesis_builder():

    init, n = cudaq.make_kernel(int)
    qubits = init.qalloc(n)
    init.x(qubits[0])

    s = cudaq.get_state(init, 2)

    kernel, state = cudaq.make_kernel(cudaq.State)
    qubits = kernel.qalloc(state)
    kernel.x(qubits[1])

    s = cudaq.get_state(kernel, s)
    counts = cudaq.sample(kernel, s)
    assert '10' in counts
    assert len(counts) == 1


def test_exp_pauli():

    @cudaq.kernel
    def test():
        q = cudaq.qvector(2)
        exp_pauli(1.0, q, "XX")

    counts = cudaq.sample(test)
    assert '00' in counts
    assert '11' in counts
    assert not '01' in counts
    assert not '10' in counts


def test_1q_unitary_synthesis():

    cudaq.register_operation("custom_h",
                             1. / np.sqrt(2.) * np.array([1, 1, 1, -1]))
    cudaq.register_operation("custom_x", np.array([0, 1, 1, 0]))

    @cudaq.kernel
    def basic_x():
        qubit = cudaq.qubit()
        custom_x(qubit)

    counts = cudaq.sample(basic_x)
    counts.dump()
    assert len(counts) == 1 and "1" in counts

    @cudaq.kernel
    def basic_h():
        qubit = cudaq.qubit()
        custom_h(qubit)

    counts = cudaq.sample(basic_h)
    counts.dump()
    assert "0" in counts and "1" in counts

    @cudaq.kernel
    def bell():
        qubits = cudaq.qvector(2)
        custom_h(qubits[0])
        custom_x.ctrl(qubits[0], qubits[1])

    counts = cudaq.sample(bell)
    counts.dump()
    assert len(counts) == 2
    assert "00" in counts and "11" in counts

    cudaq.register_operation("custom_s", np.array([1, 0, 0, 1j]))
    cudaq.register_operation("custom_s_adj", np.array([1, 0, 0, -1j]))

    @cudaq.kernel
    def kernel():
        q = cudaq.qubit()
        h(q)
        custom_s.adj(q)
        custom_s_adj(q)
        h(q)

    counts = cudaq.sample(kernel)
    counts.dump()
    assert counts["1"] == 1000


def test_2q_unitary_synthesis():

    cudaq.register_operation(
        "custom_cnot",
        np.array([1, 0, 0, 0, 0, 1, 0, 0, 0, 0, 0, 1, 0, 0, 1, 0]))

    @cudaq.kernel
    def bell_pair():
        qubits = cudaq.qvector(2)
        h(qubits[0])
        custom_cnot(qubits[0], qubits[1])

    counts = cudaq.sample(bell_pair)
    assert len(counts) == 2
    assert "00" in counts and "11" in counts

    cudaq.register_operation(
        "custom_cz", np.array([1, 0, 0, 0, 0, 1, 0, 0, 0, 0, 1, 0, 0, 0, 0,
                               -1]))

    @cudaq.kernel
    def ctrl_z_kernel():
        qubits = cudaq.qvector(5)
        controls = cudaq.qvector(2)
        custom_cz(qubits[1], qubits[0])
        x(qubits[2])
        custom_cz(qubits[3], qubits[2])
        x(controls)

    counts = cudaq.sample(ctrl_z_kernel)
    assert counts["0010011"] == 1000


# leave for gdb debugging
if __name__ == "__main__":
    loc = os.path.abspath(__file__)
    pytest.main([loc, "-s"])<|MERGE_RESOLUTION|>--- conflicted
+++ resolved
@@ -229,36 +229,23 @@
     @cudaq.kernel
     def init(n: int):
         q = cudaq.qvector(n)
-<<<<<<< HEAD
-        x(q[0])
-=======
         h(q[0])
         x(q[1])
->>>>>>> 64217e50
         mz(q)
 
     @cudaq.kernel
     def kernel(s: cudaq.State):
         q = cudaq.qvector(s)
-<<<<<<< HEAD
-        x(q[1])
-=======
         x(q[0])
->>>>>>> 64217e50
         mz(q)
 
     s = cudaq.get_state(init, 2)
     s = cudaq.get_state(kernel, s)
     counts = cudaq.sample(kernel, s)
-<<<<<<< HEAD
-    assert '10' in counts
-    assert len(counts) == 1
-=======
     print(counts)
     assert '01' in counts
     assert '11' in counts
     assert len(counts) == 2
->>>>>>> 64217e50
 
 
 def test_Ionq_state_synthesis_builder():
