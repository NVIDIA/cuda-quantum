--- conflicted
+++ resolved
@@ -1,4 +1,3 @@
-<<<<<<< HEAD
 # ============================================================================ #
 # Copyright (c) 2022 - 2025 NVIDIA Corporation & Affiliates.                   #
 # All rights reserved.                                                         #
@@ -158,166 +157,4 @@
 out = cudaq.sample(foo9, baz, [True, False, True], True)
 assert len(out) == 1 and '000' in out
 print("test13 - most probable: " + str(out.most_probable()))
-'''
-=======
-# ============================================================================ #
-# Copyright (c) 2022 - 2025 NVIDIA Corporation & Affiliates.                   #
-# All rights reserved.                                                         #
-#                                                                              #
-# This source code and the accompanying materials are made available under     #
-# the terms of the Apache License 2.0 which accompanies this distribution.     #
-# ============================================================================ #
-
-# RUN: PYTHONPATH=../../.. python3 %s | FileCheck %s
-# RUN: PYTHONPATH=../../.. python3 %s --target quantinuum --emulate | FileCheck %s
-
-import cudaq, numpy
-from typing import Callable
-
-
-@cudaq.kernel
-def bar(q: cudaq.qubit):
-    x(q)
-
-
-@cudaq.kernel
-def foo1(func: Callable[[cudaq.qubit], None], size: int):
-    q = cudaq.qvector(size)
-    func(q[0])
-
-
-@cudaq.kernel
-def baz(qs: cudaq.qvector, angle: float, adj: list[bool]):
-    for idx, is_adj in enumerate(adj):
-        if is_adj:
-            ry(-angle, qs[idx])
-        else:
-            ry(angle, qs[idx])
-
-
-@cudaq.kernel
-def foo2(adj: list[bool], set_controls: bool):
-    controls, targets = cudaq.qvector(2), cudaq.qvector(len(adj))
-    if set_controls:
-        x(controls)
-    cudaq.control(baz, controls, targets, 1, adj)
-
-
-@cudaq.kernel
-def foo3(adj: list[bool], uncompute: bool):
-    targets = cudaq.qvector(len(adj))
-    cudaq.adjoint(baz, targets, 1, adj)
-    if uncompute:
-        baz(targets, 1, adj)
-
-
-@cudaq.kernel
-def foo4(func: Callable[[cudaq.qvector, float, list[bool]], None],
-         adj: list[bool], set_controls: bool):
-    controls, targets = cudaq.qvector(2), cudaq.qvector(len(adj))
-    if set_controls:
-        x(controls)
-    cudaq.control(func, controls, targets, 1, adj)
-
-
-@cudaq.kernel
-def foo5(func: Callable[[cudaq.qvector, float, list[bool]], None],
-         adj: list[bool], uncompute: bool):
-    targets = cudaq.qvector(len(adj))
-    cudaq.adjoint(func, targets, 1, adj)
-    if uncompute:
-        func(targets, 1, adj)
-
-
-out = cudaq.sample(foo1, bar, 1)
-assert len(out) == 1 and '1' in out
-print("test1 - most probable: " + out.most_probable())
-
-out = cudaq.sample(foo2, [True, False, True], False)
-assert len(out) == 1 and '1' not in out.most_probable()
-print("test2 - most probable: " + str(out.most_probable()))
-
-out = cudaq.sample(foo2, [True, False, True], True)
-assert len(out) == 8
-print("test3 - superposition of length " + str(len(out)))
-
-out = cudaq.sample(foo3, [True, False, True], False)
-assert len(out) == 8
-print("test4 - superposition of length " + str(len(out)))
-
-out = cudaq.sample(foo3, [True, False, True], True)
-assert len(out) == 1 and '1' not in out.most_probable()
-print("test5 - most probable: " + str(out.most_probable()))
-
-out = cudaq.sample(foo4, baz, [True, False, True], False)
-assert len(out) == 1 and '1' not in out.most_probable()
-print("test6 - most probable: " + str(out.most_probable()))
-
-out = cudaq.sample(foo4, baz, [True, False, True], True)
-assert len(out) == 8
-print("test7 - superposition of length " + str(len(out)))
-
-out = cudaq.sample(foo5, baz, [True, False, True], False)
-assert len(out) == 8
-print("test8 - superposition of length " + str(len(out)))
-
-out = cudaq.sample(foo5, baz, [True, False, True], True)
-assert len(out) == 1 and '1' not in out.most_probable()
-print("test9 - most probable: " + str(out.most_probable()))
-
-# CHECK: test1 - most probable: 1
-# CHECK: test2 - most probable: 00000
-# CHECK: test3 - superposition of length 8
-# CHECK: test4 - superposition of length 8
-# CHECK: test5 - most probable: 000
-# CHECK: test6 - most probable: 00000
-# CHECK: test7 - superposition of length 8
-# CHECK: test8 - superposition of length 8
-# CHECK: test9 - most probable: 000
-
-# FIXME: fails per issue https://github.com/NVIDIA/cuda-quantum/issues/3499
-# Fix the issue, then uncomment the following code and add llvm-lit checks for tests 10 - 13.
-'''
-@cudaq.kernel
-def controlled(kernel: Callable[[cudaq.qvector, float, list[bool]], None], 
-               cs: cudaq.qvector, qs: cudaq.qvector, angle: float, adj: list[bool]):
-    cudaq.control(kernel, cs, qs, angle, adj)
-
-@cudaq.kernel
-def adjointed(kernel: Callable[[cudaq.qvector, float, list[bool]], None], 
-               qs: cudaq.qvector, angle: float, adj: list[bool]):
-    cudaq.adjoint(kernel, qs, angle, adj)
-
-@cudaq.kernel
-def foo6(func: Callable[[cudaq.qvector, float, list[bool]], None], adj: list[bool], set_controls: bool):
-    controls, targets = cudaq.qvector(2), cudaq.qvector(len(adj))
-    if set_controls:
-        x(controls)
-    controlled(func, controls, targets, 1, adj)
-    mz(targets)
-
-@cudaq.kernel
-def foo7(func: Callable[[cudaq.qvector, float, list[bool]], None], adj: list[bool], uncompute: bool):
-    targets = cudaq.qvector(len(adj))
-    adjointed(func, targets, 1, adj)
-    if uncompute:
-        func(targets, 1, adj)
-    mz(targets)
-
-out = cudaq.sample(foo8, baz, [True, False, True], False)
-assert len(out) == 1 and '000' in out
-print("test10 - most probable: " + str(out.most_probable()))
-
-out = cudaq.sample(foo8, baz, [True, False, True], True)
-assert len(out) > 1
-print("test11 - superposition of length " + str(len(out)))
-
-out = cudaq.sample(foo9, baz, [True, False, True], False)
-assert len(out) > 1
-print("test12 - superposition of length " + str(len(out)))
-
-out = cudaq.sample(foo9, baz, [True, False, True], True)
-assert len(out) == 1 and '000' in out
-print("test13 - most probable: " + str(out.most_probable()))
-'''
->>>>>>> a3ac4000
+'''