# ============================================================================ #
# Copyright (c) 2022 - 2025 NVIDIA Corporation & Affiliates.                   #
# All rights reserved.                                                         #
#                                                                              #
# This source code and the accompanying materials are made available under     #
# the terms of the Apache License 2.0 which accompanies this distribution.     #
# ============================================================================ #

# RUN: PYTHONPATH=../../ pytest -rP  %s | FileCheck %s

from dataclasses import dataclass
import cudaq


def test_list_comprehension_constant():

    @cudaq.kernel
    def kernel1() -> bool:
        combined = [True for _ in range(5)]
        res = False
        for v in combined:
            res = res or v
        return res

    out = cudaq.run(kernel1, shots_count=1)
    assert (len(out) == 1 and out[0] == True)
    print(kernel1
         )  # keep after assert, such that we have no output if assert fails

    @cudaq.kernel
    def kernel2() -> float:
        combined = [1.0 for _ in range(5)]
        res = 0.
        for v in combined:
            res += v
        return res

    out = cudaq.run(kernel2, shots_count=1)
    assert (len(out) == 1 and out[0] == 5.0)
    print(kernel2
         )  # keep after assert, such that we have no output if assert fails

    @cudaq.kernel
    def kernel3() -> float:
        combined = [1.j for _ in range(5)]
        res = 0.j
        for v in combined:
            res += v
        return res.imag

    out = cudaq.run(kernel3, shots_count=1)
    assert (len(out) == 1 and out[0] == 5.0)
    print(kernel3
         )  # keep after assert, such that we have no output if assert fails


# CHECK-LABEL:   func.func @__nvqpp__mlirgen__kernel1() -> i1 attributes {"cudaq-entrypoint", "cudaq-kernel"}
# CHECK:            %[[VAL_0:.*]] = arith.constant true
# CHECK:            %[[VAL_1:.*]] = cc.alloca !cc.array<i1 x 5>
# CHECK:            %[[VAL_2:.*]] = cc.compute_ptr %[[VAL_1]][{{.*}}] : (!cc.ptr<!cc.array<i1 x 5>>, i64) -> !cc.ptr<i1>
# CHECK:            cc.store %[[VAL_0]], %[[VAL_2]] : !cc.ptr<i1>

# CHECK-LABEL:   func.func @__nvqpp__mlirgen__kernel2() -> f64 attributes {"cudaq-entrypoint", "cudaq-kernel"}
# CHECK:            %[[VAL_0:.*]] = arith.constant 1.000000e+00 : f64
# CHECK:            %[[VAL_1:.*]] = cc.alloca !cc.array<f64 x 5>
# CHECK:            %[[VAL_2:.*]] = cc.compute_ptr %[[VAL_1]][{{.*}}] : (!cc.ptr<!cc.array<f64 x 5>>, i64) -> !cc.ptr<f64>
# CHECK:            cc.store %[[VAL_0]], %[[VAL_2]] : !cc.ptr<f64>

# CHECK-LABEL:   func.func @__nvqpp__mlirgen__kernel3() -> f64 attributes {"cudaq-entrypoint", "cudaq-kernel"}
# CHECK:            %[[VAL_0:.*]] = complex.constant [0.000000e+00, 1.000000e+00] : complex<f64>
# CHECK:            %[[VAL_1:.*]] = cc.alloca !cc.array<complex<f64> x 5>
# CHECK:            %[[VAL_2:.*]] = cc.compute_ptr %[[VAL_1]][{{.*}}] : (!cc.ptr<!cc.array<complex<f64> x 5>>, i64) -> !cc.ptr<complex<f64>>
# CHECK:            cc.store %[[VAL_0]], %[[VAL_2]] : !cc.ptr<complex<f64>>


def test_list_comprehension_variable():

    @cudaq.kernel
    def kernel1() -> bool:
        c = True
        combined = [c for _ in range(5)]
        res = False
        for v in combined:
            res = res or v
        return res

    out = cudaq.run(kernel1, shots_count=1)
    assert (len(out) == 1 and out[0] == True)
    print(kernel1
         )  # keep after assert, such that we have no output if assert fails

    @cudaq.kernel
    def kernel2() -> int:
        c = 1.0
        combined = [c for _ in range(5)]
        res = 0.
        for v in combined:
            res += v
        return int(res)

    out = cudaq.run(kernel2, shots_count=1)
    assert (len(out) == 1 and out[0] == 5)
    print(kernel2
         )  # keep after assert, such that we have no output if assert fails

    @cudaq.kernel
    def kernel3() -> float:
        c = 1.j
        combined = [c for _ in range(5)]
        res = 0.j
        for v in combined:
            res += v
        return res.imag

    out = cudaq.run(kernel3, shots_count=1)
    assert (len(out) == 1 and out[0] == 5.0)
    print(kernel3
         )  # keep after assert, such that we have no output if assert fails


# CHECK-LABEL:   func.func @__nvqpp__mlirgen__kernel1() -> i1 attributes {"cudaq-entrypoint", "cudaq-kernel"}
# CHECK:            %[[VAL_0:.*]] = arith.constant true
# CHECK:            %[[VAL_1:.*]] = cc.alloca i1
# CHECK:            cc.store %[[VAL_0]], %[[VAL_1]] : !cc.ptr<i1>
# CHECK:            %[[VAL_2:.*]] = cc.alloca !cc.array<i1 x 5>
# CHECK:            %[[VAL_3:.*]] = cc.load %[[VAL_1]] : !cc.ptr<i1>
# CHECK:            %[[VAL_4:.*]] = cc.compute_ptr %[[VAL_2]][{{.*}}] : (!cc.ptr<!cc.array<i1 x 5>>, i64) -> !cc.ptr<i1>
# CHECK:            cc.store %[[VAL_3]], %[[VAL_4]] : !cc.ptr<i1>

# CHECK-LABEL:   func.func @__nvqpp__mlirgen__kernel2() -> i64 attributes {"cudaq-entrypoint", "cudaq-kernel"}
# CHECK:            %[[VAL_0:.*]] = arith.constant 1.000000e+00 : f64
# CHECK:            %[[VAL_1:.*]] = cc.alloca f64
# CHECK:            cc.store %[[VAL_0]], %[[VAL_1]] : !cc.ptr<f64>
# CHECK:            %[[VAL_2:.*]] = cc.alloca !cc.array<f64 x 5>
# CHECK:            %[[VAL_3:.*]] = cc.load %[[VAL_1]] : !cc.ptr<f64>
# CHECK:            %[[VAL_4:.*]] = cc.compute_ptr %[[VAL_2]][{{.*}}] : (!cc.ptr<!cc.array<f64 x 5>>, i64) -> !cc.ptr<f64>
# CHECK:            cc.store %[[VAL_3]], %[[VAL_4]] : !cc.ptr<f64>

# CHECK-LABEL:   func.func @__nvqpp__mlirgen__kernel3() -> f64 attributes {"cudaq-entrypoint", "cudaq-kernel"}
# CHECK:            %[[VAL_0:.*]] = complex.constant [0.000000e+00, 1.000000e+00] : complex<f64>
# CHECK:            %[[VAL_1:.*]] = cc.alloca complex<f64>
# CHECK:            cc.store %[[VAL_0]], %[[VAL_1]] : !cc.ptr<complex<f64>>
# CHECK:            %[[VAL_2:.*]] = cc.alloca !cc.array<complex<f64> x 5>
# CHECK:            %[[VAL_3:.*]] = cc.load %[[VAL_1]] : !cc.ptr<complex<f64>>
# CHECK:            %[[VAL_4:.*]] = cc.compute_ptr %[[VAL_2]][{{.*}}] : (!cc.ptr<!cc.array<complex<f64> x 5>>, i64) -> !cc.ptr<complex<f64>>
# CHECK:            cc.store %[[VAL_3]], %[[VAL_4]] : !cc.ptr<complex<f64>>


def test_list_comprehension_capture():

    c = True

    @cudaq.kernel
    def kernel1() -> bool:
        combined = [c for _ in range(5)]
        res = False
        for v in combined:
            res = res or v
        return res

    out = cudaq.run(kernel1, shots_count=1)
    assert (len(out) == 1 and out[0] == True)
    print(kernel1
         )  # keep after assert, such that we have no output if assert fails

    c = 1.0

    @cudaq.kernel
    def kernel2() -> float:
        combined = [c for _ in range(5)]
        res = 0.
        for v in combined:
            res += v
        return res

    out = cudaq.run(kernel2, shots_count=1)
    assert (len(out) == 1 and out[0] == 5.)
    print(kernel2
         )  # keep after assert, such that we have no output if assert fails

    c = 1.j

    @cudaq.kernel
    def kernel3() -> float:
        combined = [c for _ in range(5)]
        res = 0.j
        for v in combined:
            res += v
        return res.imag

    out = cudaq.run(kernel3, shots_count=1)
    assert (len(out) == 1 and out[0] == 5.)
    print(kernel3
         )  # keep after assert, such that we have no output if assert fails


# CHECK-LABEL:   func.func @__nvqpp__mlirgen__kernel1() -> i1 attributes {"cudaq-entrypoint", "cudaq-kernel"}
# CHECK:            %[[VAL_0:.*]] = arith.constant true
# CHECK:            %[[VAL_1:.*]] = cc.alloca i1
# CHECK:            cc.store %[[VAL_0]], %[[VAL_1]] : !cc.ptr<i1>
# CHECK:            %[[VAL_2:.*]] = cc.alloca !cc.array<i1 x 5>
# CHECK:            %[[VAL_3:.*]] = cc.load %[[VAL_1]] : !cc.ptr<i1>
# CHECK:            %[[VAL_4:.*]] = cc.compute_ptr %[[VAL_2]][{{.*}}] : (!cc.ptr<!cc.array<i1 x 5>>, i64) -> !cc.ptr<i1>
# CHECK:            cc.store %[[VAL_3]], %[[VAL_4]] : !cc.ptr<i1>

# CHECK-LABEL:   func.func @__nvqpp__mlirgen__kernel2() -> f64 attributes {"cudaq-entrypoint", "cudaq-kernel"}
# CHECK:            %[[VAL_0:.*]] = arith.constant 1.000000e+00 : f64
# CHECK:            %[[VAL_1:.*]] = cc.alloca f64
# CHECK:            cc.store %[[VAL_0]], %[[VAL_1]] : !cc.ptr<f64>
# CHECK:            %[[VAL_2:.*]] = cc.alloca !cc.array<f64 x 5>
# CHECK:            %[[VAL_3:.*]] = cc.load %[[VAL_1]] : !cc.ptr<f64>
# CHECK:            %[[VAL_4:.*]] = cc.compute_ptr %[[VAL_2]][{{.*}}] : (!cc.ptr<!cc.array<f64 x 5>>, i64) -> !cc.ptr<f64>
# CHECK:            cc.store %[[VAL_3]], %[[VAL_4]] : !cc.ptr<f64>

# CHECK-LABEL:   func.func @__nvqpp__mlirgen__kernel3() -> f64 attributes {"cudaq-entrypoint", "cudaq-kernel"}
# CHECK:            %[[VAL_0:.*]] = complex.constant [0.000000e+00, 1.000000e+00] : complex<f64>
# CHECK:            %[[VAL_1:.*]] = cc.alloca complex<f64>
# CHECK:            cc.store %[[VAL_0]], %[[VAL_1]] : !cc.ptr<complex<f64>>
# CHECK:            %[[VAL_2:.*]] = cc.alloca !cc.array<complex<f64> x 5>
# CHECK:            %[[VAL_3:.*]] = cc.load %[[VAL_1]] : !cc.ptr<complex<f64>>
# CHECK:            %[[VAL_4:.*]] = cc.compute_ptr %[[VAL_2]][{{.*}}] : (!cc.ptr<!cc.array<complex<f64> x 5>>, i64) -> !cc.ptr<complex<f64>>
# CHECK:            cc.store %[[VAL_3]], %[[VAL_4]] : !cc.ptr<complex<f64>>


def test_list_comprehension_list_of_constant():

    @cudaq.kernel
    def kernel1() -> bool:
        combined = [[True] for _ in range(5)]
        res = [False for _ in range(5)]
        idx = 0
        for v in combined:
            res[idx] = v[0]
            idx += 1
        return res[-1]

    out = cudaq.run(kernel1, shots_count=1)
    assert (len(out) == 1 and out[0] == True)
    print(kernel1
         )  # keep after assert, such that we have no output if assert fails

    @cudaq.kernel
    def kernel2() -> float:
        combined = [[1.0] for _ in range(5)]
        res = [0. for _ in range(5)]
        idx = 0
        for v in combined:
            res[idx] = v[0]
            idx += 1
        return res[-1]

    out = cudaq.run(kernel2, shots_count=1)
    assert (len(out) == 1 and out[0] == 1.)
    print(kernel2
         )  # keep after assert, such that we have no output if assert fails

    @cudaq.kernel
    def kernel3() -> float:
        combined = [[1.j] for _ in range(5)]
        res = [0j for _ in range(5)]
        idx = 0
        for v in combined:
            res[idx] = v[0]
            idx += 1
        return res[-1].imag

    out = cudaq.run(kernel3, shots_count=1)
    assert (len(out) == 1 and out[0] == 1.)
    print(kernel3
         )  # keep after assert, such that we have no output if assert fails


# CHECK-LABEL:   func.func @__nvqpp__mlirgen__kernel1() -> i1 attributes {"cudaq-entrypoint", "cudaq-kernel"}
# CHECK:            %[[VAL_0:.*]] = arith.constant 1 : i64
# CHECK:            %[[VAL_1:.*]] = arith.constant true
# CHECK:            %[[VAL_2:.*]] = cc.alloca !cc.array<!cc.stdvec<i1> x 5>
# CHECK:            %[[VAL_3:.*]] = cc.alloca !cc.array<i1 x 1>
# CHECK:            %[[VAL_4:.*]] = cc.cast %[[VAL_3]] : (!cc.ptr<!cc.array<i1 x 1>>) -> !cc.ptr<!cc.array<i1 x ?>>
# CHECK:            %[[VAL_5:.*]] = cc.cast %[[VAL_3]] : (!cc.ptr<!cc.array<i1 x 1>>) -> !cc.ptr<i1>
# CHECK:            cc.store %[[VAL_1]], %[[VAL_5]] : !cc.ptr<i1>
# CHECK:            %[[VAL_6:.*]] = cc.stdvec_init %[[VAL_4]], %[[VAL_0]] : (!cc.ptr<!cc.array<i1 x ?>>, i64) -> !cc.stdvec<i1>
# CHECK:            %[[VAL_7:.*]] = cc.compute_ptr %[[VAL_2]][{{.*}}] : (!cc.ptr<!cc.array<!cc.stdvec<i1> x 5>>, i64) -> !cc.ptr<!cc.stdvec<i1>>
# CHECK:            cc.store %[[VAL_6]], %[[VAL_7]] : !cc.ptr<!cc.stdvec<i1>>

# CHECK-LABEL:   func.func @__nvqpp__mlirgen__kernel2() -> f64 attributes {"cudaq-entrypoint", "cudaq-kernel"}
# CHECK:            %[[VAL_0:.*]] = arith.constant 1 : i64
# CHECK:            %[[VAL_1:.*]] = arith.constant 1.000000e+00 : f64
# CHECK:            %[[VAL_2:.*]] = cc.alloca !cc.array<!cc.stdvec<f64> x 5>
# CHECK:            %[[VAL_3:.*]] = cc.alloca !cc.array<f64 x 1>
# CHECK:            %[[VAL_4:.*]] = cc.cast %[[VAL_3]] : (!cc.ptr<!cc.array<f64 x 1>>) -> !cc.ptr<!cc.array<f64 x ?>>
# CHECK:            %[[VAL_5:.*]] = cc.cast %[[VAL_3]] : (!cc.ptr<!cc.array<f64 x 1>>) -> !cc.ptr<f64>
# CHECK:            cc.store %[[VAL_1]], %[[VAL_5]] : !cc.ptr<f64>
# CHECK:            %[[VAL_6:.*]] = cc.stdvec_init %[[VAL_4]], %[[VAL_0]] : (!cc.ptr<!cc.array<f64 x ?>>, i64) -> !cc.stdvec<f64>
# CHECK:            %[[VAL_7:.*]] = cc.compute_ptr %[[VAL_2]][{{.*}}] : (!cc.ptr<!cc.array<!cc.stdvec<f64> x 5>>, i64) -> !cc.ptr<!cc.stdvec<f64>>
# CHECK:            cc.store %[[VAL_6]], %[[VAL_7]] : !cc.ptr<!cc.stdvec<f64>>

# CHECK-LABEL:   func.func @__nvqpp__mlirgen__kernel3() -> f64 attributes {"cudaq-entrypoint", "cudaq-kernel"}
# CHECK:            %[[VAL_0:.*]] = arith.constant 1 : i64
# CHECK:            %[[VAL_1:.*]] = complex.constant [0.000000e+00, 1.000000e+00] : complex<f64>
# CHECK:            %[[VAL_2:.*]] = cc.alloca !cc.array<!cc.stdvec<complex<f64>> x 5>
# CHECK:            %[[VAL_3:.*]] = cc.alloca !cc.array<complex<f64> x 1>
# CHECK:            %[[VAL_4:.*]] = cc.cast %[[VAL_3]] : (!cc.ptr<!cc.array<complex<f64> x 1>>) -> !cc.ptr<!cc.array<complex<f64> x ?>>
# CHECK:            %[[VAL_5:.*]] = cc.cast %[[VAL_3]] : (!cc.ptr<!cc.array<complex<f64> x 1>>) -> !cc.ptr<complex<f64>>
# CHECK:            cc.store %[[VAL_1]], %[[VAL_5]] : !cc.ptr<complex<f64>>
# CHECK:            %[[VAL_6:.*]] = cc.stdvec_init %[[VAL_4]], %[[VAL_0]] : (!cc.ptr<!cc.array<complex<f64> x ?>>, i64) -> !cc.stdvec<complex<f64>>
# CHECK:            %[[VAL_7:.*]] = cc.compute_ptr %[[VAL_2]][{{.*}}] : (!cc.ptr<!cc.array<!cc.stdvec<complex<f64>> x 5>>, i64) -> !cc.ptr<!cc.stdvec<complex<f64>>>
# CHECK:            cc.store %[[VAL_6]], %[[VAL_7]] : !cc.ptr<!cc.stdvec<complex<f64>>>


def test_list_comprehension_list_of_variable():

    @cudaq.kernel
    def kernel1() -> bool:
        c = True
        combined = [[c] for _ in range(5)]
        res = [False for _ in range(5)]
        idx = 0
        for v in combined:
            res[idx] = v[0]
            idx += 1
        return res[2]

    out = cudaq.run(kernel1, shots_count=1)
    assert (len(out) == 1 and out[0] == True)
    print(kernel1
         )  # keep after assert, such that we have no output if assert fails

    @cudaq.kernel
    def kernel2() -> float:
        c = 1.0
        combined = [[c] for _ in range(5)]
        res = [0. for _ in range(5)]
        idx = 0
        for v in combined:
            res[idx] = v[0]
            idx += 1
        return res[2]

    out = cudaq.run(kernel2, shots_count=1)
    assert (len(out) == 1 and out[0] == 1.)
    print(kernel2
         )  # keep after assert, such that we have no output if assert fails

    @cudaq.kernel
    def kernel3() -> float:
        c = 1j
        combined = [[c] for _ in range(5)]
        res = [0j for _ in range(5)]
        idx = 0
        for v in combined:
            res[idx] = v[0]
            idx += 1
        return res[2].imag

    out = cudaq.run(kernel3, shots_count=1)
    assert (len(out) == 1 and out[0] == 1.)
    print(kernel3
         )  # keep after assert, such that we have no output if assert fails


# CHECK-LABEL:   func.func @__nvqpp__mlirgen__kernel1() -> i1 attributes {"cudaq-entrypoint", "cudaq-kernel"}
# CHECK-LABEL:   func.func @__nvqpp__mlirgen__kernel2() -> f64 attributes {"cudaq-entrypoint", "cudaq-kernel"}
# CHECK-LABEL:   func.func @__nvqpp__mlirgen__kernel3() -> f64 attributes {"cudaq-entrypoint", "cudaq-kernel"}


def test_list_comprehension_list_of_capture():

    c = True

    @cudaq.kernel
    def kernel1() -> bool:
        combined = [[c] for _ in range(5)]
        res = [False for _ in range(5)]
        idx = 0
        for v in combined:
            res[idx] = v[0]
            idx += 1
        return res[3]

    out = cudaq.run(kernel1, shots_count=1)
    assert (len(out) == 1 and out[0] == True)
    print(kernel1
         )  # keep after assert, such that we have no output if assert fails

    c = 1.0

    @cudaq.kernel
    def kernel2() -> float:
        combined = [[c] for _ in range(5)]
        res = [0. for _ in range(5)]
        idx = 0
        for v in combined:
            res[idx] = v[0]
            idx += 1
        return res[3]

    out = cudaq.run(kernel2, shots_count=1)
    assert (len(out) == 1 and out[0] == 1.)
    print(kernel2
         )  # keep after assert, such that we have no output if assert fails

    c = 1j

    @cudaq.kernel
    def kernel3() -> float:
        combined = [[c] for _ in range(5)]
        res = [0j for _ in range(5)]
        idx = 0
        for v in combined:
            res[idx] = v[0]
            idx += 1
        return res[3].imag

    out = cudaq.run(kernel3, shots_count=1)
    assert (len(out) == 1 and out[0] == 1.)
    print(kernel3
         )  # keep after assert, such that we have no output if assert fails


# CHECK-LABEL:   func.func @__nvqpp__mlirgen__kernel1() -> i1 attributes {"cudaq-entrypoint", "cudaq-kernel"}
# CHECK-LABEL:   func.func @__nvqpp__mlirgen__kernel2() -> f64 attributes {"cudaq-entrypoint", "cudaq-kernel"}
# CHECK-LABEL:   func.func @__nvqpp__mlirgen__kernel3() -> f64 attributes {"cudaq-entrypoint", "cudaq-kernel"}


def test_list_comprehension_variable_list():

    @cudaq.kernel
    def kernel1() -> bool:
        c = [True]
        combined = [c for _ in range(5)]
        res = [False for _ in range(5)]
        idx = 0
        for v in combined:
            res[idx] = v[0]
            idx += 1
        return res[1]

    out = cudaq.run(kernel1, shots_count=1)
    assert (len(out) == 1 and out[0] == True)
    print(kernel1
         )  # keep after assert, such that we have no output if assert fails

    @cudaq.kernel
    def kernel2() -> float:
        c = [1.0]
        combined = [c for _ in range(5)]
        res = [0. for _ in range(5)]
        idx = 0
        for v in combined:
            res[idx] = v[0]
            idx += 1
        return res[1]

    out = cudaq.run(kernel2, shots_count=1)
    assert (len(out) == 1 and out[0] == 1.)
    print(kernel2
         )  # keep after assert, such that we have no output if assert fails

    @cudaq.kernel
    def kernel3() -> float:
        c = [1j]
        combined = [c for _ in range(5)]
        res = [0j for _ in range(5)]
        idx = 0
        for v in combined:
            res[idx] = v[0]
            idx += 1
        return res[1].imag

    out = cudaq.run(kernel3, shots_count=1)
    assert (len(out) == 1 and out[0] == 1.)
    print(kernel3
         )  # keep after assert, such that we have no output if assert fails


# CHECK-LABEL:   func.func @__nvqpp__mlirgen__kernel1() -> i1 attributes {"cudaq-entrypoint", "cudaq-kernel"}
# CHECK-LABEL:   func.func @__nvqpp__mlirgen__kernel2() -> f64 attributes {"cudaq-entrypoint", "cudaq-kernel"}
# CHECK-LABEL:   func.func @__nvqpp__mlirgen__kernel3() -> f64 attributes {"cudaq-entrypoint", "cudaq-kernel"}


def test_list_comprehension_capture_list():

    c = [True]

    @cudaq.kernel
    def kernel1() -> bool:
        combined = [c for _ in range(5)]
        res = [False for _ in range(5)]
        idx = 0
        for v in combined:
            res[idx] = v[0]
            idx += 1
        return res[1]

    out = cudaq.run(kernel1, shots_count=1)
    assert (len(out) == 1 and out[0] == True)
    print(kernel1
         )  # keep after assert, such that we have no output if assert fails

    c = [1.0]

    @cudaq.kernel
    def kernel2() -> float:
        combined = [c for _ in range(5)]
        res = [0. for _ in range(5)]
        idx = 0
        for v in combined:
            res[idx] = v[0]
            idx += 1
        return res[1]

    out = cudaq.run(kernel2, shots_count=1)
    assert (len(out) == 1 and out[0] == 1.)
    print(kernel2
         )  # keep after assert, such that we have no output if assert fails

    c = [1j]

    @cudaq.kernel
    def kernel3() -> float:
        combined = [c for _ in range(5)]
        res = [0j for _ in range(5)]
        idx = 0
        for v in combined:
            res[idx] = v[0]
            idx += 1
        return res[1].imag

    out = cudaq.run(kernel3, shots_count=1)
    assert (len(out) == 1 and out[0] == 1.)
    print(kernel3
         )  # keep after assert, such that we have no output if assert fails


# CHECK-LABEL:   func.func @__nvqpp__mlirgen__kernel1() -> i1 attributes {"cudaq-entrypoint", "cudaq-kernel"}
# CHECK-LABEL:   func.func @__nvqpp__mlirgen__kernel2() -> f64 attributes {"cudaq-entrypoint", "cudaq-kernel"}
# CHECK-LABEL:   func.func @__nvqpp__mlirgen__kernel3() -> f64 attributes {"cudaq-entrypoint", "cudaq-kernel"}


def test_list_comprehension_tuple():

    @dataclass(slots=True)
    class MyTuple:
        first: float
        second: float

    @cudaq.kernel
    def kernel1() -> bool:
        first_idx = [i for i in range(3)]
        snd_idx = [i for i in range(3, 6)]
<<<<<<< HEAD
        # [(i, i + 3) for i in range(3)] is currently not supported
        # since inferring the type of an expression i + 3 is not implemented
=======
>>>>>>> 3c1db9c2
        pairs = [(first_idx[i], snd_idx[i]) for i in range(3)]
        correct = True
        for v1, v2 in pairs:
            correct = correct and (v2 - v1 == 3)
        return correct

    out = cudaq.run(kernel1, shots_count=1)
    assert (len(out) == 1 and out[0] == True)
    print(kernel1
         )  # keep after assert, such that we have no output if assert fails

    @cudaq.kernel
    def kernel2():
        first_idx = [i for i in range(3)]
        snd_idx = [i for i in range(3, 6)]
        pairs = [(first_idx[i], snd_idx[i]) for i in range(3)]
        qs = cudaq.qvector(6)
        x(qs[0:len(first_idx)])
        [x.ctrl(qs[i1], qs[i2]) for i1, i2 in pairs]

    out = cudaq.sample(kernel2)
    assert (len(out) == 1 and '111111' in out)
    print(kernel2
         )  # keep after assert, such that we have no output if assert fails

    @cudaq.kernel
    def get_MyTuple() -> MyTuple:
        return MyTuple(0., 1.)

    @cudaq.kernel
    def kernel3() -> MyTuple:
        combined = [get_MyTuple() for _ in range(5)]
        res = MyTuple(0., 0.)
        for v in combined:
            res = MyTuple(res.first + v.first, res.second + v.second)
        return res

    # For reasons that are entirely unclear to me, using cudaq.run here
    # leads to an error in in RecordLogParser.cpp:
    # "Tuple size mismatch in kernel and label."
    # This only occurs when run with pytest, and the same exact case in
    # a separate tests below works just fine. No idea what's going on.
    out = kernel3()
    assert (out == MyTuple(0., 5.))
    print(kernel3
         )  # keep after assert, such that we have no output if assert fails

<<<<<<< HEAD
=======
    @cudaq.kernel
    def kernel4() -> bool:
        # [(i, i + 3) for i in range(3)] is currently not supported
        # since inferring the type of an expression i + 3 is not implemented
        pairs = [(i, i + 3) for i in range(3)]
        correct = True
        for v1, v2 in pairs:
            correct = correct and (v2 - v1 == 3)
        return correct

    out = cudaq.run(kernel4, shots_count=1)
    assert (len(out) == 1 and out[0] == True)
    print(kernel4
         )  # keep after assert, such that we have no output if assert fails

>>>>>>> 3c1db9c2

# CHECK-LABEL:   func.func @__nvqpp__mlirgen__kernel1() -> i1 attributes {"cudaq-entrypoint", "cudaq-kernel"}
# CHECK-LABEL:   func.func @__nvqpp__mlirgen__kernel2() attributes {"cudaq-entrypoint", "cudaq-kernel"}
# CHECK-LABEL:   func.func @__nvqpp__mlirgen__kernel3() -> !cc.struct<"MyTuple" {f64, f64}> attributes {"cudaq-entrypoint", "cudaq-kernel"}
<<<<<<< HEAD
=======
# CHECK-LABEL:   func.func @__nvqpp__mlirgen__kernel4() -> i1 attributes {"cudaq-entrypoint", "cudaq-kernel"}
>>>>>>> 3c1db9c2


def test_list_comprehension_indirect_tuple():

    @dataclass(slots=True)
    class MyTuple:
        first: float
        second: float

    @cudaq.kernel
    def get_MyTuple() -> MyTuple:
        return MyTuple(0., 1.)

    @cudaq.kernel
    def kernel3() -> MyTuple:
        combined = [get_MyTuple() for _ in range(5)]
        res = MyTuple(0., 0.)
        for v in combined:
            res = MyTuple(res.first + v.first, res.second + v.second)
        return res

    out = cudaq.run(kernel3, shots_count=1)
    assert (len(out) == 1 and out[0] == MyTuple(0., 5.))
    print(kernel3
         )  # keep after assert, such that we have no output if assert fails


# CHECK-LABEL:   func.func @__nvqpp__mlirgen__kernel3() -> !cc.struct<"MyTuple" {f64, f64}> attributes {"cudaq-entrypoint", "cudaq-kernel"}


def test_list_comprehension_call():

    @dataclass(slots=True)
    class MyTuple:
        first: float
        second: float

    @cudaq.kernel
    def kernel1() -> float:
        combined = [complex(0, 1) for _ in range(5)]
        res = 0.j
        for v in combined:
            res += v
        return res.imag

    out = cudaq.run(kernel1, shots_count=1)
    assert (len(out) == 1 and out[0] == 5.)
    print(kernel1
         )  # keep after assert, such that we have no output if assert fails

    @cudaq.kernel
    def kernel2() -> int:
        c = 1.0
        combined = [int(c) for _ in range(5)]
        res = 0
        for v in combined:
            res += v
        return res

    out = cudaq.run(kernel2, shots_count=1)
    assert (len(out) == 1 and out[0] == 5)
    print(kernel2
         )  # keep after assert, such that we have no output if assert fails

    @cudaq.kernel
    def kernel3() -> MyTuple:
        combined = [MyTuple(0., 1.) for _ in range(5)]
        res = MyTuple(0., 0.)
        for v in combined:
            res = MyTuple(res.first + v.first, res.second + v.second)
        return res

    out = cudaq.run(kernel3, shots_count=1)
    assert (len(out) == 1 and out[0] == MyTuple(0., 5.))
    print(kernel3
         )  # keep after assert, such that we have no output if assert fails

    @cudaq.kernel
    def get_float() -> float:
        return 1.

    @cudaq.kernel
    def kernel4() -> float:
        combined = [get_float() for _ in range(5)]
        res = 0.
        for v in combined:
            res += v
        return res

    out = cudaq.run(kernel4, shots_count=1)
    assert (len(out) == 1 and out[0] == 5.)
    print(kernel4
         )  # keep after assert, such that we have no output if assert fails

    @cudaq.kernel
    def kernel5() -> bool:
        q = cudaq.qvector(6)
        x(q)
        res = [mz(r) for r in q]
        return res[3]

    #print(kernel)
    out = cudaq.run(kernel5, shots_count=1)
    assert (len(out) == 1 and out[0] == True)
    print(kernel5
         )  # keep after assert, such that we have no output if assert fails

    @cudaq.kernel
    def kernel6() -> int:
        q = cudaq.qvector(6)
        x(q[0:3])
        res = [mz(r) for r in q]
        ires = 0
        for idx, v in enumerate(res):
            ires = ires | (int(v) << idx)
        return ires

    out = cudaq.run(kernel6, shots_count=1)
    assert (len(out) == 1 and out[0] == 7)
    print(kernel6
         )  # keep after assert, such that we have no output if assert fails


# CHECK-LABEL:   func.func @__nvqpp__mlirgen__kernel1() -> f64 attributes {"cudaq-entrypoint", "cudaq-kernel"}
# CHECK-LABEL:   func.func @__nvqpp__mlirgen__kernel2() -> i64 attributes {"cudaq-entrypoint", "cudaq-kernel"}
# CHECK-LABEL:   func.func @__nvqpp__mlirgen__kernel3() -> !cc.struct<"MyTuple" {f64, f64}> attributes {"cudaq-entrypoint", "cudaq-kernel"}
# CHECK-LABEL:   func.func @__nvqpp__mlirgen__kernel4() -> f64 attributes {"cudaq-entrypoint", "cudaq-kernel"}
# CHECK-LABEL:   func.func @__nvqpp__mlirgen__kernel5() -> i1 attributes {"cudaq-entrypoint", "cudaq-kernel"}
# CHECK-LABEL:   func.func @__nvqpp__mlirgen__kernel6() -> i64 attributes {"cudaq-entrypoint", "cudaq-kernel", qubitMeasurementFeedback = true}


def test_list_comprehension_void():

    @cudaq.kernel
    def kernel1():
        q = cudaq.qvector(6)
        [h(r) for r in q]
        x(q[0])
        x.ctrl(q[1], q[2])

    print(kernel1)
<<<<<<< HEAD

    @cudaq.kernel
    def apply_x(q: cudaq.qubit) -> None:
        return x(q)

    @cudaq.kernel
    def kernel2():
        q1 = cudaq.qvector(3)
        q2 = cudaq.qvector(3)
        [apply_x(r) for r in q1]
        for i in range(3):
            x.ctrl(q1[i], q2[i])

=======

    @cudaq.kernel
    def apply_x(q: cudaq.qubit) -> None:
        return x(q)

    @cudaq.kernel
    def kernel2():
        q1 = cudaq.qvector(3)
        q2 = cudaq.qvector(3)
        [apply_x(r) for r in q1]
        for i in range(3):
            x.ctrl(q1[i], q2[i])

>>>>>>> 3c1db9c2
    out = cudaq.sample(kernel2)
    assert (len(out) == 1 and '111111' in out)
    print(kernel2
         )  # keep after assert, such that we have no output if assert fails


# CHECK-LABEL:   func.func @__nvqpp__mlirgen__kernel1() attributes {"cudaq-entrypoint", "cudaq-kernel"} {
# CHECK-DAG:           %[[VAL_0:.*]] = arith.constant 6 : i64
# CHECK-DAG:           %[[VAL_1:.*]] = arith.constant 1 : i64
# CHECK-DAG:           %[[VAL_2:.*]] = arith.constant 0 : i64
# CHECK:           %[[VAL_3:.*]] = quake.alloca !quake.veq<6>
# CHECK:           %[[VAL_4:.*]] = cc.loop while ((%[[VAL_5:.*]] = %[[VAL_2]]) -> (i64)) {
# CHECK:             %[[VAL_6:.*]] = arith.cmpi slt, %[[VAL_5]], %[[VAL_0]] : i64
# CHECK:             cc.condition %[[VAL_6]](%[[VAL_5]] : i64)
# CHECK:           } do {
# CHECK:           ^bb0(%[[VAL_7:.*]]: i64):
# CHECK:             %[[VAL_8:.*]] = quake.extract_ref %[[VAL_3]]{{\[}}%[[VAL_7]]] : (!quake.veq<6>, i64) -> !quake.ref
# CHECK:             quake.h %[[VAL_8]] : (!quake.ref) -> ()
# CHECK:             cc.continue %[[VAL_7]] : i64
# CHECK:           } step {
# CHECK:           ^bb0(%[[VAL_9:.*]]: i64):
# CHECK:             %[[VAL_10:.*]] = arith.addi %[[VAL_9]], %[[VAL_1]] : i64
# CHECK:             cc.continue %[[VAL_10]] : i64
# CHECK:           } {invariant}
# CHECK:           %[[VAL_11:.*]] = quake.extract_ref %[[VAL_3]][0] : (!quake.veq<6>) -> !quake.ref
# CHECK:           quake.x %[[VAL_11]] : (!quake.ref) -> ()
# CHECK:           %[[VAL_12:.*]] = quake.extract_ref %[[VAL_3]][1] : (!quake.veq<6>) -> !quake.ref
# CHECK:           %[[VAL_13:.*]] = quake.extract_ref %[[VAL_3]][2] : (!quake.veq<6>) -> !quake.ref
# CHECK:           quake.x {{\[}}%[[VAL_12]]] %[[VAL_13]] : (!quake.ref, !quake.ref) -> ()
# CHECK:           return
# CHECK:         }
# CHECK-LABEL:   func.func @__nvqpp__mlirgen__kernel2() attributes {"cudaq-entrypoint", "cudaq-kernel"}


def test_list_comprehension_expressions():

    @cudaq.kernel
    def kernel1():
        orig = [True, False, True, False]
        # Sanity check to make sure we correctly process the type of i
        negated = [i for i in orig]
        qs = cudaq.qvector(8)
        for idx, v in enumerate(orig):
            if v:
                x(qs[idx])
        for idx, v in enumerate(negated):
            if v:
                x(qs[idx + len(orig)])

    out = cudaq.sample(kernel1)
    assert (len(out) == 1 and '10101010' in out)
    print(kernel1
         )  # keep after assert, such that we have no output if assert fails

    @cudaq.kernel
    def kernel2():
        orig = [True, False, True, False]
        negated = [not i for i in orig]
        qs = cudaq.qvector(8)
        for idx, v in enumerate(orig):
            if v:
                x(qs[idx])
        for idx, v in enumerate(negated):
            if v:
                x(qs[idx + len(orig)])

    out = cudaq.sample(kernel2)
    assert (len(out) == 1 and '10100101' in out)
    print(kernel2
         )  # keep after assert, such that we have no output if assert fails

    @cudaq.kernel
    def kernel3():
        orig = [True, False, True, False]
        # Sanity check to make sure we correctly process the type of i
        negated = [i for i in orig[1:3]]
        qs = cudaq.qvector(8)
        for idx, v in enumerate(orig):
            if v:
                x(qs[idx])
        for idx, v in enumerate(negated):
            if v:
                x(qs[idx + len(orig)])

    out = cudaq.sample(kernel3)
    assert (len(out) == 1 and '10100100' in out)
    print(kernel3
         )  # keep after assert, such that we have no output if assert fails

    @cudaq.kernel
    def kernel4() -> int:
        q = cudaq.qvector(6)
        res = [mz(r) for r in q[0:3]]
        return len(res)

    out = cudaq.run(kernel4, shots_count=1)
    assert (len(out) == 1 and out[0] == 3)
    print(kernel4
         )  # keep after assert, such that we have no output if assert fails

    @cudaq.kernel
    def kernel5() -> bool:
        vals = [0.5, 0.8, 0.1]
        correct = [v < 1.0 for v in vals]
        for c in correct:
            if not c:
                return False
        return True

    out = cudaq.run(kernel5, shots_count=1)
    assert (len(out) == 1 and out[0] == True)
    print(kernel5
         )  # keep after assert, such that we have no output if assert fails
<<<<<<< HEAD
=======

    @cudaq.kernel
    def kernel6() -> float:
        vals1 = [0.5, 1.0, 1.5]
        ang = [v * vals1[idx] for idx, v in enumerate(vals1[1:])]
        sum = 0.
        for a in ang:
            sum += a
        return sum

    out = cudaq.run(kernel6, shots_count=1)
    assert (len(out) == 1 and out[0] == 2.)
    print(kernel6
         )  # keep after assert, such that we have no output if assert fails
>>>>>>> 3c1db9c2
    '''
    # FIXME: This is exactly an example where the non-hierarchical nature of the value
    # stack leads to an incorrect error...
    # This test will be enabled as part of the PR to revise the ast bridge value stack.

    @cudaq.kernel
    def foo3(func: Callable[[cudaq.qvector, float, list[bool]], None], adj: list[bool], decompose_adj: bool):
        targets = cudaq.qvector(len(adj))
        if decompose_adj:
            func(targets, 1, [not b for b in adj])
        else:
            cudaq.adjoint(func, targets, 1, adj)
        mz(targets)

    @cudaq.kernel
    def baz(qs: cudaq.qvector, angle: float, adj: list[bool]):
        for idx, is_adj in enumerate(adj):
            if is_adj: ry(-angle, qs[idx])
            else: ry(angle, qs[idx])

    out = cudaq.sample(foo5, baz, [True, False, True], False)    
    '''


# CHECK-LABEL:   func.func @__nvqpp__mlirgen__kernel1() attributes {"cudaq-entrypoint", "cudaq-kernel"}
# CHECK-LABEL:   func.func @__nvqpp__mlirgen__kernel2() attributes {"cudaq-entrypoint", "cudaq-kernel"}
# CHECK-LABEL:   func.func @__nvqpp__mlirgen__kernel3() attributes {"cudaq-entrypoint", "cudaq-kernel"}
# CHECK-LABEL:   func.func @__nvqpp__mlirgen__kernel4() -> i64 attributes {"cudaq-entrypoint", "cudaq-kernel"}
# CHECK-LABEL:   func.func @__nvqpp__mlirgen__kernel5() -> i1 attributes {"cudaq-entrypoint", "cudaq-kernel"}
<<<<<<< HEAD
=======
# CHECK-LABEL:   func.func @__nvqpp__mlirgen__kernel6() -> f64 attributes {"cudaq-entrypoint", "cudaq-kernel"}
>>>>>>> 3c1db9c2


def test_list_comprehension_failures():

    @cudaq.kernel
    def kernel1() -> float:
        combined = [1.0 for _ in range(5)]
        res = 0
        for v in combined:
            res += v
        return res

    try:
        print(kernel1)
    except Exception as e:
        print("Exception kernel1:")
        print(e)

    @cudaq.kernel
    def kernel2() -> int:
        q = cudaq.qvector(6)
        x(q)
        # not supported, otherwise we would need to check for things like mz(q[i:])
        res = [mz(q[i]) for i in range(3)]
        return len(res)

    try:
        print(kernel2)
    except Exception as e:
        print("Exception kernel2:")
        print(e)

    @cudaq.kernel
    def kernel3() -> bool:
        q = cudaq.qvector(6)
        x(q)
        res = [mz([r]) for r in q]
        return len(res)

    try:
        print(kernel3)
    except Exception as e:
        print("Exception kernel3:")
        print(e)

    @cudaq.kernel
    def kernel4() -> bool:
        q = cudaq.qvector(6)
        x(q)
        res = [mz(q) for r in q]
        return len(res)

    try:
        print(kernel4)
    except Exception as e:
        print("Exception kernel4:")
        print(e)

    @cudaq.kernel
    def kernel5() -> bool:
        vals = [[] for _ in range(3)]
        if vals[0] == [(1, 2)]:
            return False
        return True

    try:
        print(kernel5)
    except Exception as e:
        print("Exception kernel5:")
        print(e)

    @dataclass(slots=True)
    class MyTuple:
        first: float
        second: float

    @cudaq.kernel
    def kernel6() -> MyTuple:
        cvals = [1j for _ in range(3)]
        vals = [MyTuple(0, v) for v in cvals]
        res = MyTuple(0, 0)
        for v1, v2 in vals:
            res = MyTuple(res.first + v1, res.second + v2)
        return res

    try:
        print(kernel6)
    except Exception as e:
        print("Exception kernel6:")
        print(e)

    @cudaq.kernel
    def kernel7() -> int:
        v = (5, 1)
        l = [0. for _ in range(v)]
        return len(l)

    try:
        print(kernel7)
    except Exception as e:
        print("Exception kernel7:")
        print(e)

    @cudaq.kernel
    def kernel8() -> int:
        l = [0. for _ in range(1.)]
        return len(l)

    try:
        print(kernel8)
    except Exception as e:
        print("Exception kernel8:")
        print(e)


# CHECK-LABEL:  Exception kernel1:
# CHECK:        augment-assign must not change the variable type
# CHECK-NEXT:   (offending source -> res += v)

# CHECK-LABEL:  Exception kernel2:
# CHECK:        measurements in list comprehension expressions {{.*}} only supported when iterating over a vector of qubits
# CHECK-NEXT:   (offending source -> [mz(q[i]) for i in range(3)])

# CHECK-LABEL:  Exception kernel3:
# CHECK:        unsupported argument to measurement in list comprehension
# CHECK-NEXT:   (offending source -> [mz([r]) for r in q])

# CHECK-LABEL:  Exception kernel4:
# CHECK:        unsupported argument to measurement in list comprehension
# CHECK-NEXT:   (offending source -> [mz(q) for r in q])

# CHECK-LABEL:  Exception kernel5:
# CHECK:        creating empty lists is not supported in CUDA-Q
# CHECK-NEXT:   (offending source -> [{{.*}} for _ in range(3)])

# CHECK-LABEL:  Exception kernel6:
# CHECK:        cannot convert value of type complex<f64> to the requested type f64
# CHECK-NEXT:   (offending source -> MyTuple(0, v))

# CHECK-LABEL:  Exception kernel7:
# CHECK:        non-integer value in range expression
# CHECK-NEXT:   (offending source -> v)

# CHECK-LABEL:  Exception kernel8:
# CHECK:        non-integer value in range expression
# CHECK-NEXT:   (offending source -> 1.0)<|MERGE_RESOLUTION|>--- conflicted
+++ resolved
@@ -548,11 +548,6 @@
     def kernel1() -> bool:
         first_idx = [i for i in range(3)]
         snd_idx = [i for i in range(3, 6)]
-<<<<<<< HEAD
-        # [(i, i + 3) for i in range(3)] is currently not supported
-        # since inferring the type of an expression i + 3 is not implemented
-=======
->>>>>>> 3c1db9c2
         pairs = [(first_idx[i], snd_idx[i]) for i in range(3)]
         correct = True
         for v1, v2 in pairs:
@@ -600,8 +595,6 @@
     print(kernel3
          )  # keep after assert, such that we have no output if assert fails
 
-<<<<<<< HEAD
-=======
     @cudaq.kernel
     def kernel4() -> bool:
         # [(i, i + 3) for i in range(3)] is currently not supported
@@ -617,15 +610,11 @@
     print(kernel4
          )  # keep after assert, such that we have no output if assert fails
 
->>>>>>> 3c1db9c2
 
 # CHECK-LABEL:   func.func @__nvqpp__mlirgen__kernel1() -> i1 attributes {"cudaq-entrypoint", "cudaq-kernel"}
 # CHECK-LABEL:   func.func @__nvqpp__mlirgen__kernel2() attributes {"cudaq-entrypoint", "cudaq-kernel"}
 # CHECK-LABEL:   func.func @__nvqpp__mlirgen__kernel3() -> !cc.struct<"MyTuple" {f64, f64}> attributes {"cudaq-entrypoint", "cudaq-kernel"}
-<<<<<<< HEAD
-=======
 # CHECK-LABEL:   func.func @__nvqpp__mlirgen__kernel4() -> i1 attributes {"cudaq-entrypoint", "cudaq-kernel"}
->>>>>>> 3c1db9c2
 
 
 def test_list_comprehension_indirect_tuple():
@@ -767,7 +756,6 @@
         x.ctrl(q[1], q[2])
 
     print(kernel1)
-<<<<<<< HEAD
 
     @cudaq.kernel
     def apply_x(q: cudaq.qubit) -> None:
@@ -781,21 +769,6 @@
         for i in range(3):
             x.ctrl(q1[i], q2[i])
 
-=======
-
-    @cudaq.kernel
-    def apply_x(q: cudaq.qubit) -> None:
-        return x(q)
-
-    @cudaq.kernel
-    def kernel2():
-        q1 = cudaq.qvector(3)
-        q2 = cudaq.qvector(3)
-        [apply_x(r) for r in q1]
-        for i in range(3):
-            x.ctrl(q1[i], q2[i])
-
->>>>>>> 3c1db9c2
     out = cudaq.sample(kernel2)
     assert (len(out) == 1 and '111111' in out)
     print(kernel2
@@ -909,8 +882,6 @@
     assert (len(out) == 1 and out[0] == True)
     print(kernel5
          )  # keep after assert, such that we have no output if assert fails
-<<<<<<< HEAD
-=======
 
     @cudaq.kernel
     def kernel6() -> float:
@@ -925,7 +896,6 @@
     assert (len(out) == 1 and out[0] == 2.)
     print(kernel6
          )  # keep after assert, such that we have no output if assert fails
->>>>>>> 3c1db9c2
     '''
     # FIXME: This is exactly an example where the non-hierarchical nature of the value
     # stack leads to an incorrect error...
@@ -955,10 +925,7 @@
 # CHECK-LABEL:   func.func @__nvqpp__mlirgen__kernel3() attributes {"cudaq-entrypoint", "cudaq-kernel"}
 # CHECK-LABEL:   func.func @__nvqpp__mlirgen__kernel4() -> i64 attributes {"cudaq-entrypoint", "cudaq-kernel"}
 # CHECK-LABEL:   func.func @__nvqpp__mlirgen__kernel5() -> i1 attributes {"cudaq-entrypoint", "cudaq-kernel"}
-<<<<<<< HEAD
-=======
 # CHECK-LABEL:   func.func @__nvqpp__mlirgen__kernel6() -> f64 attributes {"cudaq-entrypoint", "cudaq-kernel"}
->>>>>>> 3c1db9c2
 
 
 def test_list_comprehension_failures():
