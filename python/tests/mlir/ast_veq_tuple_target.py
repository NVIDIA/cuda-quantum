# ============================================================================ #
# Copyright (c) 2022 - 2025 NVIDIA Corporation & Affiliates.                   #
# All rights reserved.                                                         #
#                                                                              #
# This source code and the accompanying materials are made available under     #
# the terms of the Apache License 2.0 which accompanies this distribution.     #
# ============================================================================ #

# RUN: PYTHONPATH=../../ pytest -rP %s | FileCheck %s

import cudaq
from dataclasses import dataclass


def test_list_deconstruction():

    @dataclass(slots=True)
    class MyTuple:
        q: cudaq.qview
        r: cudaq.qubit

    @cudaq.kernel
    def kernel1():
        q0, q1, q2 = cudaq.qvector(3)
        x(q0)
        y(q1)
        z(q2)

    print(kernel1)

    @cudaq.kernel
    def kernel2():
        (q0, q1), q2 = cudaq.qvector(2), cudaq.qubit()
        x(q0)
        y(q1)
        z(q2)

    print(kernel2)

    @cudaq.kernel
    def kernel3():
        ts = cudaq.qvector(2)
        data = MyTuple(ts, cudaq.qubit())
        (q0, q1), q2 = data
        x(q0)
        y(q1)
        z(q2)

    print(kernel3)

    @cudaq.kernel
    def kernel4():
        (q0,), (q1, q2) = cudaq.qvector(1), cudaq.qvector(2)
        x(q0)
        y(q1)
        z(q2)

    print(kernel4)

    @cudaq.kernel
    def kernel5():
        r1, r2 = [0.5, 1.]
        q = cudaq.qubit()
        rz(r1, q)
        ry(r2, q)

    print(kernel5)


# CHECK-LABEL:   func.func @__nvqpp__mlirgen__kernel1() attributes {"cudaq-entrypoint", "cudaq-kernel"} {
# CHECK:           %[[VAL_0:.*]] = quake.alloca !quake.veq<3>
# CHECK:           %[[VAL_1:.*]] = quake.extract_ref %[[VAL_0]][0] : (!quake.veq<3>) -> !quake.ref
# CHECK:           %[[VAL_2:.*]] = quake.extract_ref %[[VAL_0]][1] : (!quake.veq<3>) -> !quake.ref
# CHECK:           %[[VAL_3:.*]] = quake.extract_ref %[[VAL_0]][2] : (!quake.veq<3>) -> !quake.ref
# CHECK:           quake.x %[[VAL_1]] : (!quake.ref) -> ()
# CHECK:           quake.y %[[VAL_2]] : (!quake.ref) -> ()
# CHECK:           quake.z %[[VAL_3]] : (!quake.ref) -> ()
# CHECK:           return
# CHECK:         }

# CHECK-LABEL:   func.func @__nvqpp__mlirgen__kernel2() attributes {"cudaq-entrypoint", "cudaq-kernel"} {
# CHECK:           %[[VAL_0:.*]] = quake.alloca !quake.veq<2>
# CHECK:           %[[VAL_1:.*]] = quake.extract_ref %[[VAL_0]][0] : (!quake.veq<2>) -> !quake.ref
# CHECK:           %[[VAL_2:.*]] = quake.extract_ref %[[VAL_0]][1] : (!quake.veq<2>) -> !quake.ref
# CHECK:           %[[VAL_3:.*]] = quake.alloca !quake.ref
# CHECK:           quake.x %[[VAL_1]] : (!quake.ref) -> ()
# CHECK:           quake.y %[[VAL_2]] : (!quake.ref) -> ()
# CHECK:           quake.z %[[VAL_3]] : (!quake.ref) -> ()
# CHECK:           return
# CHECK:         }

# CHECK-LABEL:   func.func @__nvqpp__mlirgen__kernel3() attributes {"cudaq-entrypoint", "cudaq-kernel"} {
# CHECK:           %[[VAL_0:.*]] = quake.alloca !quake.veq<2>
# CHECK:           %[[VAL_3:.*]] = quake.alloca !quake.ref
# CHECK:           %[[VAL_1:.*]] = quake.extract_ref %[[VAL_0]][0] : (!quake.veq<2>) -> !quake.ref
# CHECK:           %[[VAL_2:.*]] = quake.extract_ref %[[VAL_0]][1] : (!quake.veq<2>) -> !quake.ref
# CHECK:           quake.x %[[VAL_1]] : (!quake.ref) -> ()
# CHECK:           quake.y %[[VAL_2]] : (!quake.ref) -> ()
# CHECK:           quake.z %[[VAL_3]] : (!quake.ref) -> ()
# CHECK:           return
# CHECK:         }

# CHECK-LABEL:   func.func @__nvqpp__mlirgen__kernel4() attributes {"cudaq-entrypoint", "cudaq-kernel"} {
# CHECK:           %[[VAL_0:.*]] = quake.alloca !quake.veq<1>
# CHECK:           %[[VAL_1:.*]] = quake.extract_ref %[[VAL_0]][0] : (!quake.veq<1>) -> !quake.ref
# CHECK:           %[[VAL_4:.*]] = quake.alloca !quake.veq<2>
# CHECK:           %[[VAL_2:.*]] = quake.extract_ref %[[VAL_4]][0] : (!quake.veq<2>) -> !quake.ref
# CHECK:           %[[VAL_3:.*]] = quake.extract_ref %[[VAL_4]][1] : (!quake.veq<2>) -> !quake.ref
# CHECK:           quake.x %[[VAL_1]] : (!quake.ref) -> ()
# CHECK:           quake.y %[[VAL_2]] : (!quake.ref) -> ()
# CHECK:           quake.z %[[VAL_3]] : (!quake.ref) -> ()
# CHECK:           return
# CHECK:         }

# CHECK-LABEL:   func.func @__nvqpp__mlirgen__kernel5() attributes {"cudaq-entrypoint", "cudaq-kernel"} {
# CHECK-DAG:       %[[VAL_0:.*]] = arith.constant 1.000000e+00 : f64
# CHECK-DAG:       %[[VAL_1:.*]] = arith.constant 5.000000e-01 : f64
# CHECK:           %[[VAL_2:.*]] = cc.alloca f64
# CHECK:           cc.store %[[VAL_1]], %[[VAL_2]] : !cc.ptr<f64>
# CHECK:           %[[VAL_3:.*]] = cc.alloca f64
# CHECK:           cc.store %[[VAL_0]], %[[VAL_3]] : !cc.ptr<f64>
# CHECK:           %[[VAL_4:.*]] = quake.alloca !quake.ref
# CHECK:           %[[VAL_5:.*]] = cc.load %[[VAL_2]] : !cc.ptr<f64>
# CHECK:           quake.rz (%[[VAL_5]]) %[[VAL_4]] : (f64, !quake.ref) -> ()
# CHECK:           %[[VAL_6:.*]] = cc.load %[[VAL_3]] : !cc.ptr<f64>
# CHECK:           quake.ry (%[[VAL_6]]) %[[VAL_4]] : (f64, !quake.ref) -> ()
# CHECK:           return
# CHECK:         }


def test_list_deconstruction_failures():

    @dataclass(slots=True)
    class MyTuple:
        q: cudaq.qview
        r: cudaq.qubit

    @cudaq.kernel
    def kernel1():
        (q0, q1), q2 = cudaq.qvector(3)
        x(q0)
        y(q1)
        z(q2)

    try:
        print(kernel1)
    except Exception as e:
        print("Failure for kernel1:")
        print(e)

    @cudaq.kernel
    def kernel2():
        ts = cudaq.qvector(1)
        data = MyTuple(ts, cudaq.qubit())
        (q0, q1), q2 = data
        x(q0)
        y(q1)
        z(q2)

    try:
        # This will fail when running the pass manager.
        # I could not figure out how to capture any errors that the
        # pass manager produces and return them along with the
        # exception. I think it would be nicer to do that, since
        # as it is, the error message is a bit fragmented.
        print(kernel2)
    except Exception as e:
        print("Failure for kernel2:")
        print(e)

    # Note: We have a slight mismatch in Python interpreted code
    # vs compiled python code; since the length of the list we are
    # deconstructing is runtime information, we merely index into
    # it to get however many elements we assign to. If this number
    # is larger than the length of the list, then we either get a
    # pass manager failure or a runtime failure, depending on when
    # the length of the list is known. However, if the number `n`
    # of targets we assign to is smaller than the list, we happily
    # will just assign the first n items without a failure. This
    # is in contrast to the Python interpreter that doesn't allow
    # for that. We can, and do, give a proper error, however, if
<<<<<<< HEAD
    # the list we assign is a Python literal
=======
    # the list we assign is a Python literal expression
>>>>>>> 3c1db9c2

    @cudaq.kernel
    def kernel3():
        r1, r2 = [0.5, 1., 1.5]
        q = cudaq.qubit()
        rz(r1, q)
        ry(r2, q)

    try:
        print(kernel3)
    except Exception as e:
        print("Failure for kernel3:")
        print(e)


# CHECK-LABEL:   Failure for kernel1:
# CHECK:         shape mismatch in tuple deconstruction
<<<<<<< HEAD
# CHECK-NEXT:    (offending source -> ((q0, q1), q2) = cudaq.qvector(3))
=======
# CHECK-NEXT:    (offending source -> (q0, q1), q2 = cudaq.qvector(3))
>>>>>>> 3c1db9c2

# CHECK-LABEL:   Failure for kernel2:
# CHECK-NEXT:    could not compile code for 'kernel2'

# CHECK-LABEL:   Failure for kernel3:
# CHECK:         shape mismatch in tuple deconstruction
<<<<<<< HEAD
# CHECK-NEXT:    (offending source -> (r1, r2) = [0.5, 1.0, 1.5])
=======
# CHECK-NEXT:    (offending source -> r1, r2 = [0.5, 1.0, 1.5])
>>>>>>> 3c1db9c2
<|MERGE_RESOLUTION|>--- conflicted
+++ resolved
@@ -179,11 +179,7 @@
     # will just assign the first n items without a failure. This
     # is in contrast to the Python interpreter that doesn't allow
     # for that. We can, and do, give a proper error, however, if
-<<<<<<< HEAD
-    # the list we assign is a Python literal
-=======
     # the list we assign is a Python literal expression
->>>>>>> 3c1db9c2
 
     @cudaq.kernel
     def kernel3():
@@ -201,19 +197,11 @@
 
 # CHECK-LABEL:   Failure for kernel1:
 # CHECK:         shape mismatch in tuple deconstruction
-<<<<<<< HEAD
-# CHECK-NEXT:    (offending source -> ((q0, q1), q2) = cudaq.qvector(3))
-=======
 # CHECK-NEXT:    (offending source -> (q0, q1), q2 = cudaq.qvector(3))
->>>>>>> 3c1db9c2
 
 # CHECK-LABEL:   Failure for kernel2:
 # CHECK-NEXT:    could not compile code for 'kernel2'
 
 # CHECK-LABEL:   Failure for kernel3:
 # CHECK:         shape mismatch in tuple deconstruction
-<<<<<<< HEAD
-# CHECK-NEXT:    (offending source -> (r1, r2) = [0.5, 1.0, 1.5])
-=======
-# CHECK-NEXT:    (offending source -> r1, r2 = [0.5, 1.0, 1.5])
->>>>>>> 3c1db9c2
+# CHECK-NEXT:    (offending source -> r1, r2 = [0.5, 1.0, 1.5])