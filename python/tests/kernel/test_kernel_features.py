--- conflicted
+++ resolved
@@ -1721,8 +1721,6 @@
     run()
 
 
-<<<<<<< HEAD
-=======
 def test_disallow_hybrid_types():
     from dataclasses import dataclass
     # Ensure we don't allow hybrid type s
@@ -1819,8 +1817,6 @@
         print(test)
 
 
-@skipIfPythonLessThan39
->>>>>>> d50c4b16
 def test_issue_9():
 
     @cudaq.kernel
