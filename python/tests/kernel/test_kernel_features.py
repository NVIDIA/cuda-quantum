--- conflicted
+++ resolved
@@ -349,13 +349,8 @@
 def test_no_dynamic_Lists():
     with pytest.raises(RuntimeError) as error:
 
-<<<<<<< HEAD
         @cudaq.kernel
-        def kernel(params: list[float]):
-=======
-        @cudaq.kernel(jit=True)
         def kernel(params: List[float]):
->>>>>>> 091d79da
             params.append(1.0)
 
     with pytest.raises(RuntimeError) as error:
@@ -381,7 +376,7 @@
 def test_no_dynamic_lists():
     with pytest.raises(RuntimeError) as error:
 
-        @cudaq.kernel(jit=True)
+        @cudaq.kernel
         def kernel(params: list[float]):
             params.append(1.0)
 
