# ============================================================================ #
# Copyright (c) 2022 - 2025 NVIDIA Corporation & Affiliates.                   #
# All rights reserved.                                                         #
#                                                                              #
# This source code and the accompanying materials are made available under     #
# the terms of the Apache License 2.0 which accompanies this distribution.     #
# ============================================================================ #

import os

import pytest
import numpy as np
from typing import Callable, List
import sys

import cudaq
from cudaq import spin


@pytest.fixture(autouse=True)
def do_something():
    yield
    cudaq.__clearKernelRegistries()


def test_adjoint():
    """Test that adjoint can be called on kernels and operations."""

    @cudaq.kernel
    def single_adjoint_test():
        q = cudaq.qubit()
        t(q)
        t.adj(q)

    counts = cudaq.sample(single_adjoint_test)
    assert '0' in counts
    assert len(counts) == 1

    @cudaq.kernel
    def qvector_adjoint_test():
        q = cudaq.qvector(2)
        t(q)
        t.adj(q)

    counts = cudaq.sample(qvector_adjoint_test)
    assert '00' in counts
    assert len(counts) == 1

    @cudaq.kernel
    def rotation_adjoint_test():
        q = cudaq.qubit()
        rx(1.1, q)
        rx.adj(1.1, q)

        ry(1.1, q)
        ry.adj(1.1, q)

    counts = cudaq.sample(rotation_adjoint_test)
    assert '0' in counts
    assert len(counts) == 1

    @cudaq.kernel
    def test_kernel_adjoint(q: cudaq.qview):
        h(q[0])
        t(q[1])
        s(q[2])

    @cudaq.kernel
    def test_caller():
        q = cudaq.qvector(3)
        x(q[0])
        x(q[2])
        test_kernel_adjoint(q)
        cudaq.adjoint(test_kernel_adjoint, q)

    counts = cudaq.sample(test_caller)
    assert len(counts) == 1
    assert '101' in counts


def test_control():
    """Test that we can control on kernel functions."""

    @cudaq.kernel
    def fancyCnot(a: cudaq.qubit, b: cudaq.qubit):
        x.ctrl(a, b)

    @cudaq.kernel
    def toffoli():
        q = cudaq.qvector(3)
        ctrl = q.front()
        # without a control, apply x to all
        x(ctrl, q[2])
        cudaq.control(fancyCnot, [ctrl], q[1], q[2])

    counts = cudaq.sample(toffoli)
    assert len(counts) == 1
    assert '101' in counts

    @cudaq.kernel
    def test():
        q, r, s = cudaq.qubit(), cudaq.qubit(), cudaq.qubit()
        x(q, s)
        swap.ctrl(q, r, s)

    counts = cudaq.sample(test)
    assert len(counts) == 1
    assert '110' in counts


def test_grover():
    """Test that compute_action works in tandem with kernel composability."""

    @cudaq.kernel
    def reflect(qubits: cudaq.qview):
        ctrls = qubits.front(qubits.size() - 1)
        last = qubits.back()
        cudaq.compute_action(lambda: (h(qubits), x(qubits)),
                             lambda: z.ctrl(ctrls, last))

    @cudaq.kernel
    def oracle(q: cudaq.qview):
        z.ctrl(q[0], q[2])
        z.ctrl(q[1], q[2])

    print(reflect)

    @cudaq.kernel
    def grover(N: int, M: int, oracle: Callable[[cudaq.qview], None]):
        q = cudaq.qvector(N)
        h(q)
        for i in range(M):
            oracle(q)
            reflect(q)
        mz(q)

    print(grover)
    print(oracle)

    counts = cudaq.sample(grover, 3, 1, oracle)
    assert len(counts) == 2
    assert '101' in counts
    assert '011' in counts


def test_2grover_compute_action():
    """Test that compute_action works in tandem with kernel composability."""

    @cudaq.kernel
    def reflect2(qubits: cudaq.qview):
        ctrls = qubits.front(qubits.size() - 1)
        last = qubits.back()

        def compute():
            h(qubits)
            x(qubits)

        # can also use
        # compute = lambda : (h(qubits), x(qubits))

        cudaq.compute_action(compute, lambda: z.ctrl(ctrls, last))

    print(reflect2)

    # Order matters, kernels must be "in-scope"
    @cudaq.kernel
    def oracle2(q: cudaq.qview):
        z.ctrl(q[0], q[2])
        z.ctrl(q[1], q[2])

    @cudaq.kernel
    def grover(N: int, M: int, oracle: Callable[[cudaq.qview], None]):
        q = cudaq.qvector(N)
        h(q)
        for i in range(M):
            oracle(q)
            reflect2(q)
        mz(q)

    # print(grover)

    counts = cudaq.sample(grover, 3, 1, oracle2)
    assert len(counts) == 2
    assert '101' in counts
    assert '011' in counts


def test_pauli_word_input():

    h2_data = [
        3, 1, 1, 3, 0.0454063, 0, 2, 0, 0, 0, 0.17028, 0, 0, 0, 2, 0, -0.220041,
        -0, 1, 3, 3, 1, 0.0454063, 0, 0, 0, 0, 0, -0.106477, 0, 0, 2, 0, 0,
        0.17028, 0, 0, 0, 0, 2, -0.220041, -0, 3, 3, 1, 1, -0.0454063, -0, 2, 2,
        0, 0, 0.168336, 0, 2, 0, 2, 0, 0.1202, 0, 0, 2, 0, 2, 0.1202, 0, 2, 0,
        0, 2, 0.165607, 0, 0, 2, 2, 0, 0.165607, 0, 0, 0, 2, 2, 0.174073, 0, 1,
        1, 3, 3, -0.0454063, -0, 15
    ]
    h = cudaq.SpinOperator(h2_data, 4)

    @cudaq.kernel
    def kernel(theta: float, var: cudaq.pauli_word):
        q = cudaq.qvector(4)
        x(q[0])
        x(q[1])
        exp_pauli(theta, q, var)

    print(kernel)
    kernel(.11, 'XXXY')

    want_exp = cudaq.observe(kernel, h, .11, 'XXXY').expectation()
    assert np.isclose(want_exp, -1.13, atol=1e-2)

    want_exp = cudaq.observe(kernel, h, .11,
                             cudaq.pauli_word('XXXY')).expectation()
    assert np.isclose(want_exp, -1.13, atol=1e-2)

    @cudaq.kernel
    def test(theta: float, paulis: list[cudaq.pauli_word]):
        q = cudaq.qvector(4)
        x(q[0])
        x(q[1])
        for p in paulis:
            exp_pauli(theta, q, p)

    print(test)
    want_exp = cudaq.observe(test, h, .11, ['XXXY']).expectation()
    assert np.isclose(want_exp, -1.13, atol=1e-2)

    words = [cudaq.pauli_word('XXXY')]
    want_exp = cudaq.observe(test, h, .11, words).expectation()
    assert np.isclose(want_exp, -1.13, atol=1e-2)

    with pytest.raises(RuntimeError) as e:
        kernel(.11, 'HELLOBADTERM')


def test_exp_pauli():
    h2_data = [
        3, 1, 1, 3, 0.0454063, 0, 2, 0, 0, 0, 0.17028, 0, 0, 0, 2, 0, -0.220041,
        -0, 1, 3, 3, 1, 0.0454063, 0, 0, 0, 0, 0, -0.106477, 0, 0, 2, 0, 0,
        0.17028, 0, 0, 0, 0, 2, -0.220041, -0, 3, 3, 1, 1, -0.0454063, -0, 2, 2,
        0, 0, 0.168336, 0, 2, 0, 2, 0, 0.1202, 0, 0, 2, 0, 2, 0.1202, 0, 2, 0,
        0, 2, 0.165607, 0, 0, 2, 2, 0, 0.165607, 0, 0, 0, 2, 2, 0.174073, 0, 1,
        1, 3, 3, -0.0454063, -0, 15
    ]
    h = cudaq.SpinOperator(h2_data, 4)

    @cudaq.kernel
    def kernel(theta: float):
        q = cudaq.qvector(4)
        x(q[0])
        x(q[1])
        exp_pauli(theta, q, 'XXXY')

    print(kernel)
    want_exp = cudaq.observe(kernel, h, .11).expectation()
    assert np.isclose(want_exp, -1.13, atol=1e-2)


@pytest.mark.parametrize('target', ['default', 'stim'])
def test_dynamic_circuit(target):
    """Test that we correctly sample circuits with 
       mid-circuit measurements and conditionals."""

    if target == 'stim':
        save_target = cudaq.get_target()
        cudaq.set_target('stim')

    @cudaq.kernel
    def simple():
        q = cudaq.qvector(2)
        h(q[0])
        i = mz(q[0], register_name="c0")
        if i:
            x(q[1])
        mz(q)

    counts = cudaq.sample(simple, shots_count=100)
    counts.dump()
    c0 = counts.get_register_counts('c0')
    assert '0' in c0 and '1' in c0
    assert '00' in counts and '11' in counts

    @cudaq.kernel
    def simple():
        q = cudaq.qvector(2)
        h(q[0])
        i = mz(q[0])
        if i:
            x(q[1])
        mz(q)

    counts = cudaq.sample(simple)
    counts.dump()
    c0 = counts.get_register_counts('i')
    assert '0' in c0 and '1' in c0
    assert '00' in counts and '11' in counts

    if target == 'stim':
        cudaq.set_target(save_target)


def test_teleport():

    @cudaq.kernel
    def teleport():
        q = cudaq.qvector(3)
        x(q[0])
        h(q[1])

        x.ctrl(q[1], q[2])

        x.ctrl(q[0], q[1])
        h(q[0])

        b0 = mz(q[0])
        b1 = mz(q[1])

        if b1:
            x(q[2])

        if b0:
            z(q[2])

        mz(q[2])

    counts = cudaq.sample(teleport, shots_count=100)
    counts.dump()
    # Note this is testing that we can provide
    # the register name automatically
    b0 = counts.get_register_counts('b0')
    assert '0' in b0 and '1' in b0


def test_transitive_dependencies():

    @cudaq.kernel()
    def func0(q: cudaq.qubit):
        x(q)

    @cudaq.kernel()
    def func1(q: cudaq.qubit):
        func0(q)

    @cudaq.kernel
    def func2(q: cudaq.qubit):
        func1(q)

    @cudaq.kernel()
    def callMe():
        q = cudaq.qubit()
        func2(q)

    print(callMe)

    counts = cudaq.sample(callMe)
    assert len(counts) == 1 and '1' in counts

    # This test is for a bug where by
    # vqe_kernel thought kernel was a
    # dependency because cudaq.kernel
    # is a Call node in the AST.
    @cudaq.kernel
    def kernel():
        qubit = cudaq.qvector(2)
        h(qubit[0])
        x.ctrl(qubit[0], qubit[1])
        mz(qubit)

    result = cudaq.sample(kernel)
    print(result)
    assert len(result) == 2 and '00' in result and '11' in result

    @cudaq.kernel
    def vqe_kernel(nn: int):
        qubit = cudaq.qvector(nn)

        h(qubit[0])
        x.ctrl(qubit[0], qubit[1])

        mz(qubit)

    print(vqe_kernel)
    result = cudaq.sample(vqe_kernel, 2)
    print(result)
    assert len(result) == 2 and '00' in result and '11' in result


def test_decrementing_range():

    @cudaq.kernel
    def test(q: int, p: int):
        qubits = cudaq.qvector(5)
        for k in range(q, p, -1):
            cudaq.dbg.ast.print_i64(k)
            x(qubits[k])

    counts = cudaq.sample(test, 2, 0)
    counts.dump()
    assert '01100' in counts and len(counts) == 1

    @cudaq.kernel
    def test2(myList: List[int]):
        q = cudaq.qvector(len(myList))
        for i in range(0, len(myList), 2):
            cudaq.dbg.ast.print_i64(i)
            x(q[i])

    counts = cudaq.sample(test2, [0, 1, 2, 3])
    assert len(counts) == 1
    assert '1010' in counts


def test_no_dynamic_Lists():
    with pytest.raises(RuntimeError) as error:

        @cudaq.kernel
        def kernel(params: List[float]):
            params.append(1.0)

        kernel([])

    with pytest.raises(RuntimeError) as error:

        @cudaq.kernel
        def kernel():
            l = [i for i in range(10)]
            l.append(11)

        print(kernel)

    with pytest.raises(RuntimeError) as error:

        @cudaq.kernel
        def kernel():
            l = [[i, i, i] for i in range(10)]
            l.append([11, 12, 13])

        print(kernel)


def test_no_dynamic_lists():
    with pytest.raises(RuntimeError) as error:

        @cudaq.kernel
        def kernel(params: list[float]):
            params.append(1.0)

        print(kernel)


def test_simple_return_types():

    @cudaq.kernel
    def kernel(a: int, b: int) -> int:
        return a * b

    ret = kernel(2, 4)
    assert ret == 8

    @cudaq.kernel
    def qernel(a: float, b: float) -> float:
        return a * b

    ret = kernel(2, 4)
    assert np.isclose(ret, 8., atol=1e-12)

    with pytest.raises(RuntimeError) as error:

        @cudaq.kernel
        def kernel(a: int, b: int):  # No return type
            return a * b

    @cudaq.kernel
    def boolKernel() -> bool:
        return True

    assert boolKernel()


def test_list_creation():

    N = 10

    @cudaq.kernel
    def kernel(N: int, idx: int) -> int:
        myList = [i + 1 for i in range(N - 1)]
        return myList[idx]

    for i in range(N - 1):
        assert kernel(N, i) == i + 1

    @cudaq.kernel
    def kernel2(N: int, i: int, j: int) -> int:
        myList = [[k, k] for k in range(N)]
        l = myList[i]
        return l[j]

    print(kernel2(5, 0, 0))
    for i in range(N):
        for j in range(2):
            print(i, j, kernel2(N, i, j))
            assert kernel2(N, i, j) == i

    @cudaq.kernel
    def kernel3(N: int):
        myList = list(range(N))
        q = cudaq.qvector(N)
        for i in myList:
            x(q[i])

    print(kernel3)
    counts = cudaq.sample(kernel3, 5)
    assert len(counts) == 1
    assert '1' * 5 in counts

    @cudaq.kernel
    def kernel4(myList: List[int]):
        q = cudaq.qvector(len(myList))
        casted = list(myList)
        for i in casted:
            x(q[i])

    print(kernel4)
    counts = cudaq.sample(kernel4, list(range(5)))
    assert len(counts) == 1
    assert '1' * 5 in counts


def test_list_creation_with_cast():

    @cudaq.kernel
    def kernel(myList: list[int]):
        q = cudaq.qvector(len(myList))
        casted = list(myList)
        for i in casted:
            x(q[i])

    print(kernel)
    counts = cudaq.sample(kernel, list(range(5)))
    assert len(counts) == 1
    assert '1' * 5 in counts


def test_list_creation_with_cast():

    @cudaq.kernel
    def kernel(myList: list[int]):
        q = cudaq.qvector(len(myList))
        casted = list(myList)
        for i in casted:
            x(q[i])

    print(kernel)
    counts = cudaq.sample(kernel, list(range(5)))
    assert len(counts) == 1
    assert '1' * 5 in counts


def test_list_boundaries():

    @cudaq.kernel
    def kernel1():
        qubits = cudaq.qvector(2)
        r = range(0, 0)
        for i in r:
            x(qubits[i])

    counts = cudaq.sample(kernel1)
    assert len(counts) == 1
    assert '00' in counts

    @cudaq.kernel
    def kernel2():
        qubits = cudaq.qvector(2)
        r = range(1, 0)
        for i in r:
            x(qubits[i])

    counts = cudaq.sample(kernel2)
    assert len(counts) == 1
    assert '00' in counts

    @cudaq.kernel
    def kernel3():
<<<<<<< HEAD
        qubits = cudaq.qvector(4)
        r = [i * 2 + 1 for i in range(2)]
        for i in range:
            x(qubits[i])

    counts = cudaq.sample(kernel3)
=======
        qubits = cudaq.qvector(2)
        for i in range(-1):
            x(qubits[i])

    counts = cudaq.sample(kernel3)
    assert len(counts) == 1
    assert '00' in counts

    @cudaq.kernel
    def kernel4():
        qubits = cudaq.qvector(4)
        r = [i * 2 + 1 for i in range(-1)]
        for i in r:
            x(qubits[i])

    counts = cudaq.sample(kernel4)
    assert len(counts) == 1
    assert '0000' in counts

    @cudaq.kernel
    def kernel5():
        qubits = cudaq.qvector(4)
        r = [i * 2 + 1 for i in range(0)]
        for i in r:
            x(qubits[i])

    counts = cudaq.sample(kernel5)
    assert len(counts) == 1
    assert '0000' in counts

    @cudaq.kernel
    def kernel6():
        qubits = cudaq.qvector(4)
        r = [i * 2 + 1 for i in range(2)]
        for i in r:
            x(qubits[i])

    counts = cudaq.sample(kernel6)
>>>>>>> 4f241976
    assert len(counts) == 1
    assert '0101' in counts


def test_control_operations():

    @cudaq.kernel
    def test():
        q = cudaq.qvector(4)
        x.ctrl(q[0], q[1])
        cx(q[0], q[1])

    print(test)
    counts = cudaq.sample(test)


def test_control_operations():

    @cudaq.kernel
    def test(angle: float):
        q = cudaq.qvector(4)
        x.ctrl(q[0], q[1])
        cx(q[0], q[1])
        rx.ctrl(angle, q[0], q[1])
        crx(angle, q[0], q[1])

    print(test)
    counts = cudaq.sample(test, 0.785398)


def test_bool_op_short_circuit():

    @cudaq.kernel
    def kernel():
        qubits = cudaq.qvector(2)
        h(qubits[0])
        if mz(qubits[0]) and mz(qubits[1]):
            x(qubits[1])
        mz(qubits[1])

    print(kernel)

    counts = cudaq.sample(kernel)
    counts.dump()
    assert len(counts) == 2 and '10' in counts and '00' in counts


def test_sample_async_issue_args_processed():

    @cudaq.kernel
    def kernel(params: np.ndarray):
        q = cudaq.qvector(2)
        x(q[0])
        ry(params[0], q[1])
        x.ctrl(q[1], q[0])

    params = np.array([.59])
    result = cudaq.sample_async(kernel, params, qpu_id=0)
    counts = result.get()
    assert len(counts) == 2 and '01' in counts and '10' in counts


def test_capture_vars():

    n = 5
    f = 0.0
    m = 5
    hello = str()

    @cudaq.kernel
    def kernel():
        q = cudaq.qvector(n)
        x(q)
        cudaq.dbg.ast.print_f64(f)
        for qb in q:
            rx(f, qb)

    counts = cudaq.sample(kernel)
    counts.dump()
    assert '1' * n in counts

    f = np.pi
    counts = cudaq.sample(kernel)
    counts.dump()
    assert '0' * n in counts

    n = 7
    f = 0.0
    counts = cudaq.sample(kernel)
    counts.dump()
    assert '1' * n in counts

    counts = cudaq.sample(kernel)
    counts.dump()
    assert '1' * n in counts

    n = 3
    counts = cudaq.sample(kernel)
    counts.dump()
    assert '1' * n in counts

    @cudaq.kernel
    def testCanOnlyCaptureIntAndFloat():
        i = hello

    with pytest.raises(RuntimeError) as e:
        testCanOnlyCaptureIntAndFloat()

    b = True

    @cudaq.kernel
    def canCaptureBool():
        q = cudaq.qubit()
        if b:
            x(q)

    counts = cudaq.sample(canCaptureBool)
    counts.dump()
    assert len(counts) == 1 and '1' in counts

    b = False
    counts = cudaq.sample(canCaptureBool)
    counts.dump()
    assert len(counts) == 1 and '0' in counts

    l = [.59]
    li = [0, 1]

    @cudaq.kernel
    def canCaptureList():
        q = cudaq.qvector(2)
        firstIdx = li[0]
        secondIdx = li[1]
        x(q[firstIdx])
        ry(l[firstIdx], q[secondIdx])
        x.ctrl(q[secondIdx], q[firstIdx])

    hamiltonian = 5.907 - 2.1433 * spin.x(0) * spin.x(1) - 2.1433 * spin.y(
        0) * spin.y(1) + .21829 * spin.z(0) - 6.125 * spin.z(1)
    assert np.isclose(-1.748,
                      cudaq.observe(canCaptureList, hamiltonian).expectation(),
                      atol=1e-3)


def test_capture_disallow_change_variable():

    n = 3

    @cudaq.kernel
    def kernel() -> int:
        if True:
            cudaq.dbg.ast.print_i64(n)
            # Change n, emits an error
            n = 4
        return n

    with pytest.raises(RuntimeError) as e:
        kernel()


def test_inner_function_capture():

    n = 3
    m = 5

    def innerClassical():

        @cudaq.kernel()
        def foo():
            q = cudaq.qvector(n)

        def innerInnerClassical():

            @cudaq.kernel()
            def bar():
                q = cudaq.qvector(m)
                x(q)

            return cudaq.sample(bar)

        return cudaq.sample(foo), innerInnerClassical()

    fooCounts, barCounts = innerClassical()
    assert len(fooCounts) == 1 and '0' * n in fooCounts
    assert len(barCounts) == 1 and '1' * m in barCounts


def test_error_qubit_constructor():

    @cudaq.kernel
    def test():
        q = cudaq.qubit(10)
        h(q[0])

    with pytest.raises(RuntimeError) as e:
        test.compile()


def test_swallow_measure_value():

    @cudaq.kernel
    def test():
        data = cudaq.qvector(2)
        ancilla = cudaq.qvector(2)
        mz(ancilla)
        x(data[1])

    # The test here is that this compiles.
    test.compile()
    print(test)


def test_compare_with_true():

    @cudaq.kernel
    def test():
        data = cudaq.qvector(2)
        ancilla = cudaq.qvector(2)
        results = mz(ancilla)
        if results[0] == True:
            x(data[0])

    # The test here is that this compiles.
    test()


def test_with_docstring():

    @cudaq.kernel
    def oracle(register: cudaq.qvector, auxillary_qubit: cudaq.qubit,
               hidden_bitstring: List[int]):
        """
        The inner-product oracle for the Bernstein-Vazirani algorithm.
        """
        for index, bit in enumerate(hidden_bitstring):
            if bit == 0:
                # Apply identity operation to the qubit if it's
                # in the 0-state.
                # In this case, we do nothing.
                pass
            else:
                # Otherwise, apply a `cx` gate with the current qubit as
                # the control and the auxillary qubit as the target.
                cx(register[index], auxillary_qubit)

    @cudaq.kernel
    def bernstein_vazirani(qubit_count: int, hidden_bitstring: List[int]):
        """
        Returns a kernel implementing the Bernstein-Vazirani algorithm
        for a random, hidden bitstring.
        """
        # Allocate the specified number of qubits - this
        # corresponds to the length of the hidden bitstring.
        qubits = cudaq.qvector(qubit_count)
        # Allocate an extra auxillary qubit.
        auxillary_qubit = cudaq.qubit()

        # Prepare the auxillary qubit.
        h(auxillary_qubit)
        z(auxillary_qubit)

        # Place the rest of the register in a superposition state.
        h(qubits)

        # Query the oracle.
        oracle(qubits, auxillary_qubit, hidden_bitstring)

        # Apply another set of Hadamards to the register.
        h(qubits)

        # Apply measurement gates to just the `qubits`
        # (excludes the auxillary qubit).
        mz(qubits)

    # Test here is that it compiles
    bernstein_vazirani.compile()


def test_disallow_list_no_element_type():

    @cudaq.kernel
    def test(listVar: List):
        pass

    with pytest.raises(RuntimeError) as e:
        print(test)


def test_invalid_cudaq_type():

    @cudaq.kernel
    def test():
        q = cudaq.qreg(5)
        h(q)

    with pytest.raises(RuntimeError) as e:
        print(test)


def test_bool_list_elements():

    @cudaq.kernel
    def kernel(var: list[bool]):
        q = cudaq.qubit()
        x(q)
        if var[0]:
            x(q)

    counts = cudaq.sample(kernel, [False], shots_count=100)
    assert '1' in counts and len(counts) == 1

    counts = cudaq.sample(kernel, [True], shots_count=100)
    assert '0' in counts and len(counts) == 1


def test_list_float_pass_list_int():

    @cudaq.kernel
    def test(var: List[float]):
        q = cudaq.qvector(2)
        cudaq.dbg.ast.print_f64(var[0])
        x(q[int(var[0])])
        x(q[int(var[1])])

    var = [0, 1]
    counts = cudaq.sample(test, var)
    assert len(counts) == 1 and '11' in counts
    counts.dump()


def test_cmpi_error_ints_different_widths():

    @cudaq.kernel
    def test():
        q = cudaq.qubit()
        i = mz(q)
        if i == 1:
            x(q)

    test()
    counts = cudaq.sample(test)
    assert '0' in counts and len(counts) == 1


def test_aug_assign_add():

    @cudaq.kernel
    def test() -> float:
        f = 5.
        f += 5.
        return f

    assert test() == 10.

    @cudaq.kernel
    def test2() -> int:
        i = 5
        i += 5
        return i

    assert test2() == 10


def test_empty_lists():

    @cudaq.kernel
    def empty(var: list[cudaq.pauli_word], varvar: list[float],
              varvarvar: list[bool]):
        q = cudaq.qvector(2)
        x(q[0])

    empty([], [], [])


def test_no_valueerror_np_array():

    @cudaq.kernel
    def test(var: np.ndarray):
        q = cudaq.qubit()
        ry(var[0], q)
        mz(q)

    test(np.array([1., 2.]))


def test_draw():

    @cudaq.kernel
    def kernel_to_draw():
        q = cudaq.qvector(4)
        h(q)
        # Broadcast
        cx(q[0], q[1])
        cy([q[0], q[1]], q[2])
        cy([q[2], q[0]], q[1])
        cy([q[1], q[2]], q[0])
        z(q[2])

        swap(q[0], q[2])
        swap(q[1], q[2])
        swap(q[0], q[1])
        swap(q[0], q[2])
        swap(q[1], q[2])

        r1(3.14159, q[0])
        tdg(q[1])
        s(q[2])

    circuit = cudaq.draw(kernel_to_draw)
    print(circuit)
    expected_str = '''     ╭───╮               ╭───╮                 ╭───────────╮       
q0 : ┤ h ├──●────●────●──┤ y ├──────╳─────╳──╳─┤ r1(3.142) ├───────
     ├───┤╭─┴─╮  │  ╭─┴─╮╰─┬─╯      │     │  │ ╰───────────╯╭─────╮
q1 : ┤ h ├┤ x ├──●──┤ y ├──●────────┼──╳──╳──┼───────╳──────┤ tdg ├
     ├───┤╰───╯╭─┴─╮╰─┬─╯  │  ╭───╮ │  │     │       │      ╰┬───┬╯
q2 : ┤ h ├─────┤ y ├──●────●──┤ z ├─╳──╳─────╳───────╳───────┤ s ├─
     ├───┤     ╰───╯          ╰───╯                          ╰───╯ 
q3 : ┤ h ├─────────────────────────────────────────────────────────
     ╰───╯                                                         
'''

    assert circuit == expected_str


def test_draw_fail():

    @cudaq.kernel
    def kernel(argument: float):
        q = cudaq.qvector(2)
        h(q[0])
        ry(argument, q[1])

    with pytest.raises(RuntimeError) as error:
        print(cudaq.draw(kernel))


def test_draw_bug_1400():

    @cudaq.kernel
    def bell_pair():
        q = cudaq.qvector(2)
        h(q[0])
        cx(q[0], q[1])
        mz(q)

    @cudaq.kernel
    def kernel(angle: float):
        q = cudaq.qubit()
        h(q)
        ry(angle, q)

    print(cudaq.draw(kernel, 0.59))
    print(cudaq.draw(kernel, 0.59))
    circuit = cudaq.draw(bell_pair)
    print(circuit)
    expected_str = '''     ╭───╮     
q0 : ┤ h ├──●──
     ╰───╯╭─┴─╮
q1 : ─────┤ x ├
          ╰───╯
'''
    assert circuit == expected_str


def test_with_docstring_2():

    @cudaq.kernel
    def simple(n: int):
        '''
        A docstring with triple single quote
        '''
        qubits = cudaq.qvector(n)
        exp_pauli(2.2, qubits, 'YYYY')
        """
        A docstring in the middle of kernel
        """
        for q in qubits:
            '''
            A multi-line string.
            Should be ignored.
            '''
            h(q)

    @cudaq.kernel
    def kernel():
        simple(4)

    kernel.compile()
    print(kernel)


def test_user_error_op_attr_1446():

    @cudaq.kernel
    def test_kernel(nQubits: int):
        qubits = cudaq.qvector(nQubits)
        x(qubits)
        x.control(qubits[0], qubits[1])
        h(qubits)

    with pytest.raises(RuntimeError) as e:
        test_kernel.compile()
    assert 'Unknown attribute on quantum' in repr(
        e) and 'Did you mean x.ctrl(...)?' in repr(e)

    @cudaq.kernel
    def test_kernel(nQubits: int):
        qubits = cudaq.qvector(nQubits)
        x(qubits)
        x.adjoint(qubits[0], qubits[1])
        h(qubits)

    with pytest.raises(RuntimeError) as e:
        test_kernel.compile()
    assert 'Unknown attribute on quantum' in repr(
        e) and 'Did you mean x.adj(...)?' in repr(e)

    @cudaq.kernel
    def test_kernel(nQubits: int):
        qubits = cudaq.qvector(nQubits)
        x(qubits)
        x.adjointBadAttr(qubits[0], qubits[1])
        h(qubits)

    with pytest.raises(RuntimeError) as e:
        test_kernel.compile()
    assert 'Unknown attribute on quantum' in repr(
        e) and 'Did you mean x.adj(...)?' in repr(e)

    @cudaq.kernel
    def test_kernel(nQubits: int):
        qubits = cudaq.qvector(nQubits)
        x(qubits)
        x.noIdeaWhatThisIs(qubits[0], qubits[1])
        h(qubits)

    with pytest.raises(RuntimeError) as e:
        test_kernel.compile()
    assert 'Unknown attribute on quantum' in repr(
        e) and 'Did you mean ' not in repr(e)


def test_ctrl_wrong_dtype_1447():

    @cudaq.kernel
    def test_kernel(nQubits: int):
        qubits = cudaq.qvector(nQubits)
        x(qubits)
        # should throw error for acting on ints
        x.ctrl(0, 1)

    with pytest.raises(RuntimeError) as e:
        test_kernel.compile()
    assert 'control operand 0 is not of quantum type' in repr(e)

    @cudaq.kernel
    def test_kernel(nQubits: int):
        qubits = cudaq.qvector(nQubits)
        x(qubits)
        # should throw error for acting on ints
        x.ctrl(qubits[0], 1)

    with pytest.raises(RuntimeError) as e:
        test_kernel.compile()
    assert 'target operand 0 is not of quantum type' in repr(e)

    @cudaq.kernel
    def test_kernel(nQubits: int):
        qubits = cudaq.qvector(nQubits)
        x(qubits)
        # should throw error for acting on ints
        swap(0, 1)

    with pytest.raises(RuntimeError) as e:
        test_kernel.compile()
    assert 'target operand 0 is not of quantum type' in repr(e)

    @cudaq.kernel
    def test_kernel(nQubits: int):
        qubits = cudaq.qvector(nQubits)
        cx(0, 1)

    with pytest.raises(RuntimeError) as e:
        test_kernel.compile()
    assert 'control operand 0 is not of quantum type' in repr(e)

    @cudaq.kernel
    def test_kernel(nQubits: int):
        qubits = cudaq.qvector(nQubits)
        h(22)

    with pytest.raises(RuntimeError) as e:
        test_kernel.compile()
    assert 'target operand 0 is not of quantum type' in repr(e)

    @cudaq.kernel
    def test_kernel(nQubits: int):
        qubits = cudaq.qvector(nQubits)
        crx(2.2, 0, 1)

    with pytest.raises(RuntimeError) as e:
        test_kernel.compile()
    assert 'control operand 0 is not of quantum type' in repr(e)

    @cudaq.kernel
    def test_kernel(nQubits: int):
        qubits = cudaq.qvector(nQubits)
        mz(22)

    with pytest.raises(RuntimeError) as e:
        test_kernel.compile()
    assert 'target operand 0 is not of quantum type' in repr(e)

    @cudaq.kernel
    def test_kernel(nQubits: int):
        qubits = cudaq.qvector(nQubits)
        rx.ctrl(2.2, 2, 3)

    with pytest.raises(RuntimeError) as e:
        test_kernel.compile()
    assert 'control operand 0 is not of quantum type' in repr(e)

    @cudaq.kernel
    def test_kernel(nQubits: int):
        qubits = cudaq.qvector(nQubits)
        sdg(2)

    with pytest.raises(RuntimeError) as e:
        test_kernel.compile()
    assert 'target operand 0 is not of quantum type' in repr(e)

    @cudaq.kernel
    def test_kernel(nQubits: int):
        qubits = cudaq.qvector(nQubits)
        x.adj(3)

    with pytest.raises(RuntimeError) as e:
        test_kernel.compile()
    assert 'target operand 0 is not of quantum type' in repr(e)

    @cudaq.kernel
    def test_kernel(nQubits: int):
        qubits = cudaq.qvector(nQubits)
        swap.ctrl(2, 3, 4)

    with pytest.raises(RuntimeError) as e:
        test_kernel.compile()
    assert 'control operand 0 is not of quantum type' in repr(e)

    @cudaq.kernel
    def test_kernel(nQubits: int):
        qubits = cudaq.qvector(nQubits)
        rx.ctrl(1.1, 3, 2)

    with pytest.raises(RuntimeError) as e:
        test_kernel.compile()
    assert 'control operand 0 is not of quantum type' in repr(e)

    @cudaq.kernel
    def test_kernel(nQubits: int):
        qubits = cudaq.qvector(nQubits)
        rx.adj(2.2, 3)

    with pytest.raises(RuntimeError) as e:
        test_kernel.compile()
    assert 'target operand 0 is not of quantum type' in repr(e)


def test_math_module_pi_1448():
    import math

    @cudaq.kernel
    def test_kernel() -> float:
        theta = math.pi
        return theta

    test_kernel.compile()
    assert np.isclose(test_kernel(), math.pi, 1e-12)


def test_len_qvector_1449():

    @cudaq.kernel
    def test_kernel(nCountingQubits: int) -> int:
        qubits = cudaq.qvector(nCountingQubits)
        # can use N = counting_qubits.size()
        N = len(qubits)
        h(qubits)
        return N

    test_kernel.compile()
    assert test_kernel(5) == 5


def test_missing_paren_1450():

    @cudaq.kernel
    def test_kernel():
        state_reg = cudaq.qubit
        x(state_reg)

    with pytest.raises(RuntimeError) as e:
        test_kernel.compile()
    assert 'invalid assignment detected.' in repr(e)


def test_cast_error_1451():

    @cudaq.kernel
    def test_kernel(N: int):
        q = cudaq.qvector(N)
        for i in range(0, N / 2):
            swap(q[i], q[N - i - 1])

    # Test is that this compiles
    test_kernel.compile()


def test_bad_attr_call_error():

    @cudaq.kernel
    def test_state(N: int):
        q = cudaq.qvector(N)
        h(q[0])
        kernel.h(q[0])

    with pytest.raises(RuntimeError) as e:
        test_state.compile()
    assert "Invalid function call - 'kernel' is unknown." in repr(e)


def test_bad_return_value_with_stdvec_arg():

    @cudaq.kernel
    def test_param(i: int, l: List[int]) -> int:
        return i

    l = [42]
    for i in range(4):
        assert test_param(i, l) == i


def test_bad_return_int_bool_param():

    @cudaq.kernel
    def kernel(c: int, b: bool) -> int:
        return c

    assert kernel(1, False) == 1


def test_return_bool_bool_param():

    @cudaq.kernel
    def kernel(b: bool, b2: bool) -> bool:
        return b

    assert kernel(True, False) == True


def test_return_int_int_param():

    @cudaq.kernel
    def kernel(b: int, b2: int) -> int:
        return b

    assert kernel(42, 53) == 42


def test_return_no_param():

    @cudaq.kernel
    def kernel() -> int:
        return 42

    assert kernel() == 42


def test_no_param_no_return():

    @cudaq.kernel
    def kernel():
        return

    kernel()


def test_measure_variadic_qubits():

    @cudaq.kernel
    def test():
        q = cudaq.qvector(5)
        x(q[2])
        mz(q[0], q[1], q[2])

    counts = cudaq.sample(test)
    assert len(counts) == 1 and '001' in counts

    @cudaq.kernel
    def test():
        q = cudaq.qvector(5)
        x(q[0], q[2])
        mz(q[0], [q[1], q[2]])

    counts = cudaq.sample(test)
    assert len(counts) == 1 and '101' in counts


def test_bad_return_value_with_stdvec_arg():

    @cudaq.kernel
    def test_param(i: int, l: List[int]) -> int:
        return i

    l = [42]
    for i in range(4):
        assert test_param(i, l) == i


def test_u3_op():

    @cudaq.kernel
    def check_x():
        q = cudaq.qubit()
        # implement Pauli-X gate with U3
        u3(np.pi, np.pi, np.pi / 2, q)

    print(check_x)
    counts = cudaq.sample(check_x)
    assert counts["1"] == 1000

    @cudaq.kernel
    def bell_pair():
        qubits = cudaq.qvector(2)
        # implement Hadamard gate with U3
        u3(np.pi / 2, 0, np.pi, qubits[0])
        cx(qubits[0], qubits[1])

    counts = cudaq.sample(bell_pair)
    assert (len(counts) == 2)
    assert ('00' in counts)
    assert ('11' in counts)


def test_u3_ctrl():

    @cudaq.kernel
    def another_bell_pair():
        qubits = cudaq.qvector(2)
        u3(np.pi / 2, 0, np.pi, qubits[0])
        u3.ctrl(np.pi, np.pi, np.pi / 2, qubits[0], qubits[1])

    print(another_bell_pair)
    counts = cudaq.sample(another_bell_pair)
    assert (len(counts) == 2)
    assert ('00' in counts)
    assert ('11' in counts)


def test_u3_adj():

    @cudaq.kernel
    def rotation_adjoint_test():
        q = cudaq.qubit()

        # implement Rx gate with U3
        u3(1.1, -np.pi / 2, np.pi / 2, q)
        # rx.adj(angle) = u3.adj(angle, pi/2, -pi/2)
        u3.adj(1.1, np.pi / 2, -np.pi / 2, q)

        # implement Ry gate with U3
        u3(1.1, 0, 0, q)
        u3.adj(1.1, 0, 0, q)

    print(rotation_adjoint_test)

    counts = cudaq.sample(rotation_adjoint_test)
    assert '0' in counts
    assert len(counts) == 1


def test_u3_parameterized():

    @cudaq.kernel
    def param_kernel(theta: float, phi: float, lambda_: float):
        q = cudaq.qubit()
        u3(theta, phi, lambda_, q)

    counts = cudaq.sample(param_kernel, np.pi, np.pi, np.pi / 2)
    assert counts["1"] == 1000


def test_reset():

    @cudaq.kernel
    def single_qubit():
        q = cudaq.qubit()
        x(q)
        reset(q)

    counts = cudaq.sample(single_qubit)
    assert counts['0'] == 1000

    @cudaq.kernel
    def multiple_qubits(num_iters: int) -> int:
        q = cudaq.qvector(2)
        nCorrect = 0
        for i in range(num_iters):
            h(q[0])
            x.ctrl(q[0], q[1])
            results = mz(q)
            if results[0] == results[1]:
                nCorrect = nCorrect + 1

            reset(q)
        return nCorrect

    counts = multiple_qubits(100)
    print(f'N Correct = {counts}')
    assert counts == 100


def test_nested_loops_with_break():

    @cudaq.kernel
    def prog(theta: float):
        q = cudaq.qvector(2)

        for _ in range(5):
            while True:
                x(q)
                ry(theta, q[1])
                res = mz(q[1])

                if res:
                    x(q[1])
                    break
        mz(q)

    # The test here is that this compiles.
    prog.compile()
    print(prog)


def test_nested_loops_with_continue():

    @cudaq.kernel
    def prog():
        q = cudaq.qvector(10)
        j = 0
        for num in range(2, 10):
            while j < num:
                if num % 2 == 0:
                    h(q[num])
                    continue
                x(q[num])
            j += 1

    # The test here is that this compiles.
    prog.compile()
    print(prog)


def test_issue_1682():

    @cudaq.kernel
    def qrbm_reuse_ancilla(v_nodes: int, h_nodes: int, theta: list[float],
                           coupling: list[float]):

        qubits_num = v_nodes + h_nodes
        qubits = cudaq.qvector(qubits_num)
        ancilla = cudaq.qubit()

        count = 0
        for i in range(v_nodes + h_nodes):
            ry(theta[count], qubits[i])
            count += 1

        count = 0

        for v in range(v_nodes):
            for h in range(v_nodes, v_nodes + h_nodes):

                while True:
                    ry.ctrl(coupling[count], qubits[v], qubits[h], ancilla)
                    x(qubits[v])
                    ry.ctrl(coupling[count + 1], qubits[v], qubits[h], ancilla)
                    x(qubits[v])
                    x(qubits[h])
                    ry.ctrl(coupling[count + 1], qubits[v], qubits[h], ancilla)
                    x(qubits[v])
                    ry.ctrl(coupling[count], qubits[v], qubits[h], ancilla)
                    x(qubits[v])
                    x(qubits[h])

                    res = mz(ancilla)

                    if res:
                        x(ancilla)
                        break

                count += 2

        mz(qubits)

    qrbm_reuse_ancilla.compile()


def test_subtract():

    @cudaq.kernel
    def bug_subtract():
        qubits = cudaq.qvector(4)
        x(qubits[0:2])
        mu = 0.7951
        sigma = 0.6065
        rz(1.0 - (mu / sigma), qubits[1])
        mz(qubits)

    cudaq.sample(bug_subtract)


def test_capture_opaque_kernel():

    def retFunc():

        @cudaq.kernel
        def bell(i: int):
            q = cudaq.qvector(i)
            h(q[0])
            x.ctrl(q[0], q[1])

        return bell

    def retFunc2():

        @cudaq.kernel
        def super():
            q = cudaq.qubit()
            h(q)

        return super

    b = retFunc()

    @cudaq.kernel
    def k():
        b(2)

    print(k)

    b = retFunc2()

    @cudaq.kernel
    def kd():
        b()

    print(kd)

    counts = cudaq.sample(k)
    assert len(counts) == 2 and '00' in counts and '11' in counts

    counts = cudaq.sample(kd)
    assert len(counts) == 2 and '0' in counts and '1' in counts


def test_custom_classical_kernel_type():
    from dataclasses import dataclass

    @dataclass
    class CustomIntAndFloatType:
        integer: int
        floatingPoint: float

    instance = CustomIntAndFloatType(123, 123.123)
    assert instance.integer == 123 and instance.floatingPoint == 123.123

    @cudaq.kernel
    def test(input: CustomIntAndFloatType):
        qubits = cudaq.qvector(input.integer)
        ry(input.floatingPoint, qubits[0])
        rx(input.floatingPoint * 2, qubits[0])
        x.ctrl(qubits[0], qubits[1])

    instance = CustomIntAndFloatType(2, np.pi / 2.)
    counts = cudaq.sample(test, instance)
    counts.dump()
    assert len(counts) == 2 and '00' in counts and '11' in counts

    @dataclass
    class CustomIntAndListFloat:
        integer: int
        array: List[float]

    @cudaq.kernel
    def test(input: CustomIntAndListFloat):
        qubits = cudaq.qvector(input.integer)
        ry(input.array[0], qubits[0])
        rx(input.array[1], qubits[0])
        x.ctrl(qubits[0], qubits[1])

    print(test)
    instance = CustomIntAndListFloat(2, [np.pi / 2., np.pi])
    counts = cudaq.sample(test, instance)
    counts.dump()
    assert len(counts) == 2 and '00' in counts and '11' in counts

    # Test that the class can be in a library
    # and the paths all work out
    from mock.hello import TestClass

    @cudaq.kernel
    def test(input: TestClass):
        q = cudaq.qvector(input.i)

    instance = TestClass(2, 2.2)
    state = cudaq.get_state(test, instance)
    state.dump()

    assert len(state) == 2**instance.i

    # Test invalid struct member
    @cudaq.kernel
    def test(input: TestClass):
        local = input.helloBadMember

    with pytest.raises(RuntimeError) as e:
        test.compile()


def test_custom_quantum_type():
    from dataclasses import dataclass

    @dataclass
    class patch:
        data: cudaq.qview
        ancx: cudaq.qview
        ancz: cudaq.qview

    @cudaq.kernel
    def logicalH(p: patch):
        h(p.data)

    # print(logicalH)
    @cudaq.kernel
    def logicalX(p: patch):
        x(p.ancx)

    @cudaq.kernel
    def logicalZ(p: patch):
        z(p.ancz)

    @cudaq.kernel  # (verbose=True)
    def run():
        q = cudaq.qvector(2)
        r = cudaq.qvector(2)
        s = cudaq.qvector(2)
        p = patch(q, r, s)

        logicalH(p)
        logicalX(p)
        logicalZ(p)

    # Test here is that it compiles and runs successfully
    print(run)
    run()


def test_disallow_hybrid_types():
    from dataclasses import dataclass
    # Ensure we don't allow hybrid type s
    @dataclass
    class hybrid:
        q: cudaq.qview
        i: int

    with pytest.raises(RuntimeError) as e:

        @cudaq.kernel
        def test():
            q = cudaq.qvector(2)
            h = hybrid(q, 1)

        test()

    with pytest.raises(RuntimeError) as e:

        @cudaq.kernel
        def testtest(h: hybrid):
            x(h.q[h.i])

        testtest.compile()


def test_disallow_quantum_struct_return():
    from dataclasses import dataclass
    # Ensure we don't allow hybrid type s
    @dataclass
    class T:
        q: cudaq.qview

    with pytest.raises(RuntimeError) as e:

        @cudaq.kernel
        def test() -> T:
            q = cudaq.qvector(2)
            h = T(q)
            return h

        test()


def test_disallow_recursive_quantum_struct():
    from dataclasses import dataclass

    @dataclass
    class T:
        q: cudaq.qview

    @dataclass
    class Holder:
        t: T

    with pytest.raises(RuntimeError) as e:

        @cudaq.kernel
        def test():
            q = cudaq.qvector(2)
            t = T(q)
            hh = Holder(t)

        print(test)

    with pytest.raises(RuntimeError) as e:

        @cudaq.kernel
        def test(hh: Holder):
            pass

        print(test)


def test_disallow_struct_with_methods():
    from dataclasses import dataclass

    @dataclass
    class T:
        q: cudaq.qview

        def doSomething(self):
            pass

    with pytest.raises(RuntimeError) as e:

        @cudaq.kernel
        def test(t: T):
            pass

        print(test)

    with pytest.raises(RuntimeError) as e:

        @cudaq.kernel
        def test():
            q = cudaq.qvector(2)
            t = T(q)

        print(test)


def test_issue_9():

    @cudaq.kernel
    def kernel(features: list[float]):
        qubits = cudaq.qvector(8)
        rx(features[0], qubits[100])

    with pytest.raises(RuntimeError) as error:
        kernel([3.14])


def test_issue_1641():

    @cudaq.kernel
    def less_arguments():
        q = cudaq.qubit()
        rx(3.14)

    with pytest.raises(RuntimeError) as error:
        print(less_arguments)
    assert 'invalid number of arguments (1) passed to rx (requires at least 2 arguments)' in repr(
        error)

    @cudaq.kernel
    def wrong_arguments():
        q = cudaq.qubit()
        rx("random_argument", q)

    with pytest.raises(RuntimeError) as error:
        print(wrong_arguments)
    assert 'rotational parameter must be a float, or int' in repr(error)

    @cudaq.kernel
    def wrong_type():
        q = cudaq.qubit()
        x("random_argument")

    with pytest.raises(RuntimeError) as error:
        print(wrong_type)
    assert 'target operand 0 is not of quantum type' in repr(error)

    @cudaq.kernel
    def invalid_ctrl():
        q = cudaq.qubit()
        rx.ctrl(np.pi, q)

    with pytest.raises(RuntimeError) as error:
        print(invalid_ctrl)
    assert 'controlled operation requested without any control argument(s)' in repr(
        error)


def test_control_then_adjoint():

    @cudaq.kernel
    def my_func(q: cudaq.qubit, theta: float):
        ry(theta, q)
        rz(theta, q)

    @cudaq.kernel
    def kernel(theta: float):
        ancilla = cudaq.qubit()
        q = cudaq.qubit()

        h(ancilla)
        cudaq.control(my_func, ancilla, q, theta)
        cudaq.adjoint(my_func, q, theta)

    theta = 1.5
    # test here is that this compiles and runs
    cudaq.sample(kernel, theta).dump()


def test_numpy_functions():

    @cudaq.kernel
    def kernel():
        q = cudaq.qvector(3)
        h(q)
        rx(np.pi, q[0])
        ry(np.e, q[1])
        rz(np.euler_gamma, q[2])

    # test here is that this compiles and runs
    cudaq.sample(kernel).dump()

    @cudaq.kernel
    def valid_unsupported():
        q = cudaq.qubit()
        h(q)
        r1(np.inf, q)

    with pytest.raises(RuntimeError):
        cudaq.sample(valid_unsupported)

    @cudaq.kernel
    def invalid_unsupported():
        q = cudaq.qubit()
        h(q)
        r1(np.foo, q)

    with pytest.raises(RuntimeError):
        cudaq.sample(invalid_unsupported)


def test_array_value_assignment():

    @cudaq.kernel()
    def foo():
        a = [1, 1]
        b = [0, 0]
        b[0] = a[0]
        b[1] = a[1]
        q0 = cudaq.qubit()
        q1 = cudaq.qubit()
        if (b[0]):
            x(q0)
        if (b[1]):
            x(q1)

    counts = cudaq.sample(foo)
    assert "11" in counts


# leave for gdb debugging
if __name__ == "__main__":
    loc = os.path.abspath(__file__)
    pytest.main([loc, "-rP"])<|MERGE_RESOLUTION|>--- conflicted
+++ resolved
@@ -583,53 +583,11 @@
 
     @cudaq.kernel
     def kernel3():
-<<<<<<< HEAD
-        qubits = cudaq.qvector(4)
-        r = [i * 2 + 1 for i in range(2)]
-        for i in range:
-            x(qubits[i])
-
-    counts = cudaq.sample(kernel3)
-=======
         qubits = cudaq.qvector(2)
         for i in range(-1):
             x(qubits[i])
 
     counts = cudaq.sample(kernel3)
-    assert len(counts) == 1
-    assert '00' in counts
-
-    @cudaq.kernel
-    def kernel4():
-        qubits = cudaq.qvector(4)
-        r = [i * 2 + 1 for i in range(-1)]
-        for i in r:
-            x(qubits[i])
-
-    counts = cudaq.sample(kernel4)
-    assert len(counts) == 1
-    assert '0000' in counts
-
-    @cudaq.kernel
-    def kernel5():
-        qubits = cudaq.qvector(4)
-        r = [i * 2 + 1 for i in range(0)]
-        for i in r:
-            x(qubits[i])
-
-    counts = cudaq.sample(kernel5)
-    assert len(counts) == 1
-    assert '0000' in counts
-
-    @cudaq.kernel
-    def kernel6():
-        qubits = cudaq.qvector(4)
-        r = [i * 2 + 1 for i in range(2)]
-        for i in r:
-            x(qubits[i])
-
-    counts = cudaq.sample(kernel6)
->>>>>>> 4f241976
     assert len(counts) == 1
     assert '0101' in counts
 
