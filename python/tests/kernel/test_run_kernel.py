--- conflicted
+++ resolved
@@ -155,18 +155,10 @@
     def simple_int_no_args() -> int:
         return -43
 
-<<<<<<< HEAD
     results = cudaq.run(simple_int_no_args, shots_count=2)
     assert len(results) == 2
     assert results[0] == -43
     assert results[1] == -43
-=======
-    # TODO: seg fault on running any kernel with no args
-    # results = cudaq.run(simple_int_no_args, shots_count=2)
-    # assert len(results) == 2
-    # assert results[0] == -43
-    # assert results[1] == -43
->>>>>>> aec24b71
 
     @cudaq.kernel
     def simple_int(numQubits: int) -> int:
@@ -185,18 +177,10 @@
     def simple_int8_no_args() -> np.int8:
         return -43
 
-<<<<<<< HEAD
     results = cudaq.run(simple_int8_no_args, shots_count=2)
     assert len(results) == 2
     assert results[0] == -43
     assert results[1] == -43
-=======
-    # TODO: seg fault on running any kernel with no args
-    # results = cudaq.run(simple_int8_no_args, shots_count=2)
-    # assert len(results) == 2
-    # assert results[0] == -43
-    # assert results[1] == -43
->>>>>>> aec24b71
 
     @cudaq.kernel
     def simple_int8(numQubits: int) -> np.int8:
@@ -215,18 +199,10 @@
     def simple_int16_no_args() -> np.int16:
         return -43
 
-<<<<<<< HEAD
     results = cudaq.run(simple_int16_no_args, shots_count=2)
     assert len(results) == 2
     assert results[0] == -43
     assert results[1] == -43
-=======
-    # TODO: seg fault on running any kernel with no args
-    # results = cudaq.run(simple_int16_no_args, shots_count=2)
-    # assert len(results) == 2
-    # assert results[0] == -43
-    # assert results[1] == -43
->>>>>>> aec24b71
 
     @cudaq.kernel
     def simple_int16(numQubits: int) -> np.int16:
@@ -245,18 +221,10 @@
     def simple_int32_no_args() -> np.int32:
         return -43
 
-<<<<<<< HEAD
     results = cudaq.run(simple_int32_no_args, shots_count=2)
     assert len(results) == 2
     assert results[0] == -43
     assert results[1] == -43
-=======
-    # TODO: seg fault on running any kernel with no args
-    # results = cudaq.run(simple_int32_no_args, shots_count=2)
-    # assert len(results) == 2
-    # assert results[0] == -43
-    # assert results[1] == -43
->>>>>>> aec24b71
 
     @cudaq.kernel
     def simple_int32(numQubits: int) -> np.int32:
@@ -275,18 +243,10 @@
     def simple_int64_no_args() -> np.int64:
         return -43
 
-<<<<<<< HEAD
     results = cudaq.run(simple_int64_no_args, shots_count=2)
     assert len(results) == 2
     assert results[0] == -43
     assert results[1] == -43
-=======
-    # TODO: seg fault on running any kernel with no args
-    # results = cudaq.run(simple_int64_no_args, shots_count=2)
-    # assert len(results) == 2
-    # assert results[0] == -43
-    # assert results[1] == -43
->>>>>>> aec24b71
 
     @cudaq.kernel
     def simple_int64(numQubits: int) -> np.int64:
@@ -305,18 +265,10 @@
     def simple_float_no_args() -> float:
         return -43.2
 
-<<<<<<< HEAD
     results = cudaq.run(simple_float_no_args, shots_count=2)
     assert len(results) == 2
     assert results[0] == -43.2
     assert results[1] == -43.2
-=======
-    # TODO: seg fault on running any kernel with no args
-    # results = cudaq.run(simple_float_no_args, shots_count=2)
-    # assert len(results) == 2
-    # assert results[0] == -43.2
-    # assert results[1] == -43.2
->>>>>>> aec24b71
 
     @cudaq.kernel()
     def simple_float(numQubits: int) -> float:
@@ -334,7 +286,6 @@
     def simple_float32_no_args() -> np.float32:
         return -43.2
 
-<<<<<<< HEAD
     results = cudaq.run(simple_float32_no_args, shots_count=2)
     assert len(results) == 2
     assert is_close(results[0], -43.2)
@@ -342,16 +293,6 @@
         results[1],
         -43.2,
     )
-=======
-    # TODO: seg fault on running any kernel with no args
-    # results = cudaq.run(simple_float32_no_args, shots_count=2)
-    # assert len(results) == 2
-    # assert is_close(results[0], -43.2)
-    # assert is_close(
-    #     results[1],
-    #     -43.2,
-    # )
->>>>>>> aec24b71
 
     @cudaq.kernel
     def simple_float32(numQubits: int) -> np.float32:
@@ -369,18 +310,10 @@
     def simple_float64_no_args() -> np.float64:
         return -43.2
 
-<<<<<<< HEAD
     results = cudaq.run(simple_float64_no_args, shots_count=2)
     assert len(results) == 2
     assert results[0] == -43.2
     assert results[1] == -43.2
-=======
-    # TODO: seg fault on running any kernel with no args
-    # results = cudaq.run(simple_float64_no_args, shots_count=2)
-    # assert len(results) == 2
-    # assert results[0] == -43.2
-    # assert results[1] == -43.2
->>>>>>> aec24b71
 
     @cudaq.kernel
     def simple_float64(numQubits: int) -> np.float64:
@@ -398,18 +331,10 @@
     def simple_list_bool_no_args() -> list[bool]:
         return [True, False, True]
 
-<<<<<<< HEAD
     results = cudaq.run(simple_list_bool_no_args, shots_count=2)
     assert len(results) == 2
     assert results[0] == [True, False, True]
     assert results[1] == [True, False, True]
-=======
-    # TODO: seg fault on running any kernel with no args
-    # results = cudaq.run(simple_list_bool_no_args, shots_count=2)
-    # assert len(results) == 2
-    # assert results[0] == [True, False, True]
-    # assert results[1] == [True, False, True]
->>>>>>> aec24b71
 
     @cudaq.kernel
     def simple_list_bool(n: int) -> list[bool]:
@@ -424,7 +349,6 @@
 
 def test_return_list_int():
 
-<<<<<<< HEAD
     @cudaq.kernel
     def simple_list_int_no_args() -> list[int]:
         return [-13, 5, 42]
@@ -486,146 +410,56 @@
         return t
 
     results = cudaq.run(simple_list_int16, 2, [-13, 5, 42], shots_count=2)
-=======
-    @cudaq.kernel
-    def simple_list_int_no_args() -> list[int]:
-        return [-13, 5, 42]
-
-    # TODO: seg fault on running any kernel with no args
-    # results = cudaq.run(simple_list_int_no_args, shots_count=2)
+    # FIXME: Non-const size of stdvec - ReturnToOutputLog does not create output.
     # assert len(results) == 2
     # assert results[0] == [-13, 5, 42]
     # assert results[1] == [-13, 5, 42]
 
-    @cudaq.kernel
-    def simple_list_int(n: int, t: list[int]) -> list[int]:
-        qubits = cudaq.qvector(n)
-        return t
-
-    results = cudaq.run(simple_list_int, 2, [-13, 5, 42], shots_count=2)
+
+def test_return_list_int32():
+
+    @cudaq.kernel
+    def simple_list_int32_no_args() -> list[np.int32]:
+        return [-13, 5, 42]
+
+    results = cudaq.run(simple_list_int32_no_args, shots_count=2)
+    assert len(results) == 2
+    assert results[0] == [-13, 5, 42]
+    assert results[1] == [-13, 5, 42]
+
+    @cudaq.kernel
+    def simple_list_int32(n: int, t: list[np.int32]) -> list[np.int32]:
+        qubits = cudaq.qvector(n)
+        return t
+
+    results = cudaq.run(simple_list_int32, 2, [-13, 5, 42], shots_count=2)
     # FIXME: Non-const size of stdvec - ReturnToOutputLog does not create output.
     # assert len(results) == 2
     # assert results[0] == [-13, 5, 42]
     # assert results[1] == [-13, 5, 42]
 
 
-def test_return_list_int8():
-
-    @cudaq.kernel
-    def simple_list_int8_no_args() -> list[np.int8]:
+def test_return_list_int64():
+
+    @cudaq.kernel
+    def simple_list_int64_no_args() -> list[np.int64]:
         return [-13, 5, 42]
 
-    # TODO: seg fault on running any kernel with no args
-    # results = cudaq.run(simple_list_int8_no_args, shots_count=2)
+    results = cudaq.run(simple_list_int64_no_args, shots_count=2)
+    assert len(results) == 2
+    assert results[0] == [-13, 5, 42]
+    assert results[1] == [-13, 5, 42]
+
+    @cudaq.kernel
+    def simple_list_int64(n: int, t: list[np.int64]) -> list[np.int64]:
+        qubits = cudaq.qvector(n)
+        return t
+
+    results = cudaq.run(simple_list_int64, 2, [-13, 5, 42], shots_count=2)
+    # FIXME: Non-const size of stdvec - ReturnToOutputLog does not create output.
     # assert len(results) == 2
     # assert results[0] == [-13, 5, 42]
     # assert results[1] == [-13, 5, 42]
-
-    @cudaq.kernel
-    def simple_list_int8(n: int, t: list[np.int8]) -> list[np.int8]:
-        qubits = cudaq.qvector(n)
-        return t
-
-    results = cudaq.run(simple_list_int8, 2, [-13, 5, 42], shots_count=2)
->>>>>>> aec24b71
-    # FIXME: Non-const size of stdvec - ReturnToOutputLog does not create output.
-    # assert len(results) == 2
-    # assert results[0] == [-13, 5, 42]
-    # assert results[1] == [-13, 5, 42]
-<<<<<<< HEAD
-
-
-def test_return_list_int32():
-
-    @cudaq.kernel
-    def simple_list_int32_no_args() -> list[np.int32]:
-        return [-13, 5, 42]
-
-    results = cudaq.run(simple_list_int32_no_args, shots_count=2)
-    assert len(results) == 2
-    assert results[0] == [-13, 5, 42]
-    assert results[1] == [-13, 5, 42]
-
-    @cudaq.kernel
-    def simple_list_int32(n: int, t: list[np.int32]) -> list[np.int32]:
-        qubits = cudaq.qvector(n)
-        return t
-
-    results = cudaq.run(simple_list_int32, 2, [-13, 5, 42], shots_count=2)
-    # FIXME: Non-const size of stdvec - ReturnToOutputLog does not create output.
-    # assert len(results) == 2
-    # assert results[0] == [-13, 5, 42]
-    # assert results[1] == [-13, 5, 42]
-
-
-def test_return_list_int64():
-
-    @cudaq.kernel
-    def simple_list_int64_no_args() -> list[np.int64]:
-        return [-13, 5, 42]
-
-    results = cudaq.run(simple_list_int64_no_args, shots_count=2)
-    assert len(results) == 2
-    assert results[0] == [-13, 5, 42]
-    assert results[1] == [-13, 5, 42]
-
-    @cudaq.kernel
-    def simple_list_int64(n: int, t: list[np.int64]) -> list[np.int64]:
-        qubits = cudaq.qvector(n)
-        return t
-
-    results = cudaq.run(simple_list_int64, 2, [-13, 5, 42], shots_count=2)
-=======
-
-
-def test_return_list_int16():
-
-    @cudaq.kernel
-    def simple_list_int16_no_args() -> list[np.int16]:
-        return [-13, 5, 42]
-
-    # TODO: seg fault on running any kernel with no args
-    # results = cudaq.run(simple_list_int16_no_args, shots_count=2)
-    # assert len(results) == 2
-    # assert results[0] == [-13, 5, 42]
-    # assert results[1] == [-13, 5, 42]
-
-    @cudaq.kernel
-    def simple_list_int16(n: int, t: list[np.int16]) -> list[np.int16]:
-        qubits = cudaq.qvector(n)
-        return t
-
-    results = cudaq.run(simple_list_int16, 2, [-13, 5, 42], shots_count=2)
-    # FIXME: Non-const size of stdvec - ReturnToOutputLog does not create output.
-    # assert len(results) == 2
-    # assert results[0] == [-13, 5, 42]
-    # assert results[1] == [-13, 5, 42]
-
-
-def test_return_list_int32():
-
-    @cudaq.kernel
-    def simple_list_int32_no_args() -> list[np.int32]:
-        return [-13, 5, 42]
-
-    # TODO: seg fault on running any kernel with no args
-    # results = cudaq.run(simple_list_int32_no_args, shots_count=2)
-    # assert len(results) == 2
-    # assert results[0] == [-13, 5, 42]
-    # assert results[1] == [-13, 5, 42]
-
-    @cudaq.kernel
-    def simple_list_int32(n: int, t: list[np.int32]) -> list[np.int32]:
-        qubits = cudaq.qvector(n)
-        return t
-
-    results = cudaq.run(simple_list_int32, 2, [-13, 5, 42], shots_count=2)
->>>>>>> aec24b71
-    # FIXME: Non-const size of stdvec - ReturnToOutputLog does not create output.
-    # assert len(results) == 2
-    # assert results[0] == [-13, 5, 42]
-    # assert results[1] == [-13, 5, 42]
-<<<<<<< HEAD
 
 
 def test_return_list_float():
@@ -669,77 +503,6 @@
         qubits = cudaq.qvector(n)
         return t
 
-=======
-
-
-def test_return_list_int64():
-
-    @cudaq.kernel
-    def simple_list_int64_no_args() -> list[np.int64]:
-        return [-13, 5, 42]
-
-    # TODO: seg fault on running any kernel with no args
-    # results = cudaq.run(simple_list_int64_no_args, shots_count=2)
-    # assert len(results) == 2
-    # assert results[0] == [-13, 5, 42]
-    # assert results[1] == [-13, 5, 42]
-
-    @cudaq.kernel
-    def simple_list_int64(n: int, t: list[np.int64]) -> list[np.int64]:
-        qubits = cudaq.qvector(n)
-        return t
-
-    results = cudaq.run(simple_list_int64, 2, [-13, 5, 42], shots_count=2)
-    # FIXME: Non-const size of stdvec - ReturnToOutputLog does not create output.
-    # assert len(results) == 2
-    # assert results[0] == [-13, 5, 42]
-    # assert results[1] == [-13, 5, 42]
-
-
-def test_return_list_float():
-
-    @cudaq.kernel
-    def simple_list_float_no_args() -> list[float]:
-        return [-13.2, 5., 42.99]
-
-    # TODO: seg fault on running any kernel with no args
-    # results = cudaq.run(simple_list_float_no_args, shots_count=2)
-    # assert len(results) == 2
-    # assert results[0] == [-13.2, 5.0, 42.99]
-    # assert results[1] == [-13.2, 5.0, 42.99]
-
-    @cudaq.kernel
-    def simple_list_float(n: int, t: list[float]) -> list[float]:
-        qubits = cudaq.qvector(n)
-        return t
-
-    results = cudaq.run(simple_list_float,
-                        2, [-13.2, 5.0, 42.99],
-                        shots_count=2)
-    # FIXME: Non-const size of stdvec - ReturnToOutputLog does not create output.
-    # assert len(results) == 2
-    # assert results[0] == [-13.2, 5.0, 42.99]
-    # assert results[1] == [-13.2, 5.0, 42.99]
-
-
-def test_return_list_float32():
-
-    @cudaq.kernel
-    def simple_list_float32_no_args() -> list[np.float32]:
-        return [-13.2, 5., 42.99]
-
-    # TODO: seg fault on running any kernel with no args
-    # results = cudaq.run(simple_list_float32_no_args, shots_count=2)
-    # assert len(results) == 2
-    # assert is_close_array(results[0], [-13.2, 5.0, 42.99])
-    # assert is_close_array(results[1], [-13.2, 5.0, 42.99])
-
-    @cudaq.kernel
-    def simple_list_float32(n: int, t: list[np.float32]) -> list[np.float32]:
-        qubits = cudaq.qvector(n)
-        return t
-
->>>>>>> aec24b71
     results = cudaq.run(simple_list_float32,
                         2, [-13.2, 5.0, 42.99],
                         shots_count=2)
@@ -755,18 +518,10 @@
     def simple_list_float64_no_args() -> list[np.float64]:
         return [-13.2, 5., 42.99]
 
-<<<<<<< HEAD
     results = cudaq.run(simple_list_float64_no_args, shots_count=2)
     assert len(results) == 2
     assert results[0] == [-13.2, 5.0, 42.99]
     assert results[1] == [-13.2, 5.0, 42.99]
-=======
-    # TODO: seg fault on running any kernel with no args
-    # results = cudaq.run(simple_list_float64_no_args, shots_count=2)
-    # assert len(results) == 2
-    # assert results[0] == [-13.2, 5.0, 42.99]
-    # assert results[1] == [-13.2, 5.0, 42.99]
->>>>>>> aec24b71
 
     @cudaq.kernel
     def simple_list_float64(n: int, t: list[np.float64]) -> list[np.float64]:
@@ -780,35 +535,18 @@
     # assert len(results) == 2
     # assert results[0] == [-13.2, 5.0, 42.99]
     # assert results[1] == [-13.2, 5.0, 42.99]
-<<<<<<< HEAD
-=======
 
 
 def test_return_tuple_int_float():
->>>>>>> aec24b71
 
     @cudaq.kernel
     def simple_tuple_int_float_no_args() -> tuple[int, float]:
         return (13, 42.3)
 
-<<<<<<< HEAD
-def test_return_tuple_int_float():
-
-    @cudaq.kernel
-    def simple_tuple_int_float_no_args() -> tuple[int, float]:
-        return (13, 42.3)
-
     results = cudaq.run(simple_tuple_int_float_no_args, shots_count=2)
     assert len(results) == 2
     assert results[0] == (13, 42.3)
     assert results[1] == (13, 42.3)
-=======
-    # TODO: seg fault on running any kernel with no args
-    # results = cudaq.run(simple_tuple_int_float_no_args, shots_count=2)
-    # assert len(results) == 2
-    # assert results[0] == (13, 42.3)
-    # assert results[1] == (13, 42.3)
->>>>>>> aec24b71
 
     @cudaq.kernel
     def simple_tuple_int_float(n: int, t: tuple[int,
@@ -828,18 +566,10 @@
     def simple_tuple_float_int_no_args() -> tuple[float, int]:
         return (42.3, 13)
 
-<<<<<<< HEAD
     results = cudaq.run(simple_tuple_float_int_no_args, shots_count=2)
     assert len(results) == 2
     assert results[0] == (42.3, 13)
     assert results[1] == (42.3, 13)
-=======
-    # TODO: seg fault on running any kernel with no args
-    # results = cudaq.run(simple_tuple_float_int_no_args, shots_count=2)
-    # assert len(results) == 2
-    # assert results[0] == (42.3, 13)
-    # assert results[1] == (42.3, 13)
->>>>>>> aec24b71
 
     @cudaq.kernel
     def simple_tuple_float_int(n: int, t: tuple[float,
@@ -859,18 +589,10 @@
     def simple_tuple_bool_int_no_args() -> tuple[bool, int]:
         return (True, 13)
 
-<<<<<<< HEAD
     results = cudaq.run(simple_tuple_bool_int_no_args, shots_count=2)
     assert len(results) == 2
     assert results[0] == (True, 13)
     assert results[1] == (True, 13)
-=======
-    # TODO: seg fault on running any kernel with no args
-    # results = cudaq.run(simple_tuple_bool_int_no_args, shots_count=2)
-    # assert len(results) == 2
-    # assert results[0] == (True, 13)
-    # assert results[1] == (True, 13)
->>>>>>> aec24b71
 
     @cudaq.kernel
     def simple_tuple_bool_int(n: int, t: tuple[bool, int]) -> tuple[bool, int]:
@@ -889,18 +611,10 @@
     def simple_tuple_int_bool_no_args() -> tuple[int, bool]:
         return (13, True)
 
-<<<<<<< HEAD
     results = cudaq.run(simple_tuple_int_bool_no_args, shots_count=2)
     assert len(results) == 2
     assert results[0] == (13, True)
     assert results[1] == (13, True)
-=======
-    # TODO: seg fault on running any kernel with no args
-    # results = cudaq.run(simple_tuple_int_bool_no_args, shots_count=2)
-    # assert len(results) == 2
-    #assert results[0] == (13, True)
-    #assert results[1] == (13, True)
->>>>>>> aec24b71
 
     @cudaq.kernel
     def simple_tuple_int_bool(n: int, t: tuple[int, bool]) -> tuple[int, bool]:
@@ -919,18 +633,10 @@
     def simple_tuple_bool_int_float_no_args() -> tuple[bool, int, float]:
         return (True, 13, 42.3)
 
-<<<<<<< HEAD
     results = cudaq.run(simple_tuple_bool_int_float_no_args, shots_count=2)
     assert len(results) == 2
     assert results[0] == (True, 13, 42.3)
     assert results[1] == (True, 13, 42.3)
-=======
-    # TODO: seg fault on running any kernel with no args
-    # results = cudaq.run(simple_tuple_bool_int_float_no_args, shots_count=2)
-    # assert len(results) == 2
-    # assert results[0] == (True, 13, 42.3)
-    # assert results[1] == (True, 13, 42.3)
->>>>>>> aec24b71
 
     @cudaq.kernel
     def simple_tuple_bool_int_float(
@@ -957,24 +663,13 @@
     def simple_dataclass_int_bool_no_args() -> MyClass:
         return MyClass(16, True)
 
-<<<<<<< HEAD
     results = cudaq.run(simple_dataclass_int_bool_no_args, shots_count=2)
     assert len(results) == 2
     assert results[0] == MyClass(16, True)
     assert results[1] == MyClass(16, True)
 
     @cudaq.kernel
-    def test_return_dataclass(n: int, t: MyClass) -> MyClass:
-=======
-    # TODO: seg fault on running any kernel with no args
-    # results = cudaq.run(simple_dataclass_int_bool_no_args, shots_count=2)
-    # assert len(results) == 2
-    # assert results[0] == MyClass(16, True)
-    # assert results[1] == MyClass(16, True)
-
-    @cudaq.kernel
     def simple_return_dataclass_int_bool(n: int, t: MyClass) -> MyClass:
->>>>>>> aec24b71
         qubits = cudaq.qvector(n)
         return t
 
@@ -998,24 +693,13 @@
     def simple_dataclass_bool_int_no_args() -> MyClass:
         return MyClass(True, 17)
 
-<<<<<<< HEAD
     results = cudaq.run(simple_dataclass_bool_int_no_args, shots_count=2)
     assert len(results) == 2
     assert results[0] == MyClass(True, 17)
     assert results[1] == MyClass(True, 17)
 
     @cudaq.kernel
-    def test_return_dataclass(n: int, t: MyClass) -> MyClass:
-=======
-    # TODO: seg fault on running any kernel with no args
-    # results = cudaq.run(simple_dataclass_bool_int_no_args, shots_count=2)
-    # assert len(results) == 2
-    # assert results[0] == MyClass(True, 17)
-    # assert results[1] == MyClass(True, 17)
-
-    @cudaq.kernel
     def simple_return_dataclass_bool_int(n: int, t: MyClass) -> MyClass:
->>>>>>> aec24b71
         qubits = cudaq.qvector(n)
         return t
 
@@ -1039,24 +723,13 @@
     def simple_dataclass_float_int_no_args() -> MyClass:
         return MyClass(42.5, 17)
 
-<<<<<<< HEAD
     results = cudaq.run(simple_dataclass_float_int_no_args, shots_count=2)
     assert len(results) == 2
     assert results[0] == MyClass(42.5, 17)
     assert results[1] == MyClass(42.5, 17)
 
     @cudaq.kernel
-    def test_return_dataclass(n: int, t: MyClass) -> MyClass:
-=======
-    # TODO: seg fault on running any kernel with no args
-    # results = cudaq.run(simple_dataclass_float_int_no_args, shots_count=2)
-    # assert len(results) == 2
-    # assert results[0] == MyClass(42.5, 17)
-    # assert results[1] == MyClass(42.5, 17)
-
-    @cudaq.kernel
     def simple_dataclass_float_int(n: int, t: MyClass) -> MyClass:
->>>>>>> aec24b71
         qubits = cudaq.qvector(n)
         return t
 
