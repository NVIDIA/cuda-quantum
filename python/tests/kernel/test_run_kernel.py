# ============================================================================ #
# Copyright (c) 2022 - 2025 NVIDIA Corporation & Affiliates.                   #
# All rights reserved.                                                         #
#                                                                              #
# This source code and the accompanying materials are made available under     #
# the terms of the Apache License 2.0 which accompanies this distribution.     #
# ============================================================================ #

import os, time

import pytest
import numpy as np
from typing import Callable, List, Tuple
from dataclasses import dataclass

import cudaq


def is_close(actual, expected):
    return np.isclose(actual, expected, atol=1e-6)


def is_close_array(actual, expected):
    assert len(actual) == len(expected)
    res = True
    for a, e in zip(actual, expected):
        res = res and np.isclose(e, a, atol=1e-6)
    return res


@pytest.fixture(autouse=True)
def do_something():
    yield
    cudaq.__clearKernelRegistries()


@cudaq.kernel
def simple(numQubits: int) -> int:
    qubits = cudaq.qvector(numQubits)
    h(qubits.front())
    for i, qubit in enumerate(qubits.front(numQubits - 1)):
        x.ctrl(qubit, qubits[i + 1])
    result = 0
    for i in range(numQubits):
        if mz(qubits[i]):
            result += 1
    return result


def test_simple_run_ghz():
    shots = 100
    qubitCount = 4
    results = cudaq.run(simple, qubitCount, shots_count=shots)
    print(results)
    assert len(results) == shots
    non_zero_count = 0
    for result in results:
        assert result == 0 or result == qubitCount  # 00..0 or 1...11
        if result == qubitCount:
            non_zero_count += 1

    assert non_zero_count > 0


def test_simple_run_ghz_with_noise():
    cudaq.set_target("density-matrix-cpu")
    shots = 100
    qubitCount = 4
    depol = cudaq.Depolarization2(.5)
    noise = cudaq.NoiseModel()
    noise.add_all_qubit_channel("cx", depol)
    results = cudaq.run(simple,
                        qubitCount,
                        shots_count=shots,
                        noise_model=noise)
    print(results)
    assert len(results) == shots
    noisy_count = 0
    for result in results:
        if result != 0 and result != qubitCount:
            noisy_count += 1
    assert noisy_count > 0
    cudaq.reset_target()


def test_run_async():
    shots = 100
    qubitCounts = [4, 5, 6, 7, 8]
    resultHandles = []
    for qubitCount in qubitCounts:
        resultHandles.append(
            cudaq.run_async(simple, qubitCount, shots_count=shots))
        print(f"({time.time()}) Launch async run for {qubitCount} qubits")

    for i in range(len(qubitCounts)):
        results = resultHandles[i].get()
        qubitCount = qubitCounts[i]
        print(f"({time.time()}) Result for {qubitCount} qubits: {results}")
        assert len(results) == shots
        non_zero_count = 0
        for result in results:
            assert result == 0 or result == qubitCount  # 00..0 or 1...11
            if result == qubitCount:
                non_zero_count += 1

        assert non_zero_count > 0


def test_run_async_with_noise():
    cudaq.set_target("density-matrix-cpu")
    shots = 100
    qubitCount = 3
    depol = cudaq.Depolarization2(.5)
    noise = cudaq.NoiseModel()
    noise.add_all_qubit_channel("cx", depol)
    results = cudaq.run_async(simple,
                              qubitCount,
                              shots_count=shots,
                              noise_model=noise).get()
    print(results)
    assert len(results) == shots
    noisy_count = 0
    for result in results:
        if result != 0 and result != qubitCount:
            noisy_count += 1
    assert noisy_count > 0
    cudaq.reset_target()


def test_return_bool():

    @cudaq.kernel
    def simple_bool_no_args() -> bool:
        return True

    # TODO: seg fault on running any kernel with no args
    # results = cudaq.run(simple_bool_no_args, shots_count=2)
    # assert len(results) == 2
    # assert results[0] == True
    # assert results[1] == True

    @cudaq.kernel
    def simple_bool(numQubits: int) -> bool:
        qubits = cudaq.qvector(numQubits)
        return True

    results = cudaq.run(simple_bool, 2, shots_count=2)
    assert len(results) == 2
    assert results[0] == True
    assert results[1] == True


def test_return_int():

    @cudaq.kernel
    def simple_int_no_args() -> int:
        return -43

    # TODO: seg fault on running any kernel with no args
    # results = cudaq.run(simple_int_no_args, shots_count=2)
    # assert len(results) == 2
    # assert results[0] == -43
    # assert results[1] == -43

    @cudaq.kernel
    def simple_int(numQubits: int) -> int:
        qubits = cudaq.qvector(numQubits)
        return numQubits + 1

    results = cudaq.run(simple_int, 2, shots_count=2)
    assert len(results) == 2
    assert results[0] == 3
    assert results[1] == 3


def test_return_int8():

    @cudaq.kernel
    def simple_int8_no_args() -> np.int8:
        return -43

    # TODO: seg fault on running any kernel with no args
    # results = cudaq.run(simple_int8_no_args, shots_count=2)
    # assert len(results) == 2
    # assert results[0] == -43
    # assert results[1] == -43

    @cudaq.kernel
    def simple_int8(numQubits: int) -> np.int8:
        qubits = cudaq.qvector(numQubits)
        return numQubits + 1

    results = cudaq.run(simple_int8, 2, shots_count=2)
    assert len(results) == 2
    assert results[0] == 3
    assert results[1] == 3


def test_return_int16():

    @cudaq.kernel
    def simple_int16_no_args() -> np.int16:
        return -43

    # TODO: seg fault on running any kernel with no args
    # results = cudaq.run(simple_int16_no_args, shots_count=2)
    # assert len(results) == 2
    # assert results[0] == -43
    # assert results[1] == -43

    @cudaq.kernel
    def simple_int16(numQubits: int) -> np.int16:
        qubits = cudaq.qvector(numQubits)
        return numQubits + 1

    results = cudaq.run(simple_int16, 2, shots_count=2)
    assert len(results) == 2
    assert results[0] == 3
    assert results[1] == 3


def test_return_int32():

    @cudaq.kernel
    def simple_int32_no_args() -> np.int32:
        return -43

    # TODO: seg fault on running any kernel with no args
    # results = cudaq.run(simple_int32_no_args, shots_count=2)
    # assert len(results) == 2
    # assert results[0] == -43
    # assert results[1] == -43

    @cudaq.kernel
    def simple_int32(numQubits: int) -> np.int32:
        qubits = cudaq.qvector(numQubits)
        return numQubits + 1

    results = cudaq.run(simple_int32, 2, shots_count=2)
    assert len(results) == 2
    assert results[0] == 3
    assert results[1] == 3


def test_return_int64():

    @cudaq.kernel
    def simple_int64_no_args() -> np.int64:
        return -43

    # TODO: seg fault on running any kernel with no args
    # results = cudaq.run(simple_int64_no_args, shots_count=2)
    # assert len(results) == 2
    # assert results[0] == -43
    # assert results[1] == -43

    @cudaq.kernel
    def simple_int64(numQubits: int) -> np.int64:
        qubits = cudaq.qvector(numQubits)
        return numQubits + 1

    results = cudaq.run(simple_int64, 2, shots_count=2)
    assert len(results) == 2
    assert results[0] == 3
    assert results[1] == 3


def test_return_float():

    @cudaq.kernel
    def simple_float_no_args() -> float:
        return -43.2

    # TODO: seg fault on running any kernel with no args
    # results = cudaq.run(simple_float_no_args, shots_count=2)
    # assert len(results) == 2
    # assert results[0] == -43.2
    # assert results[1] == -43.2

    @cudaq.kernel()
    def simple_float(numQubits: int) -> float:
        return numQubits + 1

    results = cudaq.run(simple_float, 2, shots_count=2)
    assert len(results) == 2
    assert results[0] == 3.0
    assert results[1] == 3.0


def test_return_float32():

    @cudaq.kernel
    def simple_float32_no_args() -> np.float32:
        return -43.2

    # TODO: seg fault on running any kernel with no args
    # results = cudaq.run(simple_float32_no_args, shots_count=2)
    # assert len(results) == 2
    # assert is_close(results[0], -43.2)
    # assert is_close(
    #     results[1],
    #     -43.2,
    # )

    @cudaq.kernel
    def simple_float32(numQubits: int) -> np.float32:
        return numQubits + 1

    results = cudaq.run(simple_float32, 2, shots_count=2)
    assert len(results) == 2
    assert results[0] == 3.0
    assert results[1] == 3.0


def test_return_float64():

    @cudaq.kernel
    def simple_float64_no_args() -> np.float64:
        return -43.2

    # TODO: seg fault on running any kernel with no args
    # results = cudaq.run(simple_float64_no_args, shots_count=2)
    # assert len(results) == 2
    # assert results[0] == -43.2
    # assert results[1] == -43.2

    @cudaq.kernel
    def simple_float64(numQubits: int) -> np.float64:
        return numQubits + 1

    results = cudaq.run(simple_float64, 2, shots_count=2)
    assert len(results) == 2
    assert results[0] == 3.0
    assert results[1] == 3.0


def test_return_list_bool():

    @cudaq.kernel
    def simple_list_bool_no_args() -> list[bool]:
        return [True, False, True]

    # TODO: seg fault on running any kernel with no args
    # results = cudaq.run(simple_list_bool_no_args, shots_count=2)
    # assert len(results) == 2
    # assert results[0] == [True, False, True]
    # assert results[1] == [True, False, True]

    @cudaq.kernel
    def simple_list_bool(n: int) -> list[bool]:
        qubits = cudaq.qvector(n)
        return [True, False, True]

    results = cudaq.run(simple_list_bool, 2, shots_count=2)
    assert len(results) == 2
    assert results[0] == [True, False, True]
    assert results[1] == [True, False, True]


def test_return_list_int():

    @cudaq.kernel
    def simple_list_int_no_args() -> list[int]:
        return [-13, 5, 42]

    # TODO: seg fault on running any kernel with no args
    # results = cudaq.run(simple_list_int_no_args, shots_count=2)
    # assert len(results) == 2
    # assert results[0] == [-13, 5, 42]
    # assert results[1] == [-13, 5, 42]

    @cudaq.kernel
    def simple_list_int(n: int, t: list[int]) -> list[int]:
        qubits = cudaq.qvector(n)
        return t

    results = cudaq.run(simple_list_int, 2, [-13, 5, 42], shots_count=2)
    # FIXME: Non-const size of stdvec - ReturnToOutputLog does not create output.
    # assert len(results) == 2
    # assert results[0] == [-13, 5, 42]
    # assert results[1] == [-13, 5, 42]


def test_return_list_int8():

    @cudaq.kernel
    def simple_list_int8_no_args() -> list[np.int8]:
        return [-13, 5, 42]

    # TODO: seg fault on running any kernel with no args
    # results = cudaq.run(simple_list_int8_no_args, shots_count=2)
    # assert len(results) == 2
    # assert results[0] == [-13, 5, 42]
    # assert results[1] == [-13, 5, 42]

    @cudaq.kernel
    def simple_list_int8(n: int, t: list[np.int8]) -> list[np.int8]:
        qubits = cudaq.qvector(n)
        return t

    results = cudaq.run(simple_list_int8, 2, [-13, 5, 42], shots_count=2)
    # FIXME: Non-const size of stdvec - ReturnToOutputLog does not create output.
    # assert len(results) == 2
    # assert results[0] == [-13, 5, 42]
    # assert results[1] == [-13, 5, 42]


def test_return_list_int16():

    @cudaq.kernel
    def simple_list_int16_no_args() -> list[np.int16]:
        return [-13, 5, 42]

    # TODO: seg fault on running any kernel with no args
    # results = cudaq.run(simple_list_int16_no_args, shots_count=2)
    # assert len(results) == 2
    # assert results[0] == [-13, 5, 42]
    # assert results[1] == [-13, 5, 42]

    @cudaq.kernel
    def simple_list_int16(n: int, t: list[np.int16]) -> list[np.int16]:
        qubits = cudaq.qvector(n)
        return t

    results = cudaq.run(simple_list_int16, 2, [-13, 5, 42], shots_count=2)
    # FIXME: Non-const size of stdvec - ReturnToOutputLog does not create output.
    # assert len(results) == 2
    # assert results[0] == [-13, 5, 42]
    # assert results[1] == [-13, 5, 42]


def test_return_list_int32():

    @cudaq.kernel
    def simple_list_int32_no_args() -> list[np.int32]:
        return [-13, 5, 42]

    # TODO: seg fault on running any kernel with no args
    # results = cudaq.run(simple_list_int32_no_args, shots_count=2)
    # assert len(results) == 2
    # assert results[0] == [-13, 5, 42]
    # assert results[1] == [-13, 5, 42]

    @cudaq.kernel
    def simple_list_int32(n: int, t: list[np.int32]) -> list[np.int32]:
        qubits = cudaq.qvector(n)
        return t

    results = cudaq.run(simple_list_int32, 2, [-13, 5, 42], shots_count=2)
    # FIXME: Non-const size of stdvec - ReturnToOutputLog does not create output.
    # assert len(results) == 2
    # assert results[0] == [-13, 5, 42]
    # assert results[1] == [-13, 5, 42]


def test_return_list_int64():

    @cudaq.kernel
    def simple_list_int64_no_args() -> list[np.int64]:
        return [-13, 5, 42]

    # TODO: seg fault on running any kernel with no args
    # results = cudaq.run(simple_list_int64_no_args, shots_count=2)
    # assert len(results) == 2
    # assert results[0] == [-13, 5, 42]
    # assert results[1] == [-13, 5, 42]

    @cudaq.kernel
    def simple_list_int64(n: int, t: list[np.int64]) -> list[np.int64]:
        qubits = cudaq.qvector(n)
        return t

    results = cudaq.run(simple_list_int64, 2, [-13, 5, 42], shots_count=2)
    # FIXME: Non-const size of stdvec - ReturnToOutputLog does not create output.
    # assert len(results) == 2
    # assert results[0] == [-13, 5, 42]
    # assert results[1] == [-13, 5, 42]


def test_return_list_float():

    @cudaq.kernel
    def simple_list_float_no_args() -> list[float]:
        return [-13.2, 5., 42.99]

    # TODO: seg fault on running any kernel with no args
    # results = cudaq.run(simple_list_float_no_args, shots_count=2)
    # assert len(results) == 2
    # assert results[0] == [-13.2, 5.0, 42.99]
    # assert results[1] == [-13.2, 5.0, 42.99]

    @cudaq.kernel
    def simple_list_float(n: int, t: list[float]) -> list[float]:
        qubits = cudaq.qvector(n)
        return t

    results = cudaq.run(simple_list_float,
                        2, [-13.2, 5.0, 42.99],
                        shots_count=2)
    # FIXME: Non-const size of stdvec - ReturnToOutputLog does not create output.
    # assert len(results) == 2
    # assert results[0] == [-13.2, 5.0, 42.99]
    # assert results[1] == [-13.2, 5.0, 42.99]


def test_return_list_float32():

    @cudaq.kernel
    def simple_list_float32_no_args() -> list[np.float32]:
        return [-13.2, 5., 42.99]

    # TODO: seg fault on running any kernel with no args
    # results = cudaq.run(simple_list_float32_no_args, shots_count=2)
    # assert len(results) == 2
    # assert is_close_array(results[0], [-13.2, 5.0, 42.99])
    # assert is_close_array(results[1], [-13.2, 5.0, 42.99])

    @cudaq.kernel
    def simple_list_float32(n: int, t: list[np.float32]) -> list[np.float32]:
        qubits = cudaq.qvector(n)
        return t

    results = cudaq.run(simple_list_float32,
                        2, [-13.2, 5.0, 42.99],
                        shots_count=2)
    # FIXME: Non-const size of stdvec - ReturnToOutputLog does not create output.
    # assert len(results) == 2
    # assert results[0] == [-13.2, 5.0, 42.99]
    # assert results[1] == [-13.2, 5.0, 42.99]


def test_return_list_float64():

    @cudaq.kernel
    def simple_list_float64_no_args() -> list[np.float64]:
        return [-13.2, 5., 42.99]

    # TODO: seg fault on running any kernel with no args
    # results = cudaq.run(simple_list_float64_no_args, shots_count=2)
    # assert len(results) == 2
    # assert results[0] == [-13.2, 5.0, 42.99]
    # assert results[1] == [-13.2, 5.0, 42.99]

    @cudaq.kernel
    def simple_list_float64(n: int, t: list[np.float64]) -> list[np.float64]:
        qubits = cudaq.qvector(n)
        return t

    results = cudaq.run(simple_list_float64,
                        2, [-13.2, 5.0, 42.99],
                        shots_count=2)
    # FIXME: Non-const size of stdvec - ReturnToOutputLog does not create output.
    # assert len(results) == 2
    # assert results[0] == [-13.2, 5.0, 42.99]
    # assert results[1] == [-13.2, 5.0, 42.99]


def test_return_tuple_int_float():

    @cudaq.kernel
    def simple_tuple_int_float_no_args() -> tuple[int, float]:
        return (13, 42.3)

    # TODO: seg fault on running any kernel with no args
    # results = cudaq.run(simple_tuple_int_float_no_args, shots_count=2)
    # assert len(results) == 2
    # assert results[0] == (13, 42.3)
    # assert results[1] == (13, 42.3)

    @cudaq.kernel
    def simple_tuple_int_float(n: int, t: tuple[int,
                                                float]) -> tuple[int, float]:
        qubits = cudaq.qvector(n)
        return t

    results = cudaq.run(simple_tuple_int_float, 2, (13, 42.3), shots_count=2)
    assert len(results) == 2
    assert results[0] == (13, 42.3)
    assert results[1] == (13, 42.3)


def test_return_tuple_float_int():

    @cudaq.kernel
    def simple_tuple_float_int_no_args() -> tuple[float, int]:
        return (42.3, 13)

    # TODO: seg fault on running any kernel with no args
    # results = cudaq.run(simple_tuple_float_int_no_args, shots_count=2)
    # assert len(results) == 2
    # assert results[0] == (42.3, 13)
    # assert results[1] == (42.3, 13)

    @cudaq.kernel
    def simple_tuple_float_int(n: int, t: tuple[float,
                                                int]) -> tuple[float, int]:
        qubits = cudaq.qvector(n)
        return t

    results = cudaq.run(simple_tuple_float_int, 2, (42.3, 13), shots_count=2)
    assert len(results) == 2
    assert results[0] == (42.3, 13)
    assert results[1] == (42.3, 13)


def test_return_tuple_bool_int():

    @cudaq.kernel
    def simple_tuple_bool_int_no_args() -> tuple[bool, int]:
        return (True, 13)

    # TODO: seg fault on running any kernel with no args
    # results = cudaq.run(simple_tuple_bool_int_no_args, shots_count=2)
    # assert len(results) == 2
    # assert results[0] == (True, 13)
    # assert results[1] == (True, 13)

    @cudaq.kernel
    def simple_tuple_bool_int(n: int, t: tuple[bool, int]) -> tuple[bool, int]:
        qubits = cudaq.qvector(n)
        return t

    results = cudaq.run(simple_tuple_bool_int, 2, (True, 13), shots_count=2)
<<<<<<< HEAD
    # TODO: fix alignment
    # assert len(results) == 2
    # assert results[0] == (True, 13)
    # assert results[1] == (True, 13)
=======
    assert len(results) == 2
    assert results[0] == (True, 13)
    assert results[1] == (True, 13)
>>>>>>> 9b048b9a


def test_return_tuple_int_bool():

    @cudaq.kernel
    def simple_tuple_int_bool_no_args() -> tuple[int, bool]:
        return (13, True)

    # TODO: seg fault on running any kernel with no args
    # results = cudaq.run(simple_tuple_int_bool_no_args, shots_count=2)
    # assert len(results) == 2
    # TODO: fix alignment
    #assert results[0] == (13, True)
    #assert results[1] == (13, True)

    @cudaq.kernel
    def simple_tuple_int_bool(n: int, t: tuple[int, bool]) -> tuple[int, bool]:
        qubits = cudaq.qvector(n)
        return t

    results = cudaq.run(simple_tuple_int_bool, 2, (13, True), shots_count=2)
    assert len(results) == 2
    assert results[0] == (13, True)
    assert results[1] == (13, True)
<<<<<<< HEAD


def test_return_tuple_bool_int_float():

    @cudaq.kernel
    def simple_tuple_bool_int_float_no_args() -> tuple[bool, int, float]:
        return (True, 13, 42.3)

    # TODO: seg fault on running any kernel with no args
    # results = cudaq.run(simple_tuple_bool_int_float_no_args, shots_count=2)
    # assert len(results) == 2
    # assert results[0] == (True, 13, 42.3)
    # assert results[1] == (True, 13, 42.3)
=======
>>>>>>> 9b048b9a

    @cudaq.kernel
    def simple_tuple_bool_int_float(
            n: int, t: tuple[bool, int, float]) -> tuple[bool, int, float]:
        qubits = cudaq.qvector(n)
        return t

    results = cudaq.run(simple_tuple_bool_int_float,
                        2, (True, 13, 42.3),
                        shots_count=2)
<<<<<<< HEAD
    # TODO: fix alignment
    # assert len(results) == 2
    # assert results[0] == (True, 13, 42.3)
    # assert results[1] == (True, 13, 42.3)
=======
    assert len(results) == 2
    assert results[0] == (True, 13, 42.3)
    assert results[1] == (True, 13, 42.3)
>>>>>>> 9b048b9a


def test_return_dataclass_int_bool():

    @dataclass
    class MyClass:
        x: int
        y: bool

    @cudaq.kernel
    def simple_dataclass_int_bool_no_args() -> MyClass:
        return MyClass(16, True)

    # TODO: seg fault on running any kernel with no args
    # results = cudaq.run(simple_dataclass_int_bool_no_args, shots_count=2)
    # assert len(results) == 2
    # assert results[0] == MyClass(16, True)
    # assert results[1] == MyClass(16, True)

    @cudaq.kernel
    def simple_return_dataclass_int_bool(n: int, t: MyClass) -> MyClass:
        qubits = cudaq.qvector(n)
        return t

    results = cudaq.run(simple_return_dataclass_int_bool,
                        2,
                        MyClass(16, True),
                        shots_count=2)
    assert len(results) == 2
    assert results[0] == MyClass(16, True)
    assert results[1] == MyClass(16, True)


def test_return_dataclass_bool_int():

    @dataclass
    class MyClass:
        x: bool
        y: int

    @cudaq.kernel
    def simple_dataclass_bool_int_no_args() -> MyClass:
        return MyClass(True, 17)

    # TODO: seg fault on running any kernel with no args
    # results = cudaq.run(simple_dataclass_bool_int_no_args, shots_count=2)
    # assert len(results) == 2
    # assert results[0] == MyClass(True, 17)
    # assert results[1] == MyClass(True, 17)

    @cudaq.kernel
    def simple_return_dataclass_bool_int(n: int, t: MyClass) -> MyClass:
        qubits = cudaq.qvector(n)
        return t

    results = cudaq.run(simple_return_dataclass_bool_int,
                        2,
                        MyClass(True, 17),
                        shots_count=2)
<<<<<<< HEAD
    # TODO: fix alignment
    # assert len(results) == 2
    # assert results[0] == MyClass(True, 17)
    # assert results[1] == MyClass(True, 17)
=======
    assert len(results) == 2
    assert results[0] == MyClass(True, 17)
    assert results[1] == MyClass(True, 17)
>>>>>>> 9b048b9a


def test_return_dataclass_float_int():

    @dataclass
    class MyClass:
        x: float
        y: int

    @cudaq.kernel
    def simple_dataclass_float_int_no_args() -> MyClass:
        return MyClass(42.5, 17)

    # TODO: seg fault on running any kernel with no args
    # results = cudaq.run(simple_dataclass_float_int_no_args, shots_count=2)
    # assert len(results) == 2
    # assert results[0] == MyClass(42.5, 17)
    # assert results[1] == MyClass(42.5, 17)

    @cudaq.kernel
    def simple_dataclass_float_int(n: int, t: MyClass) -> MyClass:
        qubits = cudaq.qvector(n)
        return t

    results = cudaq.run(simple_dataclass_float_int,
                        2,
                        MyClass(42.5, 17),
                        shots_count=2)
    assert len(results) == 2
    assert results[0] == MyClass(42.5, 17)
    assert results[1] == MyClass(42.5, 17)


def test_return_dataclass_list_int_bool():

    @dataclass
    class MyClass:
        x: list[int]
        y: bool

    @cudaq.kernel
    def simple_return_dataclass(n: int, t: MyClass) -> MyClass:
        qubits = cudaq.qvector(n)
        return t

    # TODO: RuntimeError: Tuple size mismatch in value and label
    # results = cudaq.run(simple_return_dataclass, 2, MyClass([0,1], 18), shots_count=2)
    # assert len(results) == 2
    # assert results[0] == MyClass([0,1], 18)
    # assert results[1] == MyClass([0,1], 18)


def test_return_dataclass_tuple_bool():

    @dataclass
    class MyClass:
        x: tuple[int, bool]
        y: bool

    @cudaq.kernel
    def simple_return_dataclass(n: int, t: MyClass) -> MyClass:
        qubits = cudaq.qvector(n)
        return t

    # TODO: error: recursive struct types are not allowed in kernels.
    # results = cudaq.run(simple_return_dataclass, 2, MyClass((0, True), 19), shots_count=2)
    # assert len(results) == 2
    # assert results[0] == MyClass((0, True), 19)
    # assert results[1] == MyClass((0, True), 19)


def test_return_dataclass_dataclass_bool():

    @dataclass
    class MyClass1:
        x: int
        y: bool

    @dataclass
    class MyClass2:
        x: MyClass1
        y: bool

    @cudaq.kernel
    def simple_return_dataclass(n: int, t: MyClass2) -> MyClass2:
        qubits = cudaq.qvector(n)
        return t

<<<<<<< HEAD
    # TODO: error: recursive struct types are not allowed in kernels.
    # results = cudaq.run(simple_return_dataclass, 2, MyClass2(MyClass1(0,True), 20), shots_count=2)
=======
    # TODO: error: recursive struct types are not allowed in kernels
    # results = cudaq.run(test_return_dataclass, 2, MyClass2(MyClass1(0,True), 20), shots_count=2)
>>>>>>> 9b048b9a
    # assert len(results) == 2
    # assert results[0] == MyClass2(MyClass1(0,True), 20)
    # assert results[1] == MyClass2(MyClass1(0,True), 20)


def test_run_errors():

    @cudaq.kernel
    def simple_no_return(numQubits: int):
        qubits = cudaq.qvector(numQubits)

    @cudaq.kernel
    def simple_no_args() -> int:
        qubits = cudaq.qvector(2)
        return 1

    @cudaq.kernel
    def simple(numQubits: int) -> int:
        qubits = cudaq.qvector(numQubits)
        return 1

    with pytest.raises(RuntimeError) as e:
        cudaq.run(simple_no_return, 2)
    assert 'cudaq.run only supports kernels that return a value.' in repr(e)

    with pytest.raises(TypeError) as e:
        cudaq.run(simple, 2, shots_count=-1)
    assert 'incompatible function arguments.' in repr(e)

    with pytest.raises(RuntimeError) as e:
        cudaq.run(simple, shots_count=100)
    assert 'Invalid number of arguments passed to run:0 expected 1' in repr(e)

    with pytest.raises(RuntimeError) as e:
        print(cudaq.run(simple_no_args, 2, shots_count=100))
    assert 'Invalid number of arguments passed to run:1 expected 0' in repr(e)


# leave for gdb debugging
if __name__ == "__main__":
    loc = os.path.abspath(__file__)
    pytest.main([loc, "-rP"])<|MERGE_RESOLUTION|>--- conflicted
+++ resolved
@@ -621,16 +621,9 @@
         return t
 
     results = cudaq.run(simple_tuple_bool_int, 2, (True, 13), shots_count=2)
-<<<<<<< HEAD
-    # TODO: fix alignment
-    # assert len(results) == 2
-    # assert results[0] == (True, 13)
-    # assert results[1] == (True, 13)
-=======
     assert len(results) == 2
     assert results[0] == (True, 13)
     assert results[1] == (True, 13)
->>>>>>> 9b048b9a
 
 
 def test_return_tuple_int_bool():
@@ -642,7 +635,6 @@
     # TODO: seg fault on running any kernel with no args
     # results = cudaq.run(simple_tuple_int_bool_no_args, shots_count=2)
     # assert len(results) == 2
-    # TODO: fix alignment
     #assert results[0] == (13, True)
     #assert results[1] == (13, True)
 
@@ -655,7 +647,6 @@
     assert len(results) == 2
     assert results[0] == (13, True)
     assert results[1] == (13, True)
-<<<<<<< HEAD
 
 
 def test_return_tuple_bool_int_float():
@@ -669,8 +660,6 @@
     # assert len(results) == 2
     # assert results[0] == (True, 13, 42.3)
     # assert results[1] == (True, 13, 42.3)
-=======
->>>>>>> 9b048b9a
 
     @cudaq.kernel
     def simple_tuple_bool_int_float(
@@ -681,16 +670,9 @@
     results = cudaq.run(simple_tuple_bool_int_float,
                         2, (True, 13, 42.3),
                         shots_count=2)
-<<<<<<< HEAD
-    # TODO: fix alignment
-    # assert len(results) == 2
-    # assert results[0] == (True, 13, 42.3)
-    # assert results[1] == (True, 13, 42.3)
-=======
     assert len(results) == 2
     assert results[0] == (True, 13, 42.3)
     assert results[1] == (True, 13, 42.3)
->>>>>>> 9b048b9a
 
 
 def test_return_dataclass_int_bool():
@@ -750,16 +732,9 @@
                         2,
                         MyClass(True, 17),
                         shots_count=2)
-<<<<<<< HEAD
-    # TODO: fix alignment
-    # assert len(results) == 2
-    # assert results[0] == MyClass(True, 17)
-    # assert results[1] == MyClass(True, 17)
-=======
     assert len(results) == 2
     assert results[0] == MyClass(True, 17)
     assert results[1] == MyClass(True, 17)
->>>>>>> 9b048b9a
 
 
 def test_return_dataclass_float_int():
@@ -848,13 +823,8 @@
         qubits = cudaq.qvector(n)
         return t
 
-<<<<<<< HEAD
     # TODO: error: recursive struct types are not allowed in kernels.
     # results = cudaq.run(simple_return_dataclass, 2, MyClass2(MyClass1(0,True), 20), shots_count=2)
-=======
-    # TODO: error: recursive struct types are not allowed in kernels
-    # results = cudaq.run(test_return_dataclass, 2, MyClass2(MyClass1(0,True), 20), shots_count=2)
->>>>>>> 9b048b9a
     # assert len(results) == 2
     # assert results[0] == MyClass2(MyClass1(0,True), 20)
     # assert results[1] == MyClass2(MyClass1(0,True), 20)
