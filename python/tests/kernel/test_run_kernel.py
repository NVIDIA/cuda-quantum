--- conflicted
+++ resolved
@@ -11,10 +11,7 @@
 import pytest
 import numpy as np
 from typing import Callable, List, Tuple
-<<<<<<< HEAD
 from dataclasses import dataclass
-=======
->>>>>>> a8bfd166
 
 import cudaq
 
@@ -210,22 +207,13 @@
     @cudaq.kernel
     def simple_list_bool(n: int) -> list[bool]:
         qubits = cudaq.qvector(n)
-<<<<<<< HEAD
-        result = [True, False]
-=======
         result = [True, False, True]
->>>>>>> a8bfd166
         return result
 
     results = cudaq.run(simple_list_bool, 2, shots_count=2)
     assert len(results) == 2
-<<<<<<< HEAD
-    assert results[0] == [True, False]
-    assert results[1] == [True, False]
-=======
     assert results[0] == [True, False, True]
     assert results[1] == [True, False, True]
->>>>>>> a8bfd166
 
     @cudaq.kernel
     def simple_list_int(n: int) -> list[int]:
@@ -355,7 +343,6 @@
     #assert results[1] == (True, 13, 42.3)
 
 
-<<<<<<< HEAD
 def test_return_dataclass_int_bool():
 
     @dataclass
@@ -483,8 +470,6 @@
     # assert results[1] == MyClass2(MyClass1(0,True), 20)
 
 
-=======
->>>>>>> a8bfd166
 def test_run_errors():
 
     @cudaq.kernel
