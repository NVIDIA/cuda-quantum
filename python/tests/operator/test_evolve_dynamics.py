--- conflicted
+++ resolved
@@ -32,311 +32,8 @@
 
 @pytest.mark.parametrize('integrator', all_integrator_classes)
 @pytest.mark.parametrize('model', all_models)
-<<<<<<< HEAD
-@pytest.mark.parametrize('runner', [sync_run, async_run])
-def test_analytical_models(integrator, model, runner):
-    rho0 = cudaq.State.from_data(model.initial_state())
-    schedule = Schedule(model.tlist, ["t"])
-    evolution_result = runner(model.hamiltonian(),
-                              model.dimensions,
-                              schedule,
-                              rho0,
-                              observables=model.observables(),
-                              collapse_operators=model.collapse_ops(),
-                              store_intermediate_results=True,
-                              integrator=integrator())
-    # Check expectation values
-    for i, exp_vals in enumerate(evolution_result.expectation_values()):
-        np.testing.assert_allclose([res.expectation() for res in exp_vals],
-                                   model.expect(model.tlist[i]),
-                                   atol=1e-3)
-    # Check intermediate states
-    for i, state in enumerate(evolution_result.intermediate_states()):
-        np.testing.assert_allclose(state,
-                                   model.expected_state(model.tlist[i]),
-                                   atol=1e-3)
-
-@pytest.mark.parametrize('integrator', all_integrator_classes)
-def test_floquet_steady_state(integrator):
-    # two-level system coupled with the external heat bath (fixed temperature)
-    # (time-dependent Hamiltonian and multiple collapse operators)
-    delta = (2 * np.pi) * 0.3
-    eps_0 = (2 * np.pi) * 1.0
-    A = (2 * np.pi) * 0.05
-    w = (2 * np.pi) * 1.0
-    kappa_1 = 0.15
-    kappa_2 = 0.05
-    sx = spin.x(0)
-    sz = spin.z(0)
-    sm = operators.annihilate(0)
-    sm_dag = operators.create(0)
-    dimensions = {0: 2}
-
-    # Hamiltonian
-    hamiltonian = -delta / 2.0 * sx - eps_0 / 2.0 * sz + A / 2.0 * ScalarOperator(
-        lambda t: np.sin(w * t)) * sz
-
-    psi0 = cudaq.State.from_data(cp.array([1.0, 0.0], dtype=cp.complex128))
-
-    # Thermal population
-    n_th = 0.5
-
-    # Collapse operators
-    c_op_list = [
-        np.sqrt(kappa_1 * (1 + n_th)) * sm,
-        np.sqrt(kappa_1 * n_th) * sm_dag,
-        np.sqrt(kappa_2) * sz
-    ]
-
-    # Schedule of time steps.
-    steps = np.linspace(0, 50, 500)
-    schedule = Schedule(steps, ["t"])
-
-    # Run the simulation.
-    # First, we run the simulation without any collapse operators (no decoherence).
-    evolution_result = evolve(hamiltonian,
-                              dimensions,
-                              schedule,
-                              psi0,
-                              observables=[operators.number(0)],
-                              collapse_operators=c_op_list,
-                              store_intermediate_results=True,
-                              integrator=integrator())
-
-    expected_steady_state = 0.27
-    n = [
-        exp_vals[0].expectation()
-        for exp_vals in evolution_result.expectation_values()
-    ]
-
-    # should converge to the steady-state after half of the duration
-    for i in range(len(n) // 2, len(n)):
-        # Note: the final population is still oscillating.
-        np.testing.assert_allclose(n[i], expected_steady_state, atol=0.02)
-
-
-# See also https://github.com/qutip/qutip-notebooks/blob/master/examples/landau-zener.ipynb
-# for more details/a more involved example of the same problem.
-@pytest.mark.parametrize('integrator', all_integrator_classes)
-def test_landau_zener(integrator):
-    # Define some shorthand operators
-    sx = spin.x(0)
-    sz = spin.z(0)
-    sm = operators.annihilate(0)
-    sm_dag = operators.create(0)
-
-    dimensions = {0: 2}
-
-    # System parameters
-    gamma1 = 0.0001  # relaxation rate
-    gamma2 = 0.005  # dephasing  rate
-    delta = 0.5 * 2 * np.pi  # qubit pauli_x coefficient
-    eps0 = 0.0 * 2 * np.pi  # qubit pauli_z coefficient
-    A = 2.0 * 2 * np.pi  # time-dependent sweep rate
-
-    # Hamiltonian
-    hamiltonian = -delta / 2.0 * sx - eps0 / 2.0 * sz - A / 2.0 * ScalarOperator(
-        lambda t: t) * sz
-
-    # collapse operators: relaxation and dephasing
-    c_op_list = [np.sqrt(gamma1) * sm, np.sqrt(gamma2) * sz]
-
-    # Initial state of the system (ground state)
-    psi0 = cudaq.State.from_data(cp.array([1.0, 0.0], dtype=cp.complex128))
-
-    # Schedule of time steps.
-    steps = np.linspace(-20.0, 20.0, 5000)
-    schedule = Schedule(steps, ["t"])
-
-    # Run the simulation.
-    evolution_result = evolve(hamiltonian,
-                              dimensions,
-                              schedule,
-                              psi0,
-                              observables=[operators.number(0)],
-                              collapse_operators=c_op_list,
-                              store_intermediate_results=True,
-                              integrator=integrator())
-
-    prob1 = [
-        exp_vals[0].expectation()
-        for exp_vals in evolution_result.expectation_values()
-    ]
-
-    analytical_result = 1 - np.exp(-np.pi * delta**2 / (2 * A))
-    for idx, time in enumerate(steps):
-        if time > 10.0:
-            np.testing.assert_allclose(prob1[idx], analytical_result, atol=0.05)
-
-
-@pytest.mark.parametrize('integrator', all_integrator_classes)
-def test_cross_resonance(integrator):
-    # Device parameters
-    # Detuning between two qubits
-    delta = 100 * 2 * np.pi
-    # Static coupling between qubits
-    J = 7 * 2 * np.pi
-    # spurious electromagnetic `crosstalk`
-    m2 = 0.2
-    # Drive strength
-    Omega = 20 * 2 * np.pi
-
-    # Qubit Hamiltonian
-    hamiltonian = delta / 2 * spin.z(0) + J * (
-        spin.minus(1) * spin.plus(0) + spin.plus(1) *
-        spin.minus(0)) + Omega * spin.x(0) + m2 * Omega * spin.x(1)
-
-    # Dimensions of sub-system
-    dimensions = {0: 2, 1: 2}
-
-    # Initial state of the system (ground state).
-    rho0 = cudaq.State.from_data(
-        cp.array([[1.0, 0.0], [0.0, 0.0]], dtype=cp.complex128))
-
-    # Two initial states: |00> and |10>.
-    # We show the 'conditional' evolution when controlled qubit is in |1> state.
-    psi_00 = cudaq.State.from_data(
-        cp.array([1.0, 0.0, 0.0, 0.0], dtype=cp.complex128))
-    psi_10 = cudaq.State.from_data(
-        cp.array([0.0, 0.0, 1.0, 0.0], dtype=cp.complex128))
-
-    # Schedule of time steps.
-    steps = np.linspace(0.0, 1.0, 1001)
-    schedule = Schedule(steps, ["t"])
-
-    # Run the simulation.
-    # Control bit = 0
-    evolution_result_00 = evolve(hamiltonian,
-                                 dimensions,
-                                 schedule,
-                                 psi_00,
-                                 observables=[
-                                     spin.x(0),
-                                     spin.y(0),
-                                     spin.z(0),
-                                     spin.x(1),
-                                     spin.y(1),
-                                     spin.z(1)
-                                 ],
-                                 collapse_operators=[],
-                                 store_intermediate_results=True,
-                                 integrator=integrator())
-
-    # Control bit = 1
-    evolution_result_10 = evolve(hamiltonian,
-                                 dimensions,
-                                 schedule,
-                                 psi_10,
-                                 observables=[
-                                     spin.x(0),
-                                     spin.y(0),
-                                     spin.z(0),
-                                     spin.x(1),
-                                     spin.y(1),
-                                     spin.z(1)
-                                 ],
-                                 collapse_operators=[],
-                                 store_intermediate_results=True,
-                                 integrator=integrator())
-
-    get_result = lambda idx, res: [
-        exp_vals[idx].expectation() for exp_vals in res.expectation_values()
-    ]
-    results_00 = [
-        get_result(0, evolution_result_00),
-        get_result(1, evolution_result_00),
-        get_result(2, evolution_result_00),
-        get_result(3, evolution_result_00),
-        get_result(4, evolution_result_00),
-        get_result(5, evolution_result_00)
-    ]
-    results_10 = [
-        get_result(0, evolution_result_10),
-        get_result(1, evolution_result_10),
-        get_result(2, evolution_result_10),
-        get_result(3, evolution_result_10),
-        get_result(4, evolution_result_10),
-        get_result(5, evolution_result_10)
-    ]
-
-    def freq_from_crossings(sig):
-        """
-        Estimate frequency by counting zero crossings
-        """
-        crossings = np.where(np.diff(np.sign(sig)))[0]
-        return 1.0 / np.mean(np.diff(crossings))
-
-    freq_0 = freq_from_crossings(results_00[5])
-    freq_1 = freq_from_crossings(results_10[5])
-    np.testing.assert_allclose(freq_0, 2.0 * freq_1, atol=0.01)
-
-
-@pytest.mark.parametrize('integrator', all_integrator_classes)
-def test_tensor_callback(integrator):
-    # Device parameters
-    # Qubit resonant frequency
-    nu_z = 10.0
-    # Transverse term
-    nu_x = 1.0
-    # Harmonic driving frequency
-    # Note: we chose a frequency slightly different from the resonant frequency to demonstrate the off-resonance effect.
-    nu_d = 9.98
-
-    def callback_tensor(t):
-        return np.cos(2 * np.pi * nu_d * t) * np.array([[0., 1.], [1., 0.]],
-                                                       dtype=np.complex128)
-
-    # Let's define the control term as a callback tensor
-    op_name = "control_term_" + str(uuid.uuid4())
-    ElementaryOperator.define(op_name, [2], callback_tensor)
-
-    # Qubit Hamiltonian
-    hamiltonian = 0.5 * 2 * np.pi * nu_z * spin.z(0)
-    # Add modulated driving term to the Hamiltonian
-    hamiltonian += 2 * np.pi * nu_x * ElementaryOperator(op_name, [0])
-
-    # Dimensions of sub-system. We only have a single degree of freedom of dimension 2 (two-level system).
-    dimensions = {0: 2}
-
-    # Initial state of the system (ground state).
-    rho0 = cudaq.State.from_data(
-        cp.array([[1.0, 0.0], [0.0, 0.0]], dtype=cp.complex128))
-
-    # Schedule of time steps.
-    t_final = 0.5 / nu_x
-    tau = .005
-    n_steps = int(np.ceil(t_final / tau)) + 1
-    steps1 = np.linspace(0, t_final, n_steps)
-    schedule = Schedule(steps1, ["t"])
-
-    # Run the simulation.
-    # First, we run the simulation without any collapse operators (no decoherence).
-    evolution_result = evolve(hamiltonian,
-                              dimensions,
-                              schedule,
-                              rho0,
-                              observables=[spin.x(0),
-                                           spin.y(0),
-                                           spin.z(0)],
-                              collapse_operators=[],
-                              store_intermediate_results=True,
-                              integrator=ScipyZvodeIntegrator())
-
-    get_result = lambda idx, res: [
-        exp_vals[idx].expectation() for exp_vals in res.expectation_values()
-    ]
-    ideal_results = [
-        get_result(0, evolution_result),
-        get_result(1, evolution_result),
-        get_result(2, evolution_result)
-    ]
-    np.testing.assert_allclose(ideal_results[0][-1], 0, atol=0.1)
-    np.testing.assert_allclose(ideal_results[1][-1], 0, atol=0.1)
-    np.testing.assert_allclose(ideal_results[2][-1], -1, atol=0.1)
-=======
 def test_all(model, integrator):
     model().run_tests(integrator)
->>>>>>> 0f00145e
 
 
 # leave for gdb debugging
