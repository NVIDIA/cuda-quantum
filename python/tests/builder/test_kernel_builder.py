--- conflicted
+++ resolved
@@ -882,20 +882,14 @@
   not (cudaq.num_available_gpus() > 0 and cudaq.has_target('nvidia-fp64')),
   reason='Could not find nvidia-fp64 in installation')
 
-<<<<<<< HEAD
-def test_from_state():
-    cudaq.reset_target()
-=======
 @skipIfNvidiaFP64NotInstalled
 def test_from_state0():
->>>>>>> 4a154708
     cudaq.set_target('nvidia-fp64')
 
     kernel, initState = cudaq.make_kernel(list[complex])
     qubits = kernel.qalloc(initState)
-<<<<<<< HEAD
-    
-    # Test float list
+
+    # Test float64 list, casts to complex
     state = [.70710678, 0., 0., 0.70710678]
     counts = cudaq.sample(kernel, state)
     print(counts)
@@ -905,18 +899,6 @@
     # Test complex list
     state = [.70710678j, 0., 0., 0.70710678]
     counts = cudaq.sample(kernel, state)
-=======
-
-    # Test float64 list, casts to complex
-    state = [.70710678, 0., 0., 0.70710678]
-    counts = cudaq.sample(kernel, state)
-    print(counts)
-    assert '11' in counts
-    assert '00' in counts
-
-    # Test complex list
-    state = [.70710678j, 0., 0., 0.70710678]
-    counts = cudaq.sample(kernel, state)
     print(counts)
     assert '11' in counts
     assert '00' in counts
@@ -933,58 +915,19 @@
     kernel = cudaq.make_kernel()
     qubits = kernel.qalloc(state)
     counts = cudaq.sample(kernel)
->>>>>>> 4a154708
-    print(counts)
-    assert '11' in counts
-    assert '00' in counts
-
-<<<<<<< HEAD
-    # Test Numpy array 
-    state = np.asarray([.70710678, 0., 0., 0.70710678])
-    counts = cudaq.sample(kernel, state)
-=======
-    state = [.70710678 + 0j, 0., 0., 0.70710678]
-    kernel = cudaq.make_kernel()
-    qubits = kernel.qalloc(state)
-    counts = cudaq.sample(kernel)
->>>>>>> 4a154708
     print(counts)
     assert '11' in counts
     assert '00' in counts
     cudaq.reset_target()
 
-<<<<<<< HEAD
-    # state = np.asarray([.70710678, 0., 0., 0.70710678])
-    # kernel = cudaq.make_kernel()
-    # qubits = kernel.qalloc(state)
-
-    # cudaq.from_state(kernel, qubits, state)
-
-    # print(kernel)
-    # counts = cudaq.sample(kernel)
-    # print(counts)
-    # assert '11' in counts
-    # assert '00' in counts
-
-    # kernel = cudaq.from_state(state)
-    # counts = cudaq.sample(kernel)
-    # print(counts)
-    # assert '11' in counts
-    # assert '00' in counts
-
-    # hamiltonian = 5.907 - 2.1433 * spin.x(0) * spin.x(1) - 2.1433 * spin.y(
-    #     0) * spin.y(1) + .21829 * spin.z(0) - 6.125 * spin.z(1)
-    # state = np.asarray([0., .292786, .956178, 0.])
-    # kernel = cudaq.make_kernel()
-    # qubits = kernel.qalloc(2)
-    # cudaq.from_state(kernel, qubits, state)
-    # energy = cudaq.observe(kernel, hamiltonian).expectation()
-    # assert np.isclose(-1.748, energy, 1e-3)
-
-    # ss = cudaq.get_state(kernel)
-    # for i in range(4):
-    #     assert np.isclose(ss[i], state[i], 1e-3)
-=======
+    state = [.70710678 + 0j, 0., 0., 0.70710678]
+    kernel = cudaq.make_kernel()
+    qubits = kernel.qalloc(state)
+    counts = cudaq.sample(kernel)
+    print(counts)
+    assert '11' in counts
+    assert '00' in counts
+
     state = np.array([.70710678, 0., 0., 0.70710678])
     kernel = cudaq.make_kernel()
     with pytest.raises(RuntimeError) as e:
@@ -1062,7 +1005,6 @@
     assert '11' in counts
     assert '00' in counts
     cudaq.reset_target()
->>>>>>> 4a154708
 
 
 @skipIfPythonLessThan39
