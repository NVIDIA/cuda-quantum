/*******************************************************************************
 * Copyright (c) 2022 - 2025 NVIDIA Corporation & Affiliates.                  *
 * All rights reserved.                                                        *
 *                                                                             *
 * This source code and the accompanying materials are made available under    *
 * the terms of the Apache License 2.0 which accompanies this distribution.    *
 ******************************************************************************/

#include "common/ArgumentWrapper.h"
#include "common/BaseRemoteSimulatorQPU.h"
#include <mlir/IR/BuiltinOps.h>

using namespace mlir;

// This is a helper function to help reduce duplicated code across
<<<<<<< HEAD
// PyRemoteSimulatorQPU and PyNvcfSimulatorQPU.
static void
launchVqeImpl(cudaq::ExecutionContext *executionContextPtr,
              std::unique_ptr<cudaq::RemoteRuntimeClient> &remote_client,
              const std::string &sim_name, const std::string &name,
              const void *kernelArgs, cudaq::gradient *gradient,
              const cudaq::spin_op &H, cudaq::optimizer &optimizer,
              const int n_params, const std::size_t shots) {
=======
// PyRemoteSimulatorQPU.
static void launchVqeImpl(cudaq::ExecutionContext *executionContextPtr,
                          std::unique_ptr<cudaq::RemoteRuntimeClient> &m_client,
                          const std::string &m_simName, const std::string &name,
                          const void *kernelArgs, cudaq::gradient *gradient,
                          const cudaq::spin_op &H, cudaq::optimizer &optimizer,
                          const int n_params, const std::size_t shots) {
>>>>>>> 33ea9d93
  auto *wrapper = reinterpret_cast<const cudaq::ArgWrapper *>(kernelArgs);
  auto module = wrapper->mod;
  auto *mlirContext = module->getContext();

  if (executionContextPtr && executionContextPtr->name == "tracer")
    return;

  auto ctx = std::make_unique<cudaq::ExecutionContext>("observe", shots);
  ctx->kernelName = name;
  ctx->spin = cudaq::spin_op::canonicalize(H);
  if (shots > 0)
    ctx->shots = shots;

  std::string errorMsg;
<<<<<<< HEAD
  const bool requestOkay = remote_client->sendRequest(
      *mlirContext, *executionContextPtr, /*serializedCodeContext=*/nullptr,
      gradient, &optimizer, n_params, sim_name, name, /*kernelFunc=*/nullptr,
      wrapper->rawArgs, /*argSize=*/0, &errorMsg);
=======
  const bool requestOkay = m_client->sendRequest(
      *mlirContext, *executionContextPtr, gradient, &optimizer, n_params,
      m_simName, name, /*kernelFunc=*/nullptr, wrapper->rawArgs, /*argSize=*/0,
      &errorMsg);
>>>>>>> 33ea9d93
  if (!requestOkay)
    throw std::runtime_error("Failed to launch VQE. Error: " + errorMsg);
}

// This is a helper function to help reduce duplicated code across
// PyRemoteSimulatorQPU.
static void
launchKernelImpl(cudaq::ExecutionContext *executionContextPtr,
                 std::unique_ptr<cudaq::RemoteRuntimeClient> &remote_client,
                 const std::string &sim_name, const std::string &name,
                 void (*kernelFunc)(void *), void *args,
                 std::uint64_t voidStarSize, std::uint64_t resultOffset,
                 const std::vector<void *> &rawArgs) {
  auto *wrapper = reinterpret_cast<cudaq::ArgWrapper *>(args);
  auto module = wrapper->mod;
  auto callableNames = wrapper->callableNames;

  auto *mlirContext = module->getContext();

  // Default context for a 'fire-and-ignore' kernel launch; i.e., no context
  // was set before launching the kernel. Use a static variable per thread to
  // set up a single-shot execution context for this case.
  static thread_local cudaq::ExecutionContext defaultContext("sample",
                                                             /*shots=*/1);
  cudaq::ExecutionContext &executionContext =
      executionContextPtr ? *executionContextPtr : defaultContext;
  std::string errorMsg;
<<<<<<< HEAD
  const bool requestOkay = remote_client->sendRequest(
      *mlirContext, executionContext, /*serializedCodeContext=*/nullptr,
=======
  const bool requestOkay = m_client->sendRequest(
      *mlirContext, executionContext,
>>>>>>> 33ea9d93
      /*vqe_gradient=*/nullptr, /*vqe_optimizer=*/nullptr, /*vqe_n_params=*/0,
      sim_name, name, kernelFunc, wrapper->rawArgs, voidStarSize, &errorMsg);
  if (!requestOkay)
    throw std::runtime_error("Failed to launch kernel. Error: " + errorMsg);
}

static void launchKernelStreamlineImpl(
    cudaq::ExecutionContext *executionContextPtr,
    std::unique_ptr<cudaq::RemoteRuntimeClient> &remote_client,
    const std::string &sim_name, const std::string &name,
    const std::vector<void *> &rawArgs) {
  if (rawArgs.empty())
    throw std::runtime_error(
        "Streamlined kernel launch: arguments cannot be empty. The first "
        "argument should be a pointer to the MLIR ModuleOp.");

  auto *moduleOpPtr = reinterpret_cast<mlir::ModuleOp *>(rawArgs[0]);
  auto module = *moduleOpPtr;
  auto *mlirContext = module->getContext();

  // Default context for a 'fire-and-ignore' kernel launch; i.e., no context
  // was set before launching the kernel. Use a static variable per thread to
  // set up a single-shot execution context for this case.
  static thread_local cudaq::ExecutionContext defaultContext("sample",
                                                             /*shots=*/1);
  cudaq::ExecutionContext &executionContext =
      executionContextPtr ? *executionContextPtr : defaultContext;
  std::string errorMsg;
  auto actualArgs = rawArgs;
  // Remove the first argument (the MLIR ModuleOp) from the list of arguments.
  actualArgs.erase(actualArgs.begin());

<<<<<<< HEAD
  const bool requestOkay = remote_client->sendRequest(
      *mlirContext, executionContext, /*serializedCodeContext=*/nullptr,
=======
  const bool requestOkay = m_client->sendRequest(
      *mlirContext, executionContext,
>>>>>>> 33ea9d93
      /*vqe_gradient=*/nullptr, /*vqe_optimizer=*/nullptr, /*vqe_n_params=*/0,
      sim_name, name, nullptr, nullptr, 0, &errorMsg, &actualArgs);
  if (!requestOkay)
    throw std::runtime_error("Failed to launch kernel. Error: " + errorMsg);
}

template <typename Derived, typename Base>
class PyRemoteSimulatorCommonBase : public Base {
public:
  using Base::Base;
  PyRemoteSimulatorCommonBase(PyRemoteSimulatorCommonBase &&) = delete;
  virtual ~PyRemoteSimulatorCommonBase() = default;

  bool isEmulated() override { return true; }

  void launchVQE(const std::string &name, const void *kernelArgs,
                 cudaq::gradient *gradient, const cudaq::spin_op &H,
                 cudaq::optimizer &optimizer, const int n_params,
                 const std::size_t shots) override {
    CUDAQ_INFO(
        "{}: Launch VQE kernel named '{}' remote QPU {} (simulator = {})",
        Derived::class_name, name, this->qpu_id, this->m_simName);
    ::launchVqeImpl(this->getExecutionContextForMyThread(), this->m_client,
                    this->m_simName, name, kernelArgs, gradient, H, optimizer,
                    n_params, shots);
  }

  cudaq::KernelThunkResultType
  launchKernel(const std::string &name, cudaq::KernelThunkType kernelFunc,
               void *args, std::uint64_t voidStarSize,
               std::uint64_t resultOffset,
               const std::vector<void *> &rawArgs) override {
    CUDAQ_INFO("{}: Launch kernel named '{}' remote QPU {} (simulator = {})",
               Derived::class_name, name, this->qpu_id, this->m_simName);
    ::launchKernelImpl(this->getExecutionContextForMyThread(), this->m_client,
                       this->m_simName, name,
                       make_degenerate_kernel_type(kernelFunc), args,
                       voidStarSize, resultOffset, rawArgs);
    // TODO: Python should probably support return values too.
    return {};
  }

  void launchKernel(const std::string &name,
                    const std::vector<void *> &rawArgs) override {
    CUDAQ_INFO("{}: Streamline launch kernel named '{}' remote QPU {} "
               "(simulator = {})",
               Derived::class_name, name, this->qpu_id, this->m_simName);
    ::launchKernelStreamlineImpl(this->getExecutionContextForMyThread(),
                                 this->m_client, this->m_simName, name,
                                 rawArgs);
  }
};

namespace {

// Remote QPU: delegating the execution to a remotely-hosted server, which can
// reinstate the execution context and JIT-invoke the kernel.
class PyRemoteSimulatorQPU
    : public PyRemoteSimulatorCommonBase<PyRemoteSimulatorQPU,
                                         cudaq::BaseRemoteSimulatorQPU> {
public:
  using Base = PyRemoteSimulatorCommonBase<PyRemoteSimulatorQPU,
                                           cudaq::BaseRemoteSimulatorQPU>;
  using Base::Base;
  virtual ~PyRemoteSimulatorQPU() = default;
  static constexpr const char class_name[] = "PyRemoteSimulatorQPU";
};

<<<<<<< HEAD
/// Implementation of QPU subtype that submits simulation request to NVCF.
class PyNvcfSimulatorQPU
    : public PyRemoteSimulatorCommonBase<PyNvcfSimulatorQPU,
                                         cudaq::BaseNvcfSimulatorQPU> {
public:
  using Base = PyRemoteSimulatorCommonBase<PyNvcfSimulatorQPU,
                                           cudaq::BaseNvcfSimulatorQPU>;
  using Base::Base;
  virtual ~PyNvcfSimulatorQPU() = default;
  static constexpr const char class_name[] = "PyNvcfSimulatorQPU";
};

=======
>>>>>>> 33ea9d93
} // namespace

CUDAQ_REGISTER_TYPE(cudaq::QPU, PyRemoteSimulatorQPU, RemoteSimulatorQPU)<|MERGE_RESOLUTION|>--- conflicted
+++ resolved
@@ -13,16 +13,6 @@
 using namespace mlir;
 
 // This is a helper function to help reduce duplicated code across
-<<<<<<< HEAD
-// PyRemoteSimulatorQPU and PyNvcfSimulatorQPU.
-static void
-launchVqeImpl(cudaq::ExecutionContext *executionContextPtr,
-              std::unique_ptr<cudaq::RemoteRuntimeClient> &remote_client,
-              const std::string &sim_name, const std::string &name,
-              const void *kernelArgs, cudaq::gradient *gradient,
-              const cudaq::spin_op &H, cudaq::optimizer &optimizer,
-              const int n_params, const std::size_t shots) {
-=======
 // PyRemoteSimulatorQPU.
 static void launchVqeImpl(cudaq::ExecutionContext *executionContextPtr,
                           std::unique_ptr<cudaq::RemoteRuntimeClient> &m_client,
@@ -30,7 +20,6 @@
                           const void *kernelArgs, cudaq::gradient *gradient,
                           const cudaq::spin_op &H, cudaq::optimizer &optimizer,
                           const int n_params, const std::size_t shots) {
->>>>>>> 33ea9d93
   auto *wrapper = reinterpret_cast<const cudaq::ArgWrapper *>(kernelArgs);
   auto module = wrapper->mod;
   auto *mlirContext = module->getContext();
@@ -45,17 +34,10 @@
     ctx->shots = shots;
 
   std::string errorMsg;
-<<<<<<< HEAD
-  const bool requestOkay = remote_client->sendRequest(
-      *mlirContext, *executionContextPtr, /*serializedCodeContext=*/nullptr,
-      gradient, &optimizer, n_params, sim_name, name, /*kernelFunc=*/nullptr,
-      wrapper->rawArgs, /*argSize=*/0, &errorMsg);
-=======
   const bool requestOkay = m_client->sendRequest(
       *mlirContext, *executionContextPtr, gradient, &optimizer, n_params,
       m_simName, name, /*kernelFunc=*/nullptr, wrapper->rawArgs, /*argSize=*/0,
       &errorMsg);
->>>>>>> 33ea9d93
   if (!requestOkay)
     throw std::runtime_error("Failed to launch VQE. Error: " + errorMsg);
 }
@@ -83,13 +65,8 @@
   cudaq::ExecutionContext &executionContext =
       executionContextPtr ? *executionContextPtr : defaultContext;
   std::string errorMsg;
-<<<<<<< HEAD
   const bool requestOkay = remote_client->sendRequest(
-      *mlirContext, executionContext, /*serializedCodeContext=*/nullptr,
-=======
-  const bool requestOkay = m_client->sendRequest(
       *mlirContext, executionContext,
->>>>>>> 33ea9d93
       /*vqe_gradient=*/nullptr, /*vqe_optimizer=*/nullptr, /*vqe_n_params=*/0,
       sim_name, name, kernelFunc, wrapper->rawArgs, voidStarSize, &errorMsg);
   if (!requestOkay)
@@ -122,13 +99,8 @@
   // Remove the first argument (the MLIR ModuleOp) from the list of arguments.
   actualArgs.erase(actualArgs.begin());
 
-<<<<<<< HEAD
   const bool requestOkay = remote_client->sendRequest(
-      *mlirContext, executionContext, /*serializedCodeContext=*/nullptr,
-=======
-  const bool requestOkay = m_client->sendRequest(
       *mlirContext, executionContext,
->>>>>>> 33ea9d93
       /*vqe_gradient=*/nullptr, /*vqe_optimizer=*/nullptr, /*vqe_n_params=*/0,
       sim_name, name, nullptr, nullptr, 0, &errorMsg, &actualArgs);
   if (!requestOkay)
@@ -197,21 +169,6 @@
   static constexpr const char class_name[] = "PyRemoteSimulatorQPU";
 };
 
-<<<<<<< HEAD
-/// Implementation of QPU subtype that submits simulation request to NVCF.
-class PyNvcfSimulatorQPU
-    : public PyRemoteSimulatorCommonBase<PyNvcfSimulatorQPU,
-                                         cudaq::BaseNvcfSimulatorQPU> {
-public:
-  using Base = PyRemoteSimulatorCommonBase<PyNvcfSimulatorQPU,
-                                           cudaq::BaseNvcfSimulatorQPU>;
-  using Base::Base;
-  virtual ~PyNvcfSimulatorQPU() = default;
-  static constexpr const char class_name[] = "PyNvcfSimulatorQPU";
-};
-
-=======
->>>>>>> 33ea9d93
 } // namespace
 
 CUDAQ_REGISTER_TYPE(cudaq::QPU, PyRemoteSimulatorQPU, RemoteSimulatorQPU)