--- conflicted
+++ resolved
@@ -107,10 +107,7 @@
     auto cloned = m_module->clone();
     PassManager pm(cloned.getContext());
 
-<<<<<<< HEAD
-=======
     pm.addPass(cudaq::opt::createLambdaLiftingPass());
->>>>>>> 99cae69e
     cudaq::opt::addAggressiveEarlyInlining(pm);
     pm.addNestedPass<func::FuncOp>(cudaq::opt::createClassicalMemToReg());
     pm.addNestedPass<func::FuncOp>(createCanonicalizerPass());
