/*******************************************************************************
 * Copyright (c) 2022 - 2024 NVIDIA Corporation & Affiliates.                  *
 * All rights reserved.                                                        *
 *                                                                             *
 * This source code and the accompanying materials are made available under    *
 * the terms of the Apache License 2.0 which accompanies this distribution.    *
 ******************************************************************************/

#include "common/ArgumentWrapper.h"
#include "common/BaseRemoteRESTQPU.h"
#include "common/RuntimeMLIRCommonImpl.h"

// [RFC]:
// The RemoteRESTQPU implementation that is now split across several files needs
// to be examined carefully. What used to be in
// /runtime/cudaq/platform/default/rest/RemoteRESTQPU.cpp is now largely in the
// header /runtime/common/BaseRemoteRESTQPU.h [status 11/18/23], but some
// updates were missed; The updatePassPipeline interface method in the
// ServerHelper, for example, was not invoked at all.
using namespace mlir;

extern "C" void __cudaq_deviceCodeHolderAdd(const char *, const char *);

namespace cudaq {

// We have to reproduce the TranslationRegistry here in this Translation Unit

static llvm::StringMap<cudaq::Translation> &getTranslationRegistry() {
  static llvm::StringMap<cudaq::Translation> translationBundle;
  return translationBundle;
}
cudaq::Translation &getTranslation(StringRef name) {
  auto &registry = getTranslationRegistry();
  if (!registry.count(name))
    throw std::runtime_error("Invalid IR Translation (" + name.str() + ").");
  return registry[name];
}

static void registerTranslation(StringRef name, StringRef description,
                                const TranslateFromMLIRFunction &function) {
  auto &registry = getTranslationRegistry();
  if (registry.count(name))
    return;
  assert(function &&
         "Attempting to register an empty translate <file-to-file> function");
  registry[name] = cudaq::Translation(function, description);
}

TranslateFromMLIRRegistration::TranslateFromMLIRRegistration(
    StringRef name, StringRef description,
    const TranslateFromMLIRFunction &function) {
  registerTranslation(name, description, function);
}

// We cannot use the RemoteRESTQPU since we'll get LLVM / MLIR statically loaded
// twice. We've extracted most of RemoteRESTQPU into BaseRemoteRESTQPU and will
// implement some core functionality here in PyRemoteRESTQPU so we don't load
// twice
class PyRemoteRESTQPU : public cudaq::BaseRemoteRESTQPU {
protected:
  std::tuple<ModuleOp, MLIRContext *, void *>
  extractQuakeCodeAndContext(const std::string &kernelName,
                             void *data) override {

    auto *wrapper = reinterpret_cast<cudaq::ArgWrapper *>(data);
    auto m_module = wrapper->mod;
    auto callableNames = wrapper->callableNames;

    auto *context = m_module->getContext();
    static bool initOnce = [&] {
      registerToQIRTranslation();
      registerToOpenQASMTranslation();
      registerToIQMJsonTranslation();
      registerLLVMDialectTranslation(*context);
      return true;
    }();
    (void)initOnce;

    // Here we have an opportunity to run any passes that are
    // specific to python before the rest of the RemoteRESTQPU workflow
    auto cloned = m_module.clone();
    PassManager pm(cloned.getContext());
    pm.addNestedPass<func::FuncOp>(cudaq::opt::createPySynthCallableBlockArgs(
        SmallVector<StringRef>(callableNames.begin(), callableNames.end())));
    cudaq::opt::addAggressiveEarlyInlining(pm);
    pm.addPass(mlir::createCanonicalizerPass());
    pm.addNestedPass<mlir::func::FuncOp>(
        cudaq::opt::createUnwindLoweringPass());
    pm.addPass(mlir::createCanonicalizerPass());
    pm.addPass(cudaq::opt::createApplyOpSpecializationPass());
    pm.addPass(createInlinerPass());
<<<<<<< HEAD
    /// NOTE: This change is for the `braket` target. May require additional
    /// pass in other pipelines.
    // pm.addPass(cudaq::opt::createExpandMeasurementsPass());
=======
>>>>>>> e33f2a87
    pm.addPass(createCanonicalizerPass());
    pm.addPass(createCSEPass());
    if (failed(pm.run(cloned)))
      throw std::runtime_error(
          "Failure to synthesize callable block arguments in PyRemoteRESTQPU ");

    std::string moduleStr;
    {
      llvm::raw_string_ostream os(moduleStr);
      cloned.print(os);
    }
    // The remote rest qpu workflow will need the module string in
    // the internal registry.
    __cudaq_deviceCodeHolderAdd(kernelName.c_str(), moduleStr.c_str());
    return std::make_tuple(cloned, context, wrapper->rawArgs);
  }
};
} // namespace cudaq

CUDAQ_REGISTER_TYPE(cudaq::QPU, cudaq::PyRemoteRESTQPU, remote_rest)<|MERGE_RESOLUTION|>--- conflicted
+++ resolved
@@ -89,12 +89,6 @@
     pm.addPass(mlir::createCanonicalizerPass());
     pm.addPass(cudaq::opt::createApplyOpSpecializationPass());
     pm.addPass(createInlinerPass());
-<<<<<<< HEAD
-    /// NOTE: This change is for the `braket` target. May require additional
-    /// pass in other pipelines.
-    // pm.addPass(cudaq::opt::createExpandMeasurementsPass());
-=======
->>>>>>> e33f2a87
     pm.addPass(createCanonicalizerPass());
     pm.addPass(createCSEPass());
     if (failed(pm.run(cloned)))
