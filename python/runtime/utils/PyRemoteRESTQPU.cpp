--- conflicted
+++ resolved
@@ -60,19 +60,11 @@
 class PyRemoteRESTQPU : public cudaq::BaseRemoteRESTQPU {
 private:
   /// Creates new context without mlir initialization.
-<<<<<<< HEAD
-  std::unique_ptr<MLIRContext> createContext() {
-    DialectRegistry registry;
-    cudaq::opt::registerCodeGenDialect(registry);
-    cudaq::registerAllDialects(registry);
-    auto context = std::make_unique<MLIRContext>(registry);
-=======
   MLIRContext *createContext() {
     DialectRegistry registry;
     cudaq::opt::registerCodeGenDialect(registry);
     cudaq::registerAllDialects(registry);
     auto context = new MLIRContext(registry);
->>>>>>> 64217e50
     context->loadAllAvailableDialects();
     registerLLVMDialectTranslation(*context);
     return context;
@@ -94,12 +86,7 @@
   std::tuple<ModuleOp, MLIRContext *>
   extractQuakeCodeAndContextImpl(const std::string &kernelName) {
 
-<<<<<<< HEAD
-    auto contextPtr = createContext();
-    MLIRContext *context = contextPtr.get();
-=======
     MLIRContext *context = createContext();
->>>>>>> 64217e50
 
     static bool initOnce = [&] {
       registerToQIRTranslation();
@@ -141,11 +128,7 @@
     // The remote rest qpu workflow will need the module string in
     // the internal registry.
     __cudaq_deviceCodeHolderAdd(kernelName.c_str(), moduleStr.c_str());
-<<<<<<< HEAD
-    return std::make_tuple(cloned, contextPtr.release());
-=======
     return std::make_tuple(cloned, context);
->>>>>>> 64217e50
   }
 
   void cleanupContext(MLIRContext *context) override { delete context; }
