--- conflicted
+++ resolved
@@ -89,13 +89,9 @@
     pm.addPass(mlir::createCanonicalizerPass());
     pm.addPass(cudaq::opt::createApplyOpSpecializationPass());
     pm.addPass(createInlinerPass());
-<<<<<<< HEAD
-    //pm.addPass(cudaq::opt::createExpandMeasurementsPass());
-=======
     /// NOTE: This change is for the `braket` target. May require additional
     /// pass in other pipelines.
     // pm.addPass(cudaq::opt::createExpandMeasurementsPass());
->>>>>>> bcf90540
     pm.addPass(createCanonicalizerPass());
     pm.addPass(createCSEPass());
     if (failed(pm.run(cloned)))
