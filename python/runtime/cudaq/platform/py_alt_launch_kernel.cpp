/*******************************************************************************
 * Copyright (c) 2022 - 2025 NVIDIA Corporation & Affiliates.                  *
 * All rights reserved.                                                        *
 *                                                                             *
 * This source code and the accompanying materials are made available under    *
 * the terms of the Apache License 2.0 which accompanies this distribution.    *
 ******************************************************************************/

#include "py_alt_launch_kernel.h"
#include "JITExecutionCache.h"
#include "common/AnalogHamiltonian.h"
#include "common/ArgumentConversion.h"
#include "common/ArgumentWrapper.h"
#include "common/Environment.h"
#include "cudaq/Optimizer/Builder/Factory.h"
#include "cudaq/Optimizer/Builder/Runtime.h"
#include "cudaq/Optimizer/CAPI/Dialects.h"
#include "cudaq/Optimizer/CodeGen/OpenQASMEmitter.h"
#include "cudaq/Optimizer/CodeGen/OptUtils.h"
#include "cudaq/Optimizer/CodeGen/Passes.h"
#include "cudaq/Optimizer/CodeGen/Pipelines.h"
#include "cudaq/Optimizer/Dialect/CC/CCOps.h"
#include "cudaq/Optimizer/Dialect/CC/CCTypes.h"
#include "cudaq/Optimizer/Dialect/Quake/QuakeTypes.h"
#include "cudaq/Optimizer/Transforms/Passes.h"
#include "cudaq/platform.h"
#include "cudaq/platform/qpu.h"
#include "runtime/cudaq/algorithms/py_utils.h"
#include "utils/OpaqueArguments.h"
#include "utils/PyTypes.h"
#include "llvm/MC/SubtargetFeature.h"
#include "llvm/MC/TargetRegistry.h"
#include "llvm/Support/Error.h"
#include "llvm/Support/Host.h"
#include "llvm/Target/TargetMachine.h"
#include "mlir/Bindings/Python/PybindAdaptors.h"
#include "mlir/CAPI/ExecutionEngine.h"
#include "mlir/Dialect/Func/IR/FuncOps.h"
#include "mlir/ExecutionEngine/OptUtils.h"
#include "mlir/InitAllPasses.h"
#include "mlir/Parser/Parser.h"
#include "mlir/Target/LLVMIR/Dialect/LLVMIR/LLVMToLLVMIRTranslation.h"
#include "mlir/Target/LLVMIR/Export.h"
#include "mlir/Transforms/Passes.h"
#include <fmt/core.h>
#include <pybind11/numpy.h>
#include <pybind11/stl.h>

namespace py = pybind11;
using namespace mlir;

namespace cudaq {
// TODO: unify with the definition in GenKernelExec.cpp
static constexpr std::int32_t NoResultOffset =
    std::numeric_limits<std::int32_t>::max();
static std::unique_ptr<JITExecutionCache> jitCache;

struct PyStateVectorData {
  void *data = nullptr;
  simulation_precision precision = simulation_precision::fp32;
  std::string kernelName;
};
using PyStateVectorStorage = std::map<std::string, PyStateVectorData>;

struct PyStateData {
  cudaq::state data;
  std::string kernelName;
};
using PyStateStorage = std::map<std::string, PyStateData>;

static std::unique_ptr<PyStateVectorStorage> stateStorage =
    std::make_unique<PyStateVectorStorage>();

static std::unique_ptr<PyStateStorage> cudaqStateStorage =
    std::make_unique<PyStateStorage>();

static std::string createDataLayout() {
  // Setup the machine properties from the current architecture.
  auto targetTriple = llvm::sys::getDefaultTargetTriple();
  std::string errorMessage;
  const auto *target =
      llvm::TargetRegistry::lookupTarget(targetTriple, errorMessage);
  if (!target)
    throw std::runtime_error("Cannot create target");

  std::string cpu(llvm::sys::getHostCPUName());
  llvm::SubtargetFeatures features;
  llvm::StringMap<bool> hostFeatures;

  if (llvm::sys::getHostCPUFeatures(hostFeatures))
    for (auto &f : hostFeatures)
      features.AddFeature(f.first(), f.second);

  std::unique_ptr<llvm::TargetMachine> machine(target->createTargetMachine(
      targetTriple, cpu, features.getString(), {}, {}));
  if (!machine)
    throw std::runtime_error("Cannot create target machine");

  return machine->createDataLayout().getStringRepresentation();
}

void setDataLayout(MlirModule module) {
  auto mod = unwrap(module);
  if (!mod->hasAttr(opt::factory::targetDataLayoutAttrName)) {
    auto dataLayout = createDataLayout();
    mod->setAttr(opt::factory::targetDataLayoutAttrName,
                 StringAttr::get(mod->getContext(), dataLayout));
  }
}

<<<<<<< HEAD
/// @brief Create a new OpaqueArguments pointer and pack the
/// python arguments in it. Clients must delete the memory.
=======
/// @brief Create a new OpaqueArguments pointer and pack the python arguments
/// in it. Clients must delete the memory.
>>>>>>> 9b048b9a
OpaqueArguments *toOpaqueArgs(py::args &args, MlirModule mod,
                              const std::string &name) {
  auto kernelFunc = getKernelFuncOp(mod, name);
  auto *argData = new cudaq::OpaqueArguments();
  args = simplifiedValidateInputArguments(args);
  setDataLayout(mod);
  cudaq::packArgs(*argData, args, kernelFunc,
                  [](OpaqueArguments &, py::object &) { return false; });
  return argData;
}

std::tuple<ExecutionEngine *, void *, std::size_t, std::int32_t>
jitAndCreateArgs(const std::string &name, MlirModule module,
                 cudaq::OpaqueArguments &runtimeArgs,
                 const std::vector<std::string> &names, Type returnType,
                 std::size_t startingArgIdx = 0) {
  ScopedTraceWithContext(cudaq::TIMING_JIT, "jitAndCreateArgs", name);
  auto mod = unwrap(module);
  auto funcOp = getKernelFuncOp(module, name);

  // Do not cache the JIT if we are running with startingArgIdx > 0 because a)
  // we won't be executing right after JIT-ing, and b) we might get called later
  // this with startingArgIdx == 0, and we need that JIT to be performed and
  // cached.
  const bool allowCache = startingArgIdx == 0;

  // Have we JIT compiled this before?
  auto hash = llvm::hash_code{0};
  mod.walk([&hash](Operation *op) {
    hash = llvm::hash_combine(hash, OperationEquivalence::computeHash(op));
  });
  auto hashKey = static_cast<size_t>(hash);

  ExecutionEngine *jit = nullptr;
  if (allowCache && jitCache->hasJITEngine(hashKey)) {
    jit = jitCache->getJITEngine(hashKey);
  } else {
    ScopedTraceWithContext(cudaq::TIMING_JIT,
                           "jitAndCreateArgs - execute passes", name);

    auto cloned = mod.clone();
    auto context = cloned.getContext();
    PassManager pm(context);
    pm.addNestedPass<func::FuncOp>(cudaq::opt::createPySynthCallableBlockArgs(
        SmallVector<StringRef>(names.begin(), names.end())));
    cudaq::opt::addAggressiveEarlyInlining(pm);
    pm.addPass(cudaq::opt::createGenerateDeviceCodeLoader({.jitTime = true}));
    pm.addPass(cudaq::opt::createGenerateKernelExecution(
        {.startingArgIdx = startingArgIdx}));
    pm.addPass(cudaq::opt::createLambdaLiftingPass());
    pm.addPass(createSymbolDCEPass());
    cudaq::opt::addPipelineConvertToQIR(pm);

    auto enablePrintMLIREachPass =
        getEnvBool("CUDAQ_MLIR_PRINT_EACH_PASS", false);

    if (enablePrintMLIREachPass) {
      cloned.getContext()->disableMultithreading();
      pm.enableIRPrinting();
    }

    DefaultTimingManager tm;
    tm.setEnabled(cudaq::isTimingTagEnabled(cudaq::TIMING_JIT_PASSES));
    auto timingScope = tm.getRootScope(); // starts the timer
    pm.enableTiming(timingScope);         // do this right before pm.run
    if (failed(pm.run(cloned)))
      throw std::runtime_error(
          "cudaq::builder failed to JIT compile the Quake representation.");
    timingScope.stop();

    // The "fast" instruction selection compilation algorithm is actually very
    // slow for large quantum circuits. Disable that here. Revisit this
    // decision by testing large UCCSD circuits if jitCodeGenOptLevel is changed
    // in the future. Also note that llvm::TargetMachine::setFastIsel() and
    // setO0WantsFastISel() do not retain their values in our current version of
    // LLVM. This use of LLVM command line parameters could be changed if the
    // LLVM JIT ever supports the TargetMachine options in the future.
    const char *argv[] = {"", "-fast-isel=0", nullptr};
    llvm::cl::ParseCommandLineOptions(2, argv);

    ExecutionEngineOptions opts;
    opts.enableGDBNotificationListener = false;
    opts.enablePerfNotificationListener = false;
    opts.transformer = [](llvm::Module *m) { return llvm::ErrorSuccess(); };
    opts.jitCodeGenOptLevel = llvm::CodeGenOpt::None;
    SmallVector<StringRef, 4> sharedLibs;
    opts.llvmModuleBuilder =
        [](Operation *module,
           llvm::LLVMContext &llvmContext) -> std::unique_ptr<llvm::Module> {
      llvmContext.setOpaquePointers(false);
      auto llvmModule = translateModuleToLLVMIR(module, llvmContext);
      if (!llvmModule) {
        llvm::errs() << "Failed to emit LLVM IR\n";
        return nullptr;
      }
      ExecutionEngine::setupTargetTriple(llvmModule.get());
      return llvmModule;
    };

    auto jitOrError = ExecutionEngine::create(cloned, opts);
    assert(!!jitOrError);

    auto uniqueJit = std::move(jitOrError.get());
    jit = uniqueJit.release();
    if (allowCache)
      jitCache->cache(hashKey, jit);
  }

  // We need to append the return type to the OpaqueArguments here
  // so that we get a spot in the `rawArgs` memory for the
  // altLaunchKernel function to dump the result
  if (!isa<NoneType>(returnType))
    TypeSwitch<Type, void>(returnType)
        .Case([&](IntegerType type) {
          if (type.getIntOrFloatBitWidth() == 1) {
            bool *ourAllocatedArg = new bool();
            *ourAllocatedArg = 0;
            runtimeArgs.emplace_back(ourAllocatedArg, [](void *ptr) {
              delete static_cast<bool *>(ptr);
            });
            return;
          }

          long *ourAllocatedArg = new long();
          *ourAllocatedArg = 0;
          runtimeArgs.emplace_back(ourAllocatedArg, [](void *ptr) {
            delete static_cast<long *>(ptr);
          });
        })
        .Case([&](ComplexType type) {
          Py_complex *ourAllocatedArg = new Py_complex();
          ourAllocatedArg->real = 0.0;
          ourAllocatedArg->imag = 0.0;
          runtimeArgs.emplace_back(ourAllocatedArg, [](void *ptr) {
            delete static_cast<Py_complex *>(ptr);
          });
        })
        .Case([&](Float64Type type) {
          double *ourAllocatedArg = new double();
          *ourAllocatedArg = 0.;
          runtimeArgs.emplace_back(ourAllocatedArg, [](void *ptr) {
            delete static_cast<double *>(ptr);
          });
        })
        .Case([&](Float32Type type) {
          float *ourAllocatedArg = new float();
          *ourAllocatedArg = 0.;
          runtimeArgs.emplace_back(ourAllocatedArg, [](void *ptr) {
            delete static_cast<float *>(ptr);
          });
        })
        .Case([&](cudaq::cc::StdvecType ty) {
          // Vector is a span: `{ data, length }`.
          struct vec {
            char *data;
            std::size_t length;
          };
          vec *ourAllocatedArg = new vec{nullptr, 0};
          runtimeArgs.emplace_back(ourAllocatedArg, [](void *ptr) {
            delete static_cast<vec *>(ptr);
          });
        })
        .Case([&](cudaq::cc::StructType ty) {
          auto [size, offsets] = getTargetLayout(funcOp, ty);
          auto ourAllocatedArg = std::malloc(size);
          runtimeArgs.emplace_back(ourAllocatedArg,
                                   [](void *ptr) { std::free(ptr); });
        })
        .Default([](Type ty) {
          std::string msg;
          {
            llvm::raw_string_ostream os(msg);
            ty.print(os);
          }
          throw std::runtime_error("Unsupported CUDA-Q kernel return type - " +
                                   msg + ".\n");
        });

  void *rawArgs = nullptr;
  std::size_t size = 0;
  if (runtimeArgs.size()) {
    auto expectedPtr = jit->lookup(name + ".argsCreator");
    if (!expectedPtr) {
      throw std::runtime_error(
          "cudaq::builder failed to get argsCreator function.");
    }
    auto argsCreator =
        reinterpret_cast<std::size_t (*)(void **, void **)>(*expectedPtr);
    rawArgs = nullptr;
    size = argsCreator(runtimeArgs.data(), &rawArgs);
  }

  std::int32_t returnOffset = 0;
  if (runtimeArgs.size()) {
    auto expectedPtr = jit->lookup(name + ".returnOffset");
    if (!expectedPtr) {
      throw std::runtime_error(
          "cudaq::builder failed to get returnOffset function.");
    }
    auto returnOffsetCalculator =
        reinterpret_cast<std::int64_t (*)()>(*expectedPtr);
    returnOffset = (std::int32_t)returnOffsetCalculator();
    if (returnOffset == NoResultOffset) {
      returnOffset = 0;
    }
  }
  return {jit, rawArgs, size, returnOffset};
}

/// @brief Set captured data into globals read by the kernel.
///
/// Kernel compilation prepares the state storage as following:
/// - creates globals to hold captured vector and state data
/// - adds code to the kernel that reads the data from globals
/// - creates setter functions to store values into the globals
/// - saves unique setter hashes and the captured data into state storage
///
/// Now we can use the setters to store captured data into the globals.
void storeCapturedData(ExecutionEngine *jit, const std::string &kernelName) {
  auto &platform = cudaq::get_platform();
  // If we have any state vector data, we need to extract the function pointer
  // to set that data, and then set it.
  for (auto &[stateHash, stateData] : *stateStorage) {
    if (stateData.kernelName != kernelName)
      continue;

    // Ignore stale kernel state data.
    auto setStateFPtr = jit->lookup("nvqpp.set.state." + stateHash);
    if (auto error = setStateFPtr.takeError()) {
      llvm::logAllUnhandledErrors(std::move(error), llvm::nulls());
      continue;
    }

    if (platform.is_remote() || platform.is_emulated())
      throw std::runtime_error("captured vectors are not supported on quantum "
                               "hardware or remote simulators");

    if (stateData.precision == simulation_precision::fp64) {
      auto setStateFunc =
          reinterpret_cast<void (*)(std::complex<double> *)>(*setStateFPtr);
      setStateFunc(reinterpret_cast<std::complex<double> *>(stateData.data));
      continue;
    }

    auto setStateFunc =
        reinterpret_cast<void (*)(std::complex<float> *)>(*setStateFPtr);
    setStateFunc(reinterpret_cast<std::complex<float> *>(stateData.data));
  }

  // If we have any cudaq state data, we need to extract the function pointer
  // to set that data, and then set it.
  for (auto &[stateHash, stateData] : *cudaqStateStorage) {
    if (stateData.kernelName != kernelName)
      continue;

    // Ignore stale kernel state data.
    auto setStateFPtr = jit->lookup("nvqpp.set.cudaq.state." + stateHash);
    if (auto error = setStateFPtr.takeError()) {
      llvm::logAllUnhandledErrors(std::move(error), llvm::nulls());
      continue;
    }

    if (platform.is_remote() || platform.is_emulated())
      throw std::runtime_error("captured states are not supported on quantum "
                               "hardware or remote simulators");

    auto setStateFunc =
        reinterpret_cast<void (*)(cudaq::state *)>(*setStateFPtr);
    setStateFunc(&stateData.data);
  }
}

void pyLaunchKernel(const std::string &name, KernelThunkType thunk,
                    mlir::ModuleOp mod, cudaq::OpaqueArguments &runtimeArgs,
                    void *rawArgs, std::size_t size, std::uint32_t returnOffset,
                    const std::vector<std::string> &names) {
  auto &platform = cudaq::get_platform();
  auto isRemoteSimulator = platform.get_remote_capabilities().isRemoteSimulator;
  auto isQuantumDevice =
      !isRemoteSimulator && (platform.is_remote() || platform.is_emulated());

  if (isRemoteSimulator) {
    // Remote simulator - use altLaunchKernel to support returning values.
    // TODO: after cudaq::run support this should be merged with the quantum
    // device case.
    auto *wrapper = new cudaq::ArgWrapper{mod, names, rawArgs};
    auto dynamicResult = cudaq::altLaunchKernel(
        name.c_str(), thunk, reinterpret_cast<void *>(wrapper), size,
        returnOffset);
    if (dynamicResult.data_buffer || dynamicResult.size)
      throw std::runtime_error("not implemented: support dynamic results");
    delete wrapper;
  } else if (isQuantumDevice) {
    // Quantum devices or their emulation - we can use streamlinedLaunchKernel
    // as quantum platform do not support direct returns.
    auto dynamicResult =
        cudaq::streamlinedLaunchKernel(name.c_str(), runtimeArgs.getArgs());
    if (dynamicResult.data_buffer || dynamicResult.size)
      throw std::runtime_error("not implemented: support dynamic results");
  } else {
    // Local simulator - use altLaunchKernel with the thunk function.
    auto dynamicResult = cudaq::altLaunchKernel(name.c_str(), thunk, rawArgs,
                                                size, returnOffset);
    if (dynamicResult.data_buffer || dynamicResult.size)
      throw std::runtime_error("not implemented: support dynamic results");
  }
}

std::tuple<void *, std::size_t, std::int32_t, KernelThunkType>
pyAltLaunchKernelBase(const std::string &name, MlirModule module,
                      Type returnType, cudaq::OpaqueArguments &runtimeArgs,
                      const std::vector<std::string> &names,
                      std::size_t startingArgIdx, bool launch) {
  // Do not allow kernel execution if we are running with startingArgIdx > 0.
  // This is used in remote VQE execution.
  launch = launch && (startingArgIdx == 0);

  auto [jit, rawArgs, size, returnOffset] = jitAndCreateArgs(
      name, module, runtimeArgs, names, returnType, startingArgIdx);

  auto mod = unwrap(module);
  auto thunkName = name + ".thunk";
  auto thunkPtr = jit->lookup(thunkName);
  if (!thunkPtr)
    throw std::runtime_error("cudaq::builder failed to get thunk function");

  auto thunk = reinterpret_cast<KernelThunkType>(*thunkPtr);

  std::string properName = name;

  // Store captured vectors and states into globals read by the kernel.
  storeCapturedData(jit, name);

  // Need to first invoke the init_func()
  auto kernelInitFunc = properName + ".init_func";
  auto initFuncPtr = jit->lookup(kernelInitFunc);
  if (!initFuncPtr) {
    throw std::runtime_error(
        "cudaq::builder failed to get kernelReg function.");
  }
  auto kernelInit = reinterpret_cast<void (*)()>(*initFuncPtr);
  kernelInit();

  // Need to first invoke the kernelRegFunc()
  auto kernelRegFunc = properName + ".kernelRegFunc";
  auto regFuncPtr = jit->lookup(kernelRegFunc);
  if (!regFuncPtr) {
    throw std::runtime_error(
        "cudaq::builder failed to get kernelReg function.");
  }
  auto kernelReg = reinterpret_cast<void (*)()>(*regFuncPtr);
  kernelReg();

  if (launch)
    pyLaunchKernel(name, thunk, mod, runtimeArgs, rawArgs, size, returnOffset,
                   names);

  return std::make_tuple(rawArgs, size, returnOffset, thunk);
}

cudaq::KernelArgsHolder
pyCreateNativeKernel(const std::string &name, MlirModule module,
                     cudaq::OpaqueArguments &runtimeArgs) {
  auto [jit, rawArgs, size, returnOffset] =
      jitAndCreateArgs(name, module, runtimeArgs, {},
                       mlir::NoneType::get(unwrap(module).getContext()));

  auto thunkName = name + ".thunk";
  auto thunkPtr = jit->lookup(thunkName);
  if (!thunkPtr)
    throw std::runtime_error("Failed to get thunk function");
  const std::string properName = name;

  // Store captured vectors and states into globals read by the kernel.
  storeCapturedData(jit, name);

  // Need to first invoke the init_func()
  auto kernelInitFunc = properName + ".init_func";
  auto initFuncPtr = jit->lookup(kernelInitFunc);
  if (!initFuncPtr) {
    throw std::runtime_error(
        "cudaq::builder failed to get kernelReg function.");
  }
  auto kernelInit = reinterpret_cast<void (*)()>(*initFuncPtr);
  kernelInit();

  // Need to first invoke the kernelRegFunc()
  auto kernelRegFunc = properName + ".kernelRegFunc";
  auto regFuncPtr = jit->lookup(kernelRegFunc);
  if (!regFuncPtr) {
    throw std::runtime_error(
        "cudaq::builder failed to get kernelReg function.");
  }
  auto kernelReg = reinterpret_cast<void (*)()>(*regFuncPtr);
  kernelReg();
  cudaq::ArgWrapper wrapper{unwrap(module), {}, rawArgs};
  return cudaq::KernelArgsHolder(wrapper, size, returnOffset);
}

void pyAltLaunchKernel(const std::string &name, MlirModule module,
                       cudaq::OpaqueArguments &runtimeArgs,
                       const std::vector<std::string> &names) {
  auto noneType = mlir::NoneType::get(unwrap(module).getContext());
  auto [rawArgs, size, returnOffset, thunk] =
      pyAltLaunchKernelBase(name, module, noneType, runtimeArgs, names);
  std::free(rawArgs);
}

void pyAltLaunchAnalogKernel(const std::string &name,
                             std::string &programArgs) {
  if (name.find(cudaq::runtime::cudaqAHKPrefixName) != 0)
    throw std::runtime_error("Unexpected type of kernel.");
  auto dynamicResult = cudaq::altLaunchKernel(
      name.c_str(), KernelThunkType(nullptr),
      (void *)(const_cast<char *>(programArgs.c_str())), 0, 0);
  if (dynamicResult.data_buffer || dynamicResult.size)
    throw std::runtime_error("Not implemented: support dynamic results");
}

/// @brief Serialize \p runtimeArgs into a flat buffer starting at
/// \p startingArgIdx (0-based). This does not execute the kernel. This is
/// useful for VQE applications when you want to serialize the constant
/// parameters that are not being optimized. The caller is responsible for
/// executing `std::free()` on the return value.
void *pyGetKernelArgs(const std::string &name, MlirModule module,
                      cudaq::OpaqueArguments &runtimeArgs,
                      const std::vector<std::string> &names,
                      std::size_t startingArgIdx) {
  auto noneType = mlir::NoneType::get(unwrap(module).getContext());
  auto [rawArgs, size, returnOffset, thunk] = pyAltLaunchKernelBase(
      name, module, noneType, runtimeArgs, names, startingArgIdx);
  return rawArgs;
}

template <typename T>
py::object readPyObject(mlir::Type ty, char *arg) {
  unsigned int bytes = byteSize(ty);
  if (sizeof(T) != bytes) {
    ty.dump();
    throw std::runtime_error(
        "Error reading return value of type (reading bytes: " +
        std::to_string(sizeof(T)) +
        ", bytes available to read: " + std::to_string(bytes) + ")");
  }
  T concrete;
  std::memcpy(&concrete, arg, bytes);
  return py_ext::convert<T>(concrete);
}

py::object convertResult(mlir::ModuleOp module, mlir::func::FuncOp kernelFuncOp,
                         mlir::Type ty, char *data, std::size_t size) {
  auto isRunContext = module->hasAttr(runtime::enableCudaqRun);

  return llvm::TypeSwitch<mlir::Type, py::object>(ty)
      .Case([&](IntegerType ty) -> py::object {
        if (ty.getIntOrFloatBitWidth() == 1)
          return readPyObject<bool>(ty, data);
        if (ty.getIntOrFloatBitWidth() == 8)
          return readPyObject<std::int8_t>(ty, data);
        if (ty.getIntOrFloatBitWidth() == 16)
          return readPyObject<std::int16_t>(ty, data);
        if (ty.getIntOrFloatBitWidth() == 32)
          return readPyObject<std::int32_t>(ty, data);
        return readPyObject<std::int64_t>(ty, data);
      })
      .Case([&](mlir::ComplexType ty) -> py::object {
        auto eleTy = ty.getElementType();
        return llvm::TypeSwitch<mlir::Type, py::object>(eleTy)
            .Case([&](mlir::Float64Type eTy) -> py::object {
              return readPyObject<std::complex<double>>(ty, data);
            })
            .Case([&](mlir::Float32Type eTy) -> py::object {
              return readPyObject<std::complex<float>>(ty, data);
            })
            .Default([](mlir::Type eTy) -> py::object {
              eTy.dump();
              throw std::runtime_error(
                  "Unsupported float element type for complex type return.");
            });
      })
      .Case([&](Float64Type ty) -> py::object {
        return readPyObject<double>(ty, data);
      })
      .Case([&](Float32Type ty) -> py::object {
        return readPyObject<float>(ty, data);
      })
      .Case([&](cudaq::cc::StdvecType ty) -> py::object {
        if (isRunContext) {
          // cudaq.run return.
          auto eleTy = ty.getElementType();
          auto eleByteSize = byteSize(eleTy);

          // Vector of booleans has a special layout.
          // Read the vector and create a list of booleans.
          if (eleTy.getIntOrFloatBitWidth() == 1) {
            auto v = reinterpret_cast<std::vector<bool> *>(data);
            py::list list;
            for (auto const bit : *v)
              list.append(py::bool_(bit));
            return list;
          }

          // Vector is a triple of pointers: `{ begin, end, end }`.
          // Read `begin` and `end` pointers from the buffer.
          struct vec {
            char *begin;
            char *end;
            char *end2;
          };
          auto v = reinterpret_cast<vec *>(data);

          // Read vector elements.
          py::list list;
          for (char *i = v->begin; i < v->end; i += eleByteSize)
            list.append(
                convertResult(module, kernelFuncOp, eleTy, i, eleByteSize));
          return list;
        }

        // Direct call return.
        auto eleTy = ty.getElementType();
        auto eleByteSize = byteSize(eleTy);

        // Vector is a span: `{ data, length }`.
        // Read `data` and `length` from the buffer.
        struct vec {
          char *data;
          std::size_t length;
        };
        auto v = reinterpret_cast<vec *>(data);

        // Read vector elements.
        py::list list;
        std::size_t byteLength = v->length * eleByteSize;
        for (std::size_t i = 0; i < byteLength; i += eleByteSize)
          list.append(convertResult(module, kernelFuncOp, eleTy, v->data + i,
                                    eleByteSize));
        return list;
      })
      .Case([&](cudaq::cc::StructType ty) -> py::object {
        auto name = ty.getName().str();
        // Handle tuples.
        if (name == "tuple") {
          auto [size, offsets] = getTargetLayout(kernelFuncOp, ty);
          auto memberTys = ty.getMembers();
          py::list list;
          for (std::size_t i = 0; i < offsets.size(); i++) {
            auto eleTy = memberTys[i];
            if (!eleTy.isIntOrFloat()) {
              // TODO: support nested aggregate types.
              eleTy.dump();
              throw std::runtime_error(
                  "Unsupported element type in struct type.");
            }
            auto eleByteSize = byteSize(eleTy);
            list.append(convertResult(module, kernelFuncOp, eleTy,
                                      data + offsets[i], eleByteSize));
          }
          return py::tuple(list);
        }

        // Handle data class objects.
        if (!DataClassRegistry::isRegisteredClass(name))
          throw std::runtime_error("Dataclass is not registered: " + name);

        // Find class information.
        auto [cls, attributes] = DataClassRegistry::getClassAttributes(name);

        // Collect field names.
        std::vector<py::str> fieldNames;
        for (const auto &[attr_name, unused] : attributes)
          fieldNames.emplace_back(py::str(attr_name));

        // Read field values and create the constructor `kwargs`
        auto [size, offsets] = getTargetLayout(kernelFuncOp, ty);
        auto memberTys = ty.getMembers();
        py::dict kwargs;
        for (std::size_t i = 0; i < offsets.size(); i++) {
          auto eleTy = memberTys[i];
          if (!eleTy.isIntOrFloat()) {
            // TODO: support nested aggregate types.
            eleTy.dump();
            throw std::runtime_error(
                "Unsupported element type in struct type.");
          }
          auto eleByteSize = byteSize(eleTy);
          if (i < fieldNames.size())
            kwargs[fieldNames[i]] = convertResult(
                module, kernelFuncOp, eleTy, data + offsets[i], eleByteSize);
          else
            throw std::runtime_error("Field name and value mismatch when "
                                     "returning an object of dataclass " +
                                     name);
        }

        // Create python object of class `cls` with the collected args.
        return cls(**kwargs);
      })
      .Default([](Type ty) -> py::object {
        ty.dump();
        throw std::runtime_error("Unsupported return type.");
      });
}

py::object pyAltLaunchKernelR(const std::string &name, MlirModule module,
                              MlirType returnType,
                              cudaq::OpaqueArguments &runtimeArgs,
                              const std::vector<std::string> &names) {
  auto mod = unwrap(module);
  auto returnTy = unwrap(returnType);

  auto [rawArgs, size, returnOffset, thunk] =
      pyAltLaunchKernelBase(name, module, returnTy, runtimeArgs, names);

  auto rawReturn = ((char *)rawArgs) + returnOffset;
  auto funcOp = cudaq::getKernelFuncOp(module, name);

  auto returnValue =
      convertResult(mod, funcOp, returnTy, rawReturn, size - returnOffset);
  std::free(rawArgs);
  return returnValue;
}

MlirModule synthesizeKernel(const std::string &name, MlirModule module,
                            cudaq::OpaqueArguments &runtimeArgs) {
  ScopedTraceWithContext(cudaq::TIMING_JIT, "synthesizeKernel", name);
  auto noneType = mlir::NoneType::get(unwrap(module).getContext());

  auto [jit, rawArgs, size, returnOffset] =
      jitAndCreateArgs(name, module, runtimeArgs, {}, noneType);
  auto cloned = unwrap(module).clone();
  auto context = cloned.getContext();
  registerLLVMDialectTranslation(*context);

  // Get additional debug values
  auto disableMLIRthreading = getEnvBool("CUDAQ_MLIR_DISABLE_THREADING", false);
  auto enablePrintMLIREachPass =
      getEnvBool("CUDAQ_MLIR_PRINT_EACH_PASS", false);

  auto &platform = cudaq::get_platform();
  auto isRemoteSimulator = platform.get_remote_capabilities().isRemoteSimulator;
  auto isLocalSimulator = platform.is_simulator() && !platform.is_emulated();
  auto isSimulator = isLocalSimulator || isRemoteSimulator;

  cudaq::opt::ArgumentConverter argCon(name, unwrap(module));
  argCon.gen(runtimeArgs.getArgs());

  // Store kernel and substitution strings on the stack.
  // We pass string references to the `createArgumentSynthesisPass`.
  mlir::SmallVector<std::string> kernels;
  mlir::SmallVector<std::string> substs;
  for (auto *kInfo : argCon.getKernelSubstitutions()) {
    std::string kernName =
        cudaq::runtime::cudaqGenPrefixName + kInfo->getKernelName().str();
    kernels.emplace_back(kernName);
    std::string substBuff;
    llvm::raw_string_ostream ss(substBuff);
    ss << kInfo->getSubstitutionModule();
    substs.emplace_back(substBuff);
  }

  // Collect references for the argument synthesis.
  mlir::SmallVector<mlir::StringRef> kernelRefs{kernels.begin(), kernels.end()};
  mlir::SmallVector<mlir::StringRef> substRefs{substs.begin(), substs.end()};

  PassManager pm(context);
  pm.addPass(opt::createArgumentSynthesisPass(kernelRefs, substRefs));
  pm.addNestedPass<func::FuncOp>(createCanonicalizerPass());
  pm.addPass(opt::createDeleteStates());
  pm.addNestedPass<mlir::func::FuncOp>(opt::createReplaceStateWithKernel());
  pm.addPass(mlir::createSymbolDCEPass());

  // Run state preparation for quantum devices (or their emulation) only.
  // Simulators have direct implementation of state initialization
  // in their runtime.
  if (!isSimulator) {
    pm.addNestedPass<func::FuncOp>(cudaq::opt::createConstPropComplex());
    pm.addNestedPass<func::FuncOp>(cudaq::opt::createLiftArrayAlloc());
    pm.addPass(cudaq::opt::createGlobalizeArrayValues());
    pm.addNestedPass<func::FuncOp>(cudaq::opt::createStatePreparation());
  }
  pm.addNestedPass<func::FuncOp>(createCanonicalizerPass());
  pm.addNestedPass<func::FuncOp>(cudaq::opt::createExpandMeasurementsPass());
  pm.addNestedPass<func::FuncOp>(cudaq::opt::createClassicalMemToReg());
  pm.addNestedPass<func::FuncOp>(createCanonicalizerPass());
  pm.addNestedPass<func::FuncOp>(cudaq::opt::createLoopNormalize());
  pm.addNestedPass<func::FuncOp>(cudaq::opt::createLoopUnroll());
  pm.addNestedPass<func::FuncOp>(createCanonicalizerPass());
  pm.addPass(createSymbolDCEPass());
  DefaultTimingManager tm;
  tm.setEnabled(cudaq::isTimingTagEnabled(cudaq::TIMING_JIT_PASSES));
  auto timingScope = tm.getRootScope(); // starts the timer
  pm.enableTiming(timingScope);         // do this right before pm.run
  if (disableMLIRthreading || enablePrintMLIREachPass)
    context->disableMultithreading();
  if (enablePrintMLIREachPass)
    pm.enableIRPrinting();
  if (failed(pm.run(cloned)))
    throw std::runtime_error(
        "cudaq::builder failed to JIT compile the Quake representation.");
  timingScope.stop();
  std::free(rawArgs);
  return wrap(cloned);
}

std::string getQIR(const std::string &name, MlirModule module,
                   cudaq::OpaqueArguments &runtimeArgs,
                   const std::string &profile) {
  ScopedTraceWithContext(cudaq::TIMING_JIT, "getQIR", name);
  auto noneType = mlir::NoneType::get(unwrap(module).getContext());

  auto [jit, rawArgs, size, returnOffset] =
      jitAndCreateArgs(name, module, runtimeArgs, {}, noneType);
  auto cloned = unwrap(module).clone();
  auto context = cloned.getContext();

  PassManager pm(context);
  pm.addPass(cudaq::opt::createLambdaLiftingPass());
  if (profile.empty())
    cudaq::opt::addPipelineConvertToQIR(pm);
  else
    cudaq::opt::addPipelineConvertToQIR(pm, profile);
  DefaultTimingManager tm;
  tm.setEnabled(cudaq::isTimingTagEnabled(cudaq::TIMING_JIT_PASSES));
  auto timingScope = tm.getRootScope(); // starts the timer
  pm.enableTiming(timingScope);         // do this right before pm.run
  if (failed(pm.run(cloned)))
    throw std::runtime_error(
        "getQIR failed to JIT compile the Quake representation.");
  timingScope.stop();
  std::free(rawArgs);

  llvm::LLVMContext llvmContext;
  llvmContext.setOpaquePointers(false);
  auto llvmModule = translateModuleToLLVMIR(cloned, llvmContext);
  auto optPipeline = cudaq::makeOptimizingTransformer(
      /*optLevel=*/3, /*sizeLevel=*/0,
      /*targetMachine=*/nullptr);
  if (auto err = optPipeline(llvmModule.get()))
    throw std::runtime_error("getQIR Failed to optimize LLVM IR ");

  std::string str;
  {
    llvm::raw_string_ostream os(str);
    llvmModule->print(os, nullptr);
  }
  return str;
}

std::string getASM(const std::string &name, MlirModule module,
                   cudaq::OpaqueArguments &runtimeArgs) {
  ScopedTraceWithContext(cudaq::TIMING_JIT, "getASM", name);
  auto noneType = mlir::NoneType::get(unwrap(module).getContext());

  auto [jit, rawArgs, size, returnOffset] =
      jitAndCreateArgs(name, module, runtimeArgs, {}, noneType);
  auto cloned = unwrap(module).clone();
  auto context = cloned.getContext();

  // Get additional debug values
  auto disableMLIRthreading = getEnvBool("CUDAQ_MLIR_DISABLE_THREADING", false);
  auto enablePrintMLIREachPass =
      getEnvBool("CUDAQ_MLIR_PRINT_EACH_PASS", false);

  PassManager pm(context);
  pm.addPass(cudaq::opt::createLambdaLiftingPass());
  // Run most of the passes from hardware pipelines.
  pm.addNestedPass<func::FuncOp>(createCanonicalizerPass());
  pm.addNestedPass<func::FuncOp>(createCSEPass());
  pm.addNestedPass<func::FuncOp>(cudaq::opt::createClassicalMemToReg());
  pm.addNestedPass<func::FuncOp>(cudaq::opt::createLoopNormalize());
  pm.addNestedPass<func::FuncOp>(cudaq::opt::createLoopUnroll());
  pm.addNestedPass<func::FuncOp>(createCanonicalizerPass());
  pm.addNestedPass<func::FuncOp>(cudaq::opt::createLiftArrayAlloc());
  pm.addPass(cudaq::opt::createGlobalizeArrayValues());
  pm.addNestedPass<func::FuncOp>(cudaq::opt::createStatePreparation());
  pm.addPass(cudaq::opt::createGetConcreteMatrix());
  pm.addPass(cudaq::opt::createUnitarySynthesis());
  pm.addPass(cudaq::opt::createApplyOpSpecializationPass());
  cudaq::opt::addAggressiveEarlyInlining(pm);
  pm.addPass(createSymbolDCEPass());
  pm.addNestedPass<func::FuncOp>(createCanonicalizerPass());
  pm.addNestedPass<func::FuncOp>(createCSEPass());
  pm.addNestedPass<func::FuncOp>(
      cudaq::opt::createMultiControlDecompositionPass());
  pm.addPass(cudaq::opt::createDecompositionPass(
      {.enabledPatterns = {"SToR1", "TToR1", "R1ToU3", "U3ToRotations",
                           "CHToCX", "CCZToCX", "CRzToCX", "CRyToCX", "CRxToCX",
                           "CR1ToCX", "CCZToCX", "RxAdjToRx", "RyAdjToRy",
                           "RzAdjToRz"}}));
  pm.addPass(cudaq::opt::createQuakeToCCPrep());
  pm.addNestedPass<func::FuncOp>(createCanonicalizerPass());
  pm.addNestedPass<func::FuncOp>(cudaq::opt::createExpandControlVeqs());
  pm.addNestedPass<func::FuncOp>(cudaq::opt::createCombineQuantumAllocations());
  cudaq::opt::addPipelineTranslateToOpenQASM(pm);

  if (disableMLIRthreading || enablePrintMLIREachPass)
    context->disableMultithreading();
  if (enablePrintMLIREachPass)
    pm.enableIRPrinting();
  if (failed(pm.run(cloned)))
    throw std::runtime_error("getASM: code generation failed.");
  std::free(rawArgs);

  std::string str;
  llvm::raw_string_ostream os(str);
  if (failed(cudaq::translateToOpenQASM(cloned, os)))
    throw std::runtime_error("getASM: failed to translate to OpenQASM.");
  return str;
}

void bindAltLaunchKernel(py::module &mod) {
  jitCache = std::make_unique<JITExecutionCache>();

  auto callableArgHandler = [](cudaq::OpaqueArguments &argData,
                               py::object &arg) {
    if (py::hasattr(arg, "module")) {
      // Just give it some dummy data that will not be used.
      // We synthesize away all callables, the block argument
      // remains but it is not used, so just give argsCreator
      // something, and we'll make sure its cleaned up.
      long *ourAllocatedArg = new long();
      argData.emplace_back(ourAllocatedArg,
                           [](void *ptr) { delete static_cast<long *>(ptr); });
      return true;
    }
    return false;
  };

  mod.def(
      "pyAltLaunchKernel",
      [&](const std::string &kernelName, MlirModule module,
          py::args runtimeArgs, std::vector<std::string> callable_names) {
        auto kernelFunc = getKernelFuncOp(module, kernelName);

        cudaq::OpaqueArguments args;
        setDataLayout(module);
        cudaq::packArgs(args, runtimeArgs, kernelFunc, callableArgHandler);
        pyAltLaunchKernel(kernelName, module, args, callable_names);
      },
      py::arg("kernelName"), py::arg("module"), py::kw_only(),
      py::arg("callable_names") = std::vector<std::string>{}, "DOC STRING");

  mod.def(
      "pyAltLaunchKernelR",
      [&](const std::string &kernelName, MlirModule module, MlirType returnType,
          py::args runtimeArgs, std::vector<std::string> callable_names) {
        auto kernelFunc = getKernelFuncOp(module, kernelName);

        cudaq::OpaqueArguments args;
        setDataLayout(module);
        cudaq::packArgs(args, runtimeArgs, kernelFunc, callableArgHandler);
        return pyAltLaunchKernelR(kernelName, module, returnType, args,
                                  callable_names);
      },
      py::arg("kernelName"), py::arg("module"), py::arg("returnType"),
      py::kw_only(), py::arg("callable_names") = std::vector<std::string>{},
      "DOC STRING");

  mod.def(
      "pyAltLaunchAnalogKernel",
      [&](const std::string &name, std::string &programArgs) {
        return pyAltLaunchAnalogKernel(name, programArgs);
      },
      py::arg("name"), py::arg("programArgs"),
      "Launch an analog Hamiltonian simulation kernel with given JSON "
      "payload.");

  mod.def("synthesize", [](py::object kernel, py::args runtimeArgs) {
    MlirModule module = kernel.attr("module").cast<MlirModule>();
    auto name = kernel.attr("name").cast<std::string>();
    auto kernelFuncOp = getKernelFuncOp(module, name);
    cudaq::OpaqueArguments args;
    setDataLayout(module);
    cudaq::packArgs(args, runtimeArgs, kernelFuncOp,
                    [](OpaqueArguments &, py::object &) { return false; });
    return synthesizeKernel(name, module, args);
  });

  mod.def(
      "get_qir",
      [](py::object kernel, std::string profile) {
        PyErr_WarnEx(PyExc_DeprecationWarning,
                     "to_qir()/get_qir() is deprecated, use translate() "
                     "with `format=\"qir\"`.",
                     1);

        if (py::hasattr(kernel, "compile"))
          kernel.attr("compile")();
        MlirModule module = kernel.attr("module").cast<MlirModule>();
        auto name = kernel.attr("name").cast<std::string>();
        cudaq::OpaqueArguments args;
        return getQIR(name, module, args, profile);
      },
      py::arg("kernel"), py::kw_only(), py::arg("profile") = "");

  mod.def(
      "storePointerToStateData",
      [](const std::string &name, const std::string &hash, py::buffer data,
         simulation_precision precision) {
        auto ptr = data.request().ptr;
        stateStorage->insert({hash, PyStateVectorData{ptr, precision, name}});
      },
      "Store qalloc state initialization array data.");

  mod.def(
      "deletePointersToStateData",
      [](const std::vector<std::string> &hashes) {
        for (auto iter = stateStorage->cbegin();
             iter != stateStorage->cend();) {
          if (std::find(hashes.begin(), hashes.end(), iter->first) !=
              hashes.end()) {
            stateStorage->erase(iter++);
            continue;
          }
          iter++;
        }
      },
      "Remove our pointers to the qalloc array data.");

  mod.def(
      "storePointerToCudaqState",
      [](const std::string &name, const std::string &hash, py::object data) {
        auto state = data.cast<cudaq::state>();
        cudaqStateStorage->insert({hash, PyStateData{state, name}});
      },
      "Store qalloc state initialization states.");

  mod.def(
      "deletePointersToCudaqState",
      [](const std::vector<std::string> &hashes) {
        for (auto iter = cudaqStateStorage->cbegin();
             iter != cudaqStateStorage->cend();) {
          if (std::find(hashes.begin(), hashes.end(), iter->first) !=
              hashes.end()) {
            cudaqStateStorage->erase(iter++);
            continue;
          }
          iter++;
        }
      },
      "Remove our pointers to the cudaq states.");

  mod.def(
      "mergeExternalMLIR",
      [](MlirModule modA, const std::string &modBStr) {
        auto ctx = unwrap(modA).getContext();
        auto moduleB = parseSourceString<ModuleOp>(modBStr, ctx);
        auto moduleA = unwrap(modA).clone();
        moduleB->walk([&moduleA](func::FuncOp op) {
          if (!moduleA.lookupSymbol<func::FuncOp>(op.getName()))
            moduleA.push_back(op.clone());
          return WalkResult::advance();
        });
        return wrap(moduleA);
      },
      "Merge the two Modules into a single Module.");

  mod.def(
      "synthPyCallable",
      [](MlirModule modA, const std::vector<std::string> &funcNames) {
        auto m = unwrap(modA);
        auto context = m.getContext();
        PassManager pm(context);
        pm.addNestedPass<func::FuncOp>(
            cudaq::opt::createPySynthCallableBlockArgs(
                SmallVector<StringRef>(funcNames.begin(), funcNames.end()),
                true));
        if (failed(pm.run(m)))
          throw std::runtime_error(
              "cudaq::jit failed to remove callable block arguments.");

        // fix up the mangled name map
        DictionaryAttr attr;
        m.walk([&](func::FuncOp op) {
          if (op->hasAttrOfType<UnitAttr>("cudaq-entrypoint")) {
            auto strAttr = StringAttr::get(
                context, op.getName().str() + "_PyKernelEntryPointRewrite");
            attr = DictionaryAttr::get(
                context, {NamedAttribute(StringAttr::get(context, op.getName()),
                                         strAttr)});
            return WalkResult::interrupt();
          }
          return WalkResult::advance();
        });
        if (attr)
          m->setAttr("quake.mangled_name_map", attr);
      },
      "Synthesize away the callable block argument from the entrypoint in "
      "modA "
      "with the FuncOp of given name.");

  mod.def(
      "jitAndGetFunctionPointer",
      [](MlirModule mod, const std::string &funcName) {
        OpaqueArguments runtimeArgs;
        auto noneType = mlir::NoneType::get(unwrap(mod).getContext());
        auto [jit, rawArgs, size, returnOffset] =
            jitAndCreateArgs(funcName, mod, runtimeArgs, {}, noneType);

        auto funcPtr = jit->lookup(funcName);
        if (!funcPtr) {
          throw std::runtime_error(
              "cudaq::builder failed to get kernelReg function.");
        }

        return py::capsule(*funcPtr);
      },
      "JIT compile and return the C function pointer for the FuncOp of given "
      "name.");
}
} // namespace cudaq<|MERGE_RESOLUTION|>--- conflicted
+++ resolved
@@ -108,13 +108,8 @@
   }
 }
 
-<<<<<<< HEAD
-/// @brief Create a new OpaqueArguments pointer and pack the
-/// python arguments in it. Clients must delete the memory.
-=======
 /// @brief Create a new OpaqueArguments pointer and pack the python arguments
 /// in it. Clients must delete the memory.
->>>>>>> 9b048b9a
 OpaqueArguments *toOpaqueArgs(py::args &args, MlirModule mod,
                               const std::string &name) {
   auto kernelFunc = getKernelFuncOp(mod, name);
