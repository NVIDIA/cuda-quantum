--- conflicted
+++ resolved
@@ -595,52 +595,12 @@
         return list;
       })
       .Case([&](cudaq::cc::StructType ty) -> py::object {
-<<<<<<< HEAD
-        if (ty.getName() == "tuple") {
-=======
         auto name = ty.getName().str();
         // Handle tuples.
         if (name == "tuple") {
->>>>>>> f98f2f49
           auto [size, offsets] = getTargetLayout(kernelFuncOp, ty);
           auto memberTys = ty.getMembers();
           py::list list;
-          for (std::size_t i = 0; i < offsets.size(); i++) {
-            auto eleTy = memberTys[i];
-            if (!eleTy.isIntOrFloat()) {
-<<<<<<< HEAD
-=======
-              // TODO: support nested aggregate types.
->>>>>>> f98f2f49
-              eleTy.dump();
-              throw std::runtime_error(
-                  "Unsupported element type in struct type.");
-            }
-            auto eleByteSize = byteSize(eleTy);
-<<<<<<< HEAD
-            list.append(convertResult(module, kernelFuncOp, eleTy,
-                                      data + offsets[i], eleByteSize));
-          }
-          return py::tuple(list);
-        } else {
-          auto name = ty.getName().str();
-          if (!DataClassRegistry::isRegisteredClass(name))
-            throw std::runtime_error("No dataclass type info found for: " +
-                                     name);
-
-          // Find class information
-          py::object cls = DataClassRegistry::getClass(name);
-          py::dict attributes = DataClassRegistry::getAttributes(cls);
-
-          // Collect field names
-          std::vector<py::str> fieldNames;
-          for (const auto &[attr_name, unused] : attributes)
-            fieldNames.push_back(py::str(attr_name));
-
-          // Read field values and create the constructor `kwargs`
-          auto [size, offsets] = getTargetLayout(kernelFuncOp, ty);
-          auto memberTys = ty.getMembers();
-          py::dict kwargs;
           for (std::size_t i = 0; i < offsets.size(); i++) {
             auto eleTy = memberTys[i];
             if (!eleTy.isIntOrFloat()) {
@@ -650,20 +610,7 @@
                   "Unsupported element type in struct type.");
             }
             auto eleByteSize = byteSize(eleTy);
-            if (i < fieldNames.size())
-              kwargs[fieldNames[i]] = convertResult(
-                  module, kernelFuncOp, eleTy, data + offsets[i], eleByteSize);
-            else
-              throw std::runtime_error("Field name and value mismatch when "
-                                       "returning an object of dataclass " +
-                                       name);
-          }
-
-          // Create python object of class `cls` with the collected args.
-          return cls(**kwargs);
-        }
-=======
-            list.append(convertResult(kernelFuncOp, eleTy, data + offsets[i],
+            list.append(convertResult(module, kernelFuncOp, eleTy, data + offsets[i],
                                       eleByteSize));
           }
           return py::tuple(list);
@@ -695,7 +642,7 @@
           }
           auto eleByteSize = byteSize(eleTy);
           if (i < fieldNames.size())
-            kwargs[fieldNames[i]] = convertResult(
+            kwargs[fieldNames[i]] = convertResult(module,
                 kernelFuncOp, eleTy, data + offsets[i], eleByteSize);
           else
             throw std::runtime_error("Field name and value mismatch when "
@@ -705,7 +652,6 @@
 
         // Create python object of class `cls` with the collected args.
         return cls(**kwargs);
->>>>>>> f98f2f49
       })
       .Default([](Type ty) -> py::object {
         ty.dump();
