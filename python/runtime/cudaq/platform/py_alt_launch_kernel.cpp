--- conflicted
+++ resolved
@@ -596,20 +596,6 @@
   // We pass string references to the `createArgumentSynthesisPass`.
   mlir::SmallVector<std::string> kernels;
   mlir::SmallVector<std::string> substs;
-<<<<<<< HEAD
-  for (auto &kInfo : argCon.getKernelSubstitutions()) {
-    {
-      std::string kernName =
-          cudaq::runtime::cudaqGenPrefixName + kInfo.getKernelName().str();
-      kernels.emplace_back(kernName);
-    }
-    {
-      std::string substBuff;
-      llvm::raw_string_ostream ss(substBuff);
-      ss << kInfo.getSubstitutionModule();
-      substs.emplace_back(substBuff);
-    }
-=======
   for (auto *kInfo : argCon.getKernelSubstitutions()) {
     std::string kernName =
         cudaq::runtime::cudaqGenPrefixName + kInfo->getKernelName().str();
@@ -618,7 +604,6 @@
     llvm::raw_string_ostream ss(substBuff);
     ss << kInfo->getSubstitutionModule();
     substs.emplace_back(substBuff);
->>>>>>> cc1faea5
   }
 
   // Collect references for the argument synthesis.
