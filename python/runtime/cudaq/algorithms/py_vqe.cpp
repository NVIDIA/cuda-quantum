/*******************************************************************************
 * Copyright (c) 2022 - 2025 NVIDIA Corporation & Affiliates.                  *
 * All rights reserved.                                                        *
 *                                                                             *
 * This source code and the accompanying materials are made available under    *
 * the terms of the Apache License 2.0 which accompanies this distribution.    *
 ******************************************************************************/

#include <pybind11/functional.h>
#include <pybind11/stl.h>

#include "common/ArgumentWrapper.h"
#include "common/JsonConvert.h"
#include "common/SerializedCodeExecutionContext.h"
#include "cudaq/Optimizer/Dialect/CC/CCTypes.h"
#include "cudaq/algorithms/gradient.h"
#include "cudaq/algorithms/optimizer.h"
#include "py_utils.h"
#include "py_vqe.h"
#include "runtime/cudaq/platform/py_alt_launch_kernel.h"
#include "utils/OpaqueArguments.h"
#include "mlir/Bindings/Python/PybindAdaptors.h"
#include "mlir/CAPI/IR.h"
#include "mlir/Dialect/Func/IR/FuncOps.h"

namespace cudaq {

void *pyGetKernelArgs(const std::string &name, MlirModule module,
                      cudaq::OpaqueArguments &runtimeArgs,
                      const std::vector<std::string> &names,
                      std::size_t startingArgIdx);

/// @brief Return the quantum kernel `FuncOp` from the given `ModuleOp`.
mlir::func::FuncOp getKernelFuncOp(mlir::ModuleOp &mod,
                                   const std::string &kernelName) {
  mlir::func::FuncOp kernel;
  mod.walk([&](mlir::func::FuncOp func) {
    if (func.getName().equals("__nvqpp__mlirgen__" + kernelName))
      kernel = func;
    return mlir::WalkResult::advance();
  });

  if (!kernel)
    throw std::runtime_error(
        "Could not find kernel to get number of function arguments.");
  return kernel;
}

/// @brief Return the number of function arguments for the kernel.
std::size_t getNumArguments(MlirModule &module, const std::string &kernelName) {
  auto mod = unwrap(module);
  auto kernel = getKernelFuncOp(mod, kernelName);
  return kernel.getNumArguments();
}

/// @brief Return true if the `argIdx` argument is of `StdvecType`.
bool isArgumentStdVec(MlirModule &module, const std::string &kernelName,
                      std::size_t argIdx) {
  auto mod = unwrap(module);
  auto kernel = getKernelFuncOp(mod, kernelName);
  return isa<cudaq::cc::StdvecType>(kernel.getArgument(argIdx).getType());
}

/// @brief Return the kernel name and MLIR module for a kernel.
static inline std::pair<std::string, MlirModule>
getKernelNameAndModule(py::object &kernel) {
  if (py::hasattr(kernel, "compile"))
    kernel.attr("compile")();
  auto kernelName = kernel.attr("name").cast<std::string>();
  auto kernelMod = kernel.attr("module").cast<MlirModule>();
  return std::make_pair(kernelName, kernelMod);
}

/// @brief Run `cudaq::observe` on the provided kernel and spin operator.
observe_result pyObserve(py::object &kernel, spin_op &spin_operator,
                         py::args args, const int shots,
                         bool argMapperProvided = false) {
  auto [kernelName, kernelMod] = getKernelNameAndModule(kernel);
  auto &platform = cudaq::get_platform();
  args = simplifiedValidateInputArguments(args);
  auto *argData = toOpaqueArgs(args, kernelMod, kernelName);

  auto numKernelArgs = getNumArguments(kernelMod, kernelName);
  if (numKernelArgs == 0)
    throw std::runtime_error(
        "[cudaq.vqe] cannot run vqe on a kernel with no input arguments.");

  auto isFirstArgStdVec = isArgumentStdVec(kernelMod, kernelName, 0);
  // If user did not provide an argument mapper, then
  // we need to make sure the kernel has 1 argument
  // and it is a stdvec argument.
  if (!argMapperProvided && (numKernelArgs != 1 || !isFirstArgStdVec))
    throw std::runtime_error(
        "[cudaq.vqe] kernels with signature other than "
        "`void(List[float])` must provide an `argument_mapper`.");

  if (argMapperProvided && numKernelArgs == 1 && isFirstArgStdVec)
    throw std::runtime_error(
        "Argument mapper provided but not needed since this kernel takes a "
        "single `list[float]` argument.");

  // Launch the observation task
  return details::runObservation(
             [&]() mutable {
               pyAltLaunchKernel(kernelName, kernelMod, *argData, {});
               delete argData;
             },
             spin_operator, platform, shots, kernelName)
      .value();
}

/// @brief Return whether or not \p kernel is compatible with the remote VQE
/// implementation that requires the variation parameters to be the first
/// argument in the kernel.
static bool firstArgIsCompatibleWithRemoteVQE(py::object &kernel) {
  auto [kernelName, kernelMod] = getKernelNameAndModule(kernel);
  auto kernelFunc = getKernelFuncOp(kernelMod, kernelName);
  if (kernelFunc.getNumArguments() < 1)
    return false;
  auto firstKernelArgTy = kernelFunc.getArgument(0).getType();
  if (auto stdVec = dyn_cast<cudaq::cc::StdvecType>(firstKernelArgTy)) {
    auto eleTy = stdVec.getElementType();
    return isa<mlir::Float32Type, mlir::Float64Type>(eleTy);
  } else {
    return false;
  }
}

/// @brief Perform VQE on a remote platform using the C++ capabilities. This
/// function is used for many of the pyVQE variants below, so some of the
/// parameters may be nullptr.
static optimization_result
pyVQE_remote_cpp(cudaq::quantum_platform &platform, py::object &kernel,
                 spin_op &hamiltonian, cudaq::optimizer &optimizer,
                 cudaq::gradient *gradient, py::function *argumentMapper,
                 const int n_params, const int shots) {
  auto [kernelName, kernelMod] = getKernelNameAndModule(kernel);
  auto ctx = std::make_unique<ExecutionContext>("observe", /*shots=*/0);
  ctx->kernelName = kernelName;
  ctx->spin = cudaq::spin_op::canonicalize(hamiltonian);
  platform.set_exec_ctx(ctx.get());

  constexpr std::size_t startingArgIdx = 1;
  cudaq::OpaqueArguments args;
  void *kernelArgs = nullptr;
  if (argumentMapper) {
    std::vector<double> myArg(n_params);
    py::list py_list = py::cast(myArg);
    py::tuple result = (*argumentMapper)(py_list);
    py::args runtimeArgs = result;

    // Serialize arguments (all concrete parameters except for the first one)
    // into kernelArgs buffer space.
    auto kernelFunc = getKernelFuncOp(kernelMod, kernelName);
<<<<<<< HEAD
    cudaq::setDataLayout(kernelMod);
=======
    setDataLayout(kernelMod);
>>>>>>> 9b048b9a
    cudaq::packArgs(
        args, runtimeArgs, kernelFunc,
        [](OpaqueArguments &, py::object &) { return false; }, startingArgIdx);
  }
  kernelArgs = pyGetKernelArgs(kernelName, kernelMod, args, /*names=*/{},
                               startingArgIdx);

  // Need to form cudaq::ArgWrapper and pass that into launchVQE.
  std::vector<std::string> names;
  auto *wrapper = new cudaq::ArgWrapper{unwrap(kernelMod), names, kernelArgs};

  platform.launchVQE(kernelName, wrapper, gradient, ctx->spin.value(),
                     optimizer, n_params, shots);
  platform.reset_exec_ctx();
  delete wrapper;
  if (kernelArgs)
    std::free(kernelArgs);
  return ctx->optResult.value_or(optimization_result{});
}

/// @brief Perform VQE on a remote platform. This function is used for many of
/// the pyVQE variants below, so some of the parameters may be nullptr.
static optimization_result
pyVQE_remote(cudaq::quantum_platform &platform, py::object &kernel,
             spin_op &hamiltonian, cudaq::optimizer &optimizer,
             cudaq::gradient *gradient, py::function *argumentMapper,
             const int n_params, const int shots) {
  py::object json = py::module_::import("json");
  py::object inspect = py::module_::import("inspect");

  // Form scoped_vars_str. This is needed for a) capturing user variables when
  // an argumentMapper is provided, and b) automatically capturing all nested
  // cudaq.kernels.
  py::dict scoped_vars = get_serializable_var_dict();

// This macro loads a JSON-like object into scoped_vars[] as
// scoped_vars["__varname"] = varname. This roughly corresponds to the
// following Python code:
//  scoped_vars["__varname/module.name"] = json.loads(varname.to_json())
#define LOAD_VAR(VAR_NAME)                                                     \
  do {                                                                         \
    py::object val = py::cast(VAR_NAME);                                       \
    scoped_vars[py::str(                                                       \
        std::string("__" #VAR_NAME "/") +                                      \
        val.get_type().attr("__module__").cast<std::string>() + "." +          \
        val.get_type().attr("__name__").cast<std::string>())] =                \
        json.attr("loads")(val.attr("to_json")());                             \
  } while (0)
#define LOAD_VAR_NO_CAST(VAR_NAME)                                             \
  do {                                                                         \
    scoped_vars[py::str(                                                       \
        std::string("__" #VAR_NAME "/") +                                      \
        VAR_NAME.get_type().attr("__module__").cast<std::string>() + "." +     \
        VAR_NAME.get_type().attr("__name__").cast<std::string>())] =           \
        json.attr("loads")(VAR_NAME.attr("to_json")());                        \
  } while (0)

  auto spin = cudaq::spin_op::canonicalize(hamiltonian);
  LOAD_VAR(spin);
  LOAD_VAR(optimizer);
  LOAD_VAR_NO_CAST(kernel);
  if (gradient)
    LOAD_VAR(gradient);

  // Get a string representation of the scoped_vars dictionary. This is
  // guaranteed to be a JSON-friendly dictionary, so the conversion should occur
  // cleanly.
  auto scoped_vars_str = json.attr("dumps")(scoped_vars).cast<std::string>();

  // Form SerializedCodeExecutionContext.source_code
  std::ostringstream os;
  if (argumentMapper) {
    std::string source_code = cudaq::get_source_code(*argumentMapper);
    // If it is a lambda function and it is used inline with a function call, it
    // can sometimes include the trailing comma. Remove that here.
    auto end = source_code.find_last_not_of(", \t\r\n");
    if (end != std::string::npos)
      source_code.erase(end + 1);
    os << "__arg_mapper = " << source_code << '\n';
  }
  os << "energy, params_at_energy = cudaq.vqe(";
  os << "kernel=__kernel, ";
  if (gradient)
    os << "gradient_strategy=__gradient, ";
  os << "spin_operator=__spin, ";
  os << "optimizer=__optimizer, ";
  os << "parameter_count=" << n_params << ", ";
  if (argumentMapper)
    os << "argument_mapper=__arg_mapper, ";
  os << "shots=" << shots << ")\n";
  os << "_json_request_result['executionContext']['optResult'] = [energy, "
        "params_at_energy]\n";
  auto function_call = os.str();

  SerializedCodeExecutionContext scCtx;
  scCtx.scoped_var_dict = std::move(scoped_vars_str);
  scCtx.source_code = std::move(function_call);

  auto ctx = std::make_unique<cudaq::ExecutionContext>("sample", 0);
  platform.set_exec_ctx(ctx.get());
  platform.launchSerializedCodeExecution(
      kernel.attr("name").cast<std::string>(), scCtx);
  platform.reset_exec_ctx();
  auto result = cudaq::optimization_result{};
  if (ctx->optResult)
    result = std::move(*ctx->optResult);
  return result;
}

/// @brief Throw an exception instructing the user how to achieve optimal
/// performance
static void throwPerformanceError() {
  throw std::runtime_error(
      "ERROR: Achieving optimal VQE kernel on this platform requires the first "
      "parameter in the kernel to be the variational parameter (list of "
      "floats). Please update your VQE kernel to have list[float] as a its "
      "first parameter\n");
}

/// @brief Run `cudaq.vqe()` without a gradient strategy.
optimization_result pyVQE(py::object &kernel, spin_op &hamiltonian,
                          cudaq::optimizer &optimizer, const int n_params,
                          const int shots = -1) {
  auto &platform = cudaq::get_platform();
  if (platform.get_remote_capabilities().vqe) {
    if (firstArgIsCompatibleWithRemoteVQE(kernel))
      return pyVQE_remote_cpp(platform, kernel, hamiltonian, optimizer,
                              /*gradient=*/nullptr, /*argumentMapper=*/nullptr,
                              n_params, shots);
    throwPerformanceError();
  }
  if (platform.get_remote_capabilities().serializedCodeExec)
    return pyVQE_remote(platform, kernel, hamiltonian, optimizer,
                        /*gradient=*/nullptr, /*argumentMapper=*/nullptr,
                        n_params, shots);
  return optimizer.optimize(n_params, [&](const std::vector<double> &x,
                                          std::vector<double> &grad_vec) {
    py::args params = py::make_tuple(x);
    observe_result result = pyObserve(kernel, hamiltonian, params, shots);
    double energy = result.expectation();
    return energy;
  });
}

/// @brief Run `cudaq.vqe()` without a gradient strategy, using the
/// user provided `argument_mapper`.
optimization_result pyVQE(py::object &kernel, spin_op &hamiltonian,
                          cudaq::optimizer &optimizer, const int n_params,
                          py::function &argumentMapper, const int shots = -1) {
  auto &platform = cudaq::get_platform();
  if (platform.get_remote_capabilities().vqe) {
    if (firstArgIsCompatibleWithRemoteVQE(kernel))
      return pyVQE_remote_cpp(platform, kernel, hamiltonian, optimizer,
                              /*gradient=*/nullptr, &argumentMapper, n_params,
                              shots);
    throwPerformanceError();
  }
  if (platform.get_remote_capabilities().serializedCodeExec)
    return pyVQE_remote(platform, kernel, hamiltonian, optimizer,
                        /*gradient=*/nullptr, &argumentMapper, n_params, shots);
  return optimizer.optimize(n_params, [&](const std::vector<double> &x,
                                          std::vector<double> &grad_vec) {
    py::args params;
    auto hasToBeTuple = argumentMapper(x);
    if (py::isinstance<py::tuple>(hasToBeTuple))
      params = hasToBeTuple;
    else
      params = py::make_tuple(hasToBeTuple);
    observe_result result = pyObserve(kernel, hamiltonian, params, shots, true);
    double energy = result.expectation();
    return energy;
  });
}

/// @brief Run `cudaq.vqe()` with the provided gradient strategy.
optimization_result pyVQE(py::object &kernel, cudaq::gradient &gradient,
                          spin_op &hamiltonian, cudaq::optimizer &optimizer,
                          const int n_params, const int shots = -1) {
  // Get the expected value of the system, <H> at the provided
  // vector of parameters. This is passed to `cudaq::gradient::compute`
  // to allow for the calculation of the gradient vector with the
  // provided gradient strategy.
  auto &platform = cudaq::get_platform();
  if (platform.get_remote_capabilities().vqe) {
    if (firstArgIsCompatibleWithRemoteVQE(kernel))
      return pyVQE_remote_cpp(platform, kernel, hamiltonian, optimizer,
                              &gradient,
                              /*argumentMapper=*/nullptr, n_params, shots);
    throwPerformanceError();
  }
  if (platform.get_remote_capabilities().serializedCodeExec)
    return pyVQE_remote(platform, kernel, hamiltonian, optimizer, &gradient,
                        /*argumentMapper=*/nullptr, n_params, shots);
  std::function<double(std::vector<double>)> get_expected_value =
      [&](std::vector<double> x) {
        py::args params = py::make_tuple(x);
        observe_result result = pyObserve(kernel, hamiltonian, params, shots);
        double energy = result.expectation();
        return energy;
      };
  auto requires_grad = optimizer.requiresGradients();
  return optimizer.optimize(n_params, [&](const std::vector<double> &x,
                                          std::vector<double> &grad_vec) {
    double energy = get_expected_value(x);
    if (requires_grad) {
      grad_vec = gradient.compute(x, get_expected_value, energy);
    }
    return energy;
  });
}

/// @brief Run `cudaq.vqe()` with the provided gradient strategy,
/// using the provided `argument_mapper`.
optimization_result pyVQE(py::object &kernel, cudaq::gradient &gradient,
                          spin_op &hamiltonian, cudaq::optimizer &optimizer,
                          const int n_params, py::function &argumentMapper,
                          const int shots = -1) {
  // Get the expected value of the system, <H> at the provided
  // vector of parameters. This is passed to `cudaq::gradient::compute`
  // to allow for the calculation of the gradient vector with the
  // provided gradient strategy.
  auto &platform = cudaq::get_platform();
  if (platform.get_remote_capabilities().vqe) {
    if (firstArgIsCompatibleWithRemoteVQE(kernel))
      return pyVQE_remote_cpp(platform, kernel, hamiltonian, optimizer,
                              &gradient, &argumentMapper, n_params, shots);
    throwPerformanceError();
  }
  if (platform.get_remote_capabilities().serializedCodeExec)
    return pyVQE_remote(platform, kernel, hamiltonian, optimizer, &gradient,
                        &argumentMapper, n_params, shots);
  std::function<double(std::vector<double>)> get_expected_value =
      [&](std::vector<double> x) {
        py::args params;
        auto hasToBeTuple = argumentMapper(x);
        if (py::isinstance<py::tuple>(hasToBeTuple))
          params = hasToBeTuple;
        else
          params = py::make_tuple(hasToBeTuple);
        observe_result result =
            pyObserve(kernel, hamiltonian, params, shots, true);
        double energy = result.expectation();
        return energy;
      };
  auto requires_grad = optimizer.requiresGradients();
  return optimizer.optimize(n_params, [&](const std::vector<double> &x,
                                          std::vector<double> &grad_vec) {
    double energy = get_expected_value(x);
    if (requires_grad) {
      grad_vec = gradient.compute(x, get_expected_value, energy);
    }
    return energy;
  });
}

void bindVQE(py::module &mod) {
  // FIXME(OperatorCpp): Remove this when the operator class is implemented in
  // C++
  const auto convertToSpinOp = [](py::object &obj) -> cudaq::spin_op {
    if (py::hasattr(obj, "_to_spinop"))
      return obj.attr("_to_spinop")().cast<cudaq::spin_op>();
    return obj.cast<cudaq::spin_op>();
  };

  /// @brief Gradient-Free `cudaq.optimizer` overloads:
  mod.def(
      "vqe",
      [&](py::object &kernel, py::object &spin_operator,
          cudaq::optimizer &optimizer, const int parameter_count,
          const int shots) {
        auto requires_grad = optimizer.requiresGradients();
        if (requires_grad) {
          std::runtime_error("Provided optimizer requires a gradient strategy "
                             "but none was given.\n");
        }
        auto asSpinOp = convertToSpinOp(spin_operator);
        return pyVQE(kernel, asSpinOp, optimizer, parameter_count, shots);
      },
      py::arg("kernel"), py::arg("spin_operator"), py::arg("optimizer"),
      py::arg("parameter_count"), py::arg("shots") = -1, "");

  // With a provided `argument_mapper`.
  mod.def(
      "vqe",
      [&](py::object &kernel, py::object &spin_operator,
          cudaq::optimizer &optimizer, const int parameter_count,
          py::function &argumentMapper, const int shots) {
        auto requires_grad = optimizer.requiresGradients();
        if (requires_grad) {
          std::runtime_error("Provided optimizer requires a gradient strategy "
                             "but none was given.\n");
        }
        auto asSpinOp = convertToSpinOp(spin_operator);
        return pyVQE(kernel, asSpinOp, optimizer, parameter_count,
                     argumentMapper, shots);
      },
      py::arg("kernel"), py::arg("spin_operator"), py::arg("optimizer"),
      py::arg("parameter_count"), py::arg("argument_mapper"),
      py::arg("shots") = -1, "");

  /// @brief Gradient based `cudaq.optimizers` overloads:
  mod.def(
      "vqe",
      [&](py::object &kernel, cudaq::gradient &gradient,
          py::object &spin_operator, cudaq::optimizer &optimizer,
          const int parameter_count, const int shots) {
        auto asSpinOp = convertToSpinOp(spin_operator);
        return pyVQE(kernel, gradient, asSpinOp, optimizer, parameter_count,
                     shots);
      },
      py::arg("kernel"), py::arg("gradient_strategy"), py::arg("spin_operator"),
      py::arg("optimizer"), py::arg("parameter_count"), py::arg("shots") = -1,
      "");

  // With a provided `argument_mapper`.
  mod.def(
      "vqe",
      [&](py::object &kernel, cudaq::gradient &gradient,
          py::object &spin_operator, cudaq::optimizer &optimizer,
          const int parameter_count, py::function &argumentMapper,
          const int shots) {
        auto asSpinOp = convertToSpinOp(spin_operator);
        return pyVQE(kernel, gradient, asSpinOp, optimizer, parameter_count,
                     argumentMapper, shots);
      },
      py::arg("kernel"), py::arg("gradient_strategy"), py::arg("spin_operator"),
      py::arg("optimizer"), py::arg("parameter_count"),
      py::arg("argument_mapper"), py::arg("shots") = -1, "");
}

} // namespace cudaq<|MERGE_RESOLUTION|>--- conflicted
+++ resolved
@@ -152,11 +152,7 @@
     // Serialize arguments (all concrete parameters except for the first one)
     // into kernelArgs buffer space.
     auto kernelFunc = getKernelFuncOp(kernelMod, kernelName);
-<<<<<<< HEAD
-    cudaq::setDataLayout(kernelMod);
-=======
     setDataLayout(kernelMod);
->>>>>>> 9b048b9a
     cudaq::packArgs(
         args, runtimeArgs, kernelFunc,
         [](OpaqueArguments &, py::object &) { return false; }, startingArgIdx);
