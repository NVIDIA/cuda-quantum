--- conflicted
+++ resolved
@@ -60,16 +60,16 @@
 
   // Lookup the runnable kernel.
   auto mod = unwrap(kernelMod);
-  auto runKern = mod.lookupSymbol<func::FuncOp>(
+  auto runKern = mod.lookupSymbol<mlir::func::FuncOp>(
       cudaq::runtime::cudaqGenPrefixName + kernelName);
   if (!runKern) {
     if (origKern.getResultTypes().empty())
       throw std::runtime_error(
           "`cudaq.run` only supports kernels that return a value.");
-    PassManager pm(mod.getContext());
+    mlir::PassManager pm(mod.getContext());
     pm.addPass(cudaq::opt::createGenerateKernelExecution(
         {.genRunStack = true, .deferToJIT = true}));
-    if (failed(pm.run(mod)))
+    if (mlir::failed(pm.run(mod)))
       throw std::runtime_error(
           "failed to autogenerate the runnable variant of the kernel.");
   }
@@ -78,22 +78,12 @@
   return {kernelName, kernelMod, argData, funcOp, origKernName, origKern};
 }
 
-<<<<<<< HEAD
-RunResultSpan pyRunTheKernel(const std::string &name, MlirModule module,
-                             mlir::func::FuncOp funcOp,
-                             cudaq::OpaqueArguments &runtimeArgs,
-                             cudaq::quantum_platform &platform,
-                             std::size_t shots_count, std::size_t qpu_id = 0) {
-
-  auto returnTypes = funcOp.getResultTypes();
-=======
 static details::RunResultSpan
 pyRunTheKernel(const std::string &name, const std::string &origName,
-               MlirModule module, func::FuncOp funcOp, func::FuncOp origKernel,
+               MlirModule module, mlir::func::FuncOp funcOp, mlir::func::FuncOp origKernel,
                OpaqueArguments &runtimeArgs, quantum_platform &platform,
                std::size_t shots_count, std::size_t qpu_id = 0) {
   auto returnTypes = origKernel.getResultTypes();
->>>>>>> 6441a53e
   if (returnTypes.empty() || returnTypes.size() > 1)
     throw std::runtime_error(
         "`cudaq.run` only supports kernels that return a value.");
@@ -121,17 +111,11 @@
   return results;
 }
 
-<<<<<<< HEAD
-std::vector<py::object> pyReadResults(RunResultSpan results, MlirModule module,
-                                      mlir::func::FuncOp funcOp,
-                                      std::size_t shots_count) {
-=======
 static std::vector<py::object> pyReadResults(details::RunResultSpan results,
                                              MlirModule module,
-                                             func::FuncOp funcOp,
-                                             func::FuncOp origKern,
+                                             mlir::func::FuncOp funcOp,
+                                             mlir::func::FuncOp origKern,
                                              std::size_t shots_count) {
->>>>>>> 6441a53e
   auto mod = unwrap(module);
   auto returnTy = origKern.getResultTypes()[0];
   return readRunResults(mod, funcOp, returnTy, results, shots_count);
