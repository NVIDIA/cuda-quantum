--- conflicted
+++ resolved
@@ -31,20 +31,12 @@
 /// @brief Registry for python data classes used in kernels
 class DataClassRegistry {
 public:
-<<<<<<< HEAD
-  static std::map<std::string, py::object> classes;
-
-  /// @brief Register class object
-  static void registerClass(std::string &name, py::object cls) {
-    classes[name] = cls;
-=======
   static std::unordered_map<std::string, std::tuple<py::object, py::dict>>
       classes;
 
   /// @brief Register class object
   static void registerClass(std::string &name, py::object cls) {
     classes[name] = {cls, cls.attr("__annotations__").cast<py::dict>()};
->>>>>>> f98f2f49
   }
 
   /// @brief Is data class name registered
@@ -52,28 +44,10 @@
     return classes.contains(name);
   }
 
-<<<<<<< HEAD
-  /// @brief Find registered data class object
-  static py::object getClass(std::string &name) { return classes[name]; }
-
-  /// @brief Find registered data class object and its attributes
-  static py::tuple getClassAttributes(std::string &name) {
-    py::list list;
-    py::object cls = getClass(name);
-    list.append(getClass(name));
-    list.append(getAttributes(cls));
-    return py::tuple(list);
-  }
-
-  /// @brief Find class attributes
-  static py::dict getAttributes(py::object cls) {
-    return cls.attr("__annotations__").cast<py::dict>();
-=======
   /// @brief Find registered data class object and its attributes
   static std::tuple<py::object, py::dict>
   getClassAttributes(std::string &name) {
     return classes[name];
->>>>>>> f98f2f49
   }
 };
 
