/*******************************************************************************
 * Copyright (c) 2022 - 2025 NVIDIA Corporation & Affiliates.                  *
 * All rights reserved.                                                        *
 *                                                                             *
 * This source code and the accompanying materials are made available under    *
 * the terms of the Apache License 2.0 which accompanies this distribution.    *
 ******************************************************************************/
#include "py_state.h"
#include "LinkedLibraryHolder.h"
#include "common/ArgumentWrapper.h"
#include "common/Logger.h"
#include "cudaq/algorithms/get_state.h"
#include "utils/OpaqueArguments.h"
#include "mlir/Bindings/Python/PybindAdaptors.h"
#include "mlir/CAPI/IR.h"
#include <pybind11/complex.h>
#include <pybind11/stl.h>

namespace {
std::vector<int> bitStringToIntVec(const std::string &bitString) {
  // Check that this is a valid bit string.
  const bool isValidBitString =
      std::all_of(bitString.begin(), bitString.end(),
                  [](char c) { return c == '0' || c == '1'; });
  if (!isValidBitString)
    throw std::invalid_argument("Invalid bitstring: " + bitString);
  std::vector<int> result;
  result.reserve(bitString.size());
  for (const auto c : bitString)
    result.emplace_back(c == '0' ? 0 : 1);
  return result;
}
} // namespace

namespace cudaq {

void pyAltLaunchKernel(const std::string &, MlirModule, OpaqueArguments &,
                       const std::vector<std::string> &);

cudaq::KernelArgsHolder pyCreateNativeKernel(const std::string &, MlirModule,
                                             cudaq::OpaqueArguments &);

/// @brief If we have any implicit device-to-host data transfers
/// we will store that data here and ensure it is deleted properly.
std::vector<std::unique_ptr<void, std::function<void(void *)>>>
    hostDataFromDevice;

/// @brief Run `cudaq::get_state` on the provided kernel and spin operator.
state pyGetState(py::object kernel, py::args args) {
  if (py::hasattr(kernel, "compile"))
    kernel.attr("compile")();

  auto kernelName = kernel.attr("name").cast<std::string>();
  auto kernelMod = kernel.attr("module").cast<MlirModule>();
  auto *argData = toOpaqueArgs(args, kernelMod, kernelName);

  return details::extractState([&]() mutable {
    pyAltLaunchKernel(kernelName, kernelMod, *argData, {});
    delete argData;
  });
}

/// @brief Python implementation of the `RemoteSimulationState`.
// Note: Python kernel arguments are wrapped hence need to be unwrapped
// accordingly.
class PyRemoteSimulationState : public RemoteSimulationState {
  // Holder of args data for clean-up.
  cudaq::OpaqueArguments *argsData;
  mlir::ModuleOp kernelMod;

public:
  PyRemoteSimulationState(const std::string &in_kernelName,
                          cudaq::ArgWrapper args,
                          cudaq::OpaqueArguments *argsDataToOwn,
                          std::size_t size, std::size_t returnOffset)
      : argsData(argsDataToOwn), kernelMod(args.mod) {
    this->kernelName = in_kernelName;
    this->args = argsData->getArgs();
  }

  void execute() const override {
    if (!state) {
      auto &platform = cudaq::get_platform();
      // Create an execution context, indicate this is for
      // extracting the state representation
      ExecutionContext context("extract-state");
      // Perform the usual pattern set the context,
      // execute and then reset
      platform.set_exec_ctx(&context);
      // Note: in Python, the platform QPU (`PyRemoteSimulatorQPU`) expects an
      // ModuleOp pointer as the first element in the args array in StreamLined
      // mode.
      auto args = argsData->getArgs();
      args.insert(args.begin(),
                  const_cast<void *>(static_cast<const void *>(&kernelMod)));
      platform.launchKernel(kernelName, args);
      platform.reset_exec_ctx();
      state = std::move(context.simulationState);
    }
  }

  std::complex<double> overlap(const cudaq::SimulationState &other) override {
    const auto &otherState =
        dynamic_cast<const PyRemoteSimulationState &>(other);
    auto &platform = cudaq::get_platform();
    ExecutionContext context("state-overlap");
    context.overlapComputeStates = std::make_pair(
        static_cast<const cudaq::SimulationState *>(this),
        static_cast<const cudaq::SimulationState *>(&otherState));
    platform.set_exec_ctx(&context);
    auto args = argsData->getArgs();
    args.insert(args.begin(),
                const_cast<void *>(static_cast<const void *>(&kernelMod)));
    platform.launchKernel(kernelName, args);
    platform.reset_exec_ctx();
    assert(context.overlapResult.has_value());
    return context.overlapResult.value();
  }

  virtual ~PyRemoteSimulationState() override { delete argsData; }
};

/// @brief Run `cudaq::get_state` for remote execution targets on the provided
/// kernel and args
state pyGetStateRemote(py::object kernel, py::args args) {
  if (py::hasattr(kernel, "compile"))
    kernel.attr("compile")();

  auto kernelName = kernel.attr("name").cast<std::string>();
  args = simplifiedValidateInputArguments(args);
  auto kernelMod = kernel.attr("module").cast<MlirModule>();
  auto *argData = toOpaqueArgs(args, kernelMod, kernelName);
  auto [argWrapper, size, returnOffset] =
      pyCreateNativeKernel(kernelName, kernelMod, *argData);
  return state(new PyRemoteSimulationState(kernelName, argWrapper, argData,
                                           size, returnOffset));
}

/// @brief Python implementation of the `QPUState`.
// Note: Python kernel arguments are wrapped hence need to be unwrapped
// accordingly.
class PyQPUState : public QPUState {
<<<<<<< HEAD
  //  Holder of args data for clean-up.
  cudaq::OpaqueArguments *argsData;
  mlir::ModuleOp kernelMod;
=======
  // Holder of args data for clean-up.
  cudaq::OpaqueArguments *argsData;
>>>>>>> 99cae69e

public:
  PyQPUState(const std::string &in_kernelName,
             cudaq::OpaqueArguments *argsDataToOwn)
      : argsData(argsDataToOwn) {
    this->kernelName = in_kernelName;
<<<<<<< HEAD
  }

  std::optional<std::pair<std::string, std::vector<void *>>>
  getKernelInfo() const override {
    return std::make_pair(kernelName, argsData->getArgs());
  }

  ~PyQPUState() { delete argsData; }
=======
    this->args = argsData->getArgs();
  }

  virtual ~PyQPUState() override { delete argsData; }
>>>>>>> 99cae69e
};

/// @brief Run `cudaq::get_state` for qpu targets on the provided
/// kernel and args
state pyGetStateQPU(py::object kernel, py::args args) {
  if (py::hasattr(kernel, "compile"))
    kernel.attr("compile")();

  auto kernelName = kernel.attr("name").cast<std::string>();
  args = simplifiedValidateInputArguments(args);
  auto kernelMod = kernel.attr("module").cast<MlirModule>();
  auto *argData = toOpaqueArgs(args, kernelMod, kernelName);
  auto [argWrapper, size, returnOffset] =
      pyCreateNativeKernel(kernelName, kernelMod, *argData);
  return state(new PyQPUState(kernelName, argData));
}

state pyGetStateLibraryMode(py::object kernel, py::args args) {
  return details::extractState([&]() mutable {
    if (0 == args.size())
      cudaq::invokeKernel(std::forward<py::object>(kernel));
    else {
      std::vector<py::object> argsData;
      for (size_t i = 0; i < args.size(); i++) {
        py::object arg = args[i];
        argsData.emplace_back(std::forward<py::object>(arg));
      }
      cudaq::invokeKernel(std::forward<py::object>(kernel), argsData);
    }
  });
}

/// @brief Bind the get_state cudaq function
void bindPyState(py::module &mod, LinkedLibraryHolder &holder) {

  py::class_<SimulationState::Tensor>(
      mod, "Tensor",
      "The `Tensor` describes a pointer to simulation data as well as the rank "
      "and extents for that tensorial data it represents.")
      .def("data",
           [](SimulationState::Tensor &tensor) {
             return reinterpret_cast<intptr_t>(tensor.data);
           })
      .def_readonly("extents", &SimulationState::Tensor::extents)
      .def("get_rank", &SimulationState::Tensor::get_rank)
      .def("get_element_size", &SimulationState::Tensor::element_size)
      .def("get_num_elements", &SimulationState::Tensor::get_num_elements);
  py::class_<state>(
      mod, "State", py::buffer_protocol(),
      "A data-type representing the quantum state of the internal simulator. "
      "This type is not user-constructible and instances can only be retrieved "
      "via the `cudaq.get_state(...)` function or the static "
      "cudaq.State.from_data() method. \n")
      .def_buffer([](const state &self) -> py::buffer_info {
        if (self.get_num_tensors() != 1)
          throw std::runtime_error("Numpy interop is only supported for vector "
                                   "and matrix state data.");

        // This method is used by Pybind to enable interoperability
        // with NumPy array data. We therefore must be careful since the
        // state data may actually be on GPU device.

        // Get the data pointer.
        // Data may be on GPU device, if so we must make a copy to host.
        // If users do not want this copy, they will have to operate apart from
        // Numpy
        void *dataPtr = nullptr;
        auto stateVector = self.get_tensor();
        auto precision = self.get_precision();
        if (self.is_on_gpu()) {
          // This is device data, transfer to host, which gives us
          // ownership of a new data pointer on host. Store it globally
          // here so we ensure that it gets cleaned up.
          auto numElements = stateVector.get_num_elements();
          if (precision == SimulationState::precision::fp32) {
            auto *hostData = new std::complex<float>[numElements];
            self.to_host(hostData, numElements);
            dataPtr = reinterpret_cast<void *>(hostData);
          } else {
            auto *hostData = new std::complex<double>[numElements];
            self.to_host(hostData, numElements);
            dataPtr = reinterpret_cast<void *>(hostData);
          }
          hostDataFromDevice.emplace_back(dataPtr, [](void *data) {
            cudaq::info("freeing data that was copied from GPU device for "
                        "compatibility with NumPy");
            free(data);
          });
        } else
          dataPtr = self.get_tensor().data;

        // We need to know the precision of the simulation data
        // to get the data type size and the format descriptor
        auto [dataTypeSize, desc] =
            precision == SimulationState::precision::fp32
                ? std::make_tuple(
                      sizeof(std::complex<float>),
                      py::format_descriptor<std::complex<float>>::format())
                : std::make_tuple(
                      sizeof(std::complex<double>),
                      py::format_descriptor<std::complex<double>>::format());

        // Get the shape of the data. Return buffer info in a
        // correctly shaped manner.
        auto shape = self.get_tensor().extents;
        if (shape.size() != 1)
          return py::buffer_info(dataPtr, dataTypeSize, /*itemsize */
                                 desc, 2,               /* ndim */
                                 {shape[0], shape[1]},  /* shape */
                                 {dataTypeSize * static_cast<ssize_t>(shape[1]),
                                  dataTypeSize}, /* strides */
                                 true            /* readonly */
          );
        return py::buffer_info(dataPtr, dataTypeSize, /*itemsize */
                               desc, 1,               /* ndim */
                               {shape[0]},            /* shape */
                               {dataTypeSize});
      })
      .def(
          "__len__",
          [](state &self) {
            if (self.get_num_tensors() > 1 ||
                self.get_tensor().extents.size() != 1)
              throw std::runtime_error(
                  "len(state) only supported for state-vector like data.");

            return self.get_tensor().extents[0];
          },
          "For vector-like state data, return the number of state vector "
          "elements.")
      .def(
          "num_qubits", [](state &self) { return self.get_num_qubits(); },
          "Returns the number of qubits represented by this state.")
      .def_static(
          "from_data",
          [&](py::buffer data) {
            // This is by default host data
            auto info = data.request();
            if (info.format ==
                py::format_descriptor<std::complex<float>>::format()) {
              return state::from_data(std::make_pair(
                  reinterpret_cast<std::complex<float> *>(info.ptr),
                  info.size));
            }
            if (info.format ==
                py::format_descriptor<std::complex<double>>::format()) {
              return state::from_data(std::make_pair(
                  reinterpret_cast<std::complex<double> *>(info.ptr),
                  info.size));
            }
            throw std::runtime_error(
                "A numpy array with only floating point elements passed to "
                "state.from_data. input must be of complex float type, "
                "please "
                "add to your array creation `dtype=numpy.complex64` if "
                "simulation is FP32 and `dtype=numpy.complex128` if "
                "simulation if FP64, or dtype=cudaq.complex() for "
                "precision-agnostic code");
          },
          "Return a state from data.")
      .def_static(
          "from_data",
          [](const std::vector<py::buffer> &tensors) {
            cudaq::TensorStateData tensorData;
            for (auto &tensor : tensors) {
              auto info = tensor.request();
              const std::vector<std::size_t> extents(info.shape.begin(),
                                                     info.shape.end());
              tensorData.emplace_back(
                  std::pair<const void *, std::vector<std::size_t>>{info.ptr,
                                                                    extents});
            }
            return state::from_data(tensorData);
          },
          "Return a state from matrix product state tensor data.")
      .def_static(
          "from_data",
          [](const std::vector<SimulationState::Tensor> &tensors) {
            cudaq::TensorStateData tensorData;
            for (auto &tensor : tensors) {

              tensorData.emplace_back(
                  std::pair<const void *, std::vector<std::size_t>>{
                      tensor.data, tensor.extents});
            }
            return state::from_data(tensorData);
          },
          "Return a state from matrix product state tensor data.")
      .def_static(
          "from_data",
          [](const py::list &tensors) {
            // Note: we must use Python type (py::list) for proper overload
            // resolution. The overload for py::object, intended for cupy arrays
            // (implementing Python array interface), may be overshadowed by any
            // std::vector overloads.
            cudaq::TensorStateData tensorData;
            for (auto &tensor : tensors) {
              // Make sure this is a CuPy array
              if (!py::hasattr(tensor, "data"))
                throw std::runtime_error(
                    "invalid from_data operation on py::object - "
                    "only cupy array supported.");
              auto data = tensor.attr("data");
              if (!py::hasattr(data, "ptr"))
                throw std::runtime_error(
                    "invalid from_data operation on py::object tensors - "
                    "only cupy array supported.");

              // We know this is a cupy device pointer.
              // Start by ensuring it is of proper complex type
              auto typeStr = py::str(tensor.attr("dtype")).cast<std::string>();
              if (typeStr != "complex128")
                throw std::runtime_error(
                    "invalid from_data operation on py::object tensors - "
                    "only cupy complex128 tensors supported.");
              auto shape = tensor.attr("shape").cast<py::tuple>();
              std::vector<std::size_t> extents;
              for (auto el : shape)
                extents.emplace_back(el.cast<std::size_t>());
              long ptr = data.attr("ptr").cast<long>();
              tensorData.emplace_back(
                  std::pair<const void *, std::vector<std::size_t>>{
                      reinterpret_cast<std::complex<double> *>(ptr), extents});
            }
            return state::from_data(tensorData);
          },
          "Return a state from matrix product state tensor data (as CuPy "
          "ndarray).")
      .def_static(
          "from_data",
          [&holder](py::object opaqueData) {
            // Make sure this is a CuPy array
            if (!py::hasattr(opaqueData, "data"))
              throw std::runtime_error(
                  "invalid from_data operation on py::object - "
                  "only cupy array supported.");
            auto data = opaqueData.attr("data");
            if (!py::hasattr(data, "ptr"))
              throw std::runtime_error(
                  "invalid from_data operation on py::object - "
                  "only cupy array supported.");

            // We know this is a cupy device pointer.
            // Start by ensuring it is of complex type
            auto typeStr =
                py::str(opaqueData.attr("dtype")).cast<std::string>();
            if (typeStr.find("float") != std::string::npos)
              throw std::runtime_error(
                  "CuPy array with only floating point elements passed to "
                  "state.from_data. input must be of complex float type, "
                  "please "
                  "add to your cupy array creation `dtype=cupy.complex64` if "
                  "simulation is FP32 and `dtype=cupy.complex128` if "
                  "simulation if FP64.");

            // Compute the number of elements in the array
            std::vector<std::size_t> extents;
            auto numElements = [&]() {
              auto shape = opaqueData.attr("shape").cast<py::tuple>();
              std::size_t numElements = 1;
              for (auto el : shape) {
                numElements *= el.cast<std::size_t>();
                extents.emplace_back(el.cast<std::size_t>());
              }
              return numElements;
            }();

            long ptr = data.attr("ptr").cast<long>();
            if (holder.getTarget().name == "dynamics") {
              // For dynamics, we need to send on the extents to
              // distinguish state vector vs density matrix.
              cudaq::TensorStateData tensorData{
                  std::pair<const void *, std::vector<std::size_t>>{
                      reinterpret_cast<std::complex<double> *>(ptr), extents}};
              return state::from_data(tensorData);
            }

            // Check that the target is GPU-based, i.e., can handle device
            // pointer.
            if (!holder.getTarget().config.GpuRequired)
              throw std::runtime_error(fmt::format(
                  "Current target '{}' does not support CuPy arrays.",
                  holder.getTarget().name));

            if (typeStr == "complex64")
              return cudaq::state::from_data(std::make_pair(
                  reinterpret_cast<std::complex<float> *>(ptr), numElements));
            else if (typeStr == "complex128")
              return cudaq::state::from_data(std::make_pair(
                  reinterpret_cast<std::complex<double> *>(ptr), numElements));
            else
              throw std::runtime_error("invalid cupy element type " + typeStr);
          },
          "Return a state from CuPy device array.")
      .def("is_on_gpu", &cudaq::state::is_on_gpu,
           "Return True if this state is on the GPU.")
      .def(
          "getTensor",
          [](state &self, std::size_t idx) { return self.get_tensor(idx); },
          py::arg("idx") = 0,
          "Return the `idx` tensor making up this state representation.")
      .def(
          "getTensors", [](state &self) { return self.get_tensors(); },
          "Return all the tensors that comprise this state representation.")
      .def(
          "__getitem__",
          [](state &s, int idx) {
            // Support Pythonic negative index
            if (idx < 0)
              idx += (1 << s.get_num_qubits());
            return s[idx];
          },
          R"#(Return the `index`-th element of the state vector.
          
.. code-block:: python

  # Example:
  # Create a simple state vector.
  # Requires state-vector simulator
  state = cudaq.get_state(kernel)
  # Return the 0-th entry.
  value = state[0])#")
      .def(
          "__getitem__",
          [](state &s, std::vector<int> idx) {
            if (idx.size() != 2)
              throw std::runtime_error("Density matrix needs 2 indices; " +
                                       std::to_string(idx.size()) +
                                       " provided.");
            for (auto &val : idx)
              // Support Pythonic negative index
              if (val < 0)
                val += (1 << s.get_num_qubits());
            return s(idx[0], idx[1]);
          },
          R"#(Return the element of the density matrix at the provided
index pair.

.. code-block:: python

  # Example:
  # Create a simple density matrix.
  cudaq.set_target('density-matrix-cpu')
  densityMatrix = cudaq.get_state(kernel)
  # Return the upper-left most entry of the matrix.
  value = densityMatrix[0,0])#")
      .def(
          "amplitude",
          [](state &s, std::vector<int> basisState) {
            return s.amplitude(basisState);
          },
          R"#(Return the amplitude of a state in computational basis.
          
.. code-block:: python

  # Example:
  # Create a simulation state.
  state = cudaq.get_state(kernel)
  # Return the amplitude of |0101>, assuming this is a 4-qubit state.
  amplitude = state.amplitude([0,1,0,1]))#")
      .def(
          "amplitude",
          [](state &s, const std::string &bitString) {
            return s.amplitude(bitStringToIntVec(bitString));
          },
          R"#(Return the amplitude of a state in computational basis.
          
.. code-block:: python

  # Example:
  # Create a simulation state.
  state = cudaq.get_state(kernel)
  # Return the amplitude of |0101>, assuming this is a 4-qubit state.
  amplitude = state.amplitude('0101'))#")
      .def(
          "amplitudes",
          [](state &s, const std::vector<std::vector<int>> &basisStates) {
            return s.amplitudes(basisStates);
          },
          R"#(Return the amplitude of a list of states in computational basis.
          
.. code-block:: python

  # Example:
  # Create a simulation state.
  state = cudaq.get_state(kernel)
  # Return the amplitude of |0101> and |1010>, assuming this is a 4-qubit state.
  amplitudes = state.amplitudes([[0,1,0,1], [1,0,1,0]]))#")
      .def(
          "amplitudes",
          [](state &s, const std::vector<std::string> &bitStrings) {
            std::vector<std::vector<int>> basisStates;
            basisStates.reserve(bitStrings.size());
            for (const auto &bitString : bitStrings)
              basisStates.emplace_back(bitStringToIntVec(bitString));
            return s.amplitudes(basisStates);
          },
          R"#(Return the amplitudes of a list of states in computational basis.
          
.. code-block:: python

  # Example:
  # Create a simulation state.
  state = cudaq.get_state(kernel)
  # Return the amplitudes of |0101> and |1010>, assuming this is a 4-qubit state.
  amplitudes = state.amplitudes(['0101', '1010']))#")
      .def(
          "dump",
          [](state &self) {
            std::stringstream ss;
            self.dump(ss);
            py::print(ss.str());
          },
          "Print the state to the console.")
      .def("__str__",
           [](state &self) {
             std::stringstream ss;
             self.dump(ss);
             return ss.str();
           })
      .def(
          "overlap",
          [](state &self, state &other) { return self.overlap(other); },
          "Compute the overlap between the provided :class:`State`'s.")
      .def(
          "overlap",
          [](state &self, py::buffer &other) {
            if (self.get_num_tensors() != 1)
              throw std::runtime_error("overlap NumPy interop only supported "
                                       "for vector and matrix state data.");

            py::buffer_info info = other.request();

            if (info.shape.size() > 2)
              throw std::runtime_error("overlap NumPy interop only supported "
                                       "for vector and matrix state data.");

            // Check that the shapes are compatible
            std::size_t otherNumElements = 1;
            for (std::size_t i = 0; std::size_t shapeElement : info.shape) {
              otherNumElements *= shapeElement;
              if (shapeElement != self.get_tensor().extents[i++])
                throw std::runtime_error(
                    "overlap error - invalid shape of input buffer.");
            }

            // Compute the overlap in the case that the
            // input buffer is FP64
            if (info.itemsize == 16) {
              // if this state is FP32, then we have to throw an error
              if (self.get_precision() == SimulationState::precision::fp32)
                throw std::runtime_error(
                    "simulation state is FP32 but provided state buffer for "
                    "overlap is FP64.");

              auto otherState = state::from_data(std::make_pair(
                  reinterpret_cast<complex *>(info.ptr), otherNumElements));
              return self.overlap(otherState);
            }

            // Compute the overlap in the case that the
            // input buffer is FP32
            if (info.itemsize == 8) {
              // if this state is FP64, then we have to throw an error
              if (self.get_precision() == SimulationState::precision::fp64)
                throw std::runtime_error(
                    "simulation state is FP64 but provided state buffer for "
                    "overlap is FP32.");
              auto otherState = state::from_data(std::make_pair(
                  reinterpret_cast<std::complex<float> *>(info.ptr),
                  otherNumElements));
              return self.overlap(otherState);
            }

            // We only support complex f32 and f64 types
            throw std::runtime_error(
                "invalid buffer element type size for overlap computation.");
          },
          "Compute the overlap between the provided :class:`State`'s.")
      .def(
          "overlap",
          [](state &self, py::object other) {
            // Make sure this is a CuPy array
            if (!py::hasattr(other, "data"))
              throw std::runtime_error(
                  "invalid overlap operation on py::object - "
                  "only cupy array supported.");
            auto data = other.attr("data");
            if (!py::hasattr(data, "ptr"))
              throw std::runtime_error(
                  "invalid overlap operation on py::object - "
                  "only cupy array supported.");

            // We know this is a cupy device pointer.

            // Start by ensuring it is of complex type
            auto typeStr = py::str(other.attr("dtype")).cast<std::string>();
            if (typeStr.find("float") != std::string::npos)
              throw std::runtime_error(
                  "CuPy array with only floating point elements passed to "
                  "state.overlap. input must be of complex float type, please "
                  "add to your cupy array creation `dtype=cupy.complex64` if "
                  "simulation is FP32 and `dtype=cupy.complex128` if "
                  "simulation if FP64.");
            auto precision = self.get_precision();
            if (typeStr == "complex64") {
              if (precision == cudaq::SimulationState::precision::fp64)
                throw std::runtime_error(
                    "underlying simulation state is FP64, but "
                    "input cupy array is FP32.");
            } else if (typeStr == "complex128") {
              if (precision == cudaq::SimulationState::precision::fp32)
                throw std::runtime_error(
                    "underlying simulation state is FP32, but "
                    "input cupy array is FP64.");
            } else
              throw std::runtime_error("invalid cupy element type " + typeStr);

            // Compute the number of elements in the other array
            auto numOtherElements = [&]() {
              auto shape = other.attr("shape").cast<py::tuple>();
              std::size_t numElements = 1;
              for (auto el : shape)
                numElements *= el.cast<std::size_t>();
              return numElements;
            }();

            // Cast the device ptr and perform the overlap
            long ptr = data.attr("ptr").cast<long>();
            if (precision == SimulationState::precision::fp32)
              return self.overlap(cudaq::state::from_data(
                  std::make_pair(reinterpret_cast<std::complex<float> *>(ptr),
                                 numOtherElements)));

            return self.overlap(cudaq::state::from_data(
                std::make_pair(reinterpret_cast<std::complex<double> *>(ptr),
                               numOtherElements)));
          },
          "Compute overlap with general CuPy device array.");

  mod.def(
      "get_state",
      [&](py::object kernel, py::args args) {
        if (holder.getTarget().name == "remote-mqpu" ||
            holder.getTarget().name == "nvqc")
          return pyGetStateRemote(kernel, args);
        if (holder.getTarget().name == "orca-photonics")
          return pyGetStateLibraryMode(kernel, args);
        if (holder.getTarget().is_remote() || holder.getTarget().is_emulated())
          return pyGetStateQPU(kernel, args);
        return pyGetState(kernel, args);
      },
      R"#(Return the :class:`State` of the system after execution of the provided `kernel`.

Args:
  kernel (:class:`Kernel`): The :class:`Kernel` to execute on the QPU.
  *arguments (Optional[Any]): The concrete values to evaluate the kernel 
    function at. Leave empty if the kernel doesn't accept any arguments.

.. code-block:: python

  # Example:
  import numpy as np

  # Define a kernel that will produced the all |11...1> state.
  kernel = cudaq.make_kernel()
  qubits = kernel.qalloc(3)
  # Prepare qubits in the 1-state.
  kernel.x(qubits)

  # Get the state of the system. This will execute the provided kernel
  # and, depending on the selected target, will return the state as a
  # vector or matrix.
  state = cudaq.get_state(kernel)
  print(state))#");

  py::class_<async_state_result>(
      mod, "AsyncStateResult",
      R"#(A data-type containing the results of a call to :func:`get_state_async`. 
The `AsyncStateResult` models a future-like type, whose 
:class:`State` may be returned via an invocation of the `get` method. This 
kicks off a wait on the current thread until the results are available.
See `future <https://en.cppreference.com/w/cpp/thread/future>`_ 
for more information on this programming pattern.)#")
      .def(
          "get", [](async_state_result &self) { return self.get(); },
          py::call_guard<py::gil_scoped_release>(),
          "Return the :class:`State` from the asynchronous `get_state` "
          "accessor execution.\n");

  mod.def(
      "get_state_async",
      [](py::object kernel, py::args args, std::size_t qpu_id) {
        if (py::hasattr(kernel, "compile"))
          kernel.attr("compile")();

        auto kernelName = kernel.attr("name").cast<std::string>();
        auto kernelMod = kernel.attr("module").cast<MlirModule>();
        auto *argData = toOpaqueArgs(args, kernelMod, kernelName);

        // Launch the asynchronous execution.
        auto &platform = cudaq::get_platform();
        py::gil_scoped_release release;
        return details::runGetStateAsync(
            [kernelMod, argData, kernelName]() mutable {
              pyAltLaunchKernel(kernelName, kernelMod, *argData, {});
              delete argData;
            },
            platform, qpu_id);
      },
      py::arg("kernel"), py::kw_only(), py::arg("qpu_id") = 0,
      R"#(Asynchronously retrieve the state generated by the given quantum kernel. 
When targeting a quantum platform with more than one QPU, the optional
`qpu_id` allows for control over which QPU to enable. Will return a
future whose results can be retrieved via `future.get()`.

Args:
  kernel (:class:`Kernel`): The :class:`Kernel` to execute on the QPU.
  *arguments (Optional[Any]): The concrete values to evaluate the kernel 
    function at. Leave empty if the kernel doesn't accept any arguments.
  qpu_id (Optional[int]): The optional identification for which QPU 
    on the platform to target. Defaults to zero. Key-word only.

Returns:
  :class:`AsyncStateResult`: Quantum state (state vector or density matrix) data).)#");
}

} // namespace cudaq<|MERGE_RESOLUTION|>--- conflicted
+++ resolved
@@ -140,35 +140,18 @@
 // Note: Python kernel arguments are wrapped hence need to be unwrapped
 // accordingly.
 class PyQPUState : public QPUState {
-<<<<<<< HEAD
-  //  Holder of args data for clean-up.
-  cudaq::OpaqueArguments *argsData;
-  mlir::ModuleOp kernelMod;
-=======
   // Holder of args data for clean-up.
   cudaq::OpaqueArguments *argsData;
->>>>>>> 99cae69e
 
 public:
   PyQPUState(const std::string &in_kernelName,
              cudaq::OpaqueArguments *argsDataToOwn)
       : argsData(argsDataToOwn) {
     this->kernelName = in_kernelName;
-<<<<<<< HEAD
-  }
-
-  std::optional<std::pair<std::string, std::vector<void *>>>
-  getKernelInfo() const override {
-    return std::make_pair(kernelName, argsData->getArgs());
-  }
-
-  ~PyQPUState() { delete argsData; }
-=======
     this->args = argsData->getArgs();
   }
 
   virtual ~PyQPUState() override { delete argsData; }
->>>>>>> 99cae69e
 };
 
 /// @brief Run `cudaq::get_state` for qpu targets on the provided
