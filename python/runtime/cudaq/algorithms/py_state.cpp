--- conflicted
+++ resolved
@@ -713,27 +713,12 @@
           },
           "Compute overlap with general CuPy device array.");
 
-<<<<<<< HEAD
   py::class_<state_view>(mod, "StateMemoryView", py::buffer_protocol())
       .def(py::init<state>())
       .def_buffer([](const state_view &self) {
         if (self.get_num_tensors() != 1)
           throw std::runtime_error("Numpy interop is only supported for vector "
                                    "and matrix state data.");
-=======
-  mod.def(
-      "get_state",
-      [&](py::object kernel, py::args args) {
-        if (holder.getTarget().name == "remote-mqpu")
-          return pyGetStateRemote(kernel, args);
-        if (holder.getTarget().name == "orca-photonics")
-          return pyGetStateLibraryMode(kernel, args);
-        if (cudaq::is_remote_platform() || cudaq::is_emulated_platform())
-          return pyGetStateQPU(kernel, args);
-        return pyGetState(kernel, args);
-      },
-      R"#(Return the :class:`State` of the system after execution of the provided `kernel`.
->>>>>>> 33ea9d93
 
         // This method is used by Pybind to enable interoperability with NumPy
         // array data. We therefore must be careful since the state data may
@@ -841,7 +826,6 @@
           py::args args) {
         // Check for unsupported cases.
         if (holder.getTarget().name == "remote-mqpu" ||
-            holder.getTarget().name == "nvqc" ||
             holder.getTarget().name == "orca-photonics" ||
             is_remote_platform() || is_emulated_platform())
           throw std::runtime_error(
