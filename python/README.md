--- conflicted
+++ resolved
@@ -23,30 +23,11 @@
 
 ## Installation Including GPU-Acceleration
 
-<<<<<<< HEAD
 CUDA Quantum does not require a GPU to use, but some components are GPU-accelerated.
 If you have access to an NVIDIA GPU, you can enable GPU-acceleration within
 CUDA Quantum by installing the CUDA as well as a CUDA-aware MPI implementation.
 We recommend using [Conda](https://docs.conda.io/en/latest/) to do so.
 If you are not already using Conda,
-=======
-To install the latest stable version of CUDA Quantum, run
-
-```console
-python3 -m pip install cuda-quantum
-```
-
-## Enabling GPU Acceleration
-
-CUDA Quantum can be used to compile and run quantum programs on a CPU-only
-system, but a GPU is highly recommended and necessary to use the some of the
-simulators. The GPU-based simulators included in the CUDA Quantum Python wheels
-require an existing CUDA installation. Additionally, multi-GPU simulators
-require an existing CUDA-aware MPI installation.
-
-To install the necessary dependencies, we recommend using
-[Conda](https://docs.conda.io/en/latest/). If you are not already using Conda,
->>>>>>> ac03f8c0
 you can install a minimal version following the instructions
 [here](https://docs.conda.io/projects/miniconda/en/latest/index.html). The
 following commands will create and activate a complete environment for CUDA
@@ -55,7 +36,7 @@
 [//]: # (Begin conda install)
 
 ```console
-    conda create -y -n cuda-quantum python==3.10 pip
+    conda create -y -n cuda-quantum python=3.10 pip
     conda install -y -n cuda-quantum -c "nvidia/label/cuda-11.8.0" cuda
     conda install -y -n cuda-quantum -c conda-forge mpi4py openmpi cxx-compiler cuquantum
     conda env config vars set -n cuda-quantum LD_LIBRARY_PATH="$LD_LIBRARY_PATH:$CONDA_PREFIX/envs/cuda-quantum/lib"
