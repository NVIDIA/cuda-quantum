# ============================================================================ #
# Copyright (c) 2022 - 2025 NVIDIA Corporation & Affiliates.                   #
# All rights reserved.                                                         #
#                                                                              #
# This source code and the accompanying materials are made available under     #
# the terms of the Apache License 2.0 which accompanies this distribution.     #
# ============================================================================ #
from cudaq.mlir._mlir_libs._quakeDialects import cudaq_runtime
from cudaq.mlir.ir import UnitAttr
import numpy as np


<<<<<<< HEAD
def run_async(kernel, *args, shots_count=1, noise_model=None, qpu_id=0):
    """Run the provided `kernel` with the given kernel
=======
def run_async(kernel, *args, shots_count=100, noise_model=None, qpu_id=0):
    """ Run the provided `kernel` with the given kernel
>>>>>>> a4129565
`arguments` over the specified number of circuit executions
(`shots_count`) asynchronously on the specified `qpu_id`.

Args:
  kernel (:class:`Kernel`): The :class:`Kernel` to execute `shots_count`
    times on the QPU.
  *arguments (Optional[Any]): The concrete values to evaluate the kernel
    function at. Leave empty if the kernel doesn't accept any arguments. For
    example, if the kernel takes two `float` values as input, the `run` call
    should be structured as `cudaq.run(kernel, firstFloat, secondFloat)`.
  shots_count (Optional[int]): The number of kernel executions on the QPU.
    Defaults to 100. Key-word only.
  noise_model (Optional[`NoiseModel`]): The optional :class:`NoiseModel`
    to add noise to the kernel execution on the simulator. Defaults to
    an empty noise model.
  `qpu_id` (Optional[int]): The id of the QPU.
    Defaults to 0. Key-word only.

Returns:
  `AsyncRunResult`:
  A handle, which can be waited on via a `get()` method, which returns an array
  of `kernel` return values. The length of the list is equal to `shots_count`.
  """
    if kernel.returnType is None:
        raise RuntimeError(
            "`cudaq.run` only supports kernels that return a value.")

    if shots_count < 0:
        raise RuntimeError(
            "Invalid `shots_count`. Must be a non-negative number.")

    target = cudaq_runtime.get_target()
    num_qpus = target.num_qpus()
    if qpu_id >= num_qpus:
        raise ValueError(
            f"qpu_id ({qpu_id}) exceeds the number of available QPUs ({num_qpus})."
        )

    if noise_model != None:
        if target.is_remote_simulator() or target.is_remote():
            raise ValueError(
                "Noise model is not supported on remote simulator or hardware QPU"
            )

    async_results = cudaq_runtime.run_async_internal(kernel,
                                                     *args,
                                                     shots_count=shots_count,
                                                     noise_model=noise_model,
                                                     qpu_id=qpu_id)
    return async_results<|MERGE_RESOLUTION|>--- conflicted
+++ resolved
@@ -10,13 +10,8 @@
 import numpy as np
 
 
-<<<<<<< HEAD
-def run_async(kernel, *args, shots_count=1, noise_model=None, qpu_id=0):
+def run_async(kernel, *args, shots_count=100, noise_model=None, qpu_id=0):
     """Run the provided `kernel` with the given kernel
-=======
-def run_async(kernel, *args, shots_count=100, noise_model=None, qpu_id=0):
-    """ Run the provided `kernel` with the given kernel
->>>>>>> a4129565
 `arguments` over the specified number of circuit executions
 (`shots_count`) asynchronously on the specified `qpu_id`.
 
