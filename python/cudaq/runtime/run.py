# ============================================================================ #
# Copyright (c) 2022 - 2025 NVIDIA Corporation & Affiliates.                   #
# All rights reserved.                                                         #
#                                                                              #
# This source code and the accompanying materials are made available under     #
# the terms of the Apache License 2.0 which accompanies this distribution.     #
# ============================================================================ #
from cudaq.mlir._mlir_libs._quakeDialects import cudaq_runtime
from cudaq.mlir.ir import UnitAttr
import numpy as np


<<<<<<< HEAD
def run(kernel, *args, shots_count=1, noise_model=None):
    """Run the provided `kernel` at the given kernel 
`arguments` over the specified number of circuit executions (`shots_count`). 

Args:
  kernel (:class:`Kernel`): The :class:`Kernel` to execute `shots_count`
    times on the QPU.
  *arguments (Optional[Any]): The concrete values to evaluate the kernel
    function at. Leave empty if the kernel doesn't accept any arguments. For 
    example, if the kernel takes two `float` values as input, the `run` call 
    should be structured as `cudaq.run(kernel, firstFloat, secondFloat)`.
  shots_count (Optional[int]): The number of kernel executions on the QPU.
    Defaults to 1. Key-word only.
  noise_model (Optional[`NoiseModel`]): The optional :class:`NoiseModel`
    to add noise to the kernel execution on the simulator. Defaults to
    an empty noise model.

Returns:
  `numpy.array[Any]`: 
  An array of `kernel` return values. The length of the list is equal to `shots_count`."""
    kernel.enable_return_to_log()
    if kernel.returnType is None:
        raise ValueError("cudaq.run only supports kernels that return values.")

    if shots_count < 0:
        raise ValueError("Invalid shots_count. Must be non-negative.")

    if shots_count == 0:
        return np.array([])

    # Default construct the result array (allocate memory buffer)
    results = np.array([kernel.returnType() for _ in range(shots_count)])

    target = cudaq_runtime.get_target()

    if noise_model != None:
        if target.is_remote_simulator() or target.is_remote():
            raise ValueError(
                "Noise model is not supported on remote simulator or hardware QPU"
            )

        cudaq_runtime.set_noise(noise_model)

    if target.is_remote_simulator() or target.is_remote() or target.is_emulated(
    ):
        ctx = cudaq_runtime.ExecutionContext("run", shots_count)
        cudaq_runtime.setExecutionContext(ctx)
        kernel(*args)
        cudaq_runtime.resetExecutionContext()
        cudaq_runtime.decodeQirOutputLog(''.join(ctx.invocationResultBuffer),
                                         results)
    else:
        ctx = cudaq_runtime.ExecutionContext("run", 1)
        for i in range(shots_count):
            cudaq_runtime.setExecutionContext(ctx)
            kernel(*args)
            cudaq_runtime.resetExecutionContext()

        cudaq_runtime.decodeQirOutputLog(cudaq_runtime.getQirOutputLog(),
                                         results)
        cudaq_runtime.clearQirOutputLog()

    cudaq_runtime.unset_noise()
    return results


=======
>>>>>>> f6cec784
def run_async(kernel, *args, shots_count=1, noise_model=None, qpu_id=0):
    """Run the provided `kernel` at the given kernel 
`arguments` over the specified number of circuit executions (`shots_count`) asynchronously on the specified `qpu_id`. 

Args:
  kernel (:class:`Kernel`): The :class:`Kernel` to execute `shots_count`
    times on the QPU.
  *arguments (Optional[Any]): The concrete values to evaluate the kernel
    function at. Leave empty if the kernel doesn't accept any arguments. For 
    example, if the kernel takes two `float` values as input, the `run` call 
    should be structured as `cudaq.run(kernel, firstFloat, secondFloat)`.
  shots_count (Optional[int]): The number of kernel executions on the QPU.
    Defaults to 1. Key-word only.
  noise_model (Optional[`NoiseModel`]): The optional :class:`NoiseModel`
    to add noise to the kernel execution on the simulator. Defaults to
    an empty noise model.
  `qpu_id` (Optional[int]): The id of the QPU.
    Defaults to 0. Key-word only.

Returns:
  `AsyncRunResult`: 
  A handle, which can be waited on via a `get()` method, which returns an array of `kernel` return values. The length of the list is equal to `shots_count`.
  """
    kernel.enable_return_to_log()
    if kernel.returnType is None:
        raise ValueError("cudaq.run only supports kernels that return values.")

    if shots_count < 0:
        raise ValueError("Invalid shots_count. Must be non-negative.")

    target = cudaq_runtime.get_target()
    num_qpus = target.num_qpus()
    if qpu_id >= num_qpus:
        raise ValueError(
            f"qpu_id ({qpu_id}) exceeds the number of available QPUs ({num_qpus})."
        )

    if noise_model != None:
        if target.is_remote_simulator() or target.is_remote():
            raise ValueError(
                "Noise model is not supported on remote simulator or hardware QPU"
            )

    # Default construct the result array (allocate memory buffer)
    results = np.array([kernel.returnType() for _ in range(shots_count)])

    async_results = cudaq_runtime.run_async_internal(results,
                                                     kernel,
                                                     *args,
                                                     shots_count=shots_count,
                                                     noise_model=noise_model,
                                                     qpu_id=qpu_id)

    return async_results<|MERGE_RESOLUTION|>--- conflicted
+++ resolved
@@ -10,75 +10,6 @@
 import numpy as np
 
 
-<<<<<<< HEAD
-def run(kernel, *args, shots_count=1, noise_model=None):
-    """Run the provided `kernel` at the given kernel 
-`arguments` over the specified number of circuit executions (`shots_count`). 
-
-Args:
-  kernel (:class:`Kernel`): The :class:`Kernel` to execute `shots_count`
-    times on the QPU.
-  *arguments (Optional[Any]): The concrete values to evaluate the kernel
-    function at. Leave empty if the kernel doesn't accept any arguments. For 
-    example, if the kernel takes two `float` values as input, the `run` call 
-    should be structured as `cudaq.run(kernel, firstFloat, secondFloat)`.
-  shots_count (Optional[int]): The number of kernel executions on the QPU.
-    Defaults to 1. Key-word only.
-  noise_model (Optional[`NoiseModel`]): The optional :class:`NoiseModel`
-    to add noise to the kernel execution on the simulator. Defaults to
-    an empty noise model.
-
-Returns:
-  `numpy.array[Any]`: 
-  An array of `kernel` return values. The length of the list is equal to `shots_count`."""
-    kernel.enable_return_to_log()
-    if kernel.returnType is None:
-        raise ValueError("cudaq.run only supports kernels that return values.")
-
-    if shots_count < 0:
-        raise ValueError("Invalid shots_count. Must be non-negative.")
-
-    if shots_count == 0:
-        return np.array([])
-
-    # Default construct the result array (allocate memory buffer)
-    results = np.array([kernel.returnType() for _ in range(shots_count)])
-
-    target = cudaq_runtime.get_target()
-
-    if noise_model != None:
-        if target.is_remote_simulator() or target.is_remote():
-            raise ValueError(
-                "Noise model is not supported on remote simulator or hardware QPU"
-            )
-
-        cudaq_runtime.set_noise(noise_model)
-
-    if target.is_remote_simulator() or target.is_remote() or target.is_emulated(
-    ):
-        ctx = cudaq_runtime.ExecutionContext("run", shots_count)
-        cudaq_runtime.setExecutionContext(ctx)
-        kernel(*args)
-        cudaq_runtime.resetExecutionContext()
-        cudaq_runtime.decodeQirOutputLog(''.join(ctx.invocationResultBuffer),
-                                         results)
-    else:
-        ctx = cudaq_runtime.ExecutionContext("run", 1)
-        for i in range(shots_count):
-            cudaq_runtime.setExecutionContext(ctx)
-            kernel(*args)
-            cudaq_runtime.resetExecutionContext()
-
-        cudaq_runtime.decodeQirOutputLog(cudaq_runtime.getQirOutputLog(),
-                                         results)
-        cudaq_runtime.clearQirOutputLog()
-
-    cudaq_runtime.unset_noise()
-    return results
-
-
-=======
->>>>>>> f6cec784
 def run_async(kernel, *args, shots_count=1, noise_model=None, qpu_id=0):
     """Run the provided `kernel` at the given kernel 
 `arguments` over the specified number of circuit executions (`shots_count`) asynchronously on the specified `qpu_id`. 
