--- conflicted
+++ resolved
@@ -15,13 +15,8 @@
 from cudaq.mlir._mlir_libs._quakeDialects import cudaq_runtime
 from cudaq.mlir.dialects import cc, func
 from cudaq.mlir.ir import (ComplexType, F32Type, F64Type, IntegerType,
-<<<<<<< HEAD
                            SymbolTable, UnitAttr)
-from .analysis import MidCircuitMeasurementAnalyzer, HasReturnNodeVisitor
-=======
-                           SymbolTable)
 from .analysis import HasReturnNodeVisitor
->>>>>>> b77ccd15
 from .ast_bridge import compile_to_mlir, PyASTBridge
 from .captured_data import CapturedDataStorage
 from .utils import (emitFatalError, emitErrorIfInvalidPauli, globalAstRegistry,
