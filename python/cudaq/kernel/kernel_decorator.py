# ============================================================================ #
# Copyright (c) 2022 - 2025 NVIDIA Corporation & Affiliates.                   #
# All rights reserved.                                                         #
#                                                                              #
# This source code and the accompanying materials are made available under     #
# the terms of the Apache License 2.0 which accompanies this distribution.     #
# ============================================================================ #
import ast
import importlib
import inspect
import json
import numpy as np

from cudaq.handlers import get_target_handler
from cudaq.mlir._mlir_libs._quakeDialects import cudaq_runtime
from cudaq.mlir.dialects import cc, func
from cudaq.mlir.ir import (ComplexType, F32Type, F64Type, IntegerType,
                           SymbolTable, UnitAttr)
from .analysis import HasReturnNodeVisitor
from .ast_bridge import compile_to_mlir, PyASTBridge
from .captured_data import CapturedDataStorage
from .utils import (emitFatalError, emitErrorIfInvalidPauli, globalAstRegistry,
                    globalRegisteredTypes, mlirTypeFromPyType, mlirTypeToPyType,
                    nvqppPrefix)

# This file implements the decorator mechanism needed to
# JIT compile CUDA-Q kernels. It exposes the cudaq.kernel()
# decorator which hooks us into the JIT compilation infrastructure
# which maps the AST representation to an MLIR representation and ultimately
# executable code.


class PyKernelDecorator(object):
    """
    The `PyKernelDecorator` serves as a standard Python decorator that takes 
    the decorated function as input and optionally lowers its  AST 
    representation to executable code via MLIR. This decorator enables full JIT
    compilation mode, where the function is lowered to an MLIR representation.

    This decorator exposes a call overload that executes the code via the 
    MLIR `ExecutionEngine` for the MLIR mode. 
    """

    def __init__(self,
                 function,
                 verbose=False,
                 module=None,
                 kernelName=None,
                 funcSrc=None,
                 signature=None,
                 location=None,
                 overrideGlobalScopedVars=None):

        is_deserializing = isinstance(function, str)

        # When initializing with a provided `funcSrc`, we cannot use inspect
        # because we only have a string for the function source. That is - the
        # "function" isn't actually a concrete Python Function object in memory
        # that we can "inspect". Hence, use alternate approaches when
        # initializing from `funcSrc`.
        if is_deserializing:
            self.kernelFunction = None
            self.name = kernelName
            self.location = location
            self.signature = signature
        else:
            self.kernelFunction = function
            self.name = kernelName if kernelName != None else self.kernelFunction.__name__
            self.location = (inspect.getfile(self.kernelFunction),
                             inspect.getsourcelines(self.kernelFunction)[1]
                            ) if self.kernelFunction is not None else ('', 0)

        self.capturedDataStorage = None

        self.module = module
        self.verbose = verbose
        self.argTypes = None

        # Get any global variables from parent scope.
        # We filter only types we accept: integers and floats.
        # Note here we assume that the parent scope is 2 stack frames up
        self.parentFrame = inspect.stack()[2].frame
        if overrideGlobalScopedVars:
            self.globalScopedVars = {
                k: v for k, v in overrideGlobalScopedVars.items()
            }
        else:
            self.globalScopedVars = {
                k: v for k, v in dict(inspect.getmembers(self.parentFrame))
                ['f_locals'].items()
            }

        # Register any external class types that may be used
        # in the kernel definition
        for name, var in self.globalScopedVars.items():
            if isinstance(var, type) and hasattr(var, '__annotations__'):
                globalRegisteredTypes.registerClass(name, var)

        # Once the kernel is compiled to MLIR, we
        # want to know what capture variables, if any, were
        # used in the kernel. We need to track these.
        self.dependentCaptures = None

        if self.kernelFunction is None and not is_deserializing:
            if self.module is not None:
                # Could be that we don't have a function
                # but someone has provided an external Module.
                # If we want this new decorator to be callable
                # we'll need to set the `argTypes`
                symbols = SymbolTable(self.module.operation)
                if nvqppPrefix + self.name in symbols:
                    function = symbols[nvqppPrefix + self.name]
                    entryBlock = function.entry_block
                    self.argTypes = [v.type for v in entryBlock.arguments]
                    self.signature = {
                        'arg{}'.format(i): mlirTypeToPyType(v)
                        for i, v in enumerate(self.argTypes)
                    }
                    self.returnType = self.signature[
                        'return'] if 'return' in self.signature else None
                return
            else:
                emitFatalError(
                    "Invalid kernel decorator. Module and function are both None."
                )

        if is_deserializing:
            self.funcSrc = funcSrc
        else:
            # Get the function source
            src = inspect.getsource(self.kernelFunction)

            # Strip off the extra tabs
            leadingSpaces = len(src) - len(src.lstrip())
            self.funcSrc = '\n'.join(
                [line[leadingSpaces:] for line in src.split('\n')])

        # Create the AST
        self.astModule = ast.parse(self.funcSrc)
        if verbose and importlib.util.find_spec('astpretty') is not None:
            import astpretty
            astpretty.pprint(self.astModule.body[0])

        # Assign the signature for use later and
        # keep a list of arguments (used for validation in the runtime)
        if not is_deserializing:
            self.signature = inspect.getfullargspec(
                self.kernelFunction).annotations
        self.arguments = [
            (k, v) for k, v in self.signature.items() if k != 'return'
        ]
        self.returnType = self.signature[
            'return'] if 'return' in self.signature else None

        # Validate that we have a return type annotation if necessary
        hasRetNodeVis = HasReturnNodeVisitor()
        hasRetNodeVis.visit(self.astModule)
        if hasRetNodeVis.hasReturnNode and 'return' not in self.signature:
            emitFatalError(
                'CUDA-Q kernel has return statement but no return type annotation.'
            )

        # Store the AST for this kernel, it is needed for
        # building up call graphs. We also must retain
        # the source code location for error diagnostics
        globalAstRegistry[self.name] = (self.astModule, self.location)

    def compile(self):
        """
        Compile the Python function AST to MLIR. This is a no-op 
        if the kernel is already compiled. 
        """

        handler = get_target_handler()
        if handler.skip_compilation() is True:
            return

        # Before we can execute, we need to make sure
        # variables from the parent frame that we captured
        # have not changed. If they have changed, we need to
        # recompile with the new values.
        s = inspect.currentframe()
        while s:
            if s == self.parentFrame:
                # We found the parent frame, now
                # see if any of the variables we depend
                # on have changed.
                self.globalScopedVars = {
                    k: v
                    for k, v in dict(inspect.getmembers(s))['f_locals'].items()
                }
                if self.dependentCaptures != None:
                    for k, v in self.dependentCaptures.items():
                        if (isinstance(v, (list, np.ndarray))):
                            if not all(a == b for a, b in zip(
                                    self.globalScopedVars[k], v)):
                                # Recompile if values in the list have changed.
                                self.module = None
                                break
                        elif self.globalScopedVars[k] != v:
                            # Need to recompile
                            self.module = None
                            break
                break
            s = s.f_back

        if self.module is not None:
            return

        # Cleanup up the captured data if the module needs recompilation.
        self.capturedDataStorage = self.createStorage()

        # Caches the module and stores captured data into `self.capturedDataStorage`.
        self.module, self.argTypes, extraMetadata = compile_to_mlir(
            self.astModule,
            self.capturedDataStorage,
            verbose=self.verbose,
            returnType=self.returnType,
            location=self.location,
            parentVariables=self.globalScopedVars)

        # Grab the dependent capture variables, if any
        self.dependentCaptures = extraMetadata[
            'dependent_captures'] if 'dependent_captures' in extraMetadata else None

    def merge_kernel(self, otherMod):
        """
        Merge the kernel in this PyKernelDecorator (the ModuleOp) with 
        the provided ModuleOp. 
        """
        self.compile()
        if not isinstance(otherMod, str):
            otherMod = str(otherMod)
        newMod = cudaq_runtime.mergeExternalMLIR(self.module, otherMod)
        # Get the name of the kernel entry point
        name = self.name
        for op in newMod.body:
            if isinstance(op, func.FuncOp):
                for attr in op.attributes:
                    if 'cudaq-entrypoint' == attr.name:
                        name = op.name.value.replace(nvqppPrefix, '')
                        break

        return PyKernelDecorator(None, kernelName=name, module=newMod)

    def synthesize_callable_arguments(self, funcNames):
        """
        Given this Kernel has callable block arguments, synthesize away these 
        callable arguments with the in-module FuncOps with given names. The 
        name at index 0 in the list corresponds to the first callable block 
        argument, index 1 to the second callable block argument, etc. 
        """
        self.compile()
        cudaq_runtime.synthPyCallable(self.module, funcNames)
        # Reset the argument types by removing the Callable
        self.argTypes = [
            a for a in self.argTypes if not cc.CallableType.isinstance(a)
        ]

    def extract_c_function_pointer(self, name=None):
        """
        Return the C function pointer for the function with given name, or 
        with the name of this kernel if not provided.
        """
        self.compile()
        return cudaq_runtime.jitAndGetFunctionPointer(
            self.module, nvqppPrefix + self.name if name is None else name)

    def __str__(self):
        """
        Return the MLIR Module string representation for this kernel.
        """
        self.compile()
        return str(self.module)

    def enable_return_to_log(self):
        """
        Enable translation from `return` statements to QIR output log
        """
        self.compile()
        self.module.operation.attributes.__setitem__(
            'quake.cudaq_run', UnitAttr.get(context=self.module.context))

    def _repr_svg_(self):
        """
        Return the SVG representation of `self` (:class:`PyKernelDecorator`).
        This assumes no arguments are required to execute the kernel,
        and `latex` (with `quantikz` package) and `dvisvgm` are installed,
        and the temporary directory is writable.
        If any of these assumptions fail, returns None.
        """
        self.compile()  # compile if not yet compiled
        if self.argTypes is None or len(self.argTypes) != 0:
            return None
        from cudaq import getSVGstring

        try:
            from subprocess import CalledProcessError

            try:
                return getSVGstring(self)
            except CalledProcessError:
                return None
        except ImportError:
            return None

    def isCastablePyType(self, fromTy, toTy):
        if IntegerType.isinstance(toTy) and IntegerType(toTy).width != 1:
            return IntegerType.isinstance(fromTy) and IntegerType(
                fromTy).width != 1

        if F64Type.isinstance(toTy):
            return F32Type.isinstance(fromTy) or IntegerType.isinstance(fromTy)

        if F32Type.isinstance(toTy):
            return F64Type.isinstance(fromTy) or IntegerType.isinstance(fromTy)

        if F64Type.isinstance(toTy):
            return F32Type.isinstance(fromTy) or IntegerType.isinstance(fromTy)

        if ComplexType.isinstance(toTy):
            floatToType = ComplexType(toTy).element_type
            if ComplexType.isinstance(fromTy):
                floatFromType = ComplexType(fromTy).element_type
                return self.isCastablePyType(floatFromType, floatToType)

            return fromTy == floatToType or self.isCastablePyType(
                fromTy, floatToType)

        # Support passing `list[int]` to a `list[float]` argument
        # Support passing `list[int]` or `list[float]` to a `list[complex]` argument
        if cc.StdvecType.isinstance(fromTy):
            if cc.StdvecType.isinstance(toTy):
                fromEleTy = cc.StdvecType.getElementType(fromTy)
                toEleTy = cc.StdvecType.getElementType(toTy)

                return self.isCastablePyType(fromEleTy, toEleTy)

        return False

    def castPyType(self, fromTy, toTy, value):
        if self.isCastablePyType(fromTy, toTy):
            if IntegerType.isinstance(toTy):
                intToTy = IntegerType(toTy)
                if intToTy.width == 1:
                    return bool(value)
                if intToTy.width == 8:
                    return np.int8(value)
                if intToTy.width == 16:
                    return np.int16(value)
                if intToTy.width == 32:
                    return np.int32(value)
                if intToTy.width == 64:
                    return int(value)

            if F64Type.isinstance(toTy):
                return float(value)

            if F32Type.isinstance(toTy):
                return np.float32(value)

            if ComplexType.isinstance(toTy):
                floatToType = ComplexType(toTy).element_type

                if F64Type.isinstance(floatToType):
                    return complex(value)

                return np.complex64(value)

            # Support passing `list[int]` to a `list[float]` argument
            # Support passing `list[int]` or `list[float]` to a `list[complex]` argument
            if cc.StdvecType.isinstance(fromTy):
                if cc.StdvecType.isinstance(toTy):
                    fromEleTy = cc.StdvecType.getElementType(fromTy)
                    toEleTy = cc.StdvecType.getElementType(toTy)

                    if self.isCastablePyType(fromEleTy, toEleTy):
                        return [
                            self.castPyType(fromEleTy, toEleTy, element)
                            for element in value
                        ]
        return value

<<<<<<< HEAD
    def castPyPrimitiveType(self, toTy, value):
        if IntegerType.isinstance(toTy):
            if IntegerType(toTy).width == 32:
                return np.int32(value)
            return int(value)

        if F64Type.isinstance(toTy):
            return float(value)

        if F32Type.isinstance(toTy):
            return np.float32(value)

        if ComplexType.isinstance(toTy):
            floatToType = ComplexType(toTy).element_type
            if F64Type.isinstance(floatToType):
                return complex(value)
            return np.complex64(value)

        return None

    def castPyList(self, fromEleTy, toEleTy, list):
        if self.isCastable(fromEleTy, toEleTy):
            return [self.castPyPrimitiveType(toEleTy, i) for i in list]
        return list

=======
>>>>>>> aec24b71
    def createStorage(self):
        ctx = None if self.module == None else self.module.context
        return CapturedDataStorage(ctx=ctx,
                                   loc=self.location,
                                   name=self.name,
                                   module=self.module)

    @staticmethod
    def type_to_str(t):
        """
        This converts types to strings in a clean JSON-compatible way.
        int -> 'int'
        list[float] -> 'list[float]'
        List[float] -> 'list[float]'
        """
        if hasattr(t, '__origin__') and t.__origin__ is not None:
            # Handle generic types from typing
            origin = t.__origin__
            args = t.__args__
            args_str = ', '.join(
                PyKernelDecorator.type_to_str(arg) for arg in args)
            return f'{origin.__name__}[{args_str}]'
        elif hasattr(t, '__name__'):
            return t.__name__
        else:
            return str(t)

    def to_json(self):
        """
        Convert `self` to a JSON-serialized version of the kernel such that
        `from_json` can reconstruct it elsewhere.
        """
        obj = dict()
        obj['name'] = self.name
        obj['location'] = self.location
        obj['funcSrc'] = self.funcSrc
        obj['signature'] = {
            k: PyKernelDecorator.type_to_str(v)
            for k, v in self.signature.items()
        }
        return json.dumps(obj)

    @staticmethod
    def from_json(jStr, overrideDict=None):
        """
        Convert a JSON string into a new PyKernelDecorator object.
        """
        j = json.loads(jStr)
        return PyKernelDecorator(
            'kernel',  # just set to any string
            verbose=False,
            module=None,
            kernelName=j['name'],
            funcSrc=j['funcSrc'],
            signature=j['signature'],
            location=j['location'],
            overrideGlobalScopedVars=overrideDict)

    def __convertStringsToPauli__(self, arg):
        if isinstance(arg, str):
            # Only allow `pauli_word` as string input
            emitErrorIfInvalidPauli(arg)
            return cudaq_runtime.pauli_word(arg)

        if issubclass(type(arg), list):
            return [self.__convertStringsToPauli__(a) for a in arg]

        return arg

    def __call__(self, *args):
        """
        Invoke the CUDA-Q kernel. JIT compilation of the kernel AST to MLIR 
        will occur here if it has not already occurred, except when the target
        requires custom handling.
        """

        handler = get_target_handler()
        if handler.call_processed(self.kernelFunction, args) is True:
            return

        # Compile, no-op if the module is not None
        self.compile()

        if len(args) != len(self.argTypes):
            emitFatalError(
                f"Incorrect number of runtime arguments provided to kernel `{self.name}` ({len(self.argTypes)} required, {len(args)} provided)"
            )

        # validate the argument types
        processedArgs = []
        callableNames = []
        for i, arg in enumerate(args):
            if isinstance(arg, PyKernelDecorator):
                arg.compile()

            arg = self.__convertStringsToPauli__(arg)
            mlirType = mlirTypeFromPyType(type(arg),
                                          self.module.context,
                                          argInstance=arg,
                                          argTypeToCompareTo=self.argTypes[i])

            if self.isCastablePyType(mlirType, self.argTypes[i]):
                processedArgs.append(
                    self.castPyType(mlirType, self.argTypes[i], arg))
                mlirType = self.argTypes[i]
                continue

            if not cc.CallableType.isinstance(
                    mlirType) and mlirType != self.argTypes[i]:
                emitFatalError(
                    f"Invalid runtime argument type. Argument of type {mlirTypeToPyType(mlirType)} was provided, but {mlirTypeToPyType(self.argTypes[i])} was expected."
                )

            if cc.CallableType.isinstance(mlirType):
                # Assume this is a PyKernelDecorator
                callableNames.append(arg.name)
                # It may be that the provided input callable kernel
                # is not currently in the ModuleOp. Need to add it
                # if that is the case, we have to use the AST
                # so that it shares self.module's MLIR Context
                symbols = SymbolTable(self.module.operation)
                if nvqppPrefix + arg.name not in symbols:
                    tmpBridge = PyASTBridge(self.capturedDataStorage,
                                            existingModule=self.module,
                                            disableEntryPointTag=True)
                    tmpBridge.visit(globalAstRegistry[arg.name][0])

            # Convert `numpy` arrays to lists
            if cc.StdvecType.isinstance(mlirType) and hasattr(arg, "tolist"):
                if arg.ndim != 1:
                    emitFatalError(
                        f"CUDA-Q kernels only support array arguments from NumPy that are one dimensional (input argument {i} has shape = {arg.shape})."
                    )
                processedArgs.append(arg.tolist())
            else:
                processedArgs.append(arg)

        if self.returnType == None:
            cudaq_runtime.pyAltLaunchKernel(self.name,
                                            self.module,
                                            *processedArgs,
                                            callable_names=callableNames)
        else:
            result = cudaq_runtime.pyAltLaunchKernelR(
                self.name,
                self.module,
                mlirTypeFromPyType(self.returnType, self.module.context),
                *processedArgs,
                callable_names=callableNames)
            return result


def kernel(function=None, **kwargs):
    """
    The `cudaq.kernel` represents the CUDA-Q language function 
    attribute that programmers leverage to indicate the following function 
    is a CUDA-Q kernel and should be compile and executed on 
    an available quantum coprocessor.

    Verbose logging can be enabled via `verbose=True`. 
    """
    if function:
        return PyKernelDecorator(function)
    else:

        def wrapper(function):
            return PyKernelDecorator(function, **kwargs)

        return wrapper<|MERGE_RESOLUTION|>--- conflicted
+++ resolved
@@ -381,34 +381,6 @@
                         ]
         return value
 
-<<<<<<< HEAD
-    def castPyPrimitiveType(self, toTy, value):
-        if IntegerType.isinstance(toTy):
-            if IntegerType(toTy).width == 32:
-                return np.int32(value)
-            return int(value)
-
-        if F64Type.isinstance(toTy):
-            return float(value)
-
-        if F32Type.isinstance(toTy):
-            return np.float32(value)
-
-        if ComplexType.isinstance(toTy):
-            floatToType = ComplexType(toTy).element_type
-            if F64Type.isinstance(floatToType):
-                return complex(value)
-            return np.complex64(value)
-
-        return None
-
-    def castPyList(self, fromEleTy, toEleTy, list):
-        if self.isCastable(fromEleTy, toEleTy):
-            return [self.castPyPrimitiveType(toEleTy, i) for i in list]
-        return list
-
-=======
->>>>>>> aec24b71
     def createStorage(self):
         ctx = None if self.module == None else self.module.context
         return CapturedDataStorage(ctx=ctx,
