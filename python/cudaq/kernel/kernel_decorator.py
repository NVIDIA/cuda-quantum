# ============================================================================ #
# Copyright (c) 2022 - 2025 NVIDIA Corporation & Affiliates.                   #
# All rights reserved.                                                         #
#                                                                              #
# This source code and the accompanying materials are made available under     #
# the terms of the Apache License 2.0 which accompanies this distribution.     #
# ============================================================================ #
import ast
import importlib
import inspect
import json
import numpy as np

from cudaq.handlers import get_target_handler
from cudaq.mlir._mlir_libs._quakeDialects import cudaq_runtime
from cudaq.mlir.dialects import cc, func
from cudaq.mlir.ir import (ComplexType, F32Type, F64Type, IntegerType,
                           SymbolTable, UnitAttr)
from .analysis import HasReturnNodeVisitor
from .ast_bridge import compile_to_mlir, PyASTBridge
from .captured_data import CapturedDataStorage
from .utils import (emitFatalError, emitErrorIfInvalidPauli, globalAstRegistry,
                    globalRegisteredTypes, mlirTypeFromPyType, mlirTypeToPyType,
                    nvqppPrefix)

# This file implements the decorator mechanism needed to
# JIT compile CUDA-Q kernels. It exposes the cudaq.kernel()
# decorator which hooks us into the JIT compilation infrastructure
# which maps the AST representation to an MLIR representation and ultimately
# executable code.


class PyKernelDecorator(object):
    """
    The `PyKernelDecorator` serves as a standard Python decorator that takes 
    the decorated function as input and optionally lowers its  AST 
    representation to executable code via MLIR. This decorator enables full JIT
    compilation mode, where the function is lowered to an MLIR representation.

    This decorator exposes a call overload that executes the code via the 
    MLIR `ExecutionEngine` for the MLIR mode. 
    """

    def __init__(self,
                 function,
                 verbose=False,
                 module=None,
                 kernelName=None,
                 funcSrc=None,
                 signature=None,
                 location=None,
                 overrideGlobalScopedVars=None):

        is_deserializing = isinstance(function, str)

        # When initializing with a provided `funcSrc`, we cannot use inspect
        # because we only have a string for the function source. That is - the
        # "function" isn't actually a concrete Python Function object in memory
        # that we can "inspect". Hence, use alternate approaches when
        # initializing from `funcSrc`.
        if is_deserializing:
            self.kernelFunction = None
            self.name = kernelName
            self.location = location
            self.signature = signature
        else:
            self.kernelFunction = function
            self.name = kernelName if kernelName != None else self.kernelFunction.__name__
            self.location = (inspect.getfile(self.kernelFunction),
                             inspect.getsourcelines(self.kernelFunction)[1]
                            ) if self.kernelFunction is not None else ('', 0)

        self.capturedDataStorage = None

        self.module = module
        self.verbose = verbose
        self.argTypes = None

        # Get any global variables from parent scope.
        # We filter only types we accept: integers and floats.
        # Note here we assume that the parent scope is 2 stack frames up
        self.parentFrame = inspect.stack()[2].frame
        if overrideGlobalScopedVars:
            self.globalScopedVars = {
                k: v for k, v in overrideGlobalScopedVars.items()
            }
        else:
            self.globalScopedVars = {
                k: v for k, v in dict(inspect.getmembers(self.parentFrame))
                ['f_locals'].items()
            }

        # Register any external class types that may be used
        # in the kernel definition
        for name, var in self.globalScopedVars.items():
            if isinstance(var, type) and hasattr(var, '__annotations__'):
                globalRegisteredTypes.registerClass(name, var)

        # Once the kernel is compiled to MLIR, we
        # want to know what capture variables, if any, were
        # used in the kernel. We need to track these.
        self.dependentCaptures = None

        if self.kernelFunction is None and not is_deserializing:
            if self.module is not None:
                # Could be that we don't have a function
                # but someone has provided an external Module.
                # If we want this new decorator to be callable
                # we'll need to set the `argTypes`
                symbols = SymbolTable(self.module.operation)
                if nvqppPrefix + self.name in symbols:
                    function = symbols[nvqppPrefix + self.name]
                    entryBlock = function.entry_block
                    self.argTypes = [v.type for v in entryBlock.arguments]
                    self.signature = {
                        'arg{}'.format(i): mlirTypeToPyType(v)
                        for i, v in enumerate(self.argTypes)
                    }
                    self.returnType = self.signature[
                        'return'] if 'return' in self.signature else None
                return
            else:
                emitFatalError(
                    "Invalid kernel decorator. Module and function are both None."
                )

        if is_deserializing:
            self.funcSrc = funcSrc
        else:
            # Get the function source
            src = inspect.getsource(self.kernelFunction)

            # Strip off the extra tabs
            leadingSpaces = len(src) - len(src.lstrip())
            self.funcSrc = '\n'.join(
                [line[leadingSpaces:] for line in src.split('\n')])

        # Create the AST
        self.astModule = ast.parse(self.funcSrc)
        if verbose and importlib.util.find_spec('astpretty') is not None:
            import astpretty
            astpretty.pprint(self.astModule.body[0])

        # Assign the signature for use later and
        # keep a list of arguments (used for validation in the runtime)
        if not is_deserializing:
            self.signature = inspect.getfullargspec(
                self.kernelFunction).annotations
        self.arguments = [
            (k, v) for k, v in self.signature.items() if k != 'return'
        ]
        self.returnType = self.signature[
            'return'] if 'return' in self.signature else None

        # Validate that we have a return type annotation if necessary
        hasRetNodeVis = HasReturnNodeVisitor()
        hasRetNodeVis.visit(self.astModule)
        if hasRetNodeVis.hasReturnNode and 'return' not in self.signature:
            emitFatalError(
                'CUDA-Q kernel has return statement but no return type annotation.'
            )

        # Store the AST for this kernel, it is needed for
        # building up call graphs. We also must retain
        # the source code location for error diagnostics
        globalAstRegistry[self.name] = (self.astModule, self.location)

    def compile(self):
        """
        Compile the Python function AST to MLIR. This is a no-op 
        if the kernel is already compiled. 
        """

        handler = get_target_handler()
        if handler.skip_compilation() is True:
            return

        # Before we can execute, we need to make sure
        # variables from the parent frame that we captured
        # have not changed. If they have changed, we need to
        # recompile with the new values.
        s = inspect.currentframe()
        while s:
            if s == self.parentFrame:
                # We found the parent frame, now
                # see if any of the variables we depend
                # on have changed.
                self.globalScopedVars = {
                    k: v
                    for k, v in dict(inspect.getmembers(s))['f_locals'].items()
                }
                if self.dependentCaptures != None:
                    for k, v in self.dependentCaptures.items():
                        if (isinstance(v, (list, np.ndarray))):
                            if not all(a == b for a, b in zip(
                                    self.globalScopedVars[k], v)):
                                # Recompile if values in the list have changed.
                                self.module = None
                                break
                        elif self.globalScopedVars[k] != v:
                            # Need to recompile
                            self.module = None
                            break
                break
            s = s.f_back

        if self.module is not None:
            return

        # Cleanup up the captured data if the module needs recompilation.
        self.capturedDataStorage = self.createStorage()

        # Caches the module and stores captured data into `self.capturedDataStorage`.
        self.module, self.argTypes, extraMetadata = compile_to_mlir(
            self.astModule,
            self.capturedDataStorage,
            verbose=self.verbose,
            returnType=self.returnType,
            location=self.location,
            parentVariables=self.globalScopedVars)

        # Grab the dependent capture variables, if any
        self.dependentCaptures = extraMetadata[
            'dependent_captures'] if 'dependent_captures' in extraMetadata else None

    def merge_kernel(self, otherMod):
        """
        Merge the kernel in this PyKernelDecorator (the ModuleOp) with 
        the provided ModuleOp. 
        """
        self.compile()
        if not isinstance(otherMod, str):
            otherMod = str(otherMod)
        newMod = cudaq_runtime.mergeExternalMLIR(self.module, otherMod)
        # Get the name of the kernel entry point
        name = self.name
        for op in newMod.body:
            if isinstance(op, func.FuncOp):
                for attr in op.attributes:
                    if 'cudaq-entrypoint' == attr.name:
                        name = op.name.value.replace(nvqppPrefix, '')
                        break

        return PyKernelDecorator(None, kernelName=name, module=newMod)

    def synthesize_callable_arguments(self, funcNames):
        """
        Given this Kernel has callable block arguments, synthesize away these 
        callable arguments with the in-module FuncOps with given names. The 
        name at index 0 in the list corresponds to the first callable block 
        argument, index 1 to the second callable block argument, etc. 
        """
        self.compile()
        cudaq_runtime.synthPyCallable(self.module, funcNames)
        # Reset the argument types by removing the Callable
        self.argTypes = [
            a for a in self.argTypes if not cc.CallableType.isinstance(a)
        ]

    def extract_c_function_pointer(self, name=None):
        """
        Return the C function pointer for the function with given name, or 
        with the name of this kernel if not provided.
        """
        self.compile()
        return cudaq_runtime.jitAndGetFunctionPointer(
            self.module, nvqppPrefix + self.name if name is None else name)

    def __str__(self):
        """
        Return the MLIR Module string representation for this kernel.
        """
        self.compile()
        return str(self.module)

    def enable_return_to_log(self):
        """
        Enable translation from `return` statements to QIR output log
        """
        self.compile()
        self.module.operation.attributes.__setitem__(
            'quake.cudaq_run', UnitAttr.get(context=self.module.context))

    def _repr_svg_(self):
        """
        Return the SVG representation of `self` (:class:`PyKernelDecorator`).
        This assumes no arguments are required to execute the kernel,
        and `latex` (with `quantikz` package) and `dvisvgm` are installed,
        and the temporary directory is writable.
        If any of these assumptions fail, returns None.
        """
        self.compile()  # compile if not yet compiled
        if self.argTypes is None or len(self.argTypes) != 0:
            return None
        from cudaq import getSVGstring

        try:
            from subprocess import CalledProcessError

            try:
                return getSVGstring(self)
            except CalledProcessError:
                return None
        except ImportError:
            return None

    def isCastablePyType(self, fromTy, toTy):
        if IntegerType.isinstance(toTy):
            return IntegerType.isinstance(fromTy)

        if F64Type.isinstance(toTy):
            return F32Type.isinstance(fromTy) or IntegerType.isinstance(fromTy)

        if F32Type.isinstance(toTy):
            return F64Type.isinstance(fromTy) or IntegerType.isinstance(fromTy)

        if ComplexType.isinstance(toTy):
            floatToType = ComplexType(toTy).element_type
            if ComplexType.isinstance(fromTy):
                floatFromType = ComplexType(fromTy).element_type
                return self.isCastablePyType(floatFromType, floatToType)

            return fromTy == floatToType or self.isCastablePyType(
                fromTy, floatToType)

        # Support passing `list[int]` to a `list[float]` argument
        # Support passing `list[int]` or `list[float]` to a `list[complex]` argument
        if cc.StdvecType.isinstance(fromTy):
            if cc.StdvecType.isinstance(toTy):
                fromEleTy = cc.StdvecType.getElementType(fromTy)
                toEleTy = cc.StdvecType.getElementType(toTy)

<<<<<<< HEAD
    def castPyPrimitiveType(self, toTy, value):
        if F64Type.isinstance(toTy):
            return float(value)

        if F32Type.isinstance(toTy):
            return np.float32(value)

        if ComplexType.isinstance(toTy):
            floatToType = ComplexType(toTy).element_type
            if F64Type.isinstance(floatToType):
                return complex(value)
            return np.complex64(value)

        return None

    def castPyList(self, fromEleTy, toEleTy, list):
        if self.isCastable(fromEleTy, toEleTy):
            return [self.castPyPrimitiveType(toEleTy, i) for i in list]
        return list
=======
                return self.isCastablePyType(fromEleTy, toEleTy)

        return False

    def castPyType(self, fromTy, toTy, value):
        if self.isCastablePyType(fromTy, toTy):
            if IntegerType.isinstance(toTy):
                intToTy = IntegerType(toTy)
                if intToTy.width == 1:
                    return bool(value)
                if intToTy.width == 8:
                    return np.int8(value)
                if intToTy.width == 16:
                    return np.int16(value)
                if intToTy.width == 32:
                    return np.int32(value)
                if intToTy.width == 64:
                    return int(value)

            if F64Type.isinstance(toTy):
                return float(value)

            if F32Type.isinstance(toTy):
                return np.float32(value)

            if ComplexType.isinstance(toTy):
                floatToType = ComplexType(toTy).element_type

                if F64Type.isinstance(floatToType):
                    return complex(value)

                return np.complex64(value)

            # Support passing `list[int]` to a `list[float]` argument
            # Support passing `list[int]` or `list[float]` to a `list[complex]` argument
            if cc.StdvecType.isinstance(fromTy):
                if cc.StdvecType.isinstance(toTy):
                    fromEleTy = cc.StdvecType.getElementType(fromTy)
                    toEleTy = cc.StdvecType.getElementType(toTy)

                    if self.isCastablePyType(fromEleTy, toEleTy):
                        return [
                            self.castPyType(fromEleTy, toEleTy, element)
                            for element in value
                        ]
        return value
>>>>>>> 63025682

    def createStorage(self):
        ctx = None if self.module == None else self.module.context
        return CapturedDataStorage(ctx=ctx,
                                   loc=self.location,
                                   name=self.name,
                                   module=self.module)

    @staticmethod
    def type_to_str(t):
        """
        This converts types to strings in a clean JSON-compatible way.
        int -> 'int'
        list[float] -> 'list[float]'
        List[float] -> 'list[float]'
        """
        if hasattr(t, '__origin__') and t.__origin__ is not None:
            # Handle generic types from typing
            origin = t.__origin__
            args = t.__args__
            args_str = ', '.join(
                PyKernelDecorator.type_to_str(arg) for arg in args)
            return f'{origin.__name__}[{args_str}]'
        elif hasattr(t, '__name__'):
            return t.__name__
        else:
            return str(t)

    def to_json(self):
        """
        Convert `self` to a JSON-serialized version of the kernel such that
        `from_json` can reconstruct it elsewhere.
        """
        obj = dict()
        obj['name'] = self.name
        obj['location'] = self.location
        obj['funcSrc'] = self.funcSrc
        obj['signature'] = {
            k: PyKernelDecorator.type_to_str(v)
            for k, v in self.signature.items()
        }
        return json.dumps(obj)

    @staticmethod
    def from_json(jStr, overrideDict=None):
        """
        Convert a JSON string into a new PyKernelDecorator object.
        """
        j = json.loads(jStr)
        return PyKernelDecorator(
            'kernel',  # just set to any string
            verbose=False,
            module=None,
            kernelName=j['name'],
            funcSrc=j['funcSrc'],
            signature=j['signature'],
            location=j['location'],
            overrideGlobalScopedVars=overrideDict)

    def __convertStringsToPauli__(self, arg):
        if isinstance(arg, str):
            # Only allow `pauli_word` as string input
            emitErrorIfInvalidPauli(arg)
            return cudaq_runtime.pauli_word(arg)

        if issubclass(type(arg), list):
            return [self.__convertStringsToPauli__(a) for a in arg]

        return arg

    def __call__(self, *args):
        """
        Invoke the CUDA-Q kernel. JIT compilation of the kernel AST to MLIR 
        will occur here if it has not already occurred, except when the target
        requires custom handling.
        """

        handler = get_target_handler()
        if handler.call_processed(self.kernelFunction, args) is True:
            return

        # Compile, no-op if the module is not None
        self.compile()

        if len(args) != len(self.argTypes):
            emitFatalError(
                f"Incorrect number of runtime arguments provided to kernel `{self.name}` ({len(self.argTypes)} required, {len(args)} provided)"
            )

        # validate the argument types
        processedArgs = []
        callableNames = []
        for i, arg in enumerate(args):
            if isinstance(arg, PyKernelDecorator):
                arg.compile()

            arg = self.__convertStringsToPauli__(arg)
            mlirType = mlirTypeFromPyType(type(arg),
                                          self.module.context,
                                          argInstance=arg,
                                          argTypeToCompareTo=self.argTypes[i])

            if self.isCastablePyType(mlirType, self.argTypes[i]):
                processedArgs.append(
                    self.castPyType(mlirType, self.argTypes[i], arg))
                mlirType = self.argTypes[i]
                continue

            if self.isCastable(mlirType, self.argTypes[i]):
                processedArgs.append(
                    self.castPyPrimitiveType(self.argTypes[i], arg))
                mlirType = self.argTypes[i]
                continue

            if not cc.CallableType.isinstance(
                    mlirType) and mlirType != self.argTypes[i]:
                emitFatalError(
                    f"Invalid runtime argument type. Argument of type {mlirTypeToPyType(mlirType)} was provided, but {mlirTypeToPyType(self.argTypes[i])} was expected."
                )

            if cc.CallableType.isinstance(mlirType):
                # Assume this is a PyKernelDecorator
                callableNames.append(arg.name)
                # It may be that the provided input callable kernel
                # is not currently in the ModuleOp. Need to add it
                # if that is the case, we have to use the AST
                # so that it shares self.module's MLIR Context
                symbols = SymbolTable(self.module.operation)
                if nvqppPrefix + arg.name not in symbols:
                    tmpBridge = PyASTBridge(self.capturedDataStorage,
                                            existingModule=self.module,
                                            disableEntryPointTag=True)
                    tmpBridge.visit(globalAstRegistry[arg.name][0])

            # Convert `numpy` arrays to lists
            if cc.StdvecType.isinstance(mlirType) and hasattr(arg, "tolist"):
                if arg.ndim != 1:
                    emitFatalError(
                        f"CUDA-Q kernels only support array arguments from NumPy that are one dimensional (input argument {i} has shape = {arg.shape})."
                    )
                processedArgs.append(arg.tolist())
            else:
                processedArgs.append(arg)

        if self.returnType == None:
            cudaq_runtime.pyAltLaunchKernel(self.name,
                                            self.module,
                                            *processedArgs,
                                            callable_names=callableNames)
        else:
            result = cudaq_runtime.pyAltLaunchKernelR(
                self.name,
                self.module,
                mlirTypeFromPyType(self.returnType, self.module.context),
                *processedArgs,
                callable_names=callableNames)
            return result


def kernel(function=None, **kwargs):
    """
    The `cudaq.kernel` represents the CUDA-Q language function 
    attribute that programmers leverage to indicate the following function 
    is a CUDA-Q kernel and should be compile and executed on 
    an available quantum coprocessor.

    Verbose logging can be enabled via `verbose=True`. 
    """
    if function:
        return PyKernelDecorator(function)
    else:

        def wrapper(function):
            return PyKernelDecorator(function, **kwargs)

        return wrapper<|MERGE_RESOLUTION|>--- conflicted
+++ resolved
@@ -330,27 +330,6 @@
                 fromEleTy = cc.StdvecType.getElementType(fromTy)
                 toEleTy = cc.StdvecType.getElementType(toTy)
 
-<<<<<<< HEAD
-    def castPyPrimitiveType(self, toTy, value):
-        if F64Type.isinstance(toTy):
-            return float(value)
-
-        if F32Type.isinstance(toTy):
-            return np.float32(value)
-
-        if ComplexType.isinstance(toTy):
-            floatToType = ComplexType(toTy).element_type
-            if F64Type.isinstance(floatToType):
-                return complex(value)
-            return np.complex64(value)
-
-        return None
-
-    def castPyList(self, fromEleTy, toEleTy, list):
-        if self.isCastable(fromEleTy, toEleTy):
-            return [self.castPyPrimitiveType(toEleTy, i) for i in list]
-        return list
-=======
                 return self.isCastablePyType(fromEleTy, toEleTy)
 
         return False
@@ -397,7 +376,25 @@
                             for element in value
                         ]
         return value
->>>>>>> 63025682
+    def castPyPrimitiveType(self, toTy, value):
+        if F64Type.isinstance(toTy):
+            return float(value)
+
+        if F32Type.isinstance(toTy):
+            return np.float32(value)
+
+        if ComplexType.isinstance(toTy):
+            floatToType = ComplexType(toTy).element_type
+            if F64Type.isinstance(floatToType):
+                return complex(value)
+            return np.complex64(value)
+
+        return None
+
+    def castPyList(self, fromEleTy, toEleTy, list):
+        if self.isCastable(fromEleTy, toEleTy):
+            return [self.castPyPrimitiveType(toEleTy, i) for i in list]
+        return list
 
     def createStorage(self):
         ctx = None if self.module == None else self.module.context
@@ -503,12 +500,6 @@
             if self.isCastablePyType(mlirType, self.argTypes[i]):
                 processedArgs.append(
                     self.castPyType(mlirType, self.argTypes[i], arg))
-                mlirType = self.argTypes[i]
-                continue
-
-            if self.isCastable(mlirType, self.argTypes[i]):
-                processedArgs.append(
-                    self.castPyPrimitiveType(self.argTypes[i], arg))
                 mlirType = self.argTypes[i]
                 continue
 
