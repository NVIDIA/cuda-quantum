--- conflicted
+++ resolved
@@ -9,16 +9,6 @@
 import importlib
 import inspect
 import json
-<<<<<<< HEAD
-from typing import Callable
-from ..mlir.ir import *
-from ..mlir.passmanager import *
-from ..mlir.dialects import quake, cc, func
-from .ast_bridge import compile_to_mlir, PyASTBridge
-from .utils import mlirTypeFromPyType, nvqppPrefix, mlirTypeToPyType, globalAstRegistry, emitFatalError, emitErrorIfInvalidPauli, globalRegisteredTypes
-from .analysis import HasReturnNodeVisitor
-from ..mlir._mlir_libs._quakeDialects import cudaq_runtime
-=======
 import numpy as np
 
 from cudaq.handlers import PhotonicsHandler
@@ -28,7 +18,6 @@
                            SymbolTable)
 from .analysis import MidCircuitMeasurementAnalyzer, HasReturnNodeVisitor
 from .ast_bridge import compile_to_mlir, PyASTBridge
->>>>>>> 43b8401f
 from .captured_data import CapturedDataStorage
 from .utils import (emitFatalError, emitErrorIfInvalidPauli, globalAstRegistry,
                     globalRegisteredTypes, mlirTypeFromPyType, mlirTypeToPyType,
@@ -224,11 +213,6 @@
             return
 
         # Cleanup up the captured data if the module needs recompilation.
-<<<<<<< HEAD
-        if self.capturedDataStorage is not None:
-            self.capturedDataStorage.__del__()
-=======
->>>>>>> 43b8401f
         self.capturedDataStorage = self.createStorage()
 
         # Caches the module and stores captured data into `self.capturedDataStorage`.
@@ -519,10 +503,6 @@
                                             self.module,
                                             *processedArgs,
                                             callable_names=callableNames)
-<<<<<<< HEAD
-
-=======
->>>>>>> 43b8401f
         else:
             result = cudaq_runtime.pyAltLaunchKernelR(
                 self.name,
@@ -530,16 +510,7 @@
                 mlirTypeFromPyType(self.returnType, self.module.context),
                 *processedArgs,
                 callable_names=callableNames)
-<<<<<<< HEAD
-
-=======
->>>>>>> 43b8401f
             return result
-
-    def __del__(self):
-        if self.capturedDataStorage is not None:
-            self.capturedDataStorage.__del__()
-        self.capturedDataStorage = None
 
 
 def kernel(function=None, **kwargs):
