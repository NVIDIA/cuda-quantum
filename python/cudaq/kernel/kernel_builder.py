# ============================================================================ #
# Copyright (c) 2022 - 2025 NVIDIA Corporation & Affiliates.                   #
# All rights reserved.                                                         #
#                                                                              #
# This source code and the accompanying materials are made available under     #
# the terms of the Apache License 2.0 which accompanies this distribution.     #
# ============================================================================ #

from functools import partialmethod
import hashlib
import uuid
import random
import re
import string
import sys
import numpy as np
from typing import get_origin
from .quake_value import QuakeValue
from .kernel_decorator import PyKernelDecorator
from .utils import mlirTypeFromPyType, nvqppPrefix, emitFatalError, emitWarning, mlirTypeToPyType, emitErrorIfInvalidPauli, globalRegisteredOperations
from .common.givens import givens_builder
from .common.fermionic_swap import fermionic_swap_builder
from .captured_data import CapturedDataStorage

from ..mlir.ir import *
from ..mlir.passmanager import *
from ..mlir.execution_engine import *
from ..mlir.dialects import quake, cc
from ..mlir.dialects import builtin, func, arith, math, complex as complexDialect
from ..mlir._mlir_libs._quakeDialects import cudaq_runtime, load_intrinsic, register_all_dialects, gen_vector_of_complex_constant

kDynamicPtrIndex: int = -2147483648

qvector = cudaq_runtime.qvector

# This file reproduces the cudaq::kernel_builder in Python

# We need static initializers to run in the CAPI `ExecutionEngine`,
# so here we run a simple JIT compile at global scope
with Context():
    module = Module.parse(r"""
llvm.func @none() {
  llvm.return
}""")
    ExecutionEngine(module)


def __generalOperation(self,
                       opName,
                       parameters,
                       controls,
                       target,
                       isAdj=False,
                       context=None):
    """
    This is a utility function that applies a general quantum 
    operation to the internal PyKernel MLIR ModuleOp.
    """
    opCtor = getattr(quake, '{}Op'.format(opName.title()))

    if quake.RefType.isinstance(target.mlirValue.type):
        opCtor([], parameters, controls, [target.mlirValue], is_adj=isAdj)
        return

    # Must be a `veq`, get the size
    size = quake.VeqSizeOp(self.getIntegerType(), target.mlirValue)

    def body(idx):
        extracted = quake.ExtractRefOp(quake.RefType.get(context),
                                       target.mlirValue,
                                       -1,
                                       index=idx).result
        opCtor([], parameters, controls, [extracted], is_adj=isAdj)

    self.createInvariantForLoop(size, body)


def get_parameter_value(self, parameter):
    paramVal = parameter
    if isinstance(parameter, float):
        fty = mlirTypeFromPyType(float, self.ctx)
        paramVal = arith.ConstantOp(fty, FloatAttr.get(fty, parameter))
    elif isinstance(parameter, QuakeValue):
        paramVal = parameter.mlirValue
    return paramVal


def __singleTargetOperation(self, opName, target, isAdj=False):
    """
    Utility function for adding a single target quantum operation to the 
    MLIR representation for the PyKernel.
    """
    with self.insertPoint, self.loc:
        __generalOperation(self,
                           opName, [], [],
                           target,
                           isAdj=isAdj,
                           context=self.ctx)


def __singleTargetControlOperation(self, opName, control, target, isAdj=False):
    """
    Utility function for adding a single target controlled quantum operation to the 
    MLIR representation for the PyKernel.
    """
    with self.insertPoint, self.loc:
        fwdControls = None
        if isinstance(control, list):
            fwdControls = [c.mlirValue for c in control]
        elif quake.RefType.isinstance(
                control.mlirValue.type) or quake.VeqType.isinstance(
                    control.mlirValue.type):
            fwdControls = [control.mlirValue]
        else:
            emitFatalError(f"invalid control type for {opName}.")

        __generalOperation(self,
                           opName, [],
                           fwdControls,
                           target,
                           isAdj=isAdj,
                           context=self.ctx)


def __singleTargetSingleParameterOperation(self,
                                           opName,
                                           parameter,
                                           target,
                                           isAdj=False):
    """
    Utility function for adding a single target, one parameter quantum operation to the 
    MLIR representation for the PyKernel.
    """
    with self.insertPoint, self.loc:
        __generalOperation(self,
                           opName, [get_parameter_value(self, parameter)], [],
                           target,
                           isAdj=isAdj,
                           context=self.ctx)


def __singleTargetSingleParameterControlOperation(self,
                                                  opName,
                                                  parameter,
                                                  controls,
                                                  target,
                                                  isAdj=False):
    """
    Utility function for adding a single target, one parameter, controlled quantum operation to the 
    MLIR representation for the PyKernel.
    """
    with self.insertPoint, self.loc:
        fwdControls = None
        if isinstance(controls, list):
            fwdControls = [c.mlirValue for c in controls]
        elif quake.RefType.isinstance(
                controls.mlirValue.type) or quake.VeqType.isinstance(
                    controls.mlirValue.type):
            fwdControls = [controls.mlirValue]
        else:
            emitFatalError(f"invalid controls type for {opName}.")

        __generalOperation(self,
                           opName, [get_parameter_value(self, parameter)],
                           fwdControls,
                           target,
                           isAdj=isAdj,
                           context=self.ctx)


def supportCommonCast(mlirType, otherTy, arg, FromType, ToType, PyType):
    argEleTy = cc.StdvecType.getElementType(mlirType)
    eleTy = cc.StdvecType.getElementType(otherTy)
    if ToType.isinstance(eleTy) and FromType.isinstance(argEleTy):
        return [PyType(i) for i in arg]
    return None


def __generalCustomOperation(self, opName, *args):
    """
    Utility function for adding a generic quantum operation to the MLIR 
    representation for the PyKernel.

    A controlled version can be invoked by passing additional arguments 
    to the operation. For an N-qubit operation, the last N arguments are 
    treated as `targets` and excess arguments as `controls`.
    """

    global globalRegisteredOperations
    unitary = globalRegisteredOperations[opName]

    numTargets = int(np.log2(np.sqrt(unitary.size)))

    qubits = []
    with self.insertPoint, self.loc:
        for arg in args:
            if isinstance(arg, QuakeValue):
                qubits.append(arg.mlirValue)
            else:
                emitFatalError(f"invalid argument type passed to {opName}.")

        targets = []
        controls = []

        if numTargets == len(qubits):
            targets = qubits
        elif numTargets < len(qubits):
            numControls = len(qubits) - numTargets
            targets = qubits[-numTargets:]
            controls = qubits[:numControls]
        else:
            emitFatalError(
                f"too few arguments passed to {opName}, expected ({numTargets})"
            )

        globalName = f'{nvqppPrefix}{opName}_generator_{numTargets}.rodata'
        currentST = SymbolTable(self.module.operation)
        if not globalName in currentST:
            with InsertionPoint(self.module.body):
                gen_vector_of_complex_constant(self.loc, self.module,
                                               globalName, unitary.tolist())

        quake.CustomUnitarySymbolOp([],
                                    generator=FlatSymbolRefAttr.get(globalName),
                                    parameters=[],
                                    controls=controls,
                                    targets=targets,
                                    is_adj=False)
        return


class PyKernel(object):
    """
    The :class:`Kernel` provides an API for dynamically constructing quantum 
    circuits. The :class:`Kernel` programmatically represents the circuit as an MLIR 
    function using the Quake dialect.

    Attributes:
        name (:obj:`str`): The name of the :class:`Kernel` function. Read-only.
        arguments (List[:class:`QuakeValue`]): The arguments accepted by the 
            :class:`Kernel` function. Read-only.
        argument_count (int): The number of arguments accepted by the 
            :class:`Kernel` function. Read-only.
    """

    def __init__(self, argTypeList):
        self.ctx = Context()
        register_all_dialects(self.ctx)
        quake.register_dialect(self.ctx)
        cc.register_dialect(self.ctx)
        cudaq_runtime.registerLLVMDialectTranslation(self.ctx)

        self.metadata = {'conditionalOnMeasure': False}
        self.regCounter = 0
        self.loc = Location.unknown(context=self.ctx)
        self.module = Module.create(loc=self.loc)
        self.funcName = '{}__nvqppBuilderKernel_{}'.format(
            nvqppPrefix, ''.join(
                random.choice(string.ascii_uppercase + string.digits)
                for _ in range(10)))
        self.name = self.funcName.removeprefix(nvqppPrefix)
        self.funcNameEntryPoint = self.funcName + '_PyKernelEntryPointRewrite'
        attr = DictAttr.get(
            {
                self.funcName:
                    StringAttr.get(self.funcNameEntryPoint, context=self.ctx)
            },
            context=self.ctx)
        self.module.operation.attributes.__setitem__('quake.mangled_name_map',
                                                     attr)

        self.capturedDataStorage = CapturedDataStorage(ctx=self.ctx,
                                                       loc=self.loc,
                                                       name=self.name,
                                                       module=self.module)

        with self.ctx, InsertionPoint(self.module.body), self.loc:
            self.mlirArgTypes = [
                mlirTypeFromPyType(argType[0], self.ctx, argInstance=argType[1])
                for argType in
                [self.__processArgType(ty) for ty in argTypeList]
            ]

            self.funcOp = func.FuncOp(self.funcName, (self.mlirArgTypes, []),
                                      loc=self.loc)
            self.funcOp.attributes.__setitem__('cudaq-entrypoint',
                                               UnitAttr.get())
            e = self.funcOp.add_entry_block()
            self.arguments = [self.__createQuakeValue(b) for b in e.arguments]
            self.argument_count = len(self.arguments)

            with InsertionPoint(e):
                func.ReturnOp([])

            self.insertPoint = InsertionPoint.at_block_begin(e)

    def __del__(self):
        """
        When a kernel builder is deleted we need to clean up 
        any state data if there is any.
        """
        self.capturedDataStorage.__del__()

    def __processArgType(self, ty):
        """
        Process input argument type. Specifically, try to infer the 
        element type for a list, e.g. list[float]. 
        """
        if ty in [cudaq_runtime.qvector, cudaq_runtime.qubit]:
            return ty, None
        if get_origin(ty) == list or isinstance(ty, list):
            if '[' in str(ty) and ']' in str(ty):
                allowedTypeMap = {
                    'int': int,
                    'bool': bool,
                    'float': float,
                    'complex': complex,
                    'numpy.complex128': np.complex128,
                    'numpy.complex64': np.complex64,
                    'pauli_word': cudaq_runtime.pauli_word
                }
                # Infer the slice type
                result = re.search(r'ist\[(.*)\]', str(ty))
                eleTyName = result.group(1)
                if 'cudaq_runtime.pauli_word' in str(ty):
                    eleTyName = 'pauli_word'
                pyType = allowedTypeMap[eleTyName]
                if eleTyName != None and eleTyName in allowedTypeMap:
                    return list, [pyType()]
                emitFatalError(f'Invalid type for kernel builder {ty}')
        return ty, None

    def getIntegerAttr(self, type, value):
        """
        Return an MLIR Integer Attribute of the given IntegerType.
        """
        return IntegerAttr.get(type, value)

    def getIntegerType(self, width=64):
        """
        Return an MLIR `IntegerType` of the given bit width (defaults to 64 bits).
        """
        return IntegerType.get_signless(width)

    def getConstantInt(self, value, width=64):
        """
        Create a constant integer operation and return its MLIR result Value.
        Takes as input the concrete integer value. Can specify the integer bit width.
        """
        ty = self.getIntegerType(width)
        return arith.ConstantOp(ty, self.getIntegerAttr(ty, value)).result

    def getFloatType(self, width=64):
        """
        Return an MLIR float type (single or double precision).
        """
        # Note:
        # `numpy.float64` is the same as `float` type, with width of 64 bit.
        # `numpy.float32` type has width of 32 bit.
        return F64Type.get() if width == 64 else F32Type.get()

    def getFloatAttr(self, type, value):
        """
        Return an MLIR float attribute (single or double precision).
        """
        return FloatAttr.get(type, value)

    def getConstantFloat(self, value, width=64):
        """
        Create a constant float operation and return its MLIR result Value.
        Takes as input the concrete float value.
        """
        ty = self.getFloatType(width=width)
        return self.getConstantFloatWithType(value, ty)

    def getConstantFloatWithType(self, value, ty):
        """
        Create a constant float operation and return its MLIR result Value.
        Takes as input the concrete float value.
        """
        return arith.ConstantOp(ty, self.getFloatAttr(ty, value)).result

    def getComplexType(self, width=64):
        """
        Return an MLIR complex type (single or double precision).
        """
        # Note:
        # `numpy.complex128` is the same as `complex` type,
        # with element width of 64bit (`np.complex64` and `float`)
        # `numpy.complex64` type has element type of `np.float32`.
        return self.getComplexTypeWithElementType(
            self.getFloatType(width=width))

    def getComplexTypeWithElementType(self, eTy):
        """
        Return an MLIR complex type (single or double precision).
        """
        return ComplexType.get(eTy)

    def simulationPrecision(self):
        """
        Return precision for the current simulation backend,
        see `cudaq_runtime.SimulationPrecision`.
        """
        target = cudaq_runtime.get_target()
        return target.get_precision()

    def simulationDType(self):
        """
        Return the data type for the current simulation backend,
        either `numpy.complex128` or `numpy.complex64`.
        """
        if self.simulationPrecision() == cudaq_runtime.SimulationPrecision.fp64:
            return self.getComplexType(width=64)
        return self.getComplexType(width=32)

    def ifPointerThenLoad(self, value):
        """
        If the given value is of pointer type, load the pointer
        and return that new value.
        """
        if cc.PointerType.isinstance(value.type):
            return cc.LoadOp(value).result
        return value

    def ifNotPointerThenStore(self, value):
        """
        If the given value is not of a pointer type, allocate a
        slot on the stack, store the the value in the slot, and
        return the slot address.
        """
        if not cc.PointerType.isinstance(value.type):
            slot = cc.AllocaOp(cc.PointerType.get(self.ctx, value.type),
                               TypeAttr.get(value.type)).result
            cc.StoreOp(value, slot)
            return slot
        return value

    def promoteOperandType(self, ty, operand):
        if ComplexType.isinstance(ty):
            complexType = ComplexType(ty)
            floatType = complexType.element_type
            if ComplexType.isinstance(operand.type):
                otherComplexType = ComplexType(operand.type)
                otherFloatType = otherComplexType.element_type
                if (floatType != otherFloatType):
                    real = self.promoteOperandType(
                        floatType,
                        complexDialect.ReOp(operand).result)
                    imag = self.promoteOperandType(
                        floatType,
                        complexDialect.ImOp(operand).result)
                    operand = complexDialect.CreateOp(complexType, real,
                                                      imag).result
            else:
                real = self.promoteOperandType(floatType, operand)
                imag = self.getConstantFloatWithType(0.0, floatType)
                operand = complexDialect.CreateOp(complexType, real,
                                                  imag).result

        if F64Type.isinstance(ty):
            if F32Type.isinstance(operand.type):
                operand = arith.ExtFOp(ty, operand).result
            if IntegerType.isinstance(operand.type):
                operand = arith.SIToFPOp(ty, operand).result

        if F32Type.isinstance(ty):
            if F64Type.isinstance(operand.type):
                operand = arith.TruncFOp(ty, operand).result
            if IntegerType.isinstance(operand.type):
                operand = arith.SIToFPOp(ty, operand).result

        return operand

    def __getMLIRValueFromPythonArg(self, arg, argTy):
        """
        Given a python runtime argument, create and return an equivalent constant MLIR Value.
        """
        pyType = type(arg)
        mlirType = mlirTypeFromPyType(pyType,
                                      self.ctx,
                                      argInstance=arg,
                                      argTypeToCompareTo=argTy)

        if IntegerType.isinstance(mlirType):
            return self.getConstantInt(arg, mlirType.width)

        if F64Type.isinstance(mlirType):
            return self.getConstantFloat(arg)

        if ComplexType.isinstance(mlirType):
            return complexDialect.CreateOp(mlirType,
                                           self.getConstantFloat(arg.real),
                                           self.getConstantFloat(
                                               arg.imag)).result

        if cc.StdvecType.isinstance(mlirType):
            size = self.getConstantInt(len(arg))
            eleTy = cc.StdvecType.getElementType(mlirType)
            arrTy = cc.ArrayType.get(self.ctx, eleTy)
            alloca = cc.AllocaOp(cc.PointerType.get(self.ctx, arrTy),
                                 TypeAttr.get(eleTy),
                                 seqSize=size).result

            def body(idx):
                eleAddr = cc.ComputePtrOp(
                    cc.PointerType.get(self.ctx, eleTy), alloca, [idx],
                    DenseI32ArrayAttr.get([-2147483648],
                                          context=self.ctx)).result
                element = arg[body.counter]
                elementVal = None
                if IntegerType.isinstance(eleTy):
                    elementVal = self.getConstantInt(element)
                elif F64Type.isinstance(eleTy):
                    elementVal = self.getConstantFloat(element)
                elif cc.StdvecType.isinstance(eleTy):
                    elementVal = self.__getMLIRValueFromPythonArg(
                        element, eleTy)
                else:
                    emitFatalError(
                        f"CUDA-Q kernel builder could not process runtime list-like element type ({pyType})."
                    )

                cc.StoreOp(elementVal, eleAddr)
                # Python is weird, but interesting.
                body.counter += 1

            body.counter = 0
            self.createInvariantForLoop(size, body)
            return cc.StdvecInitOp(cc.StdvecType.get(self.ctx, eleTy), alloca,
                                   size).result

        emitFatalError(
            "CUDA-Q kernel builder could not translate runtime argument of type {pyType} to internal IR value."
        )

    def createInvariantForLoop(self,
                               endVal,
                               bodyBuilder,
                               startVal=None,
                               stepVal=None,
                               isDecrementing=False):
        """
        Create an invariant loop using the CC dialect. 
        """
        startVal = self.getConstantInt(0) if startVal == None else startVal
        stepVal = self.getConstantInt(1) if stepVal == None else stepVal

        iTy = self.getIntegerType()
        inputs = [startVal]
        resultTys = [iTy]

        loop = cc.LoopOp(resultTys, inputs, BoolAttr.get(False))

        whileBlock = Block.create_at_start(loop.whileRegion, [iTy])
        with InsertionPoint(whileBlock):
            condPred = IntegerAttr.get(
                iTy, 2) if not isDecrementing else IntegerAttr.get(iTy, 4)
            cc.ConditionOp(
                arith.CmpIOp(condPred, whileBlock.arguments[0], endVal).result,
                whileBlock.arguments)

        bodyBlock = Block.create_at_start(loop.bodyRegion, [iTy])
        with InsertionPoint(bodyBlock):
            bodyBuilder(bodyBlock.arguments[0])
            cc.ContinueOp(bodyBlock.arguments)

        stepBlock = Block.create_at_start(loop.stepRegion, [iTy])
        with InsertionPoint(stepBlock):
            incr = arith.AddIOp(stepBlock.arguments[0], stepVal).result
            cc.ContinueOp([incr])

        loop.attributes.__setitem__('invariant', UnitAttr.get())
        return

    def __createQuakeValue(self, value):
        return QuakeValue(value, self)

    def __cloneOrGetFunction(self, name, currentModule, otherModule):
        """
        Get a the function with the given name. First look in the
        current `ModuleOp` for this `kernel_builder`, if found return it as is. If
        not found, find it in the other `kernel_builder` `ModuleOp` and return a
        clone of it. Throw an exception if no kernel with the given name is found
        """
        thisSymbolTable = SymbolTable(currentModule.operation)
        if name in thisSymbolTable:
            return thisSymbolTable[name]

        otherSymbolTable = SymbolTable(otherModule.operation)
        if name in otherSymbolTable:
            cloned = otherSymbolTable[name].operation.clone()
            currentModule.body.append(cloned)
            if 'cudaq-entrypoint' in cloned.operation.attributes:
                cloned.operation.attributes.__delitem__('cudaq-entrypoint')
            return cloned

        emitFatalError(f"Could not find function with name {name}")

    def __addAllCalledFunctionsRecursively(self, otherFunc, currentModule,
                                           otherModule):
        """
        Search the given `FuncOp` for all `CallOps` recursively.
        If found, see if the called function is in the current `ModuleOp`
        for this `kernel_builder`, if so do nothing. If it is not found,
        then find it in the other `ModuleOp`, clone it, and add it to this
        `ModuleOp`.
        """

        def walk(topLevel, functor):
            for region in topLevel.regions:
                for block in region:
                    for op in block:
                        functor(op)
                        walk(op, functor)

        def visitAllCallOps(funcOp):

            def functor(op):
                calleeName = ''
                if isinstance(op, func.CallOp) or isinstance(op, quake.ApplyOp):
                    calleeName = FlatSymbolRefAttr(
                        op.attributes['callee']).value

                if len(calleeName) == 0:
                    return

                currentST = SymbolTable(currentModule.operation)
                if calleeName in currentST:
                    return

                otherST = SymbolTable(otherModule.operation)
                if calleeName not in otherST:
                    emitFatalError(
                        f"Invalid called function `{calleeName}`- cannot find the function in the symbol table"
                    )

                cloned = otherST[calleeName].operation.clone()
                if 'cudaq-entrypoint' in cloned.operation.attributes:
                    cloned.operation.attributes.__delitem__('cudaq-entrypoint')
                currentModule.body.append(cloned)

                visitAllCallOps(cloned)

            walk(funcOp, functor)

        visitAllCallOps(otherFunc)
        return

    def __applyControlOrAdjoint(self, target, isAdjoint, controls, *args):
        """
        Utility method for adding a Quake `ApplyOp` in the case of cudaq.control or 
        cudaq.adjoint. This function will search recursively for all required function 
        operations and add them tot he module. 
        """
        with self.insertPoint, self.loc:
            otherModule = Module.parse(str(target.module), self.ctx)

            otherFuncCloned = self.__cloneOrGetFunction(
                nvqppPrefix + target.name, self.module, otherModule)
            self.__addAllCalledFunctionsRecursively(otherFuncCloned,
                                                    self.module, otherModule)
            otherFTy = otherFuncCloned.body.blocks[0].arguments
            mlirValues = []
            for i, v in enumerate(args):
                argTy = otherFTy[i].type
                if not isinstance(v, QuakeValue):
                    # here we have to map constant Python data
                    # to an MLIR Value
                    value = self.__getMLIRValueFromPythonArg(v, argTy)

                else:
                    value = v.mlirValue
                inTy = value.type

                if (quake.VeqType.isinstance(inTy) and
                        quake.VeqType.isinstance(argTy)):
                    if quake.VeqType.hasSpecifiedSize(
                            inTy) and not quake.VeqType.hasSpecifiedSize(argTy):
                        value = quake.RelaxSizeOp(argTy, value).result

                mlirValues.append(value)
            if isAdjoint or len(controls) > 0:
                quake.ApplyOp([], [],
                              controls,
                              mlirValues,
                              callee=FlatSymbolRefAttr.get(
                                  otherFuncCloned.name.value),
                              is_adj=isAdjoint)
            else:
                func.CallOp(otherFuncCloned, mlirValues)

    def __str__(self, canonicalize=True):
        """
        Return a string representation of this kernels MLIR Module.
        """
        if canonicalize:
            pm = PassManager.parse("builtin.module(canonicalize,cse)",
                                   context=self.ctx)
            cloned = cudaq_runtime.cloneModule(self.module)
            pm.run(cloned)
            return str(cloned)
        return str(self.module)

    def qalloc(self, initializer=None):
        """
        Allocate a register of qubits of size `qubit_count` and return a 
        handle to them as a :class:`QuakeValue`.

        Args:
            initializer (Union[`int`,`QuakeValue`, `list[T]`): The number of qubits to allocate or a concrete state to allocate and initialize the qubits.
        Returns:
            :class:`QuakeValue`: A handle to the allocated qubits in the MLIR.

        ```python
            # Example:
            kernel = cudaq.make_kernel()
            qubits = kernel.qalloc(10)
        ```
        """
        with self.insertPoint, self.loc:
            # If the initializer is an integer, create `veq<N>`
            if isinstance(initializer, int):
                veqTy = quake.VeqType.get(self.ctx, initializer)
                return self.__createQuakeValue(quake.AllocaOp(veqTy).result)

            if isinstance(initializer, list):
                initializer = np.array(initializer, dtype=type(initializer[0]))

            if isinstance(initializer, np.ndarray):
                if len(initializer.shape) != 1:
                    raise RuntimeError(
                        "invalid initializer for qalloc (np.ndarray must be 1D, vector-like)"
                    )

                if initializer.dtype not in [
                        complex, np.complex128, np.complex64, float, np.float64,
                        np.float32, int
                ]:
                    raise RuntimeError(
                        "invalid initializer for qalloc (must be int, float, or complex dtype)"
                    )

                # Get current simulation precision and convert the initializer if needed.
                simulationPrecision = self.simulationPrecision()
                if simulationPrecision == cudaq_runtime.SimulationPrecision.fp64:
                    if initializer.dtype not in [complex, np.complex128]:
                        initializer = initializer.astype(dtype=np.complex128)

                if simulationPrecision == cudaq_runtime.SimulationPrecision.fp32:
                    if initializer.dtype != np.complex64:
                        initializer = initializer.astype(dtype=np.complex64)

                # Get the size of the array
                size = len(initializer)
                numQubits = np.log2(size)

                if not numQubits.is_integer():
                    raise RuntimeError(
                        "invalid input state size for qalloc (not a power of 2)"
                    )

                # check state is normalized
                norm = sum([np.conj(a) * a for a in initializer])
                if np.abs(norm.imag) > 1e-4 or np.abs(1. - norm.real) > 1e-4:
                    raise RuntimeError(
                        "invalid input state for qalloc (not normalized)")

                veqTy = quake.VeqType.get(self.ctx, int(numQubits))
                qubits = quake.AllocaOp(veqTy).result
                data = self.capturedDataStorage.storeArray(initializer)

                init = quake.InitializeStateOp(qubits.type, qubits, data).result
                return self.__createQuakeValue(init)

            # Captured state
            if isinstance(initializer, cudaq_runtime.State):
                statePtr = self.capturedDataStorage.storeCudaqState(initializer)

                i64Ty = self.getIntegerType()
<<<<<<< HEAD
                numQubits = cc.GetNumberOfQubitsOp(i64Ty, statePtr).result
=======
                numQubits = quake.GetNumberOfQubitsOp(i64Ty, statePtr).result
>>>>>>> 2137a4a3

                veqTy = quake.VeqType.get(self.ctx)
                qubits = quake.AllocaOp(veqTy, size=numQubits).result
                init = quake.InitializeStateOp(veqTy, qubits, statePtr).result
                return self.__createQuakeValue(init)

            # If the initializer is a QuakeValue, see if it is
            # an integer or a `stdvec` type
            if isinstance(initializer, QuakeValue):
                veqTy = quake.VeqType.get(self.ctx)
                if IntegerType.isinstance(initializer.mlirValue.type):
                    # This is an integer size
                    return self.__createQuakeValue(
                        quake.AllocaOp(veqTy,
                                       size=initializer.mlirValue).result)

                if cc.StdvecType.isinstance(initializer.mlirValue.type):
                    size = cc.StdvecSizeOp(self.getIntegerType(),
                                           initializer.mlirValue).result
                    value = initializer.mlirValue
                    eleTy = cc.StdvecType.getElementType(value.type)
                    numQubits = math.CountTrailingZerosOp(size).result
                    qubits = quake.AllocaOp(veqTy, size=numQubits).result
                    ptrTy = cc.PointerType.get(self.ctx, eleTy)
                    data = cc.StdvecDataOp(ptrTy, value).result
                    init = quake.InitializeStateOp(veqTy, qubits, data).result
                    return self.__createQuakeValue(init)

                # State pointer
                if cc.PointerType.isinstance(initializer.mlirValue.type):
                    valuePtrTy = initializer.mlirValue.type
                    valueTy = cc.PointerType.getElementType(valuePtrTy)
                    if cc.StateType.isinstance(valueTy):
                        statePtr = initializer.mlirValue

                        i64Ty = self.getIntegerType()
<<<<<<< HEAD
                        numQubits = cc.GetNumberOfQubitsOp(i64Ty,
                                                           statePtr).result
=======
                        numQubits = quake.GetNumberOfQubitsOp(i64Ty,
                                                              statePtr).result
>>>>>>> 2137a4a3

                        veqTy = quake.VeqType.get(self.ctx)
                        qubits = quake.AllocaOp(veqTy, size=numQubits).result
                        init = quake.InitializeStateOp(veqTy, qubits,
                                                       statePtr).result
                        return self.__createQuakeValue(init)

            # If no initializer, create a single qubit
            if initializer == None:
                qubitTy = quake.RefType.get(self.ctx)
                return self.__createQuakeValue(quake.AllocaOp(qubitTy).result)

            raise RuntimeError(
                f"invalid initializer argument for qalloc: {initializer}")

    def __isPauliWordType(self, ty):
        """
        A Pauli word type in our MLIR dialects is a `cc.charspan`. Return 
        True if the provided type is equivalent to this, False otherwise.
        """
        return cc.CharspanType.isinstance(ty)

    def exp_pauli(self, theta, *args):
        """
        Apply a general Pauli tensor product rotation, `exp(i theta P)`, on 
        the specified qubit register. The Pauli tensor product is provided 
        as a string, e.g. `XXYX` for a 4-qubit term. The angle parameter 
        can be provided as a concrete float or a `QuakeValue`.
        """
        with self.insertPoint, self.loc:
            quantumVal = None
            qubitsList = []
            pauliWordVal = None
            for arg in args:
                if isinstance(arg, cudaq_runtime.SpinOperator) or hasattr(
                        arg, "_to_spinop"):
                    if arg.get_term_count() > 1:
                        emitFatalError(
                            'exp_pauli operation requires a SpinOperator composed of a single term.'
                        )
                    arg = arg.to_string(False)

                if isinstance(arg, str):
                    retTy = cc.PointerType.get(
                        self.ctx,
                        cc.ArrayType.get(self.ctx, IntegerType.get_signless(8),
                                         int(len(arg) + 1)))
                    pauliWordVal = cc.CreateStringLiteralOp(retTy, arg)
                elif isinstance(arg, QuakeValue) and quake.VeqType.isinstance(
                        arg.mlirValue.type):
                    quantumVal = arg.mlirValue
                elif isinstance(arg, QuakeValue) and self.__isPauliWordType(
                        arg.mlirValue.type):
                    pauliWordVal = arg.mlirValue
                elif isinstance(arg, QuakeValue) and quake.RefType.isinstance(
                        arg.mlirValue.type):
                    qubitsList.append(arg.mlirValue)

            thetaVal = None
            if isinstance(theta, float):
                fty = mlirTypeFromPyType(float, self.ctx)
                thetaVal = arith.ConstantOp(fty, FloatAttr.get(fty,
                                                               theta)).result
            else:
                thetaVal = theta.mlirValue

            if len(qubitsList) > 0:
                quantumVal = quake.ConcatOp(quake.VeqType.get(
                    self.ctx), [quantumVal] if quantumVal is not None else [] +
                                            qubitsList).result
            quake.ExpPauliOp(thetaVal, quantumVal, pauli=pauliWordVal)

    def givens_rotation(self, angle, qubitA, qubitB):
        """
        Add Givens rotation kernel (theta angle as a QuakeValue) to the
        kernel builder object
        """
        givens_builder(self, angle, qubitA, qubitB)

    def fermionic_swap(self, angle, qubitA, qubitB):
        """
        Add Fermionic SWAP rotation kernel (phi angle as a QuakeValue) to the
        kernel builder object
        """
        fermionic_swap_builder(self, angle, qubitA, qubitB)

    def from_state(self, qubits, state):
        emitFatalError("from_state not implemented.")

    def u3(self, theta, phi, delta, target):
        """
        Apply the universal three-parameters operator to target qubit.
        The three parameters are Euler angles - θ, φ, and λ.

        ```python
            # Example
            kernel = cudaq.make_kernel()
            q = cudaq.qubit()
            kernel.u3(np.pi, np.pi, np.pi / 2, q)
        ```
        """
        with self.insertPoint, self.loc:
            parameters = [
                get_parameter_value(self, p) for p in [theta, phi, delta]
            ]

            if quake.RefType.isinstance(target.mlirValue.type):
                quake.U3Op([], parameters, [], [target.mlirValue])
                return

            # Must be a `veq`, get the size
            size = quake.VeqSizeOp(self.getIntegerType(), target.mlirValue)

            def body(idx):
                extracted = quake.ExtractRefOp(quake.RefType.get(self.ctx),
                                               target.mlirValue,
                                               -1,
                                               index=idx).result
                quake.U3Op([], parameters, [], [extracted])

            self.createInvariantForLoop(size, body)

    def cu3(self, theta, phi, delta, controls, target):
        """
        Controlled u3 operation.
        The controls parameter is expected to be a list of QuakeValue.

        ```python
            # Example:
            kernel = cudaq.make_kernel()
            qubits = kernel.qalloc(2)
            kernel.cu3(np.pi, np.pi, np.pi / 2, qubits[0], qubits[1]))
        ```
        """
        with self.insertPoint, self.loc:
            fwdControls = None
            if isinstance(controls, list):
                fwdControls = [c.mlirValue for c in controls]
            elif quake.RefType.isinstance(
                    controls.mlirValue.type) or quake.VeqType.isinstance(
                        controls.mlirValue.type):
                fwdControls = [controls.mlirValue]
            else:
                emitFatalError(f"invalid controls type for cu3.")

            quake.U3Op(
                [], [get_parameter_value(self, p) for p in [theta, phi, delta]],
                fwdControls, [target.mlirValue])

    def cswap(self, controls, qubitA, qubitB):
        """
        Controlled swap of the states of the provided qubits. 
        The controls parameter is expected to be a list of QuakeValue.

        ```python
            # Example:
            kernel = cudaq.make_kernel()
            # Allocate qubit/s to the `kernel`.
            qubits = kernel.qalloc(2)
            # Place the 0th qubit in the 1-state.
            kernel.x(qubits[0])
            # Swap their states.
            kernel.swap(qubits[0], qubits[1]))
        ```
        """
        fwdControls = None
        if isinstance(controls, list):
            fwdControls = [c.mlirValue for c in controls]
        elif quake.RefType.isinstance(
                controls.mlirValue.type) or quake.VeqType.isinstance(
                    controls.mlirValue.type):
            fwdControls = [controls.mlirValue]
        else:
            emitFatalError(
                f"Invalid control type for cswap ({type(controls)}).")

        with self.insertPoint, self.loc:
            quake.SwapOp([], [], fwdControls,
                         [qubitA.mlirValue, qubitB.mlirValue])

    def swap(self, qubitA, qubitB):
        """
        Swap the states of the provided qubits. 

        ```python
            # Example:
            kernel = cudaq.make_kernel()
            # Allocate qubit/s to the `kernel`.
            qubits = kernel.qalloc(2)
            # Place the 0th qubit in the 1-state.
            kernel.x(qubits[0])
            # Swap their states.
            kernel.swap(qubits[0], qubits[1]))
        ```
        """
        with self.insertPoint, self.loc:
            quake.SwapOp([], [], [], [qubitA.mlirValue, qubitB.mlirValue])

    def reset(self, target):
        """
        Reset the provided qubit or qubits.
        """
        with self.insertPoint, self.loc:
            if not quake.VeqType.isinstance(target.mlirValue.type):
                quake.ResetOp([], target.mlirValue)
                return

            # target is a VeqType
            if quake.VeqType.hasSpecifiedSize(target.mlirValue.type):
                size = quake.VeqType.getSize(target.mlirValue.type)
                for i in range(size):
                    extracted = quake.ExtractRefOp(quake.RefType.get(self.ctx),
                                                   target.mlirValue, i).result
                    quake.ResetOp([], extracted)
                return
            else:
                emitFatalError(
                    'reset operation broadcasting on qvector not supported yet.'
                )

    def mz(self, target, regName=None):
        """
        Measure the given qubit or qubits in the Z-basis. The optional 
        `register_name` may be used to retrieve results of this measurement after 
        execution on the QPU. If the measurement call is saved as a variable, it will 
        return a :class:`QuakeValue` handle to the measurement instruction.

        Args:
        target (:class:`QuakeValue`): The qubit or qubits to measure.
        register_name (Optional[:obj:`str`]): The optional name to provide the 
            results of the measurement. Defaults to an empty string. 

        Returns:
        :class:`QuakeValue`: A handle to this measurement operation in the MLIR.

        Note:
        Measurements may be applied both mid-circuit and at the end of 
        the circuit. Mid-circuit measurements are currently only supported 
        through the use of :func:`c_if`.

        ```python
            # Example:
            kernel = cudaq.make_kernel()
            # Allocate qubit/s to measure.
            qubit = kernel.qalloc()
            # Measure the qubit/s in the Z-basis.
            kernel.mz(target=qubit))
        ```
        """
        with self.insertPoint, self.loc:
            i1Ty = IntegerType.get_signless(1, context=self.ctx)
            qubitTy = target.mlirValue.type
            retTy = i1Ty
            measTy = quake.MeasureType.get(self.ctx)
            stdvecTy = cc.StdvecType.get(self.ctx, i1Ty)
            if quake.VeqType.isinstance(target.mlirValue.type):
                retTy = stdvecTy
                measTy = cc.StdvecType.get(self.ctx, measTy)
            res = quake.MzOp(
                measTy, [], [target.mlirValue],
                registerName=StringAttr.get(regName, context=self.ctx)
                if regName is not None else '')
            disc = quake.DiscriminateOp(retTy, res)
            return self.__createQuakeValue(disc.result)

    def mx(self, target, regName=None):
        """
        Measure the given qubit or qubits in the X-basis. The optional 
        `register_name` may be used to retrieve results of this measurement after 
        execution on the QPU. If the measurement call is saved as a variable, it will 
        return a :class:`QuakeValue` handle to the measurement instruction.

        Args:
        target (:class:`QuakeValue`): The qubit or qubits to measure.
        register_name (Optional[:obj:`str`]): The optional name to provide the 
            results of the measurement. Defaults to an empty string. 

        Returns:
        :class:`QuakeValue`: A handle to this measurement operation in the MLIR.

        Note:
        Measurements may be applied both mid-circuit and at the end of 
        the circuit. Mid-circuit measurements are currently only supported 
        through the use of :func:`c_if`.

        ```python
            kernel = cudaq.make_kernel()
            # Allocate qubit/s to measure.
            qubit = kernel.qalloc()
            # Measure the qubit/s in the X-basis.
            kernel.mx(qubit))
        ```
        """
        with self.insertPoint, self.loc:
            i1Ty = IntegerType.get_signless(1, context=self.ctx)
            qubitTy = target.mlirValue.type
            retTy = i1Ty
            measTy = quake.MeasureType.get(self.ctx)
            stdvecTy = cc.StdvecType.get(self.ctx, i1Ty)
            if quake.VeqType.isinstance(target.mlirValue.type):
                retTy = stdvecTy
                measTy = cc.StdvecType.get(self.ctx, measTy)
            res = quake.MxOp(
                measTy, [], [target.mlirValue],
                registerName=StringAttr.get(regName, context=self.ctx)
                if regName is not None else '')
            disc = quake.DiscriminateOp(retTy, res)
            return self.__createQuakeValue(disc.result)

    def my(self, target, regName=None):
        """
        Measure the given qubit or qubits in the Y-basis. The optional 
        `register_name` may be used to retrieve results of this measurement after 
        execution on the QPU. If the measurement call is saved as a variable, it will
        return a :class:`QuakeValue` handle to the measurement instruction.

        Args:
        target (:class:`QuakeValue`): The qubit or qubits to measure.
        register_name (Optional[:obj:`str`]): The optional name to provide the 
            results of the measurement. Defaults to an empty string. 

        Returns:
        :class:`QuakeValue`: A handle to this measurement operation in the MLIR.

        Note:
        Measurements may be applied both mid-circuit and at the end of 
        the circuit. Mid-circuit measurements are currently only supported 
        through the use of :func:`c_if`.

        ```python
            # Example:
            kernel = cudaq.make_kernel()
            # Allocate qubit/s to measure.
            qubit = kernel.qalloc()
            # Measure the qubit/s in the Y-basis.
            kernel.my(qubit))
        ```
        """
        with self.insertPoint, self.loc:
            i1Ty = IntegerType.get_signless(1, context=self.ctx)
            qubitTy = target.mlirValue.type
            retTy = i1Ty
            measTy = quake.MeasureType.get(self.ctx)
            stdvecTy = cc.StdvecType.get(self.ctx, i1Ty)
            if quake.VeqType.isinstance(target.mlirValue.type):
                retTy = stdvecTy
                measTy = cc.StdvecType.get(self.ctx, measTy)
            res = quake.MyOp(
                measTy, [], [target.mlirValue],
                registerName=StringAttr.get(regName, context=self.ctx)
                if regName is not None else '')
            disc = quake.DiscriminateOp(retTy, res)
            return self.__createQuakeValue(disc.result)

    def adjoint(self, otherKernel, *target_arguments):
        """
        Apply the adjoint of the `target` kernel in-place to `self`.

        Args:
        target (:class:`Kernel`): The kernel to take the adjoint of.
        *target_arguments (Optional[:class:`QuakeValue`]): The arguments to the 
            `target` kernel. Leave empty if the `target` kernel doesn't accept 
            any arguments.

        Raises:
        RuntimeError: if the `*target_arguments` passed to the adjoint call don't 
            match the argument signature of `target`.

        ```python
            # Example:
            target_kernel = cudaq.make_kernel()
            qubit = target_kernel.qalloc()
            target_kernel.x(qubit)
            # Apply the adjoint of `target_kernel` to `kernel`.
            kernel = cudaq.make_kernel()
            kernel.adjoint(target_kernel))
        ```
        """
        self.__applyControlOrAdjoint(otherKernel, True, [], *target_arguments)
        return

    def control(self, target, control, *target_arguments):
        """
        Apply the `target` kernel as a controlled operation in-place to 
        `self`.Uses the provided `control` as control qubit/s for the operation.

        Args:
        target (:class:`Kernel`): The kernel to apply as a controlled 
            operation in-place to self.
        control (:class:`QuakeValue`): The control qubit or register to 
            use when applying `target`.
        *target_arguments (Optional[:class:`QuakeValue`]): The arguments to the 
            `target` kernel. Leave empty if the `target` kernel doesn't accept 
            any arguments.

        Raises:
        RuntimeError: if the `*target_arguments` passed to the control 
            call don't match the argument signature of `target`.

        ```python
            # Example:
            # Create a `Kernel` that accepts a qubit as an argument.
            # Apply an X-gate on that qubit.
            target_kernel, qubit = cudaq.make_kernel(cudaq.qubit)
            target_kernel.x(qubit)
            # Create another `Kernel` that will apply `target_kernel`
            # as a controlled operation.
            kernel = cudaq.make_kernel()
            control_qubit = kernel.qalloc()
            target_qubit = kernel.qalloc()
            # In this case, `control` performs the equivalent of a 
            # controlled-X gate between `control_qubit` and `target_qubit`.
            kernel.control(target_kernel, control_qubit, target_qubit))
        ```
        """
        self.__applyControlOrAdjoint(target, False, [control.mlirValue],
                                     *target_arguments)
        return

    def apply_call(self, target, *target_arguments):
        """
        Apply a call to the given `target` kernel within the function-body 
        of `self` at the provided target arguments.

        Args:
        target (:class:`Kernel`): The kernel to call from within `self`.
        *target_arguments (Optional[:class:`QuakeValue`]): The arguments to the `target` kernel. 
            Leave empty if the `target` kernel doesn't accept any arguments.

        Raises:
        RuntimeError: if the `*target_arguments` passed to the apply 
            call don't match the argument signature of `target`.

        ```python
            # Example:
            # Build a `Kernel` that's parameterized by a `cudaq.qubit`.
            target_kernel, other_qubit = cudaq.make_kernel(cudaq.qubit)
            target_kernel.x(other_qubit)
            # Build a `Kernel` that will call `target_kernel` within its
            # own function body.
            kernel = cudaq.make_kernel()
            qubit = kernel.qalloc()
            # Use `qubit` as the argument to `target_kernel`.
            kernel.apply_call(target_kernel, qubit)
            # The final measurement of `qubit` should return the 1-state.
            kernel.mz(qubit))
        ```
        """
        if isinstance(target, PyKernelDecorator):
            target.compile()
        self.__applyControlOrAdjoint(target, False, [], *target_arguments)

    def c_if(self, measurement, function):
        """
        Apply the `function` to the :class:`Kernel` if the provided 
        single-qubit `measurement` returns the 1-state. 

        Args:
        measurement (:class:`QuakeValue`): The handle to the single qubit 
            measurement instruction.
        function (Callable): The function to conditionally apply to the 
            :class:`Kernel`.

        Raises:
        RuntimeError: If the provided `measurement` is on more than 1 qubit.

        ```python
            # Example:
            # Create a kernel and allocate a single qubit.
            kernel = cudaq.make_kernel()
            qubit = kernel.qalloc()
            # Define a function that performs certain operations on the
            # kernel and the qubit.
            def then_function():
                kernel.x(qubit)
            kernel.x(qubit)
            # Measure the qubit.
            measurement = kernel.mz(qubit)
            # Apply `then_function` to the `kernel` if the qubit was measured
            # in the 1-state.
            kernel.c_if(measurement, then_function))
        ```
        """
        with self.insertPoint, self.loc:
            conditional = measurement.mlirValue
            if not IntegerType.isinstance(conditional.type):
                emitFatalError("c_if conditional must be of type `bool`.")

            # [RFC]:
            # The register names in the conditional tests need to be double checked;
            # The code here may need to be adjusted to reflect the additional
            # quake.discriminate conversion of the measurement.
            if isinstance(conditional.owner.opview, quake.MzOp):
                regName = StringAttr(
                    conditional.owner.attributes['registerName']).value
                if len(regName) == 0:
                    conditional.owner.attributes.__setitem__(
                        'registerName',
                        StringAttr.get('auto_register_{}'.format(
                            self.regCounter)))
                    self.regCounter += 1

            if self.getIntegerType(1) != conditional.type:
                # not equal to 0, then compare with 1
                condPred = IntegerAttr.get(self.getIntegerType(), 1)
                conditional = arith.CmpIOp(condPred, condition,
                                           self.getConstantInt(0)).result

            ifOp = cc.IfOp([], conditional, [])
            thenBlock = Block.create_at_start(ifOp.thenRegion, [])
            with InsertionPoint(thenBlock):
                tmpIp = self.insertPoint
                self.insertPoint = InsertionPoint(thenBlock)
                function()
                self.insertPoint = tmpIp
                cc.ContinueOp([])
            self.metadata['conditionalOnMeasure'] = True

    def for_loop(self, start, stop, function):
        """Add a for loop that starts from the given `start` index, 
        ends at the given `stop` index (non inclusive), applying the 
        provided `function` within `self` at each iteration. The step 
        value is provided to mutate the iteration variable after every iteration.

        Args:
        start (int or :class:`QuakeValue`): The beginning iterator value for the for loop.
        stop (int or :class:`QuakeValue`): The final iterator value (non-inclusive) for the for loop.
        function (Callable): The callable function to apply within the `kernel` at
            each iteration.

        ```python
            # Example:
            # Create a kernel function that takes an `int` argument.
            kernel, size = cudaq.make_kernel(int)
            # Parameterize the allocated number of qubits by the int.
            qubits = kernel.qalloc(size)
            kernel.h(qubits[0])

            def foo(index: int):
                # A function that will be applied to `kernel` in a for loop.
                kernel.cx(qubits[index], qubits[index+1])

            # Create a for loop in `kernel`, parameterized by the `size`
            # argument for its `stop` iterator.
            kernel.for_loop(start=0, stop=size-1, function=foo)

            # Execute the kernel, passing along a concrete value (5) for 
            # the `size` argument.
            counts = cudaq.sample(kernel, 5)
            print(counts)
        ```
        """
        with self.insertPoint, self.loc:
            iTy = mlirTypeFromPyType(int, self.ctx)
            startVal = None
            endVal = None
            stepVal = None

            if isinstance(start, int):
                startVal = arith.ConstantOp(iTy, IntegerAttr.get(iTy,
                                                                 start)).result
            elif isinstance(start, QuakeValue):
                startVal = start.mlirValue
            else:
                emitFatalError(
                    f"invalid start value passed to for_loop: {start}")

            if isinstance(stop, int):
                endVal = arith.ConstantOp(iTy, IntegerAttr.get(iTy,
                                                               stop)).result
            elif isinstance(stop, QuakeValue):
                endVal = stop.mlirValue
            else:
                emitFatalError(f"invalid stop value passed to for_loop: {stop}")

            stepVal = arith.ConstantOp(iTy, IntegerAttr.get(iTy, 1)).result
            inputs = [startVal]
            resultTys = [iTy]
            loop = cc.LoopOp(resultTys, inputs, BoolAttr.get(False))

            whileBlock = Block.create_at_start(loop.whileRegion, [iTy])
            with InsertionPoint(whileBlock):
                condPred = IntegerAttr.get(iTy, 2)
                # if not `isDecrementing` else `IntegerAttr.get(iTy, 4)`
                cc.ConditionOp(
                    arith.CmpIOp(condPred, whileBlock.arguments[0],
                                 endVal).result, whileBlock.arguments)

            bodyBlock = Block.create_at_start(loop.bodyRegion, [iTy])
            with InsertionPoint(bodyBlock):
                tmpIp = self.insertPoint
                self.insertPoint = InsertionPoint(bodyBlock)
                function(self.__createQuakeValue(bodyBlock.arguments[0]))
                self.insertPoint = tmpIp
                cc.ContinueOp(bodyBlock.arguments)

            stepBlock = Block.create_at_start(loop.stepRegion, [iTy])
            with InsertionPoint(stepBlock):
                incr = arith.AddIOp(stepBlock.arguments[0], stepVal).result
                cc.ContinueOp([incr])
            loop.attributes.__setitem__('invariant', UnitAttr.get())

    def __call__(self, *args):
        """Just-In-Time (JIT) compile `self` (:class:`Kernel`), and call 
        the kernel function at the provided concrete arguments.

        Args:
            *arguments (Optional[Any]): The concrete values to evaluate the 
                kernel function at. Leave empty if the `target` kernel doesn't 
                accept any arguments.

        ```python
            # Example:
            # Create a kernel that accepts an int and float as its 
            # arguments.
            kernel, qubit_count, angle = cudaq.make_kernel(int, float)
            # Parameterize the number of qubits by `qubit_count`.
            qubits = kernel.qalloc(qubit_count)
            # Apply an `rx` rotation on the first qubit by `angle`.
            kernel.rx(angle, qubits[0])
            # Call the `Kernel` on the given number of qubits (5) and at 
            a concrete angle (pi).
            kernel(5, 3.14))
        ```
        """
        if len(args) != len(self.mlirArgTypes):
            emitFatalError(
                f"Invalid number of arguments passed to kernel `{self.funcName}` ({len(args)} provided, {len(self.mlirArgTypes)} required"
            )

        # validate the argument types
        processedArgs = []
        for i, arg in enumerate(args):
            # Handle `list[str]` separately - we allow this only for
            # `list[cudaq.pauli_word]` inputs
            if issubclass(type(arg), list) and len(arg) and all(
                    isinstance(a, str) for a in arg):
                [emitErrorIfInvalidPauli(a) for a in arg]
                processedArgs.append([cudaq_runtime.pauli_word(a) for a in arg])
                continue

            # Handle `str` input separately - we allow this for
            # `cudaq.pauli_word` inputs
            if isinstance(arg, str):
                emitErrorIfInvalidPauli(arg)
                processedArgs.append(cudaq_runtime.pauli_word(arg))
                continue

            argType = type(arg)
            listType = None
            if argType == list:
                if len(arg) == 0:
                    processedArgs.append(arg)
                    continue
                listType = list[type(arg[0])]
            mlirType = mlirTypeFromPyType(argType, self.ctx)

            if cc.StdvecType.isinstance(mlirType):
                # Support passing `list[int]` to a `list[float]` argument
                if cc.StdvecType.isinstance(self.mlirArgTypes[i]):
                    maybeCasted = supportCommonCast(mlirType,
                                                    self.mlirArgTypes[i], arg,
                                                    IntegerType, F64Type, float)
                    if maybeCasted != None:
                        processedArgs.append(maybeCasted)
                        continue

                    # Support passing `list[float]` to a `list[complex]` argument
                    maybeCasted = supportCommonCast(mlirType,
                                                    self.mlirArgTypes[i], arg,
                                                    F64Type, ComplexType,
                                                    complex)
                    if maybeCasted != None:
                        processedArgs.append(maybeCasted)
                        continue

            if mlirType != self.mlirArgTypes[
                    i] and listType != mlirTypeToPyType(self.mlirArgTypes[i]):
                emitFatalError(
                    f"Invalid runtime argument type ({type(arg)} provided, {mlirTypeToPyType(self.mlirArgTypes[i])} required)"
                )

            # Convert `numpy` arrays to lists
            if cc.StdvecType.isinstance(mlirType):
                # Validate that the length of this argument is
                # greater than or equal to the number of unique
                # quake value extractions
                if len(arg) < len(self.arguments[i].knownUniqueExtractions):
                    emitFatalError(
                        f"Invalid runtime list argument - {len(arg)} elements in list but kernel code has at least {len(self.arguments[i].knownUniqueExtractions)} known unique extractions."
                    )
                if hasattr(arg, "tolist"):
                    processedArgs.append(arg.tolist())
                else:
                    processedArgs.append(arg)
            else:
                processedArgs.append(arg)

        cudaq_runtime.pyAltLaunchKernel(self.name, self.module, *processedArgs)

    def __getattr__(self, attr_name):
        if hasattr(self, attr_name):
            return getattr(self, attr_name)
        raise AttributeError(f"'{attr_name}' is not supported on PyKernel")


setattr(PyKernel, 'h', partialmethod(__singleTargetOperation, 'h'))
setattr(PyKernel, 'x', partialmethod(__singleTargetOperation, 'x'))
setattr(PyKernel, 'y', partialmethod(__singleTargetOperation, 'y'))
setattr(PyKernel, 'z', partialmethod(__singleTargetOperation, 'z'))
setattr(PyKernel, 's', partialmethod(__singleTargetOperation, 's'))
setattr(PyKernel, 't', partialmethod(__singleTargetOperation, 't'))
setattr(PyKernel, 'sdg', partialmethod(__singleTargetOperation, 's',
                                       isAdj=True))
setattr(PyKernel, 'tdg', partialmethod(__singleTargetOperation, 't',
                                       isAdj=True))

setattr(PyKernel, 'ch', partialmethod(__singleTargetControlOperation, 'h'))
setattr(PyKernel, 'cx', partialmethod(__singleTargetControlOperation, 'x'))
setattr(PyKernel, 'cy', partialmethod(__singleTargetControlOperation, 'y'))
setattr(PyKernel, 'cz', partialmethod(__singleTargetControlOperation, 'z'))
setattr(PyKernel, 'cs', partialmethod(__singleTargetControlOperation, 's'))
setattr(PyKernel, 'ct', partialmethod(__singleTargetControlOperation, 't'))

setattr(PyKernel, 'rx',
        partialmethod(__singleTargetSingleParameterOperation, 'rx'))
setattr(PyKernel, 'ry',
        partialmethod(__singleTargetSingleParameterOperation, 'ry'))
setattr(PyKernel, 'rz',
        partialmethod(__singleTargetSingleParameterOperation, 'rz'))
setattr(PyKernel, 'r1',
        partialmethod(__singleTargetSingleParameterOperation, 'r1'))

setattr(PyKernel, 'crx',
        partialmethod(__singleTargetSingleParameterControlOperation, 'rx'))
setattr(PyKernel, 'cry',
        partialmethod(__singleTargetSingleParameterControlOperation, 'ry'))
setattr(PyKernel, 'crz',
        partialmethod(__singleTargetSingleParameterControlOperation, 'rz'))
setattr(PyKernel, 'cr1',
        partialmethod(__singleTargetSingleParameterControlOperation, 'r1'))


def make_kernel(*args):
    """
    Create a :class:`Kernel`: An empty kernel function to be used for quantum 
    program construction. This kernel is non-parameterized if it accepts no 
    arguments, else takes the provided types as arguments. 

    Returns a kernel if it is non-parameterized, else a tuple containing the 
    kernel and a :class:`QuakeValue` for each kernel argument.

.. code-block:: python

    # Example:
    # Non-parameterized kernel.
    kernel = cudaq.make_kernel()

    # Example:
    # Parameterized kernel that accepts an `int` and `float` as arguments.
    kernel, int_value, float_value = cudaq.make_kernel(int, float)

    """

    kernel = PyKernel([*args])
    if len([*args]) == 0:
        return kernel

    return kernel, *kernel.arguments<|MERGE_RESOLUTION|>--- conflicted
+++ resolved
@@ -778,11 +778,7 @@
                 statePtr = self.capturedDataStorage.storeCudaqState(initializer)
 
                 i64Ty = self.getIntegerType()
-<<<<<<< HEAD
-                numQubits = cc.GetNumberOfQubitsOp(i64Ty, statePtr).result
-=======
                 numQubits = quake.GetNumberOfQubitsOp(i64Ty, statePtr).result
->>>>>>> 2137a4a3
 
                 veqTy = quake.VeqType.get(self.ctx)
                 qubits = quake.AllocaOp(veqTy, size=numQubits).result
@@ -819,13 +815,8 @@
                         statePtr = initializer.mlirValue
 
                         i64Ty = self.getIntegerType()
-<<<<<<< HEAD
-                        numQubits = cc.GetNumberOfQubitsOp(i64Ty,
-                                                           statePtr).result
-=======
                         numQubits = quake.GetNumberOfQubitsOp(i64Ty,
                                                               statePtr).result
->>>>>>> 2137a4a3
 
                         veqTy = quake.VeqType.get(self.ctx)
                         qubits = quake.AllocaOp(veqTy, size=numQubits).result
