# ============================================================================ #
# Copyright (c) 2022 - 2025 NVIDIA Corporation & Affiliates.                   #
# All rights reserved.                                                         #
#                                                                              #
# This source code and the accompanying materials are made available under     #
# the terms of the Apache License 2.0 which accompanies this distribution.     #
# ============================================================================ #
from __future__ import annotations
import ast
import re
import sys
import traceback
import numpy as np
from typing import get_origin, Callable, List

from cudaq.mlir._mlir_libs._quakeDialects import cudaq_runtime
from cudaq.mlir.dialects import quake, cc
from cudaq.mlir.ir import ComplexType, F32Type, F64Type, IntegerType

State = cudaq_runtime.State
qvector = cudaq_runtime.qvector
qview = cudaq_runtime.qview
qubit = cudaq_runtime.qubit
pauli_word = cudaq_runtime.pauli_word
qreg = qvector

nvqppPrefix = '__nvqpp__mlirgen__'

ahkPrefix = '__analog_hamiltonian_kernel__'

# Keep a global registry of all kernel FuncOps
# keyed on their name (without `__nvqpp__mlirgen__` prefix)
globalKernelRegistry = {}

# Keep a global registry of all kernel Python AST modules
# keyed on their name (without `__nvqpp__mlirgen__` prefix).
# The values in this dictionary are a tuple of the AST module
# and the source code location for the kernel.
globalAstRegistry = {}

# Keep a global registry of all registered custom operations.
globalRegisteredOperations = {}

# Keep a global registry of any custom data types
globalRegisteredTypes = cudaq_runtime.DataClassRegistry


class Color:
    YELLOW = '\033[93m'
    RED = '\033[91m'
    BOLD = '\033[1m'
    END = '\033[0m'


def emitFatalError(msg):
    """
    Emit a fatal error diagnostic. The goal here is to 
    retain the input message, but also provide the offending 
    source location by inspecting the stack trace. 
    """
    print(Color.BOLD, end='')
    try:
        # Raise the exception so we can get the
        # stack trace to inspect
        raise RuntimeError(msg)
    except RuntimeError:
        # Immediately grab the exception and
        # analyze the stack trace, get the source location
        # and construct a new error diagnostic
        cached = sys.tracebacklimit
        sys.tracebacklimit = None
        offendingSrc = traceback.format_stack()
        sys.tracebacklimit = cached
        if len(offendingSrc):
            msg = Color.RED + "error: " + Color.END + Color.BOLD + msg + Color.END + '\n\nOffending code:\n' + offendingSrc[
                0]
    raise RuntimeError(msg)


def emitWarning(msg):
    """
    Emit a warning, providing the user with source file information and
    the offending code.
    """
    print(Color.BOLD, end='')
    try:
        # Raise the exception so we can get the
        # stack trace to inspect
        raise RuntimeError(msg)
    except RuntimeError:
        # Immediately grab the exception and
        # analyze the stack trace, get the source location
        # and construct a new error diagnostic
        cached = sys.tracebacklimit
        sys.tracebacklimit = None
        offendingSrc = traceback.format_stack()
        sys.tracebacklimit = cached
        if len(offendingSrc):
            msg = Color.YELLOW + "error: " + Color.END + Color.BOLD + msg + Color.END + '\n\nOffending code:\n' + offendingSrc[
                0]


def mlirTypeFromAnnotation(annotation, ctx, raiseError=False):
    """
    Return the MLIR Type corresponding to the given kernel function argument type annotation.
    Throws an exception if the programmer did not annotate function argument types. 
    """

    localEmitFatalError = emitFatalError
    if raiseError:
        # Client calling this will handle errors
        def emitFatalErrorOverride(msg):
            raise RuntimeError(msg)

        localEmitFatalError = emitFatalErrorOverride

    if annotation == None:
        localEmitFatalError(
            'cudaq.kernel functions must have argument type annotations.')

    if hasattr(annotation, 'attr') and hasattr(annotation.value, 'id'):
        if annotation.value.id == 'cudaq':
            if annotation.attr in ['qview', 'qvector']:
                return quake.VeqType.get(ctx)
            if annotation.attr in ['State']:
                return cc.PointerType.get(ctx, cc.StateType.get(ctx))
            if annotation.attr == 'qubit':
                return quake.RefType.get(ctx)
            if annotation.attr == 'pauli_word':
                return cc.CharspanType.get(ctx)

        if annotation.value.id in ['numpy', 'np']:
            if annotation.attr in ['array', 'ndarray']:
                return cc.StdvecType.get(ctx, F64Type.get())
            if annotation.attr == 'complex128':
                return ComplexType.get(F64Type.get())
            if annotation.attr == 'complex64':
                return ComplexType.get(F32Type.get())
            if annotation.attr == 'float64':
                return F64Type.get()
            if annotation.attr == 'float32':
                return F32Type.get()
            if annotation.attr == 'int64':
                return IntegerType.get_signless(64)
            if annotation.attr == 'int32':
                return IntegerType.get_signless(32)

    if isinstance(annotation,
                  ast.Subscript) and annotation.value.id == 'Callable':
        if not hasattr(annotation, 'slice'):
            localEmitFatalError(
                f"Callable type must have signature specified ({ast.unparse(annotation) if hasattr(ast, 'unparse') else annotation})."
            )

        if hasattr(annotation.slice, 'elts'):
            firstElement = annotation.slice.elts[0]
        elif hasattr(annotation.slice, 'value') and hasattr(
                annotation.slice.value, 'elts'):
            firstElement = annotation.slice.value.elts[0]
        else:
            localEmitFatalError(
                f"Unable to get list elements when inferring type from annotation ({ast.unparse(annotation) if hasattr(ast, 'unparse') else annotation})."
            )
        argTypes = [mlirTypeFromAnnotation(a, ctx) for a in firstElement.elts]
        return cc.CallableType.get(ctx, argTypes)

    if isinstance(annotation,
                  ast.Subscript) and (annotation.value.id == 'list' or
                                      annotation.value.id == 'List'):
        if not hasattr(annotation, 'slice'):
            localEmitFatalError(
                f"list subscript missing slice node ({ast.unparse(annotation) if hasattr(ast, 'unparse') else annotation})."
            )

        eleTypeNode = annotation.slice
        # expected that slice is a Name node
        listEleTy = mlirTypeFromAnnotation(eleTypeNode, ctx)
        return cc.StdvecType.get(ctx, listEleTy)

    if isinstance(annotation,
                  ast.Subscript) and (annotation.value.id == 'tuple' or
                                      annotation.value.id == 'Tuple'):
        if not hasattr(annotation, 'slice'):
            localEmitFatalError(
                f"tuple subscript missing slice node ({ast.unparse(annotation) if hasattr(ast, 'unparse') else annotation})."
            )

        # slice is an `ast.Tuple` of type annotations
        elements = None
        if hasattr(annotation.slice, 'elts'):
            elements = annotation.slice.elts
        else:
            localEmitFatalError(
                f"Unable to get tuple elements when inferring type from annotation ({ast.unparse(annotation) if hasattr(ast, 'unparse') else annotation})."
            )

        eleTypes = [mlirTypeFromAnnotation(v, ctx) for v in elements]
        return cc.StructType.getNamed(ctx, "tuple", eleTypes)

    if hasattr(annotation, 'id'):
        id = annotation.id
    elif hasattr(annotation, 'value'):
        if hasattr(annotation.value, 'id'):
            id = annotation.value.id
        elif hasattr(annotation.value, 'value') and hasattr(
                annotation.value.value, 'id'):
            id = annotation.value.value.id
        else:
            localEmitFatalError(
                f"{ast.unparse(annotation) if hasattr(ast, 'unparse') else annotation} is not yet a supported type (could not infer type name)."
            )
    else:
        localEmitFatalError(
            f"{ast.unparse(annotation) if hasattr(ast, 'unparse') else annotation} is not a supported type yet (could not infer type name)."
        )

    if id == 'list' or id == 'List':
        localEmitFatalError(
            'list argument annotation must provide element type, e.g. list[float] instead of list.'
        )

    if id == 'int':
        return IntegerType.get_signless(64)

    if id == 'float':
        return F64Type.get()

    if id == 'bool':
        return IntegerType.get_signless(1)

    if id == 'complex':
        return ComplexType.get(F64Type.get())

    if isinstance(annotation, ast.Attribute):
        # in this case we might have `mod1.mod2...mod3.UserType`
        # slurp up the path to the type
        id = annotation.attr

    # One final check to see if this is a custom data type.
    if id in globalRegisteredTypes.classes:
        pyType, memberTys = globalRegisteredTypes.getClassAttributes(id)
        structTys = [mlirTypeFromPyType(v, ctx) for _, v in memberTys.items()]
        for ty in structTys:
            if cc.StructType.isinstance(ty):
                localEmitFatalError(
                    'recursive struct types are not allowed in kernels.')

        if len({
                k: v
                for k, v in pyType.__dict__.items()
                if not (k.startswith('__') and k.endswith('__'))
        }) != 0:
            localEmitFatalError(
                'struct types with user specified methods are not allowed.')

        numQuantumMemberTys = sum([
            1 if
            (quake.RefType.isinstance(ty) or quake.VeqType.isinstance(ty) or
             quake.StruqType.isinstance(ty)) else 0 for ty in structTys
        ])
        numStruqMemberTys = sum(
            [1 if (quake.StruqType.isinstance(ty)) else 0 for ty in structTys])
        if numQuantumMemberTys != 0:  # we have quantum member types
            if numQuantumMemberTys != len(structTys):
                emitFatalError(
                    f'hybrid quantum-classical data types not allowed in kernel code.'
                )
            if numStruqMemberTys != 0:
                emitFatalError(f'recursive quantum struct types not allowed.')
            return quake.StruqType.getNamed(ctx, id, structTys)

        return cc.StructType.getNamed(ctx, id, structTys)

    localEmitFatalError(
        f"{ast.unparse(annotation) if hasattr(ast, 'unparse') else annotation} is not a supported type."
    )


def pyInstanceFromName(name: str):
    if name == 'bool':
        return bool(False)
    if name == 'int':
        return int(0)
    if name in ['numpy.int32', 'np.int32']:
        return np.int32(0)
    if name in ['numpy.int64', 'np.int64']:
        return np.int64(0)
    if name == 'int':
        return int(0)
    if name == 'float':
        return float(0.0)
    if name == 'complex':
        return 0j
    if name == 'pauli_word':
        return pauli_word('')
    if name in ['numpy.complex128', 'np.complex128']:
        return np.complex128(0.0)
    if name in ['numpy.complex64', 'np.complex64']:
        return np.complex64(0.0)


def mlirTypeFromPyType(argType, ctx, **kwargs):
    if argType in [int, np.int64]:
        return IntegerType.get_signless(64, ctx)
    if argType == np.int32:
        return IntegerType.get_signless(32, ctx)
    if argType in [float, np.float64]:
        return F64Type.get(ctx)
    if argType == np.float32:
        return F32Type.get(ctx)
    if argType == bool:
        return IntegerType.get_signless(1, ctx)
    if argType == complex:
        return ComplexType.get(mlirTypeFromPyType(float, ctx))
    if argType == np.complex128:
        return ComplexType.get(mlirTypeFromPyType(np.float64, ctx))
    if argType == np.complex64:
        return ComplexType.get(mlirTypeFromPyType(np.float32, ctx))
    if argType == pauli_word:
        return cc.CharspanType.get(ctx)
    if argType == State:
        return cc.PointerType.get(ctx, cc.StateType.get(ctx))

    if get_origin(argType) == list:
        result = re.search(r'ist\[(.*)\]', str(argType))
        eleTyName = result.group(1)
        argType = list
        inst = pyInstanceFromName(eleTyName)
        if (inst != None):
            kwargs['argInstance'] = [inst]

    if argType in [list, np.ndarray, List]:
        if 'argInstance' not in kwargs:
            return cc.StdvecType.get(ctx, mlirTypeFromPyType(float, ctx))
        if argType != np.ndarray:
            if kwargs['argInstance'] == None:
                return cc.StdvecType.get(ctx, mlirTypeFromPyType(float, ctx))

        argInstance = kwargs['argInstance']
        argTypeToCompareTo = kwargs[
            'argTypeToCompareTo'] if 'argTypeToCompareTo' in kwargs else None

        if len(argInstance) == 0:
            if argTypeToCompareTo == None:
                emitFatalError('Cannot infer runtime argument type')

            eleTy = cc.StdvecType.getElementType(argTypeToCompareTo)
            return cc.StdvecType.get(ctx, eleTy)

        if isinstance(argInstance[0], bool):
            return cc.StdvecType.get(ctx, mlirTypeFromPyType(bool, ctx))
        if isinstance(argInstance[0], (int, np.int64)):
            return cc.StdvecType.get(ctx, mlirTypeFromPyType(int, ctx))
        if isinstance(argInstance[0], np.int32):
            return cc.StdvecType.get(ctx, mlirTypeFromPyType(np.int32, ctx))

        if isinstance(argInstance[0], (float, np.float64)):
            return cc.StdvecType.get(ctx, mlirTypeFromPyType(float, ctx))
        if isinstance(argInstance[0], np.float32):
            return cc.StdvecType.get(ctx, mlirTypeFromPyType(np.float32, ctx))

        if isinstance(argInstance[0], (complex, np.complex128)):
            return cc.StdvecType.get(ctx, mlirTypeFromPyType(complex, ctx))

        if isinstance(argInstance[0], np.complex64):
            return cc.StdvecType.get(ctx, mlirTypeFromPyType(np.complex64, ctx))

        if isinstance(argInstance[0], pauli_word):
            return cc.StdvecType.get(ctx, cc.CharspanType.get(ctx))

        if isinstance(argInstance[0], list):
            return cc.StdvecType.get(
                ctx,
                mlirTypeFromPyType(
                    type(argInstance[0]),
                    ctx,
                    argInstance=argInstance[0],
                    argTypeToCompareTo=cc.StdvecType.getElementType(
                        argTypeToCompareTo)))

        emitFatalError(f'Invalid list element type ({argType})')

    if get_origin(argType) == tuple:
        result = re.search(r'uple\[(?P<names>.*)\]', str(argType))
        eleTyNames = result.group('names')
        eleTypes = []
        while eleTyNames != None:
            result = re.search(r'(?P<names>.*),\s*(?P<name>.*)', eleTyNames)
            eleTyName = result.group('name') if result != None else eleTyNames
            eleTyNames = result.group('names') if result != None else None
            pyInstance = pyInstanceFromName(eleTyName)
            if pyInstance == None:
                emitFatalError(f'Invalid tuple element type ({eleTyName})')
            eleTypes.append(mlirTypeFromPyType(type(pyInstance), ctx))
        return cc.StructType.getNamed(ctx, "tuple", eleTypes)

    if argType == qvector or argType == qreg or argType == qview:
        return quake.VeqType.get(ctx)
    if argType == qubit:
        return quake.RefType.get(ctx)
    if argType == pauli_word:
        return cc.CharspanType.get(ctx)

    if 'argInstance' in kwargs:
        argInstance = kwargs['argInstance']
        if isinstance(argInstance, Callable):
            return cc.CallableType.get(ctx, argInstance.argTypes)

    for name in globalRegisteredTypes.classes:
        customTy, memberTys = globalRegisteredTypes.getClassAttributes(name)
        if argType == customTy:
            structTys = [
                mlirTypeFromPyType(v, ctx) for _, v in memberTys.items()
            ]
            numQuantumMemberTys = sum([
                1 if
                (quake.RefType.isinstance(ty) or quake.VeqType.isinstance(ty) or
                 quake.StruqType.isinstance(ty)) else 0 for ty in structTys
            ])
            numStruqMemberTys = sum([
                1 if (quake.StruqType.isinstance(ty)) else 0 for ty in structTys
            ])
            if numQuantumMemberTys != 0:  # we have quantum member types
                if numQuantumMemberTys != len(structTys):
                    emitFatalError(
                        f'hybrid quantum-classical data types not allowed')
                if numStruqMemberTys != 0:
                    emitFatalError(
                        f'recursive quantum struct types not allowed.')
                return quake.StruqType.getNamed(ctx, name, structTys)

            return cc.StructType.getNamed(ctx, name, structTys)

    if 'argInstance' not in kwargs:
        if argType == list[int]:
            return cc.StdvecType.get(ctx, mlirTypeFromPyType(int, ctx))
        if argType == list[float]:
            return cc.StdvecType.get(ctx, mlirTypeFromPyType(float, ctx))

    emitFatalError(
        f"Can not handle conversion of python type {argType} to MLIR type.")


def mlirTypeToPyType(argType):

    if IntegerType.isinstance(argType):
        if IntegerType(argType).width == 1:
            return bool
        if IntegerType(argType).width == 32:
            return np.int32
        return int

    if F64Type.isinstance(argType):
        return float

    if F32Type.isinstance(argType):
        return np.float32

    if quake.VeqType.isinstance(argType):
        return qvector

    if cc.CallableType.isinstance(argType):
        return Callable

    if ComplexType.isinstance(argType):
        if F64Type.isinstance(ComplexType(argType).element_type):
            return complex
        return np.complex64

    if cc.CharspanType.isinstance(argType):
        return pauli_word

    if cc.StdvecType.isinstance(argType):
        eleTy = cc.StdvecType.getElementType(argType)
        if cc.CharspanType.isinstance(eleTy):
            return list[pauli_word]

        if IntegerType.isinstance(eleTy):
            if IntegerType(eleTy).width == 1:
                return list[bool]
            return list[int]
        if F64Type.isinstance(eleTy):
            return list[float]
        if F32Type.isinstance(eleTy):
            return list[np.float32]
        if ComplexType.isinstance(eleTy):
            ty = complex if F64Type.isinstance(
                ComplexType(eleTy).element_type) else np.complex64
            return list[ty]

    if cc.PointerType.isinstance(argType):
        valueTy = cc.PointerType.getElementType(argType)
        if cc.StateType.isinstance(valueTy):
            return State

    if cc.StructType.isinstance(argType):
        if (cc.StructType.getName(argType) == "tuple"):
            elements = [
                mlirTypeToPyType(v)() for v in cc.StructType.getTypes(argType)
            ]
            return type(tuple(elements))
        clsName = cc.StructType.getName(argType)
        if globalRegisteredTypes.isRegisteredClass(clsName):
<<<<<<< HEAD
            pyType = globalRegisteredTypes.getClass(
                cc.StructType.getName(argType))
=======
            pyType, _ = globalRegisteredTypes.getClassAttributes(clsName)
>>>>>>> f98f2f49
            return pyType

    emitFatalError(
        f"Cannot infer CUDA-Q type from provided Python type ({argType})")


def emitErrorIfInvalidPauli(pauliArg):
    """
    Verify that the input string is a valid Pauli string. 
    Throw an exception if not.
    """
    if any(c not in 'XYZI' for c in pauliArg):
        emitFatalError(
            f"Invalid pauli_word string provided as runtime argument ({pauliArg}) - can only contain X, Y, Z, or I."
        )<|MERGE_RESOLUTION|>--- conflicted
+++ resolved
@@ -501,12 +501,7 @@
             return type(tuple(elements))
         clsName = cc.StructType.getName(argType)
         if globalRegisteredTypes.isRegisteredClass(clsName):
-<<<<<<< HEAD
-            pyType = globalRegisteredTypes.getClass(
-                cc.StructType.getName(argType))
-=======
             pyType, _ = globalRegisteredTypes.getClassAttributes(clsName)
->>>>>>> f98f2f49
             return pyType
 
     emitFatalError(
