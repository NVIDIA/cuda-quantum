# ============================================================================ #
# Copyright (c) 2022 - 2025 NVIDIA Corporation & Affiliates.                   #
# All rights reserved.                                                         #
#                                                                              #
# This source code and the accompanying materials are made available under     #
# the terms of the Apache License 2.0 which accompanies this distribution.     #
# ============================================================================ #
from __future__ import annotations
import ast
import re
import sys
import traceback
import numpy as np
from typing import get_origin, Callable, List

from cudaq.mlir._mlir_libs._quakeDialects import cudaq_runtime
from cudaq.mlir.dialects import quake, cc
from cudaq.mlir.ir import ComplexType, F32Type, F64Type, IntegerType

State = cudaq_runtime.State
qvector = cudaq_runtime.qvector
qview = cudaq_runtime.qview
qubit = cudaq_runtime.qubit
pauli_word = cudaq_runtime.pauli_word
qreg = qvector

nvqppPrefix = '__nvqpp__mlirgen__'

ahkPrefix = '__analog_hamiltonian_kernel__'

# Keep a global registry of all kernel FuncOps
# keyed on their name (without `__nvqpp__mlirgen__` prefix)
globalKernelRegistry = {}

# Keep a global registry of all kernel Python AST modules
# keyed on their name (without `__nvqpp__mlirgen__` prefix).
# The values in this dictionary are a tuple of the AST module
# and the source code location for the kernel.
globalAstRegistry = {}

# Keep a global registry of all registered custom operations.
globalRegisteredOperations = {}

# Keep a global registry of any custom data types
globalRegisteredTypes = cudaq_runtime.DataClassRegistry


class Color:
    YELLOW = '\033[93m'
    RED = '\033[91m'
    BOLD = '\033[1m'
    END = '\033[0m'


def emitFatalError(msg):
    """
    Emit a fatal error diagnostic. The goal here is to 
    retain the input message, but also provide the offending 
    source location by inspecting the stack trace. 
    """
    print(Color.BOLD, end='')
    try:
        # Raise the exception so we can get the
        # stack trace to inspect
        raise RuntimeError(msg)
    except RuntimeError:
        # Immediately grab the exception and
        # analyze the stack trace, get the source location
        # and construct a new error diagnostic
        cached = sys.tracebacklimit
        sys.tracebacklimit = None
        offendingSrc = traceback.format_stack()
        sys.tracebacklimit = cached
        if len(offendingSrc):
            msg = Color.RED + "error: " + Color.END + Color.BOLD + msg + Color.END + '\n\nOffending code:\n' + offendingSrc[
                0]
    raise RuntimeError(msg)


def emitWarning(msg):
    """
    Emit a warning, providing the user with source file information and
    the offending code.
    """
    print(Color.BOLD, end='')
    try:
        # Raise the exception so we can get the
        # stack trace to inspect
        raise RuntimeError(msg)
    except RuntimeError:
        # Immediately grab the exception and
        # analyze the stack trace, get the source location
        # and construct a new error diagnostic
        cached = sys.tracebacklimit
        sys.tracebacklimit = None
        offendingSrc = traceback.format_stack()
        sys.tracebacklimit = cached
        if len(offendingSrc):
            msg = Color.YELLOW + "error: " + Color.END + Color.BOLD + msg + Color.END + '\n\nOffending code:\n' + offendingSrc[
                0]


def mlirTypeFromAnnotation(annotation, ctx, raiseError=False):
    """
    Return the MLIR Type corresponding to the given kernel function argument type annotation.
    Throws an exception if the programmer did not annotate function argument types. 
    """

    localEmitFatalError = emitFatalError
    if raiseError:
        # Client calling this will handle errors
        def emitFatalErrorOverride(msg):
            raise RuntimeError(msg)

        localEmitFatalError = emitFatalErrorOverride

    if annotation == None:
        localEmitFatalError(
            'cudaq.kernel functions must have argument type annotations.')

    if hasattr(annotation, 'attr') and hasattr(annotation.value, 'id'):
        if annotation.value.id == 'cudaq':
            if annotation.attr in ['qview', 'qvector']:
                return quake.VeqType.get(ctx)
            if annotation.attr in ['State']:
                return cc.PointerType.get(ctx, cc.StateType.get(ctx))
            if annotation.attr == 'qubit':
                return quake.RefType.get(ctx)
            if annotation.attr == 'pauli_word':
                return cc.CharspanType.get(ctx)

        if annotation.value.id in ['numpy', 'np']:
            if annotation.attr in ['array', 'ndarray']:
                return cc.StdvecType.get(ctx, F64Type.get())
            if annotation.attr == 'complex128':
                return ComplexType.get(F64Type.get())
            if annotation.attr == 'complex64':
                return ComplexType.get(F32Type.get())
            if annotation.attr == 'float64':
                return F64Type.get()
            if annotation.attr == 'float32':
                return F32Type.get()
            if annotation.attr == 'int64':
                return IntegerType.get_signless(64)
            if annotation.attr == 'int32':
                return IntegerType.get_signless(32)
<<<<<<< HEAD
=======
            if annotation.attr == 'int16':
                return IntegerType.get_signless(16)
            if annotation.attr == 'int8':
                return IntegerType.get_signless(8)
>>>>>>> 63025682

    if isinstance(annotation,
                  ast.Subscript) and annotation.value.id == 'Callable':
        if not hasattr(annotation, 'slice'):
            localEmitFatalError(
                f"Callable type must have signature specified ({ast.unparse(annotation) if hasattr(ast, 'unparse') else annotation})."
            )

        if hasattr(annotation.slice, 'elts'):
            firstElement = annotation.slice.elts[0]
        elif hasattr(annotation.slice, 'value') and hasattr(
                annotation.slice.value, 'elts'):
            firstElement = annotation.slice.value.elts[0]
        else:
            localEmitFatalError(
                f"Unable to get list elements when inferring type from annotation ({ast.unparse(annotation) if hasattr(ast, 'unparse') else annotation})."
            )
        argTypes = [mlirTypeFromAnnotation(a, ctx) for a in firstElement.elts]
        return cc.CallableType.get(ctx, argTypes)

    if isinstance(annotation,
                  ast.Subscript) and (annotation.value.id == 'list' or
                                      annotation.value.id == 'List'):
        if not hasattr(annotation, 'slice'):
            localEmitFatalError(
                f"list subscript missing slice node ({ast.unparse(annotation) if hasattr(ast, 'unparse') else annotation})."
            )

        eleTypeNode = annotation.slice
        # expected that slice is a Name node
        listEleTy = mlirTypeFromAnnotation(eleTypeNode, ctx)
        return cc.StdvecType.get(ctx, listEleTy)

    if isinstance(annotation,
                  ast.Subscript) and (annotation.value.id == 'tuple' or
                                      annotation.value.id == 'Tuple'):
        if not hasattr(annotation, 'slice'):
            localEmitFatalError(
                f"tuple subscript missing slice node ({ast.unparse(annotation) if hasattr(ast, 'unparse') else annotation})."
            )

        # slice is an `ast.Tuple` of type annotations
        elements = None
        if hasattr(annotation.slice, 'elts'):
            elements = annotation.slice.elts
        else:
            localEmitFatalError(
                f"Unable to get tuple elements when inferring type from annotation ({ast.unparse(annotation) if hasattr(ast, 'unparse') else annotation})."
            )

        eleTypes = [mlirTypeFromAnnotation(v, ctx) for v in elements]
        return cc.StructType.getNamed(ctx, "tuple", eleTypes)

    if hasattr(annotation, 'id'):
        id = annotation.id
    elif hasattr(annotation, 'value'):
        if hasattr(annotation.value, 'id'):
            id = annotation.value.id
        elif hasattr(annotation.value, 'value') and hasattr(
                annotation.value.value, 'id'):
            id = annotation.value.value.id
        else:
            localEmitFatalError(
                f"{ast.unparse(annotation) if hasattr(ast, 'unparse') else annotation} is not yet a supported type (could not infer type name)."
            )
    else:
        localEmitFatalError(
            f"{ast.unparse(annotation) if hasattr(ast, 'unparse') else annotation} is not a supported type yet (could not infer type name)."
        )

    if id == 'list' or id == 'List':
        localEmitFatalError(
            'list argument annotation must provide element type, e.g. list[float] instead of list.'
        )

    if id == 'int':
        return IntegerType.get_signless(64)

    if id == 'float':
        return F64Type.get()

    if id == 'bool':
        return IntegerType.get_signless(1)

    if id == 'complex':
        return ComplexType.get(F64Type.get())

    if isinstance(annotation, ast.Attribute):
        # in this case we might have `mod1.mod2...mod3.UserType`
        # slurp up the path to the type
        id = annotation.attr

    # One final check to see if this is a custom data type.
    if id in globalRegisteredTypes.classes:
        pyType, memberTys = globalRegisteredTypes.getClassAttributes(id)
        structTys = [mlirTypeFromPyType(v, ctx) for _, v in memberTys.items()]
        for ty in structTys:
            if cc.StructType.isinstance(ty):
                localEmitFatalError(
                    'recursive struct types are not allowed in kernels.')

        if len({
                k: v
                for k, v in pyType.__dict__.items()
                if not (k.startswith('__') and k.endswith('__'))
        }) != 0:
            localEmitFatalError(
                'struct types with user specified methods are not allowed.')

        numQuantumMemberTys = sum([
            1 if
            (quake.RefType.isinstance(ty) or quake.VeqType.isinstance(ty) or
             quake.StruqType.isinstance(ty)) else 0 for ty in structTys
        ])
        numStruqMemberTys = sum(
            [1 if (quake.StruqType.isinstance(ty)) else 0 for ty in structTys])
        if numQuantumMemberTys != 0:  # we have quantum member types
            if numQuantumMemberTys != len(structTys):
                emitFatalError(
                    f'hybrid quantum-classical data types not allowed in kernel code.'
                )
            if numStruqMemberTys != 0:
                emitFatalError(f'recursive quantum struct types not allowed.')
            return quake.StruqType.getNamed(ctx, id, structTys)

        return cc.StructType.getNamed(ctx, id, structTys)

    localEmitFatalError(
        f"{ast.unparse(annotation) if hasattr(ast, 'unparse') else annotation} is not a supported type."
    )


def pyInstanceFromName(name: str):
    if name == 'bool':
        return bool(False)
    if name == 'int':
        return int(0)
    if name in ['numpy.int32', 'np.int32']:
        return np.int32(0)
    if name in ['numpy.int64', 'np.int64']:
        return np.int64(0)
    if name == 'int':
        return int(0)
    if name == 'float':
        return float(0.0)
    if name == 'complex':
        return 0j
    if name == 'pauli_word':
        return pauli_word('')
    if name in ['numpy.complex128', 'np.complex128']:
        return np.complex128(0.0)
    if name in ['numpy.complex64', 'np.complex64']:
        return np.complex64(0.0)


def mlirTypeFromPyType(argType, ctx, **kwargs):
    if argType in [int, np.int64]:
        return IntegerType.get_signless(64, ctx)
    if argType == np.int32:
        return IntegerType.get_signless(32, ctx)
<<<<<<< HEAD
=======
    if argType == np.int16:
        return IntegerType.get_signless(16, ctx)
    if argType == np.int8:
        return IntegerType.get_signless(8, ctx)
>>>>>>> 63025682
    if argType in [float, np.float64]:
        return F64Type.get(ctx)
    if argType == np.float32:
        return F32Type.get(ctx)
    if argType == bool:
        return IntegerType.get_signless(1, ctx)
    if argType == complex:
        return ComplexType.get(mlirTypeFromPyType(float, ctx))
    if argType == np.complex128:
        return ComplexType.get(mlirTypeFromPyType(np.float64, ctx))
    if argType == np.complex64:
        return ComplexType.get(mlirTypeFromPyType(np.float32, ctx))
    if argType == pauli_word:
        return cc.CharspanType.get(ctx)
    if argType == State:
        return cc.PointerType.get(ctx, cc.StateType.get(ctx))

    if get_origin(argType) == list:
        result = re.search(r'ist\[(.*)\]', str(argType))
        eleTyName = result.group(1)
        argType = list
        inst = pyInstanceFromName(eleTyName)
        if (inst != None):
            kwargs['argInstance'] = [inst]

    if argType in [list, np.ndarray, List]:
        if 'argInstance' not in kwargs:
            return cc.StdvecType.get(ctx, mlirTypeFromPyType(float, ctx))
        if argType != np.ndarray:
            if kwargs['argInstance'] == None:
                return cc.StdvecType.get(ctx, mlirTypeFromPyType(float, ctx))

        argInstance = kwargs['argInstance']
        argTypeToCompareTo = kwargs[
            'argTypeToCompareTo'] if 'argTypeToCompareTo' in kwargs else None

        if len(argInstance) == 0:
            if argTypeToCompareTo == None:
                emitFatalError('Cannot infer runtime argument type')

            eleTy = cc.StdvecType.getElementType(argTypeToCompareTo)
            return cc.StdvecType.get(ctx, eleTy)

<<<<<<< HEAD
        if isinstance(argInstance[0], bool):
            return cc.StdvecType.get(ctx, mlirTypeFromPyType(bool, ctx))
        if isinstance(argInstance[0], (int, np.int64)):
            return cc.StdvecType.get(ctx, mlirTypeFromPyType(int, ctx))
        if isinstance(argInstance[0], np.int32):
            return cc.StdvecType.get(ctx, mlirTypeFromPyType(np.int32, ctx))

        if isinstance(argInstance[0], (float, np.float64)):
            return cc.StdvecType.get(ctx, mlirTypeFromPyType(float, ctx))
        if isinstance(argInstance[0], np.float32):
            return cc.StdvecType.get(ctx, mlirTypeFromPyType(np.float32, ctx))

        if isinstance(argInstance[0], (complex, np.complex128)):
            return cc.StdvecType.get(ctx, mlirTypeFromPyType(complex, ctx))

        if isinstance(argInstance[0], np.complex64):
            return cc.StdvecType.get(ctx, mlirTypeFromPyType(np.complex64, ctx))

        if isinstance(argInstance[0], pauli_word):
            return cc.StdvecType.get(ctx, cc.CharspanType.get(ctx))

=======
>>>>>>> 63025682
        if isinstance(argInstance[0], list):
            return cc.StdvecType.get(
                ctx,
                mlirTypeFromPyType(
                    type(argInstance[0]),
                    ctx,
                    argInstance=argInstance[0],
                    argTypeToCompareTo=cc.StdvecType.getElementType(
                        argTypeToCompareTo)))

        return cc.StdvecType.get(ctx,
                                 mlirTypeFromPyType(type(argInstance[0]), ctx))

    if get_origin(argType) == tuple:
        result = re.search(r'uple\[(?P<names>.*)\]', str(argType))
        eleTyNames = result.group('names')
        eleTypes = []
        while eleTyNames != None:
            result = re.search(r'(?P<names>.*),\s*(?P<name>.*)', eleTyNames)
            eleTyName = result.group('name') if result != None else eleTyNames
            eleTyNames = result.group('names') if result != None else None
            pyInstance = pyInstanceFromName(eleTyName)
            if pyInstance == None:
                emitFatalError(f'Invalid tuple element type ({eleTyName})')
            eleTypes.append(mlirTypeFromPyType(type(pyInstance), ctx))
        return cc.StructType.getNamed(ctx, "tuple", eleTypes)

    if argType == qvector or argType == qreg or argType == qview:
        return quake.VeqType.get(ctx)
    if argType == qubit:
        return quake.RefType.get(ctx)
    if argType == pauli_word:
        return cc.CharspanType.get(ctx)

    if 'argInstance' in kwargs:
        argInstance = kwargs['argInstance']
        if isinstance(argInstance, Callable):
            return cc.CallableType.get(ctx, argInstance.argTypes)

    for name in globalRegisteredTypes.classes:
        customTy, memberTys = globalRegisteredTypes.getClassAttributes(name)
        if argType == customTy:
            structTys = [
                mlirTypeFromPyType(v, ctx) for _, v in memberTys.items()
            ]
            numQuantumMemberTys = sum([
                1 if
                (quake.RefType.isinstance(ty) or quake.VeqType.isinstance(ty) or
                 quake.StruqType.isinstance(ty)) else 0 for ty in structTys
            ])
            numStruqMemberTys = sum([
                1 if (quake.StruqType.isinstance(ty)) else 0 for ty in structTys
            ])
            if numQuantumMemberTys != 0:  # we have quantum member types
                if numQuantumMemberTys != len(structTys):
                    emitFatalError(
                        f'hybrid quantum-classical data types not allowed')
                if numStruqMemberTys != 0:
                    emitFatalError(
                        f'recursive quantum struct types not allowed.')
                return quake.StruqType.getNamed(ctx, name, structTys)

            return cc.StructType.getNamed(ctx, name, structTys)

    if 'argInstance' not in kwargs:
        if argType == list[int]:
            return cc.StdvecType.get(ctx, mlirTypeFromPyType(int, ctx))
        if argType == list[float]:
            return cc.StdvecType.get(ctx, mlirTypeFromPyType(float, ctx))

    emitFatalError(
        f"Can not handle conversion of python type {argType} to MLIR type.")


def mlirTypeToPyType(argType):

    if IntegerType.isinstance(argType):
        width = IntegerType(argType).width
        if width == 1:
            return bool
<<<<<<< HEAD
        if IntegerType(argType).width == 32:
            return np.int32
        return int
=======
        if width == 8:
            return np.int8
        if width == 16:
            return np.int16
        if width == 32:
            return np.int32
        if width == 64:
            return int
>>>>>>> 63025682

    if F64Type.isinstance(argType):
        return float

    if F32Type.isinstance(argType):
        return np.float32

    if quake.VeqType.isinstance(argType):
        return qvector

    if cc.CallableType.isinstance(argType):
        return Callable

    if ComplexType.isinstance(argType):
        if F64Type.isinstance(ComplexType(argType).element_type):
            return complex
        return np.complex64

    if cc.CharspanType.isinstance(argType):
        return pauli_word

    if cc.StdvecType.isinstance(argType):
        eleTy = cc.StdvecType.getElementType(argType)
        if cc.CharspanType.isinstance(eleTy):
            return list[pauli_word]

        pyEleTy = mlirTypeToPyType(eleTy)
        return list[pyEleTy]

    if cc.PointerType.isinstance(argType):
        valueTy = cc.PointerType.getElementType(argType)
        if cc.StateType.isinstance(valueTy):
            return State

    if cc.StructType.isinstance(argType):
        if (cc.StructType.getName(argType) == "tuple"):
            elements = [
                mlirTypeToPyType(v)() for v in cc.StructType.getTypes(argType)
            ]
            return type(tuple(elements))
        clsName = cc.StructType.getName(argType)
        if globalRegisteredTypes.isRegisteredClass(clsName):
            pyType, _ = globalRegisteredTypes.getClassAttributes(clsName)
            return pyType

    emitFatalError(
        f"Cannot infer python type from provided CUDA-Q type ({argType})")


def emitErrorIfInvalidPauli(pauliArg):
    """
    Verify that the input string is a valid Pauli string. 
    Throw an exception if not.
    """
    if any(c not in 'XYZI' for c in pauliArg):
        emitFatalError(
            f"Invalid pauli_word string provided as runtime argument ({pauliArg}) - can only contain X, Y, Z, or I."
        )<|MERGE_RESOLUTION|>--- conflicted
+++ resolved
@@ -144,13 +144,10 @@
                 return IntegerType.get_signless(64)
             if annotation.attr == 'int32':
                 return IntegerType.get_signless(32)
-<<<<<<< HEAD
-=======
             if annotation.attr == 'int16':
                 return IntegerType.get_signless(16)
             if annotation.attr == 'int8':
                 return IntegerType.get_signless(8)
->>>>>>> 63025682
 
     if isinstance(annotation,
                   ast.Subscript) and annotation.value.id == 'Callable':
@@ -311,13 +308,10 @@
         return IntegerType.get_signless(64, ctx)
     if argType == np.int32:
         return IntegerType.get_signless(32, ctx)
-<<<<<<< HEAD
-=======
     if argType == np.int16:
         return IntegerType.get_signless(16, ctx)
     if argType == np.int8:
         return IntegerType.get_signless(8, ctx)
->>>>>>> 63025682
     if argType in [float, np.float64]:
         return F64Type.get(ctx)
     if argType == np.float32:
@@ -361,7 +355,6 @@
             eleTy = cc.StdvecType.getElementType(argTypeToCompareTo)
             return cc.StdvecType.get(ctx, eleTy)
 
-<<<<<<< HEAD
         if isinstance(argInstance[0], bool):
             return cc.StdvecType.get(ctx, mlirTypeFromPyType(bool, ctx))
         if isinstance(argInstance[0], (int, np.int64)):
@@ -383,8 +376,6 @@
         if isinstance(argInstance[0], pauli_word):
             return cc.StdvecType.get(ctx, cc.CharspanType.get(ctx))
 
-=======
->>>>>>> 63025682
         if isinstance(argInstance[0], list):
             return cc.StdvecType.get(
                 ctx,
@@ -397,6 +388,20 @@
 
         return cc.StdvecType.get(ctx,
                                  mlirTypeFromPyType(type(argInstance[0]), ctx))
+
+    if get_origin(argType) == tuple:
+        result = re.search(r'uple\[(?P<names>.*)\]', str(argType))
+        eleTyNames = result.group('names')
+        eleTypes = []
+        while eleTyNames != None:
+            result = re.search(r'(?P<names>.*),\s*(?P<name>.*)', eleTyNames)
+            eleTyName = result.group('name') if result != None else eleTyNames
+            eleTyNames = result.group('names') if result != None else None
+            pyInstance = pyInstanceFromName(eleTyName)
+            if pyInstance == None:
+                emitFatalError(f'Invalid tuple element type ({eleTyName})')
+            eleTypes.append(mlirTypeFromPyType(type(pyInstance), ctx))
+        return cc.StructType.getNamed(ctx, "tuple", eleTypes)
 
     if get_origin(argType) == tuple:
         result = re.search(r'uple\[(?P<names>.*)\]', str(argType))
@@ -465,11 +470,6 @@
         width = IntegerType(argType).width
         if width == 1:
             return bool
-<<<<<<< HEAD
-        if IntegerType(argType).width == 32:
-            return np.int32
-        return int
-=======
         if width == 8:
             return np.int8
         if width == 16:
@@ -478,7 +478,6 @@
             return np.int32
         if width == 64:
             return int
->>>>>>> 63025682
 
     if F64Type.isinstance(argType):
         return float
