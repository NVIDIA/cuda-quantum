# ============================================================================ #
# Copyright (c) 2022 - 2025 NVIDIA Corporation & Affiliates.                   #
# All rights reserved.                                                         #
#                                                                              #
# This source code and the accompanying materials are made available under     #
# the terms of the Apache License 2.0 which accompanies this distribution.     #
# ============================================================================ #

import ast
import inspect
import importlib
import textwrap

from cudaq.mlir._mlir_libs._quakeDialects import cudaq_runtime
from cudaq.mlir.dialects import cc
from .utils import globalAstRegistry, globalKernelRegistry, mlirTypeFromAnnotation


<<<<<<< HEAD
=======
class MidCircuitMeasurementAnalyzer(ast.NodeVisitor):
    """
    The `MidCircuitMeasurementAnalyzer` is a utility class searches for 
    common measurement - conditional patterns to indicate to the runtime 
    that we have a circuit with mid-circuit measurement and subsequent conditional 
    quantum operation application.
    """

    def __init__(self):
        self.measureResultsVars = []
        self.hasMidCircuitMeasures = False

    def isMeasureCallOp(self, node):
        return isinstance(
            node, ast.Call) and node.__dict__['func'].id in ['mx', 'my', 'mz']

    def visit_Assign(self, node):
        target = node.targets[0]
        # Check if a variable is assigned from result(s) of measurement
        if hasattr(node, 'value') and hasattr(
                node.value, 'id') and node.value.id in self.measureResultsVars:
            self.measureResultsVars.append(target.id)
            return
        # Check if the new variable is assigned from a measurement result
        if hasattr(node, 'value') and isinstance(
                node.value,
                ast.Name) and node.value.id in self.measureResultsVars:
            self.measureResultsVars.append(target.id)
            return
        # Check if the new variable uses measurement results
        if hasattr(node, 'value') and isinstance(
                node.value, ast.BoolOp) and 'values' in node.value.__dict__:
            for value in node.value.__dict__['values']:
                if hasattr(value, 'id') and value.id in self.measureResultsVars:
                    self.measureResultsVars.append(target.id)
                    return
        if not 'func' in node.value.__dict__:
            return
        creatorFunc = node.value.func
        if 'id' in creatorFunc.__dict__ and creatorFunc.id in [
                'mx', 'my', 'mz'
        ]:
            self.measureResultsVars.append(target.id)

    # Get the variable name from a variable node.
    # Returns an empty string if not something we know how to get a variable name from.
    def getVariableName(self, node):
        if isinstance(node, ast.Name):
            return node.id
        if isinstance(node, ast.Subscript):
            return self.getVariableName(node.value)
        return ''

    def checkForMeasureResult(self, value):
        if self.isMeasureCallOp(value):
            return True
        if self.getVariableName(value) in self.measureResultsVars:
            return True
        if isinstance(value, ast.BoolOp) and 'values' in value.__dict__:
            for val in value.__dict__['values']:
                if self.getVariableName(val) in self.measureResultsVars:
                    return True

    def visit_If(self, node):
        condition = node.test

        # Catch `if mz(q)`, `if val`, where `val = mz(q)` or `if var[k]`, where `var = mz(qvec)`
        if self.checkForMeasureResult(condition):
            self.hasMidCircuitMeasures = True
            return

        # Compare: look at left expression.
        # Catch `if var == True/False` and `if var[k] == True/False:` or `if mz(q) == True/False`
        if isinstance(condition, ast.Compare) and self.checkForMeasureResult(
                condition.left):
            self.hasMidCircuitMeasures = True
            return

        # Catch `if UnaryOp mz(q)` or `if UnaryOp var` (`var = mz(q)`)
        if isinstance(condition, ast.UnaryOp) and self.checkForMeasureResult(
                condition.operand):
            self.hasMidCircuitMeasures = True
            return

        # Catch `if something BoolOp mz(q)` or `something BoolOp var` (`var = mz(q)`)
        if isinstance(condition, ast.BoolOp) and 'values' in condition.__dict__:

            for value in condition.__dict__['values']:
                if self.checkForMeasureResult(value):
                    self.hasMidCircuitMeasures = True
                    return
                if isinstance(value,
                              ast.Compare) and self.checkForMeasureResult(
                                  value.left):
                    self.hasMidCircuitMeasures = True
                    return


>>>>>>> 43b8401f
class FindDepKernelsVisitor(ast.NodeVisitor):

    def __init__(self, ctx):
        self.depKernels = {}
        self.context = ctx
        self.kernelName = ''

    def visit_FunctionDef(self, node):
        """
        Here we will look at this Functions arguments, if 
        there is a Callable, we will add any seen kernel/AST with the same 
        signature to the dependent kernels map. This enables the creation 
        of `ModuleOps` that contain all the functions necessary to inline and 
        synthesize callable block arguments.
        """
        self.kernelName = node.name
        for arg in node.args.args:
            annotation = arg.annotation
            if annotation == None:
                raise RuntimeError(
                    'cudaq.kernel functions must have argument type annotations.'
                )
            if isinstance(annotation, ast.Subscript) and hasattr(
                    annotation.value,
                    "id") and annotation.value.id == 'Callable':
                if not hasattr(annotation, 'slice'):
                    raise RuntimeError(
                        'Callable type must have signature specified.')

                # This is callable, let's add all in scope kernels with
                # the same signature
                callableTy = mlirTypeFromAnnotation(annotation, self.context)
                for k, v in globalKernelRegistry.items():
                    if str(v.type) == str(
                            cc.CallableType.getFunctionType(callableTy)):
                        self.depKernels[k] = globalAstRegistry[k]

        self.generic_visit(node)

    def visit_Call(self, node):
        """
        Here we look for function calls within this kernel. We will 
        add these to dependent kernels dictionary. We will also look for 
        kernels that are passed to control and adjoint.
        """
        if hasattr(node, 'func'):
            if isinstance(node.func,
                          ast.Name) and node.func.id in globalAstRegistry:
                self.depKernels[node.func.id] = globalAstRegistry[node.func.id]
            elif isinstance(node.func, ast.Attribute):
                if hasattr(
                        node.func.value, 'id'
                ) and node.func.value.id == 'cudaq' and node.func.attr == 'kernel':
                    return
                # May need to somehow import a library kernel, find
                # all module names in a mod1.mod2.mod3.function type call
                moduleNames = []
                value = node.func.value
                while isinstance(value, ast.Attribute):
                    moduleNames.append(value.attr)
                    value = value.value
                    if isinstance(value, ast.Name):
                        moduleNames.append(value.id)
                        break

                if all(x in moduleNames for x in ['cudaq', 'dbg', 'ast']):
                    return

                if len(moduleNames):
                    moduleNames.reverse()
                    if cudaq_runtime.isRegisteredDeviceModule(
                            '.'.join(moduleNames)):
                        return

                    # This will throw if the function / module is invalid
                    try:
                        m = importlib.import_module('.'.join(moduleNames))
                    except:
                        return

                    getattr(m, node.func.attr)
                    name = node.func.attr

                    if name not in globalAstRegistry:
                        raise RuntimeError(
                            f"{name} is not a valid kernel to call ({'.'.join(moduleNames)}). Registry: {globalAstRegistry}"
                        )

                    self.depKernels[name] = globalAstRegistry[name]

                elif hasattr(node.func,
                             'attr') and node.func.attr in globalAstRegistry:
                    self.depKernels[node.func.attr] = globalAstRegistry[
                        node.func.attr]
                elif node.func.value.id == 'cudaq' and node.func.attr in [
                        'control', 'adjoint'
                ] and node.args[0].id in globalAstRegistry:
                    self.depKernels[node.args[0].id] = globalAstRegistry[
                        node.args[0].id]


class HasReturnNodeVisitor(ast.NodeVisitor):
    """
    This visitor will visit the function definition and report 
    true if that function has a return statement.
    """

    def __init__(self):
        self.hasReturnNode = False

    def visit_FunctionDef(self, node):
        for n in node.body:
            if isinstance(n, ast.Return) and n.value != None:
                self.hasReturnNode = True


class FindDepFuncsVisitor(ast.NodeVisitor):
    """
    Populate a list of function names that have `ast.Call` nodes in them. This
    only populates functions, not attributes (like `np.sum()`).
    """

    def __init__(self):
        self.func_names = set()

    def visit_Call(self, node):
        if hasattr(node, 'func'):
            if isinstance(node.func, ast.Name):
                self.func_names.add(node.func.id)


class FetchDepFuncsSourceCode:
    """
    For a given function (or lambda), fetch the source code of the function,
    along with the source code of all the of the recursively nested functions
    invoked in that function. The main public function is `fetch`.
    """

    def __init__(self):
        pass

    @staticmethod
    def _isLambda(obj):
        return hasattr(obj, '__name__') and obj.__name__ == '<lambda>'

    @staticmethod
    def _getFuncObj(name: str, calling_frame: object):
        currFrame = calling_frame
        while currFrame:
            if name in currFrame.f_locals:
                if inspect.isfunction(currFrame.f_locals[name]
                                     ) or FetchDepFuncsSourceCode._isLambda(
                                         currFrame.f_locals[name]):
                    return currFrame.f_locals[name]
            currFrame = currFrame.f_back
        return None

    @staticmethod
    def _getChildFuncNames(func_obj: object,
                           calling_frame: object,
                           name: str = None,
                           full_list: list = None,
                           visit_set: set = None,
                           nest_level: int = 0) -> list:
        """
        Recursively populate a list of function names that are called by a parent
        `func_obj`. Set all parameters except `func_obj` to `None` for the top-level
        call to this function.
        """
        if full_list is None:
            full_list = []
        if visit_set is None:
            visit_set = set()
        if not inspect.isfunction(
                func_obj) and not FetchDepFuncsSourceCode._isLambda(func_obj):
            return full_list
        if name is None:
            name = func_obj.__name__

        tree = ast.parse(textwrap.dedent(inspect.getsource(func_obj)))
        vis = FindDepFuncsVisitor()
        visit_set.add(name)
        vis.visit(tree)
        for f in vis.func_names:
            if f not in visit_set:
                childFuncObj = FetchDepFuncsSourceCode._getFuncObj(
                    f, calling_frame)
                if childFuncObj:
                    FetchDepFuncsSourceCode._getChildFuncNames(
                        childFuncObj, calling_frame, f, full_list, visit_set,
                        nest_level + 1)
        full_list.append(name)
        return full_list

    @staticmethod
    def fetch(func_obj: object):
        """
        Given an input `func_obj`, fetch the source code of that function, and
        all the required child functions called by that function. This does not
        support fetching class attributes/methods.
        """
        callingFrame = inspect.currentframe().f_back
        func_name_list = FetchDepFuncsSourceCode._getChildFuncNames(
            func_obj, callingFrame)
        code = ''
        for funcName in func_name_list:
            # Get the function source
            if funcName == func_obj.__name__:
                this_func_obj = func_obj
            else:
                this_func_obj = FetchDepFuncsSourceCode._getFuncObj(
                    funcName, callingFrame)
            src = textwrap.dedent(inspect.getsource(this_func_obj))

            code += src + '\n'

        return code<|MERGE_RESOLUTION|>--- conflicted
+++ resolved
@@ -16,107 +16,6 @@
 from .utils import globalAstRegistry, globalKernelRegistry, mlirTypeFromAnnotation
 
 
-<<<<<<< HEAD
-=======
-class MidCircuitMeasurementAnalyzer(ast.NodeVisitor):
-    """
-    The `MidCircuitMeasurementAnalyzer` is a utility class searches for 
-    common measurement - conditional patterns to indicate to the runtime 
-    that we have a circuit with mid-circuit measurement and subsequent conditional 
-    quantum operation application.
-    """
-
-    def __init__(self):
-        self.measureResultsVars = []
-        self.hasMidCircuitMeasures = False
-
-    def isMeasureCallOp(self, node):
-        return isinstance(
-            node, ast.Call) and node.__dict__['func'].id in ['mx', 'my', 'mz']
-
-    def visit_Assign(self, node):
-        target = node.targets[0]
-        # Check if a variable is assigned from result(s) of measurement
-        if hasattr(node, 'value') and hasattr(
-                node.value, 'id') and node.value.id in self.measureResultsVars:
-            self.measureResultsVars.append(target.id)
-            return
-        # Check if the new variable is assigned from a measurement result
-        if hasattr(node, 'value') and isinstance(
-                node.value,
-                ast.Name) and node.value.id in self.measureResultsVars:
-            self.measureResultsVars.append(target.id)
-            return
-        # Check if the new variable uses measurement results
-        if hasattr(node, 'value') and isinstance(
-                node.value, ast.BoolOp) and 'values' in node.value.__dict__:
-            for value in node.value.__dict__['values']:
-                if hasattr(value, 'id') and value.id in self.measureResultsVars:
-                    self.measureResultsVars.append(target.id)
-                    return
-        if not 'func' in node.value.__dict__:
-            return
-        creatorFunc = node.value.func
-        if 'id' in creatorFunc.__dict__ and creatorFunc.id in [
-                'mx', 'my', 'mz'
-        ]:
-            self.measureResultsVars.append(target.id)
-
-    # Get the variable name from a variable node.
-    # Returns an empty string if not something we know how to get a variable name from.
-    def getVariableName(self, node):
-        if isinstance(node, ast.Name):
-            return node.id
-        if isinstance(node, ast.Subscript):
-            return self.getVariableName(node.value)
-        return ''
-
-    def checkForMeasureResult(self, value):
-        if self.isMeasureCallOp(value):
-            return True
-        if self.getVariableName(value) in self.measureResultsVars:
-            return True
-        if isinstance(value, ast.BoolOp) and 'values' in value.__dict__:
-            for val in value.__dict__['values']:
-                if self.getVariableName(val) in self.measureResultsVars:
-                    return True
-
-    def visit_If(self, node):
-        condition = node.test
-
-        # Catch `if mz(q)`, `if val`, where `val = mz(q)` or `if var[k]`, where `var = mz(qvec)`
-        if self.checkForMeasureResult(condition):
-            self.hasMidCircuitMeasures = True
-            return
-
-        # Compare: look at left expression.
-        # Catch `if var == True/False` and `if var[k] == True/False:` or `if mz(q) == True/False`
-        if isinstance(condition, ast.Compare) and self.checkForMeasureResult(
-                condition.left):
-            self.hasMidCircuitMeasures = True
-            return
-
-        # Catch `if UnaryOp mz(q)` or `if UnaryOp var` (`var = mz(q)`)
-        if isinstance(condition, ast.UnaryOp) and self.checkForMeasureResult(
-                condition.operand):
-            self.hasMidCircuitMeasures = True
-            return
-
-        # Catch `if something BoolOp mz(q)` or `something BoolOp var` (`var = mz(q)`)
-        if isinstance(condition, ast.BoolOp) and 'values' in condition.__dict__:
-
-            for value in condition.__dict__['values']:
-                if self.checkForMeasureResult(value):
-                    self.hasMidCircuitMeasures = True
-                    return
-                if isinstance(value,
-                              ast.Compare) and self.checkForMeasureResult(
-                                  value.left):
-                    self.hasMidCircuitMeasures = True
-                    return
-
-
->>>>>>> 43b8401f
 class FindDepKernelsVisitor(ast.NodeVisitor):
 
     def __init__(self, ctx):
