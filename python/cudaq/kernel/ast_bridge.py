# ============================================================================ #
# Copyright (c) 2022 - 2025 NVIDIA Corporation & Affiliates.                   #
# All rights reserved.                                                         #
#                                                                              #
# This source code and the accompanying materials are made available under     #
# the terms of the Apache License 2.0 which accompanies this distribution.     #
# ============================================================================ #
import ast
import importlib
import graphlib
import textwrap
import numpy as np
import os
import sys
from collections import deque

from cudaq.mlir._mlir_libs._quakeDialects import (
    cudaq_runtime, load_intrinsic, gen_vector_of_complex_constant,
    register_all_dialects)
from cudaq.mlir.dialects import arith, cc, complex, func, math, quake
from cudaq.mlir.ir import (BoolAttr, Block, BlockArgument, Context, ComplexType,
                           DenseBoolArrayAttr, DenseI32ArrayAttr,
                           DenseI64ArrayAttr, DictAttr, F32Type, F64Type,
                           FlatSymbolRefAttr, FloatAttr, FunctionType,
                           InsertionPoint, IntegerAttr, IntegerType, Location,
                           Module, StringAttr, SymbolTable, TypeAttr, UnitAttr)
from cudaq.mlir.passmanager import PassManager
from .analysis import FindDepKernelsVisitor
from .captured_data import CapturedDataStorage
from .utils import (
    Color,
    globalAstRegistry,
    globalKernelRegistry,
    globalRegisteredOperations,
    globalRegisteredTypes,
    nvqppPrefix,
    mlirTypeFromAnnotation,
    mlirTypeFromPyType,
    mlirTypeToPyType,
)

State = cudaq_runtime.State

# This file implements the CUDA-Q Python AST to MLIR conversion.
# It provides a `PyASTBridge` class that implements the `ast.NodeVisitor` type
# to walk the Python AST for a `cudaq.kernel` annotated function and generate
# valid MLIR code using `Quake`, `CC`, `Arith`, and `Math` dialects.

# CC Dialect `ComputePtrOp` in C++ sets the
# dynamic index as `std::numeric_limits<int32_t>::min()`
# (see CCOps.tc line 898). We'll duplicate that
# here by just setting it manually
kDynamicPtrIndex: int = -2147483648


class PyScopedSymbolTable(object):

    def __init__(self):
        self.symbolTable = deque()

    def pushScope(self):
        self.symbolTable.append({})

    def popScope(self):
        self.symbolTable.pop()

    def numLevels(self):
        return len(self.symbolTable)

    def add(self, symbol, value, level=-1):
        """
        Add a symbol to the scoped symbol table at any scope level.
        """
        self.symbolTable[level][symbol] = value

    def __contains__(self, symbol):
        for st in reversed(self.symbolTable):
            if symbol in st:
                return True

        return False

    def __setitem__(self, symbol, value):
        # default to nearest surrounding scope
        self.add(symbol, value)
        return

    def __getitem__(self, symbol):
        for st in reversed(self.symbolTable):
            if symbol in st:
                return st[symbol]

        raise RuntimeError(
            f"{symbol} is not a valid variable name in this scope.")

    def clear(self):
        while len(self.symbolTable):
            self.symbolTable.pop()
        return


class CompilerError(RuntimeError):
    """
    Custom exception class for improved error diagnostics.
    """

    def __init__(self, *args, **kwargs):
        RuntimeError.__init__(self, *args, **kwargs)


class PyASTBridge(ast.NodeVisitor):
    """
    The `PyASTBridge` class implements the `ast.NodeVisitor` type to convert a 
    python function definition (annotated with cudaq.kernel) to an MLIR `ModuleOp`
    containing a `func.FuncOp` representative of the original python function but leveraging 
    the Quake and CC dialects provided by CUDA-Q. This class keeps track of a 
    MLIR Value stack that is pushed to and popped from during visitation of the 
    function AST nodes. We leverage the auto-generated MLIR Python bindings for the internal 
    C++ CUDA-Q dialects to build up the MLIR code. 

    For kernels that call other kernels, we require that the `ModuleOp` contain the 
    kernel being called. This is enabled via the `FindDepKernelsVisitor` in the local 
    analysis module, and is handled by the below `compile_to_mlir` function. For 
    callable block arguments, we leverage runtime-known callable argument function names 
    and synthesize them away with an internal C++ MLIR pass. 
    """

    def __init__(self, capturedDataStorage: CapturedDataStorage, **kwargs):
        """
        The constructor. Initializes the `mlir.Value` stack, the `mlir.Context`, and the 
        `mlir.Module` that we will be building upon. This class keeps track of a 
        symbol table, which maps variable names to constructed `mlir.Values`. 
        """
        self.valueStack = deque()
        self.knownResultType = kwargs[
            'knownResultType'] if 'knownResultType' in kwargs else None
        if 'existingModule' in kwargs:
            self.module = kwargs['existingModule']
            self.ctx = self.module.context
            self.loc = Location.unknown(context=self.ctx)
        else:
            self.ctx = Context()
            register_all_dialects(self.ctx)
            quake.register_dialect(context=self.ctx)
            cc.register_dialect(context=self.ctx)
            cudaq_runtime.registerLLVMDialectTranslation(self.ctx)
            self.loc = Location.unknown(context=self.ctx)
            self.module = Module.create(loc=self.loc)

        # Create a new captured data storage or use the existing one
        # passed from the current kernel decorator.
        self.capturedDataStorage = capturedDataStorage
        if (self.capturedDataStorage == None):
            self.capturedDataStorage = CapturedDataStorage(ctx=self.ctx,
                                                           loc=self.loc,
                                                           name=None,
                                                           module=self.module)
        else:
            self.capturedDataStorage.setKernelContext(ctx=self.ctx,
                                                      loc=self.loc,
                                                      name=None,
                                                      module=self.module)

        # If the driver of this AST bridge instance has indicated
        # that there is a return type from analysis on the Python AST,
        # then we want to set the known result type so that the
        # FuncOp can have it.
        if 'returnTypeIsFromPython' in kwargs and kwargs[
                'returnTypeIsFromPython'] and self.knownResultType is not None:
            self.knownResultType = mlirTypeFromPyType(self.knownResultType,
                                                      self.ctx)

        self.capturedVars = kwargs[
            'capturedVariables'] if 'capturedVariables' in kwargs else {}
        self.dependentCaptureVars = {}
        self.locationOffset = kwargs[
            'locationOffset'] if 'locationOffset' in kwargs else ('', 0)
        self.disableEntryPointTag = kwargs[
            'disableEntryPointTag'] if 'disableEntryPointTag' in kwargs else False
        self.disableNvqppPrefix = kwargs[
            'disableNvqppPrefix'] if 'disableNvqppPrefix' in kwargs else False
        self.symbolTable = PyScopedSymbolTable()
        self.indent_level = 0
        self.indent = 4 * " "
        self.buildingEntryPoint = False
        self.inForBodyStack = deque()
        self.inIfStmtBlockStack = deque()
        self.currentAssignVariableName = None
        self.walkingReturnNode = False
        self.controlNegations = []
        self.subscriptPushPointerValue = False
        self.attributePushPointerValue = False
        self.verbose = 'verbose' in kwargs and kwargs['verbose']
        self.currentNode = None

    def debug_msg(self, msg, node=None):
        if self.verbose:
            print(f'{self.indent * self.indent_level}{msg()}')
            if node is not None:
                print(
                    textwrap.indent(ast.unparse(node),
                                    (self.indent * (self.indent_level + 1))))

    def emitWarning(self, msg, astNode=None):
        """
        Emit a warning, providing the user with source file information and
        the offending code.
        """
        codeFile = os.path.basename(self.locationOffset[0])
        if astNode == None:
            astNode = self.currentNode
        lineNumber = '' if astNode == None else astNode.lineno + self.locationOffset[
            1] - 1

        print(Color.BOLD, end='')
        msg = codeFile + ":" + str(
            lineNumber
        ) + ": " + Color.YELLOW + "warning: " + Color.END + Color.BOLD + msg + (
            "\n\t (offending source -> " + ast.unparse(astNode) + ")" if
            hasattr(ast, 'unparse') and astNode is not None else '') + Color.END
        print(msg)

    def emitFatalError(self, msg, astNode=None):
        """
        Emit a fatal error, providing the user with source file information and
        the offending code.
        """
        codeFile = os.path.basename(self.locationOffset[0])
        if astNode == None:
            astNode = self.currentNode
        lineNumber = '' if astNode == None else astNode.lineno + self.locationOffset[
            1] - 1

        print(Color.BOLD, end='')
        msg = codeFile + ":" + str(
            lineNumber
        ) + ": " + Color.RED + "error: " + Color.END + Color.BOLD + msg + (
            "\n\t (offending source -> " + ast.unparse(astNode) + ")" if
            hasattr(ast, 'unparse') and astNode is not None else '') + Color.END
        raise CompilerError(msg)

    def validateArgumentAnnotations(self, astModule):
        """
        Utility function for quickly validating that we have
        all arguments annotated.
        """

        class ValidateArgumentAnnotations(ast.NodeVisitor):
            """
            Utility visitor for finding argument annotations
            """

            def __init__(self, bridge):
                self.bridge = bridge

            def visit_FunctionDef(self, node):
                for arg in node.args.args:
                    if arg.annotation == None:
                        self.bridge.emitFatalError(
                            'cudaq.kernel functions must have argument type annotations.',
                            arg)

        ValidateArgumentAnnotations(self).visit(astModule)

    def getVeqType(self, size=None):
        """
        Return a `quake.VeqType`. Pass the size of the `quake.veq` if known. 
        """
        if size == None:
            return quake.VeqType.get()
        return quake.VeqType.get(size)

    def getRefType(self):
        """
        Return a `quake.RefType`.
        """
        return quake.RefType.get()

    def isQuantumType(self, ty):
        """
        Return True if the given type is quantum (is a `VeqType` or `RefType`). 
        Return False otherwise.
        """
        return quake.RefType.isinstance(ty) or quake.VeqType.isinstance(
            ty) or quake.StruqType.isinstance(ty)

    def isMeasureResultType(self, ty, value):
        """
        Return true if the given type is a qubit measurement result type (an i1 type).
        """
        if hasattr(value, 'owner') and hasattr(
                value.owner,
                'name') and not 'quake.discriminate' == value.owner.name:
            return False
        return IntegerType.isinstance(ty) and ty == IntegerType.get_signless(1)

    def getIntegerType(self, width=64):
        """
        Return an MLIR `IntegerType` of the given bit width (defaults to 64 bits).
        """
        return IntegerType.get_signless(width)

    def getIntegerAttr(self, type, value):
        """
        Return an MLIR Integer Attribute of the given `IntegerType`.
        """
        return IntegerAttr.get(type, value)

    def getFloatType(self, width=64):
        """
        Return an MLIR float type (single or double precision).
        """
        # Note:
        # `numpy.float64` is the same as `float` type, with width of 64 bit.
        # `numpy.float32` type has width of 32 bit.
        return F64Type.get() if width == 64 else F32Type.get()

    def getFloatAttr(self, type, value):
        """
        Return an MLIR float attribute (single or double precision).
        """
        return FloatAttr.get(type, value)

    def getConstantFloat(self, value, width=64):
        """
        Create a constant float operation and return its MLIR result Value.
        Takes as input the concrete float value.
        """
        ty = self.getFloatType(width=width)
        return self.getConstantFloatWithType(value, ty)

    def getConstantFloatWithType(self, value, ty):
        """
        Create a constant float operation and return its MLIR result Value.
        Takes as input the concrete float value.
        """
        return arith.ConstantOp(ty, self.getFloatAttr(ty, value)).result

    def getComplexType(self, width=64):
        """
        Return an MLIR complex type (single or double precision).
        """
        # Note:
        # `numpy.complex128` is the same as `complex` type,
        # with element width of 64bit (`np.complex64` and `float`)
        # `numpy.complex64` type has element type of `np.float32`.
        return self.getComplexTypeWithElementType(
            self.getFloatType(width=width))

    def getComplexTypeWithElementType(self, eTy):
        """
        Return an MLIR complex type (single or double precision).
        """
        return ComplexType.get(eTy)

    def getConstantComplex(self, value, width=64):
        """
        Create a constant complex operation and return its MLIR result Value.
        Takes as input the concrete complex value.
        """
        ty = self.getComplexType(width=width)
        return complex.CreateOp(ty,
                                self.getConstantFloat(value.real, width=width),
                                self.getConstantFloat(value.imag,
                                                      width=width)).result

    def getConstantComplexWithElementType(self, value, eTy):
        """
        Create a constant complex operation and return its MLIR result Value.
        Takes as input the concrete complex value.
        """
        ty = self.getComplexTypeWithElementType(eTy)
        return complex.CreateOp(ty,
                                self.getConstantFloatWithType(value.real, eTy),
                                self.getConstantFloatWithType(value.imag,
                                                              eTy)).result

    def getConstantInt(self, value, width=64):
        """
        Create a constant integer operation and return its MLIR result Value.
        Takes as input the concrete integer value. Can specify the integer bit width.
        """
        ty = self.getIntegerType(width)
        return arith.ConstantOp(ty, self.getIntegerAttr(ty, value)).result

    def promoteOperandType(self, ty, operand):
        if ty == operand.type:
            return operand

        if ComplexType.isinstance(ty):
            complexType = ComplexType(ty)
            floatType = complexType.element_type
            if ComplexType.isinstance(operand.type):
                otherComplexType = ComplexType(operand.type)
                otherFloatType = otherComplexType.element_type
                if (floatType != otherFloatType):
                    real = self.promoteOperandType(floatType,
                                                   complex.ReOp(operand).result)
                    imag = self.promoteOperandType(floatType,
                                                   complex.ImOp(operand).result)
                    operand = complex.CreateOp(complexType, real, imag).result
            else:
                real = self.promoteOperandType(floatType, operand)
                imag = self.getConstantFloatWithType(0.0, floatType)
                operand = complex.CreateOp(complexType, real, imag).result

        if (cc.StdvecType.isinstance(ty)):
            eleTy = cc.StdvecType.getElementType(ty)
            if cc.StdvecType.isinstance(operand.type):
                operand = self.__copyVectorAndCastElements(operand, eleTy)

        #FIXME: use cc.cast for all below
        if F64Type.isinstance(ty):
            if F32Type.isinstance(operand.type):
                operand = arith.ExtFOp(ty, operand).result
            if IntegerType.isinstance(operand.type):
                operand = arith.SIToFPOp(ty, operand).result

        if F32Type.isinstance(ty):
            if F64Type.isinstance(operand.type):
                operand = arith.TruncFOp(ty, operand).result
            if IntegerType.isinstance(operand.type):
                operand = arith.SIToFPOp(ty, operand).result

        if IntegerType.isinstance(ty):
            if F64Type.isinstance(operand.type):
                operand = arith.FPToSIOp(self.getIntegerType(), operand).result
            if IntegerType.isinstance(operand.type):
                if IntegerType(ty).width < IntegerType(operand.type).width:
                    operand = arith.TruncIOp(ty, operand).result
                else:
                    operand = arith.ExtSIOp(ty, operand).result

        return operand

    def simulationPrecision(self):
        """
        Return precision for the current simulation backend,
        see `cudaq_runtime.SimulationPrecision`.
        """
        target = cudaq_runtime.get_target()
        return target.get_precision()

    def simulationDType(self):
        """
        Return the data type for the current simulation backend,
        either `numpy.complex128` or `numpy.complex64`.
        """
        if self.simulationPrecision() == cudaq_runtime.SimulationPrecision.fp64:
            return self.getComplexType(width=64)
        return self.getComplexType(width=32)

    def pushValue(self, value):
        """
        Push an MLIR Value onto the stack for usage in a subsequent AST node visit method.
        """
        self.debug_msg(lambda: f'push {value}')
        self.valueStack.append(value)

    def popValue(self):
        """
        Pop an MLIR Value from the stack. 
        """
        val = self.valueStack.pop()
        self.debug_msg(lambda: f'pop {val}')
        return val

    def pushForBodyStack(self, bodyBlockArgs):
        """
        Indicate that we are entering a for loop body block. 
        """
        self.inForBodyStack.append(bodyBlockArgs)

    def popForBodyStack(self):
        """
        Indicate that we have left a for loop body block.
        """
        self.inForBodyStack.pop()

    def pushIfStmtBlockStack(self):
        """
        Indicate that we are entering an if statement then or else block.
        """
        self.inIfStmtBlockStack.append(0)

    def popIfStmtBlockStack(self):
        """
        Indicate that we have just left an if statement then 
        or else block.
        """
        self.inIfStmtBlockStack.pop()

    def isInForBody(self):
        """
        Return True if the current insertion point is within 
        a for body block. 
        """
        return len(self.inForBodyStack) > 0

    def isInIfStmtBlock(self):
        """
        Return True if the current insertion point is within 
        an if statement then or else block.
        """
        return len(self.inIfStmtBlockStack) > 0

    def hasTerminator(self, block):
        """
        Return True if the given Block has a Terminator operation.
        """
        if len(block.operations) > 0:
            return cudaq_runtime.isTerminator(
                block.operations[len(block.operations) - 1])
        return False

    def isArithmeticType(self, type):
        """
        Return True if the given type is an integer, float, or complex type. 
        """
        return IntegerType.isinstance(type) or F64Type.isinstance(
            type) or F32Type.isinstance(type) or ComplexType.isinstance(type)

    def ifPointerThenLoad(self, value):
        """
        If the given value is of pointer type, load the pointer
        and return that new value.
        """
        if cc.PointerType.isinstance(value.type):
            return cc.LoadOp(value).result
        return value

    def ifNotPointerThenStore(self, value):
        """
        If the given value is not of a pointer type, allocate a
        slot on the stack, store the the value in the slot, and
        return the slot address.
        """
        if not cc.PointerType.isinstance(value.type):
            slot = cc.AllocaOp(cc.PointerType.get(value.type),
                               TypeAttr.get(value.type)).result
            cc.StoreOp(value, slot)
            return slot
        return value

    def __createStdvecWithKnownValues(self, size, listElementValues):
        # Turn this List into a StdVec<T>
        arrSize = self.getConstantInt(size)
        arrTy = cc.ArrayType.get(listElementValues[0].type)
        alloca = cc.AllocaOp(cc.PointerType.get(arrTy),
                             TypeAttr.get(listElementValues[0].type),
                             seqSize=arrSize).result

        for i, v in enumerate(listElementValues):
            eleAddr = cc.ComputePtrOp(
                cc.PointerType.get(listElementValues[0].type), alloca,
                [self.getConstantInt(i)],
                DenseI32ArrayAttr.get([kDynamicPtrIndex],
                                      context=self.ctx)).result
            cc.StoreOp(v, eleAddr)

        vecTy = listElementValues[0].type
        if cc.PointerType.isinstance(vecTy):
            vecTy = cc.PointerType.getElementType(vecTy)

        return cc.StdvecInitOp(cc.StdvecType.get(vecTy), alloca,
                               length=arrSize).result

    def getStructMemberIdx(self, memberName, structTy):
        """
        For the given struct type and member variable name, return 
        the index of the variable in the struct and the specific 
        MLIR type for the variable.
        """
        if cc.StructType.isinstance(structTy):
            structName = cc.StructType.getName(structTy)
        else:
            structName = quake.StruqType.getName(structTy)
        structIdx = None
        if not globalRegisteredTypes.isRegisteredClass(structName):
            self.emitFatalError(f'Dataclass is not registered: {structName})')

        _, userType = globalRegisteredTypes.getClassAttributes(structName)
        for i, (k, _) in enumerate(userType.items()):
            if k == memberName:
                structIdx = i
                break
        if structIdx == None:
            self.emitFatalError(
                f'Invalid struct member: {structName}.{memberName} (members={[k for k,_ in userType.items()]})'
            )
        return structIdx, mlirTypeFromPyType(userType[memberName], self.ctx)

    # Create a new vector with source elements converted to the target element type if needed.
    def __copyVectorAndCastElements(self, source, targetEleType):
        if not cc.PointerType.isinstance(source.type):
            if cc.StdvecType.isinstance(source.type):
                # Exit early if no copy is needed to avoid an unneeded store.
                sourceEleType = cc.StdvecType.getElementType(source.type)
                if (sourceEleType == targetEleType):
                    return source

        sourcePtr = source
        if not cc.PointerType.isinstance(sourcePtr.type):
            sourcePtr = self.ifNotPointerThenStore(sourcePtr)

        sourceType = cc.PointerType.getElementType(sourcePtr.type)
        if not cc.StdvecType.isinstance(sourceType):
            raise RuntimeError(
                f"expected vector type in __copyVectorAndCastElements but received {sourceType}"
            )

        sourceEleType = cc.StdvecType.getElementType(sourceType)
        if (sourceEleType == targetEleType):
            return sourcePtr

        sourceArrType = cc.ArrayType.get(sourceEleType)
        sourceElePtrTy = cc.PointerType.get(sourceEleType)
        sourceArrElePtrTy = cc.PointerType.get(sourceArrType)
        sourceValue = self.ifPointerThenLoad(sourcePtr)
        sourceDataPtr = cc.StdvecDataOp(sourceArrElePtrTy, sourceValue).result
        sourceSize = cc.StdvecSizeOp(self.getIntegerType(), sourceValue).result

        targetElePtrType = cc.PointerType.get(targetEleType)
        targetTy = cc.ArrayType.get(targetEleType)
        targetArrElePtrTy = cc.PointerType.get(targetTy)
        targetVecTy = cc.StdvecType.get(targetEleType)
        targetPtr = cc.AllocaOp(targetArrElePtrTy,
                                TypeAttr.get(targetEleType),
                                seqSize=sourceSize).result

        rawIndex = DenseI32ArrayAttr.get([kDynamicPtrIndex], context=self.ctx)

        def bodyBuilder(iterVar):
            eleAddr = cc.ComputePtrOp(sourceElePtrTy, sourceDataPtr, [iterVar],
                                      rawIndex).result
            loadedEle = cc.LoadOp(eleAddr).result
            castedEle = self.promoteOperandType(targetEleType, loadedEle)
            targetEleAddr = cc.ComputePtrOp(targetElePtrType, targetPtr,
                                            [iterVar], rawIndex).result
            cc.StoreOp(castedEle, targetEleAddr)

        self.createInvariantForLoop(sourceSize, bodyBuilder)
        return cc.StdvecInitOp(targetVecTy, targetPtr, length=sourceSize).result

    def __insertDbgStmt(self, value, dbgStmt):
        """
        Insert a debug print out statement if the programmer requested. Handles 
        statements like `cudaq.dbg.ast.print_i64(i)`.
        """
        value = self.ifPointerThenLoad(value)
        printFunc = None
        printStr = '[cudaq-ast-dbg] '
        argsTy = [cc.PointerType.get(self.getIntegerType(8))]
        if dbgStmt == 'print_i64':
            if not IntegerType.isinstance(value.type):
                self.emitFatalError(
                    f"print_i64 requested, but value is not of integer type (type was {value.type})."
                )

            currentST = SymbolTable(self.module.operation)
            argsTy += [self.getIntegerType()]
            # If `printf` is not in the module, or if it is but the last argument type is not an integer
            # then we have to add it
            if not 'print_i64' in currentST or not IntegerType.isinstance(
                    currentST['print_i64'].type.inputs[-1]):
                with InsertionPoint(self.module.body):
                    printOp = func.FuncOp('print_i64', (argsTy, []))
                    printOp.sym_visibility = StringAttr.get("private")
            currentST = SymbolTable(self.module.operation)
            printFunc = currentST['print_i64']
            printStr += '%ld\n'

        elif dbgStmt == 'print_f64':
            if not F64Type.isinstance(value.type):
                self.emitFatalError(
                    f"print_f64 requested, but value is not of float type (type was {value.type})."
                )

            currentST = SymbolTable(self.module.operation)
            argsTy += [self.getFloatType()]
            # If `printf` is not in the module, or if it is but the last argument type is not an float
            # then we have to add it
            if not 'print_f64' in currentST or not F64Type.isinstance(
                    currentST['print_f64'].type.inputs[-1]):
                with InsertionPoint(self.module.body):
                    printOp = func.FuncOp('print_f64', (argsTy, []))
                    printOp.sym_visibility = StringAttr.get("private")
            currentST = SymbolTable(self.module.operation)
            printFunc = currentST['print_f64']
            printStr += '%.12lf\n'
        else:
            raise self.emitFatalError(
                f"Invalid cudaq.dbg.ast statement - {dbgStmt}")

        strLitTy = cc.PointerType.get(
            cc.ArrayType.get(self.getIntegerType(8),
                             len(printStr) + 1))
        strLit = cc.CreateStringLiteralOp(strLitTy,
                                          StringAttr.get(printStr)).result
        strLit = cc.CastOp(cc.PointerType.get(self.getIntegerType(8)),
                           strLit).result
        func.CallOp(printFunc, [strLit, value])
        return

    def __get_vector_size(self, vector):
        """
        Get the size of a vector or array type.
        
        Args:
            vector: MLIR Value of vector/array type
            
        Returns:
            MLIR Value containing the size as an integer
        """
        if cc.StdvecType.isinstance(vector.type):
            return cc.StdvecSizeOp(self.getIntegerType(), vector).result
        return self.getConstantInt(
            cc.ArrayType.getSize(cc.PointerType.getElementType(vector.type)))

    def __load_vector_element(self, vector, index):
        """
        Load an element from a vector or array at the given index.
        
        Args:
            vector: MLIR Value of vector/array type
            index: MLIR Value containing integer index
            
        Returns:
            MLIR Value containing the loaded element
        """
        if cc.StdvecType.isinstance(vector.type):
            data_ptr = cc.StdvecDataOp(
                cc.PointerType.get(
                    cc.ArrayType.get(cc.StdvecType.getElementType(
                        vector.type))), vector).result
            return cc.LoadOp(
                cc.ComputePtrOp(
                    cc.PointerType.get(cc.StdvecType.getElementType(
                        vector.type)), data_ptr, [index],
                    DenseI32ArrayAttr.get([kDynamicPtrIndex]))).result
        return cc.LoadOp(
            cc.ComputePtrOp(
                cc.PointerType.get(
                    cc.ArrayType.getElementType(
                        cc.PointerType.getElementType(vector.type))), vector,
                [index], DenseI32ArrayAttr.get([kDynamicPtrIndex]))).result

    def __get_superior_type(self, a, b):
        """
        Get the superior numeric type between two MLIR Values.
        F64 > F32 > Integer, with integers promoting to the wider width.
        
        Args:
            a: First MLIR Value
            b: Second MLIR Value
            
        Returns:
            MLIR Type representing the superior type
        """
        if F64Type.isinstance(a.type) or F64Type.isinstance(b.type):
            return F64Type.get()
        if F32Type.isinstance(a.type) or F32Type.isinstance(b.type):
            return F32Type.get()
        return self.getIntegerType(
            max(IntegerType(a.type).width,
                IntegerType(b.type).width))

    def convertArithmeticToSuperiorType(self, values, type):
        """
        Assuming all values provided are arithmetic, convert each one to the 
        provided superior type. Float is superior to integer and complex is 
        superior to float (superior implies the inferior type can can be converted to the 
        superior type)
        """
        retValues = []
        for v in values:
            retValues.append(self.promoteOperandType(type, v))

        return retValues

    def isQuantumStructType(self, ty):
        """
        Return True if the given struct type has only quantum member variables.
        """
        return quake.StruqType.isinstance(ty)

    def mlirTypeFromAnnotation(self, annotation):
        """
        Return the MLIR Type corresponding to the given kernel function argument type annotation.
        Throws an exception if the programmer did not annotate function argument types. 
        """
        msg = None
        try:
            return mlirTypeFromAnnotation(annotation, self.ctx, raiseError=True)
        except RuntimeError as e:
            msg = str(e)

        if msg is not None:
            self.emitFatalError(msg, annotation)

    def argumentsValidForFunction(self, values, functionTy):
        return False not in [
            ty == values[i].type
            for i, ty in enumerate(FunctionType(functionTy).inputs)
        ]

    def checkControlAndTargetTypes(self, controls, targets):
        """
        Loop through the provided control and target qubit values and 
        assert that they are of quantum type. Emit a fatal error if not. 
        """
        [
            self.emitFatalError(f'control operand {i} is not of quantum type.')
            if not self.isQuantumType(control.type) else None
            for i, control in enumerate(controls)
        ]
        [
            self.emitFatalError(f'target operand {i} is not of quantum type.')
            if not self.isQuantumType(target.type) else None
            for i, target in enumerate(targets)
        ]

    def createInvariantForLoop(self,
                               endVal,
                               bodyBuilder,
                               startVal=None,
                               stepVal=None,
                               isDecrementing=False):
        """
        Create an invariant loop using the CC dialect. 
        """
        startVal = self.getConstantInt(0) if startVal == None else startVal
        stepVal = self.getConstantInt(1) if stepVal == None else stepVal

        iTy = self.getIntegerType()
        inputs = [startVal]
        resultTys = [iTy]

        loop = cc.LoopOp(resultTys, inputs, BoolAttr.get(False))

        whileBlock = Block.create_at_start(loop.whileRegion, [iTy])
        with InsertionPoint(whileBlock):
            condPred = IntegerAttr.get(
                iTy, 2) if not isDecrementing else IntegerAttr.get(iTy, 4)
            cc.ConditionOp(
                arith.CmpIOp(condPred, whileBlock.arguments[0], endVal).result,
                whileBlock.arguments)

        bodyBlock = Block.create_at_start(loop.bodyRegion, [iTy])
        with InsertionPoint(bodyBlock):
            self.symbolTable.pushScope()
            self.pushForBodyStack(bodyBlock.arguments)
            bodyBuilder(bodyBlock.arguments[0])
            if not self.hasTerminator(bodyBlock):
                cc.ContinueOp(bodyBlock.arguments)
            self.popForBodyStack()
            self.symbolTable.popScope()

        stepBlock = Block.create_at_start(loop.stepRegion, [iTy])
        with InsertionPoint(stepBlock):
            incr = arith.AddIOp(stepBlock.arguments[0], stepVal).result
            cc.ContinueOp([incr])

        loop.attributes.__setitem__('invariant', UnitAttr.get())
        return

    def __applyQuantumOperation(self, opName, parameters, targets):
        opCtor = getattr(quake, '{}Op'.format(opName.title()))
        for quantumValue in targets:
            if quake.VeqType.isinstance(quantumValue.type):

                def bodyBuilder(iterVal):
                    q = quake.ExtractRefOp(self.getRefType(),
                                           quantumValue,
                                           -1,
                                           index=iterVal).result
                    opCtor([], parameters, [], [q])

                veqSize = quake.VeqSizeOp(self.getIntegerType(),
                                          quantumValue).result
                self.createInvariantForLoop(veqSize, bodyBuilder)
            elif quake.RefType.isinstance(quantumValue.type):
                opCtor([], parameters, [], [quantumValue])
            else:
                self.emitFatalError(
                    f'quantum operation {opName} on incorrect quantum type {quantumValue.type}.'
                )
        return

    def __processRangeLoopIterationBounds(self, argumentNodes):
        """
        Analyze `range(...)` bounds and return the start, end, 
        and step values, as well as whether or not this a decrementing range.
        """
        iTy = self.getIntegerType(64)
        zero = arith.ConstantOp(iTy, IntegerAttr.get(iTy, 0))
        one = arith.ConstantOp(iTy, IntegerAttr.get(iTy, 1))
        isDecrementing = False
        if len(argumentNodes) == 3:
            # Find the step val and we need to
            # know if its decrementing
            # can be incrementing or decrementing
            stepVal = self.popValue()
            if isinstance(argumentNodes[2], ast.UnaryOp):
                self.debug_msg(lambda: f'[(Inline) Visit UnaryOp]',
                               argumentNodes[2])
                if isinstance(argumentNodes[2].op, ast.USub):
                    if isinstance(argumentNodes[2].operand, ast.Constant):
                        self.debug_msg(lambda: f'[(Inline) Visit Constant]',
                                       argumentNodes[2].operand)
                        if argumentNodes[2].operand.value > 0:
                            isDecrementing = True
                    else:
                        self.emitFatalError(
                            'CUDA-Q requires step value on range() to be a constant.'
                        )

            # exclusive end
            endVal = self.popValue()

            # inclusive start
            startVal = self.popValue()

        elif len(argumentNodes) == 2:
            stepVal = one
            endVal = self.popValue()
            startVal = self.popValue()
        else:
            stepVal = one
            endVal = self.popValue()
            startVal = zero

        startVal = self.ifPointerThenLoad(startVal)
        endVal = self.ifPointerThenLoad(endVal)
        stepVal = self.ifPointerThenLoad(stepVal)

        # Range expects integers
        if F64Type.isinstance(startVal.type):
            startVal = arith.FPToSIOp(self.getIntegerType(), startVal).result

        if F64Type.isinstance(endVal.type):
            endVal = arith.FPToSIOp(self.getIntegerType(), endVal).result

        if F64Type.isinstance(stepVal.type):
            stepVal = arith.FPToSIOp(self.getIntegerType(), stepVal).result

        return startVal, endVal, stepVal, isDecrementing
    
    def __visitStructAttribute(self, node, structValue):
        """
        Handle struct member extraction from either a pointer to struct or direct struct value.
        Uses the most efficient approach for each case.
        """
        if cc.PointerType.isinstance(structValue.type):
            # Handle pointer to struct - use ComputePtrOp
            eleType = cc.PointerType.getElementType(structValue.type)
            if cc.StructType.isinstance(eleType):
                structIdx, memberTy = self.getStructMemberIdx(node.attr, eleType)
                eleAddr = cc.ComputePtrOp(
                    cc.PointerType.get(self.ctx, memberTy), structValue, [],
                    DenseI32ArrayAttr.get([structIdx], context=self.ctx)).result

                if self.attributePushPointerValue:
                    self.pushValue(eleAddr)
                    return

                # Load the value
                eleAddr = cc.LoadOp(eleAddr).result
                self.pushValue(eleAddr)
                return
        elif cc.StructType.isinstance(structValue.type):
            # Handle direct struct value - use ExtractValueOp (more efficient)
            structIdx, memberTy = self.getStructMemberIdx(node.attr, structValue.type)
            extractedValue = cc.ExtractValueOp(
                memberTy, structValue, [],
                DenseI32ArrayAttr.get([structIdx], context=self.ctx)).result
            
            if self.attributePushPointerValue:
                # If we need a pointer, we have to create a temporary slot
                tempSlot = cc.AllocaOp(
                    cc.PointerType.get(self.ctx, memberTy),
                    TypeAttr.get(memberTy)).result
                cc.StoreOp(extractedValue, tempSlot)
                self.pushValue(tempSlot)
                return
            
            self.pushValue(extractedValue)
            return
        else:
            self.emitFatalError(
                f"Cannot access attribute '{node.attr}' on type {structValue.type}")

    def needsStackSlot(self, type):
        """
        Return true if this is a type that has been "passed by value" and 
        needs a stack slot created (i.e. a `cc.alloca`) for use throughout the 
        function. 
        """
        # FIXME add more as we need them
        return ComplexType.isinstance(type) or F64Type.isinstance(
            type) or F32Type.isinstance(type) or IntegerType.isinstance(
                type) or cc.StructType.isinstance(type)

    def visit(self, node):
        self.debug_msg(lambda: f'[Visit {type(node).__name__}]', node)
        self.indent_level += 1
        super().visit(node)
        self.indent_level -= 1

    def generic_visit(self, node):
        self.debug_msg(lambda: f'[Generic Visit]', node)
        for field, value in reversed(list(ast.iter_fields(node))):
            if isinstance(value, list):
                for item in value:
                    if isinstance(item, ast.AST):
                        self.visit(item)
            elif isinstance(value, ast.AST):
                self.visit(value)

    def visit_FunctionDef(self, node):
        """
        Create an MLIR `func.FuncOp` for the given FunctionDef AST node. For the top-level
        FunctionDef, this will add the `FuncOp` to the `ModuleOp` body, annotate the `FuncOp` with 
        `cudaq-entrypoint` if it is an Entry Point CUDA-Q kernel, and visit the rest of the 
        FunctionDef body. If this is an inner FunctionDef, this will treat the function as a CC 
        lambda function and add the cc.callable-typed value to the symbol table, keyed on the 
        FunctionDef name. 

        We keep track of the top-level function name as well as its internal MLIR name, prefixed 
        with the __nvqpp__mlirgen__ prefix. 
        """
        if self.buildingEntryPoint:
            # This is an inner function def, we will
            # treat it as a cc.callable (cc.create_lambda)
            self.debug_msg(lambda: f'Visiting inner FunctionDef {node.name}')

            arguments = node.args.args
            if len(arguments):
                self.emitFatalError(
                    "inner function definitions cannot have arguments.", node)

            ty = cc.CallableType.get([])
            createLambda = cc.CreateLambdaOp(ty)
            initRegion = createLambda.initRegion
            initBlock = Block.create_at_start(initRegion, [])
            # TODO: process all captured variables in the main function
            # definition first to avoid reusing code not defined in the
            # same or parent scope of the produced MLIR.
            with InsertionPoint(initBlock):
                [self.visit(n) for n in node.body]
                cc.ReturnOp([])
            self.symbolTable[node.name] = createLambda.result
            return

        with self.ctx, InsertionPoint(self.module.body), self.loc:

            # Get the potential documentation string
            self.docstring = ast.get_docstring(node)

            # Get the argument types and argument names
            # this will throw an error if the types aren't annotated
            self.argTypes = [
                self.mlirTypeFromAnnotation(arg.annotation)
                for arg in node.args.args
            ]
            parentResultType = self.knownResultType
            if node.returns is not None and not (isinstance(
                    node.returns, ast.Constant) and
                                                 (node.returns.value is None)):
                self.knownResultType = self.mlirTypeFromAnnotation(node.returns)

            # Get the argument names
            argNames = [arg.arg for arg in node.args.args]

            self.name = node.name
            self.capturedDataStorage.name = self.name

            # the full function name in MLIR is `__nvqpp__mlirgen__` + the function name
            if not self.disableNvqppPrefix:
                fullName = nvqppPrefix + node.name
            else:
                fullName = node.name

            # Create the FuncOp
            f = func.FuncOp(fullName, (self.argTypes, [] if self.knownResultType
                                       == None else [self.knownResultType]),
                            loc=self.loc)
            self.kernelFuncOp = f

            # Set this kernel as an entry point if the argument types are classical only
            def isQuantumTy(ty):
                return quake.RefType.isinstance(ty) or quake.VeqType.isinstance(
                    ty) or quake.StruqType.isinstance(ty)

            areQuantumTypes = [isQuantumTy(ty) for ty in self.argTypes]
            f.attributes.__setitem__('cudaq-kernel', UnitAttr.get())
            if True not in areQuantumTypes and not self.disableEntryPointTag:
                f.attributes.__setitem__('cudaq-entrypoint', UnitAttr.get())

            # Create the entry block
            self.entry = f.add_entry_block()

            # Set the insertion point to the start of the entry block
            with InsertionPoint(self.entry):
                self.buildingEntryPoint = True
                self.symbolTable.pushScope()
                # Add the block arguments to the symbol table,
                # create a stack slot for value arguments
                blockArgs = self.entry.arguments
                for i, b in enumerate(blockArgs):
                    if self.needsStackSlot(b.type):
                        stackSlot = cc.AllocaOp(cc.PointerType.get(b.type),
                                                TypeAttr.get(b.type)).result
                        cc.StoreOp(b, stackSlot)
                        self.symbolTable[argNames[i]] = stackSlot
                    else:
                        self.symbolTable[argNames[i]] = b

                # Visit the function
                startIdx = 0
                # Search for the potential documentation string, and
                # if found, start the body visitation after it.
                if len(node.body) and isinstance(node.body[0], ast.Expr):
                    self.debug_msg(lambda: f'[(Inline) Visit Expr]',
                                   node.body[0])
                    expr = node.body[0]
                    if hasattr(expr, 'value') and isinstance(
                            expr.value, ast.Constant):
                        self.debug_msg(lambda: f'[(Inline) Visit Constant]',
                                       expr.value)
                        constant = expr.value
                        if isinstance(constant.value, str):
                            startIdx = 1
                [self.visit(n) for n in node.body[startIdx:]]
                # Add the return operation
                if not self.hasTerminator(self.entry):
                    ret = func.ReturnOp([])
                self.buildingEntryPoint = False
                self.symbolTable.popScope()

            if True not in areQuantumTypes:
                attr = DictAttr.get(
                    {
                        fullName:
                            StringAttr.get(
                                fullName + '_PyKernelEntryPointRewrite',
                                context=self.ctx)
                    },
                    context=self.ctx)
                self.module.operation.attributes.__setitem__(
                    'quake.mangled_name_map', attr)

            globalKernelRegistry[node.name] = f
            self.symbolTable.clear()
            self.valueStack.clear()

            self.knownResultType = parentResultType

    def visit_Expr(self, node):
        """
        Implement `ast.Expr` visitation to screen out all
        multi-line `docstrings`. These are differentiated from other strings
        at the node-type level. Strings we may care about will have been
        assigned to a variable (hence `ast.Assign` nodes), while other strings will exist
        as standalone expressions with no uses.
        """
        if hasattr(node, 'value') and isinstance(node.value, ast.Constant):
            self.debug_msg(lambda: f'[(Inline) Visit Constant]', node.value)
            constant = node.value
            if isinstance(constant.value, str):
                return

        self.visit(node.value)

    def visit_Lambda(self, node):
        """
        Map a lambda expression in a CUDA-Q kernel to a CC Lambda (a Value of `cc.callable` type 
        using the `cc.create_lambda` operation). Note that we extend Python with a novel 
        syntax to specify a list of independent statements (Python lambdas must have a single statement) by 
        allowing programmers to return a Tuple where each element is an independent statement. 

        ```python
            functor = lambda : (h(qubits), x(qubits), ry(np.pi, qubits))  # qubits captured from parent region
            # is equivalent to 
            def functor(qubits):
                h(qubits)
                x(qubits)
                ry(np.pi, qubits)
        ```
        """
        self.currentNode = node

        arguments = node.args.args
        if len(arguments):
            self.emitFatalError("CUDA-Q lambdas cannot have arguments.", node)

        ty = cc.CallableType.get([])
        createLambda = cc.CreateLambdaOp(ty)
        initBlock = Block.create_at_start(createLambda.initRegion, [])
        with InsertionPoint(initBlock):
            # Python lambdas can only have a single statement.
            # Here we will enhance our language by processing a single Tuple statement
            # as a set of statements for each element of the tuple
            if isinstance(node.body, ast.Tuple):
                self.debug_msg(lambda: f'[(Inline) Visit Tuple]', node.body)
                [self.visit(element) for element in node.body.elts]
            else:
                self.visit(
                    node.body)  # only one statement in a python lambda :(
            cc.ReturnOp([])
        self.pushValue(createLambda.result)
        return

    def visit_Assign(self, node):
        """
        Map an assign operation in the AST to an equivalent variable value assignment 
        in the MLIR. This method will first see if this is a tuple assignment, enabling one 
        to assign multiple values in a single statement.

        For all assignments, the variable name will be used as a key for the symbol table, 
        mapping to the corresponding MLIR Value. For values of `ref` / `veq`, `i1`, or `cc.callable`, 
        the values will be stored directly in the table. For all other values, the variable 
        will be allocated with a `cc.alloca` op, and the loaded value will be stored in the 
        symbol table.
        """
        self.currentNode = node

        # CUDA-Q does not yet support dynamic memory allocation
        if isinstance(node.value, ast.List) and len(node.value.elts) == 0:
            self.emitFatalError(
                "CUDA-Q does not support allocating lists of zero size (no dynamic memory allocation)",
                node)

        # Retain the variable name for potential children (like `mz(q, registerName=...)`)
        if len(node.targets) == 1 and not isinstance(node.targets[0],
                                                     ast.Tuple):
            # Handle simple `var = expr`
            if isinstance(node.targets[0], ast.Name):
                self.debug_msg(lambda: f'[(Inline) Visit Name]',
                               node.targets[0])
                self.currentAssignVariableName = str(node.targets[0].id)
                self.visit(node.value)
                self.currentAssignVariableName = None
            # Handle assignments like `listVar[IDX] = VALUE`, or `classVar.attr = VALUE`
            # `listVar`, `classVar` must be in the symbol table
            elif isinstance(
                    node.targets[0].value,
                    ast.Name) and node.targets[0].value.id in self.symbolTable:
                if isinstance(node.targets[0], ast.Subscript):
                    # Visit_Subscript will try to load any pointer and return it
                    # but here we want the pointer, so flip that flag
                    # FIXME: move loading from Visit_Subscript to the user instead.
                    self.subscriptPushPointerValue = True
                    # Visit the subscript node, get the pointer value
                    self.visit(node.targets[0])
                    # Reset the push pointer value flag
                    self.subscriptPushPointerValue = False
                    ptrVal = self.popValue()
                    if not cc.PointerType.isinstance(ptrVal.type):
                        self.emitFatalError(
                            "Invalid CUDA-Q subscript assignment, variable must be a pointer.",
                            node)
                    # See if this is a pointer to an array, if so cast it
                    # to a pointer on the array type
                    ptrEleType = cc.PointerType.getElementType(ptrVal.type)
                    if cc.ArrayType.isinstance(ptrEleType):
                        ptrVal = cc.CastOp(
                            cc.PointerType.get(
                                cc.ArrayType.getElementType(ptrEleType)),
                            ptrVal).result

                    # Visit the value being assigned
                    self.visit(node.value)
                    valueToStore = self.popValue()
                    # Store the value
                    cc.StoreOp(valueToStore, ptrVal)
                    return

                elif isinstance(node.targets[0], ast.Attribute):
                    self.attributePushPointerValue = True
                    # Visit the attribute node, get the pointer value
                    self.visit(node.targets[0])
                    # Reset the push pointer value flag
                    self.attributePushPointerValue = False
                    ptrVal = self.popValue()
                    if not cc.PointerType.isinstance(ptrVal.type):
                        self.emitFatalError(
                            "Invalid CUDA-Q attribute assignment, variable must be a pointer.",
                            node)
                    # Visit the value being assigned
                    self.visit(node.value)
                    valueToStore = self.popValue()
                    # Store the value
                    cc.StoreOp(valueToStore, ptrVal)
                    return
        else:
            if isinstance(node.value, ast.Tuple):
                for ele in node.value.elts:
                    self.visit(ele)
            else:
                self.visit(node.value)

        if len(self.valueStack) == 0:
            self.emitFatalError("invalid assignment detected.", node)

        varNames = []
        varValues = []

        # Can assign a, b, c, = Tuple...
        # or single assign a = something
        if isinstance(node.targets[0], ast.Tuple):
            self.debug_msg(lambda: f'[(Inline) Visit Tuple]', node.targets[0])
            assert len(self.valueStack) == len(node.targets[0].elts)
            varValues = [
                self.popValue() for _ in range(len(node.targets[0].elts))
            ]
            varValues.reverse()
            varNames = [name.id for name in node.targets[0].elts]
        else:
            self.debug_msg(lambda: f'[(Inline) Visit Name]', node.targets[0])
            varValues = [self.popValue()]
            varNames = [node.targets[0].id]

        for i, value in enumerate(varValues):
            if self.isQuantumType(value.type) or cc.CallableType.isinstance(
                    value.type):
                self.symbolTable[varNames[i]] = value
            elif self.isMeasureResultType(value.type, value):
                value = self.ifPointerThenLoad(value)
                if varNames[i] in self.symbolTable:
                    cc.StoreOp(
                        value,
                        self.ifNotPointerThenStore(
                            self.symbolTable[varNames[i]]))
                self.symbolTable[varNames[i]] = value
            elif varNames[i] in self.symbolTable:
                if varNames[i] in self.capturedVars:
                    self.emitFatalError(
                        f"CUDA-Q does not allow assignment to variables captured from parent scope.",
                        node)

                cc.StoreOp(value, self.symbolTable[varNames[i]])
            elif cc.PointerType.isinstance(value.type):
                self.symbolTable[varNames[i]] = value
            elif cc.StructType.isinstance(value.type) and isinstance(
                    value.owner.opview, cc.InsertValueOp):
                # If we have a new struct from `cc.undef` and `cc.insert_value`, we don't
                # want to allocate new memory.
                self.symbolTable[varNames[i]] = value
            else:
                # We should allocate and store
                alloca = cc.AllocaOp(cc.PointerType.get(value.type),
                                     TypeAttr.get(value.type)).result
                cc.StoreOp(value, alloca)
                self.symbolTable[varNames[i]] = alloca

    def visit_Attribute(self, node):
        """
        Visit an attribute node and map to valid MLIR code. This method specifically 
        looks for attributes like method calls, or common attributes we'll 
        see from ubiquitous external modules like `numpy`.
        """
        self.currentNode = node
        # Disallow list.append since we don't do dynamic memory allocation
        if isinstance(node.value,
                      ast.Name) and node.value.id in self.symbolTable:
            self.debug_msg(lambda: f'[(Inline) Visit Name]', node.value)
            value = self.symbolTable[node.value.id]
            if self.isQuantumStructType(value.type):
                # Here we have a quantum struct, need to use extract value instead
                # of load from compute pointer.
                structIdx, memberTy = self.getStructMemberIdx(
                    node.attr, value.type)
                self.pushValue(
                    quake.GetMemberOp(
                        memberTy, value,
                        IntegerAttr.get(self.getIntegerType(32),
                                        structIdx)).result)
                return

            if cc.PointerType.isinstance(value.type):
                eleType = cc.PointerType.getElementType(value.type)
                if cc.StructType.isinstance(eleType):
                    # Handle the case where we have a struct member extraction, memory semantics
<<<<<<< HEAD
                    self.__visitStructAttribute(node, value)
=======
                    structIdx, memberTy = self.getStructMemberIdx(
                        node.attr, eleType)
                    eleAddr = cc.ComputePtrOp(
                        cc.PointerType.get(memberTy), value, [],
                        DenseI32ArrayAttr.get([structIdx],
                                              context=self.ctx)).result

                    if self.attributePushPointerValue:
                        self.pushValue(eleAddr)
                        return

                    # If we have a pointer, and we always want to load it.
                    eleAddr = cc.LoadOp(eleAddr).result
                    self.pushValue(eleAddr)
>>>>>>> 98c1db17
                    return

            if node.attr == 'append':
                type = value.type
                if cc.PointerType.isinstance(type):
                    type = cc.PointerType.getElementType(type)
                if cc.StdvecType.isinstance(type) or cc.ArrayType.isinstance(
                        type):
                    self.emitFatalError(
                        "CUDA-Q does not allow dynamic list resizing.", node)
                return

            if node.attr == 'size' and quake.VeqType.isinstance(value.type):
                self.pushValue(
                    quake.VeqSizeOp(self.getIntegerType(64),
                                    self.symbolTable[node.value.id]).result)
                return

        if node.attr in ['imag', 'real']:
            if isinstance(node.value,
                          ast.Name) and node.value.id in self.symbolTable:
                self.debug_msg(lambda: f'[(Inline) Visit Name]', node.value)
                value = self.symbolTable[node.value.id]
            else:
                self.visit(node.value)
                value = self.popValue()

            value = self.ifPointerThenLoad(value)

            if ComplexType.isinstance(value.type):
                if (node.attr == 'real'):
                    self.pushValue(complex.ReOp(value).result)
                    return

                if (node.attr == 'imag'):
                    self.pushValue(complex.ImOp(value).result)
                    return

        if isinstance(node.value, ast.Name):
            self.debug_msg(lambda: f'[(Inline) Visit Name]', node.value)
            if node.value.id in ['np', 'numpy', 'math']:
                if node.attr == 'complex64':
                    self.pushValue(self.getComplexType(width=32))
                    return
                if node.attr == 'complex128':
                    self.pushValue(self.getComplexType(width=64))
                    return
                if node.attr == 'pi':
                    self.pushValue(self.getConstantFloat(np.pi))
                    return
                if node.attr == 'e':
                    self.pushValue(self.getConstantFloat(np.e))
                    return
                if node.attr == 'euler_gamma':
                    self.pushValue(self.getConstantFloat(np.euler_gamma))
                    return
                raise RuntimeError(
                    "math expression {}.{} was not understood".format(
                        node.value.id, node.attr))

            if node.value.id == 'cudaq':
                if node.attr in [
                        'DepolarizationChannel', 'AmplitudeDampingChannel',
                        'PhaseFlipChannel', 'BitFlipChannel', 'PhaseDamping',
                        'ZError', 'XError', 'YError', 'Pauli1', 'Pauli2',
                        'Depolarization1', 'Depolarization2'
                ]:
                    cudaq_module = importlib.import_module('cudaq')
                    channel_class = getattr(cudaq_module, node.attr)
                    self.pushValue(
                        self.getConstantInt(channel_class.num_parameters))
                    self.pushValue(self.getConstantInt(hash(channel_class)))
                    return

        # Handle attribute access on call results (e.g., M(6, 9).i)
        if isinstance(node.value, ast.Call):
            # Visit the call first to get the result on the stack
            self.visit(node.value)
            if len(self.valueStack) == 0:
                self.emitFatalError("Call expression did not produce a value",
                                    node)

            # Get the call result from the stack
            call_result = self.popValue()

            # Handle attribute access on the call result
            self.__visitStructAttribute(node, call_result)

    def visit_Call(self, node):
        """
        Map a Python Call operation to equivalent MLIR. This method will first check 
        for call operations that are `ast.Name` nodes in the tree (the name of a function to call). 
        It will handle the Python `range(start, stop, step)` function by creating an array of 
        integers to loop through via an invariant CC loop operation. Subsequent users of the 
        `range()` result can iterate through the elements of the returned `cc.array`. It will handle the 
        Python `enumerate(iterable)` function by constructing another invariant loop that builds up and 
        array of `cc.struct<i64, T>`, representing the counter and the element. 

        It will next handle any quantum operation (optionally with a rotation parameter). 
        Single target operations can be represented that take a single qubit reference,
        multiple single qubits, or a vector of qubits, where the latter two 
        will apply the operation to every qubit in the vector: 

        Valid single qubit operations are `h`, `x`, `y`, `z`, `s`, `t`, `rx`, `ry`, `rz`, `r1`. 

        Measurements `mx`, `my`, `mz` are mapped to corresponding quake operations and the return i1 
        value is added to the value stack. Measurements of single qubit reference and registers of 
        qubits are supported. 

        General calls to previously seen CUDA-Q kernels are supported. By this we mean that 
        an kernel can not be invoked from a kernel unless it was defined before the current kernel.
        Kernels can also be reversed or controlled with `cudaq.adjoint(kernel, ...)` and `cudaq.control(kernel, ...)`.

        Finally, general operation modifiers are supported, specifically `OPERATION.adj` and `OPERATION.ctrl` 
        for adjoint and control synthesis of the operation.  

        ```python
            q, r = cudaq.qubit(), cudaq.qubit()
            qubits = cudaq.qubit(2)

            x(q) # apply x to q
            x(q, r) # apply x to q and r
            x(qubits) # for q in qubits: apply x 
            ry(np.pi, qubits)
        ```
        """
        global globalRegisteredOperations

        self.currentNode = node

        # do not walk the FunctionDef decorator_list arguments
        if isinstance(node.func, ast.Attribute):
            self.debug_msg(lambda: f'[(Inline) Visit Attribute]', node.func)
            if hasattr(
                    node.func.value, 'id'
            ) and node.func.value.id == 'cudaq' and node.func.attr == 'kernel':
                return

            # If we have a `func = ast.Attribute``, then it could be that
            # we have a previously defined kernel function call with manually specified module names
            # e.g. `cudaq.lib.test.hello.fermionic_swap``. In this case, we assume
            # FindDepKernels has found something like this, loaded it, and now we just
            # want to get the function name and call it.

            # First let's check for registered C++ kernels
            cppDevModNames = []
            value = node.func.value
            if isinstance(value, ast.Name) and value.id != 'cudaq':
                self.debug_msg(lambda: f'[(Inline) Visit Name]', value)
                cppDevModNames = [node.func.attr, value.id]
            else:
                self.debug_msg(lambda: f'[(Inline) Visit Attribute]', value)
                while isinstance(value, ast.Attribute):
                    cppDevModNames.append(value.attr)
                    value = value.value
                    if isinstance(value, ast.Name):
                        self.debug_msg(lambda: f'[(Inline) Visit Name]', value)
                        cppDevModNames.append(value.id)
                        break

            devKey = '.'.join(cppDevModNames[::-1])

            def get_full_module_path(partial_path):
                parts = partial_path.split('.')
                for module_name, module in sys.modules.items():
                    if module_name.endswith(parts[0]):
                        try:
                            obj = module
                            for part in parts[1:]:
                                obj = getattr(obj, part)
                            return f"{module_name}.{'.'.join(parts[1:])}"
                        except AttributeError:
                            continue
                return partial_path

            devKey = get_full_module_path(devKey)
            if cudaq_runtime.isRegisteredDeviceModule(devKey):
                maybeKernelName = cudaq_runtime.checkRegisteredCppDeviceKernel(
                    self.module, devKey + '.' + node.func.attr)
                if maybeKernelName == None:
                    maybeKernelName = cudaq_runtime.checkRegisteredCppDeviceKernel(
                        self.module, devKey)
                if maybeKernelName != None:
                    otherKernel = SymbolTable(
                        self.module.operation)[maybeKernelName]
                    fType = otherKernel.type
                    if len(fType.inputs) != len(node.args):
                        funcName = node.func.id if hasattr(
                            node.func, 'id') else node.func.attr
                        self.emitFatalError(
                            f"invalid number of arguments passed to callable {funcName} ({len(node.args)} vs required {len(fType.inputs)})",
                            node)

                    [self.visit(arg) for arg in node.args]
                    values = [self.popValue() for _ in node.args]
                    values.reverse()
                    values = [self.ifPointerThenLoad(v) for v in values]
                    func.CallOp(otherKernel, values)
                    return

            # Start by seeing if we have mod1.mod2.mod3...
            moduleNames = []
            value = node.func.value
            while isinstance(value, ast.Attribute):
                self.debug_msg(lambda: f'[(Inline) Visit Attribute]', value)
                moduleNames.append(value.attr)
                value = value.value
                if isinstance(value, ast.Name):
                    self.debug_msg(lambda: f'[(Inline) Visit Name]', value)
                    moduleNames.append(value.id)
                    break

            if all(x in moduleNames for x in ['cudaq', 'dbg', 'ast']):
                # Handle a debug print statement
                [self.visit(arg) for arg in node.args]
                if len(self.valueStack) != 1:
                    self.emitFatalError(
                        f"cudaq.dbg.ast.{node.func.attr} call invalid - too many arguments passed.",
                        node)

                self.__insertDbgStmt(self.popValue(), node.func.attr)
                return

            # If we did have module names, then this is what we are looking for
            if len(moduleNames):
                name = node.func.attr
                if not name in globalKernelRegistry:
                    moduleNames.reverse()
                    self.emitFatalError(
                        "{}.{} is not a valid quantum kernel to call.".format(
                            '.'.join(moduleNames), node.func.attr), node)

                # If it is in `globalKernelRegistry`, it has to be in this Module
                otherKernel = SymbolTable(self.module.operation)[nvqppPrefix +
                                                                 name]
                fType = otherKernel.type
                if len(fType.inputs) != len(node.args):
                    funcName = node.func.id if hasattr(node.func,
                                                       'id') else node.func.attr
                    self.emitFatalError(
                        f"invalid number of arguments passed to callable {funcName} ({len(node.args)} vs required {len(fType.inputs)})",
                        node)

                [self.visit(arg) for arg in node.args]
                values = [self.popValue() for _ in node.args]
                values.reverse()
                func.CallOp(otherKernel, values)
                return

        if isinstance(node.func, ast.Name):
            # Just visit the arguments, we know the name
            [self.visit(arg) for arg in node.args]

            namedArgs = {}
            for keyword in node.keywords:
                self.visit(keyword.value)
                namedArgs[keyword.arg] = self.popValue()

            self.debug_msg(lambda: f'[(Inline) Visit Name]', node.func)
            if node.func.id == 'len':
                listVal = self.ifPointerThenLoad(self.popValue())
                if cc.StdvecType.isinstance(listVal.type):
                    self.pushValue(
                        cc.StdvecSizeOp(self.getIntegerType(), listVal).result)
                    return
                if quake.VeqType.isinstance(listVal.type):
                    self.pushValue(
                        quake.VeqSizeOp(self.getIntegerType(), listVal).result)
                    return

                self.emitFatalError(
                    "__len__ not supported on variables of this type.", node)

            if node.func.id == 'range':
                startVal, endVal, stepVal, isDecrementing = self.__processRangeLoopIterationBounds(
                    node.args)

                iTy = self.getIntegerType(64)
                zero = arith.ConstantOp(iTy, IntegerAttr.get(iTy, 0))
                one = arith.ConstantOp(iTy, IntegerAttr.get(iTy, 1))

                # The total number of elements in the iterable
                # we are generating should be `N == endVal - startVal`
                actualSize = arith.SubIOp(endVal, startVal).result
                totalSize = math.AbsIOp(actualSize).result

                # If the step is not == 1, then we also have
                # to update the total size for the range iterable
                actualSize = arith.DivSIOp(actualSize,
                                           math.AbsIOp(stepVal).result).result
                totalSize = arith.DivSIOp(totalSize,
                                          math.AbsIOp(stepVal).result).result

                # Create an array of i64 of the total size
                arrTy = cc.ArrayType.get(iTy)
                iterable = cc.AllocaOp(cc.PointerType.get(arrTy),
                                       TypeAttr.get(iTy),
                                       seqSize=totalSize).result

                # Logic here is as follows:
                # We are building an array like this
                # array = [start, start +- step, start +- 2*step, start +- 3*step, ...]
                # So we need to know the start and step (already have them),
                # but we also need to keep track of a counter
                counter = cc.AllocaOp(cc.PointerType.get(iTy),
                                      TypeAttr.get(iTy)).result
                cc.StoreOp(zero, counter)

                def bodyBuilder(iterVar):
                    loadedCounter = cc.LoadOp(counter).result
                    tmp = arith.MulIOp(loadedCounter, stepVal).result
                    arrElementVal = arith.AddIOp(startVal, tmp).result
                    eleAddr = cc.ComputePtrOp(
                        cc.PointerType.get(iTy), iterable, [loadedCounter],
                        DenseI32ArrayAttr.get([kDynamicPtrIndex],
                                              context=self.ctx))
                    cc.StoreOp(arrElementVal, eleAddr)
                    incrementedCounter = arith.AddIOp(loadedCounter, one).result
                    cc.StoreOp(incrementedCounter, counter)

                self.createInvariantForLoop(endVal,
                                            bodyBuilder,
                                            startVal=startVal,
                                            stepVal=stepVal,
                                            isDecrementing=isDecrementing)

                self.pushValue(iterable)
                self.pushValue(actualSize)
                return

            if node.func.id == 'enumerate':
                # We have to have something "iterable" on the stack,
                # could be coming from `range()` or an iterable like `qvector`
                totalSize = None
                iterable = None
                iterEleTy = None
                extractFunctor = None
                if len(self.valueStack) == 1:
                    # `qreg`-like or `stdvec`-like thing thing
                    iterable = self.ifPointerThenLoad(self.popValue())
                    # Create a new iterable, `alloca cc.struct<i64, T>`
                    totalSize = None
                    if quake.VeqType.isinstance(iterable.type):
                        iterEleTy = self.getRefType()
                        totalSize = quake.VeqSizeOp(self.getIntegerType(),
                                                    iterable).result

                        def extractFunctor(idxVal):
                            return quake.ExtractRefOp(iterEleTy,
                                                      iterable,
                                                      -1,
                                                      index=idxVal).result
                    elif cc.StdvecType.isinstance(iterable.type):
                        iterEleTy = cc.StdvecType.getElementType(iterable.type)
                        totalSize = cc.StdvecSizeOp(self.getIntegerType(),
                                                    iterable).result

                        def extractFunctor(idxVal):
                            arrEleTy = cc.ArrayType.get(iterEleTy)
                            elePtrTy = cc.PointerType.get(iterEleTy)
                            arrPtrTy = cc.PointerType.get(arrEleTy)
                            vecPtr = cc.StdvecDataOp(arrPtrTy, iterable).result
                            eleAddr = cc.ComputePtrOp(
                                elePtrTy, vecPtr, [idxVal],
                                DenseI32ArrayAttr.get([kDynamicPtrIndex],
                                                      context=self.ctx)).result
                            return cc.LoadOp(eleAddr).result
                    else:
                        self.emitFatalError(
                            "could not infer enumerate tuple type ({})".format(
                                iterable.type), node)
                else:
                    if len(self.valueStack) != 2:
                        msg = 'Error in AST processing, should have 2 values on the stack for enumerate {}'.format(
                            ast.unparse(node) if hasattr(ast, 'unparse'
                                                        ) else node)
                        self.emitFatalError(msg)

                    totalSize = self.popValue()
                    iterable = self.popValue()
                    arrTy = cc.PointerType.getElementType(iterable.type)
                    iterEleTy = cc.ArrayType.getElementType(arrTy)

                    def localFunc(idxVal):
                        eleAddr = cc.ComputePtrOp(
                            cc.PointerType.get(iterEleTy), iterable, [idxVal],
                            DenseI32ArrayAttr.get([kDynamicPtrIndex],
                                                  context=self.ctx)).result
                        return cc.LoadOp(eleAddr).result

                    extractFunctor = localFunc

                # Enumerate returns a iterable of tuple(i64, T) for type T
                # Allocate an array of struct<i64, T> == tuple (for us)
                structTy = cc.StructType.get([self.getIntegerType(), iterEleTy])
                arrTy = cc.ArrayType.get(structTy)
                enumIterable = cc.AllocaOp(cc.PointerType.get(arrTy),
                                           TypeAttr.get(structTy),
                                           seqSize=totalSize).result

                # Now we need to loop through `enumIterable` and set the elements
                def bodyBuilder(iterVar):
                    # Create the struct
                    element = cc.UndefOp(structTy)
                    # Get the element from the iterable
                    extracted = extractFunctor(iterVar)
                    # Get the pointer to the enumeration iterable so we can set it
                    eleAddr = cc.ComputePtrOp(
                        cc.PointerType.get(structTy), enumIterable, [iterVar],
                        DenseI32ArrayAttr.get([kDynamicPtrIndex],
                                              context=self.ctx))
                    # Set the index value
                    element = cc.InsertValueOp(
                        structTy, element, iterVar,
                        DenseI64ArrayAttr.get([0], context=self.ctx)).result
                    # Set the extracted element value
                    element = cc.InsertValueOp(
                        structTy, element, extracted,
                        DenseI64ArrayAttr.get([1], context=self.ctx)).result
                    cc.StoreOp(element, eleAddr)

                self.createInvariantForLoop(totalSize, bodyBuilder)
                self.pushValue(enumIterable)
                self.pushValue(totalSize)
                return

            if node.func.id == 'complex':
                if len(namedArgs) == 0:
                    imag = self.popValue()
                    real = self.popValue()
                else:
                    imag = namedArgs['imag']
                    real = namedArgs['real']
                imag = self.promoteOperandType(self.getFloatType(), imag)
                real = self.promoteOperandType(self.getFloatType(), real)
                self.pushValue(
                    complex.CreateOp(self.getComplexType(), real, imag).result)
                return

            if node.func.id in ['h', 'x', 'y', 'z', 's', 't']:
                # Here we enable application of the op on all the
                # provided arguments, e.g. `x(qubit)`, `x(qvector)`, `x(q, r)`, etc.
                numValues = len(self.valueStack)
                qubitTargets = [self.popValue() for _ in range(numValues)]
                qubitTargets.reverse()
                self.checkControlAndTargetTypes([], qubitTargets)
                self.__applyQuantumOperation(node.func.id, [], qubitTargets)
                return

            if node.func.id in ['ch', 'cx', 'cy', 'cz', 'cs', 'ct']:
                # These are single target controlled quantum operations
                MAX_ARGS = 2
                numValues = len(self.valueStack)
                if numValues != MAX_ARGS:
                    raise RuntimeError(
                        "invalid number of arguments passed to callable {} ({} vs required {})"
                        .format(node.func.id, len(node.args), MAX_ARGS))
                target = self.popValue()
                control = self.popValue()
                negatedControlQubits = None
                if len(self.controlNegations):
                    negCtrlBool = control in self.controlNegations
                    negatedControlQubits = DenseBoolArrayAttr.get(negCtrlBool)
                    self.controlNegations.clear()
                self.checkControlAndTargetTypes([control], [target])
                # Map `cx` to `XOp`...
                opCtor = getattr(
                    quake, '{}Op'.format(node.func.id.title()[1:].upper()))
                opCtor([], [], [control], [target],
                       negated_qubit_controls=negatedControlQubits)
                return

            if node.func.id in ['rx', 'ry', 'rz', 'r1']:
                numValues = len(self.valueStack)
                if numValues < 2:
                    self.emitFatalError(
                        f'invalid number of arguments ({numValues}) passed to {node.func.id} (requires at least 2 arguments)',
                        node)
                qubitTargets = [self.popValue() for _ in range(numValues - 1)]
                qubitTargets.reverse()
                param = self.popValue()
                if IntegerType.isinstance(param.type):
                    param = arith.SIToFPOp(self.getFloatType(), param).result
                elif not F64Type.isinstance(param.type):
                    self.emitFatalError(
                        'rotational parameter must be a float, or int.', node)
                self.checkControlAndTargetTypes([], qubitTargets)
                self.__applyQuantumOperation(node.func.id, [param],
                                             qubitTargets)
                return

            if node.func.id in ['crx', 'cry', 'crz', 'cr1']:
                ## These are single target, one parameter, controlled quantum operations
                MAX_ARGS = 3
                numValues = len(self.valueStack)
                if numValues != MAX_ARGS:
                    raise RuntimeError(
                        "invalid number of arguments passed to callable {} ({} vs required {})"
                        .format(node.func.id, len(node.args), MAX_ARGS))
                target = self.popValue()
                control = self.popValue()
                self.checkControlAndTargetTypes([control], [target])
                param = self.popValue()
                if IntegerType.isinstance(param.type):
                    param = arith.SIToFPOp(self.getFloatType(), param).result
                elif not F64Type.isinstance(param.type):
                    self.emitFatalError(
                        'rotational parameter must be a float, or int.', node)
                # Map `crx` to `RxOp`...
                opCtor = getattr(
                    quake, '{}Op'.format(node.func.id.title()[1:].capitalize()))
                opCtor([], [param], [control], [target])
                return

            if node.func.id in ['sdg', 'tdg']:
                target = self.popValue()
                self.checkControlAndTargetTypes([], [target])
                # Map `sdg` to `SOp`...
                opCtor = getattr(quake, '{}Op'.format(node.func.id.title()[0]))
                if quake.VeqType.isinstance(target.type):

                    def bodyBuilder(iterVal):
                        q = quake.ExtractRefOp(self.getRefType(),
                                               target,
                                               -1,
                                               index=iterVal).result
                        opCtor([], [], [], [q], is_adj=True)

                    veqSize = quake.VeqSizeOp(self.getIntegerType(),
                                              target).result
                    self.createInvariantForLoop(veqSize, bodyBuilder)
                    return
                elif quake.RefType.isinstance(target.type):
                    opCtor([], [], [], [target], is_adj=True)
                    return
                else:
                    self.emitFatalError(
                        'adj quantum operation on incorrect type {}.'.format(
                            target.type), node)
                return

            if node.func.id in ['mx', 'my', 'mz']:
                registerName = self.currentAssignVariableName
                # If `registerName` is None, then we know that we
                # are not assigning this measure result to anything
                # so we therefore should not push it on the stack
                pushResultToStack = registerName != None or self.walkingReturnNode

                # By default we set the `register_name` for the measurement
                # to the assigned variable name (if there is one). But
                # the use could have manually specified `register_name='something'`
                # check for that here and use it there
                if len(node.keywords) == 1 and hasattr(node.keywords[0], 'arg'):
                    if node.keywords[0].arg == 'register_name':
                        userProvidedRegName = node.keywords[0]
                        if not isinstance(userProvidedRegName.value,
                                          ast.Constant):
                            self.emitFatalError(
                                "measurement register_name keyword must be a constant string literal.",
                                node)
                        self.debug_msg(lambda: f'[(Inline) Visit Constant]',
                                       userProvidedRegName.value)
                        registerName = userProvidedRegName.value.value
                qubits = [self.popValue() for _ in range(len(self.valueStack))]
                self.checkControlAndTargetTypes([], qubits)
                opCtor = getattr(quake, '{}Op'.format(node.func.id.title()))
                i1Ty = self.getIntegerType(1)
                resTy = i1Ty if len(qubits) == 1 and quake.RefType.isinstance(
                    qubits[0].type) else cc.StdvecType.get(i1Ty)
                measTy = quake.MeasureType.get(
                ) if len(qubits) == 1 and quake.RefType.isinstance(
                    qubits[0].type) else cc.StdvecType.get(
                        quake.MeasureType.get())
                label = registerName
                if not label:
                    label = None
                measureResult = opCtor(measTy, [], qubits,
                                       registerName=label).result
                if pushResultToStack:
                    self.pushValue(
                        quake.DiscriminateOp(resTy, measureResult).result)
                return

            if node.func.id == 'swap':
                # should have 1 value on the stack if
                # this is a vanilla Hadamard
                qubitB = self.popValue()
                qubitA = self.popValue()
                self.checkControlAndTargetTypes([], [qubitA, qubitB])
                opCtor = getattr(quake, '{}Op'.format(node.func.id.title()))
                opCtor([], [], [], [qubitA, qubitB])
                return

            if node.func.id == 'reset':
                target = self.popValue()
                self.checkControlAndTargetTypes([], [target])
                if quake.RefType.isinstance(target.type):
                    quake.ResetOp([], target)
                    return
                if quake.VeqType.isinstance(target.type):

                    def bodyBuilder(iterVal):
                        q = quake.ExtractRefOp(
                            self.getRefType(),
                            target,
                            -1,  # `kDynamicIndex`
                            index=iterVal).result
                        quake.ResetOp([], q)

                    veqSize = quake.VeqSizeOp(self.getIntegerType(),
                                              target).result
                    self.createInvariantForLoop(veqSize, bodyBuilder)
                    return
                self.emitFatalError(
                    'reset quantum operation on incorrect type {}.'.format(
                        target.type), node)

            if node.func.id == 'u3':
                # Single target, three parameters `u3(θ,φ,λ)`
                all_args = [
                    self.popValue() for _ in range(len(self.valueStack))
                ]
                if len(all_args) < 4:
                    self.emitFatalError(
                        f'invalid number of arguments ({len(all_args)}) passed to {node.func.id} (requires at least 4 arguments)',
                        node)
                qubitTargets = all_args[:-3]
                qubitTargets.reverse()
                self.checkControlAndTargetTypes([], qubitTargets)
                params = all_args[-3:]
                params.reverse()
                for idx, val in enumerate(params):
                    if IntegerType.isinstance(val.type):
                        params[idx] = arith.SIToFPOp(self.getFloatType(),
                                                     val).result
                    elif not F64Type.isinstance(val.type):
                        self.emitFatalError(
                            'rotational parameter must be a float, or int.',
                            node)
                self.__applyQuantumOperation(node.func.id, params, qubitTargets)
                return

            if node.func.id in globalRegisteredOperations:
                unitary = globalRegisteredOperations[node.func.id]
                numTargets = int(np.log2(np.sqrt(unitary.size)))

                numValues = len(self.valueStack)
                if numValues != numTargets:
                    self.emitFatalError(
                        f'invalid number of arguments ({numValues}) passed to {node.func.id} (requires {numTargets} arguments)',
                        node)

                targets = [self.popValue() for _ in range(numTargets)]
                targets.reverse()

                for i, t in enumerate(targets):
                    if not quake.RefType.isinstance(t.type):
                        self.emitFatalError(
                            f'invalid target operand {i}, broadcasting is not supported on custom operations.'
                        )

                globalName = f'{nvqppPrefix}{node.func.id}_generator_{numTargets}.rodata'

                currentST = SymbolTable(self.module.operation)
                if not globalName in currentST:
                    with InsertionPoint(self.module.body):
                        gen_vector_of_complex_constant(self.loc, self.module,
                                                       globalName,
                                                       unitary.tolist())
                quake.CustomUnitarySymbolOp(
                    [],
                    generator=FlatSymbolRefAttr.get(globalName),
                    parameters=[],
                    controls=[],
                    targets=targets,
                    is_adj=False)
                return

            # Handle the case where we are capturing an opaque kernel
            # function. It has to be in the capture vars and it has to
            # be a PyKernelDecorator.
            if node.func.id in self.capturedVars and node.func.id not in globalKernelRegistry:
                from .kernel_decorator import PyKernelDecorator
                var = self.capturedVars[node.func.id]
                if isinstance(var, PyKernelDecorator):
                    # If we found it, then compile its ASTModule to MLIR so
                    # that it is in the proper registries, then give it
                    # the proper function alias
                    PyASTBridge(var.capturedDataStorage,
                                existingModule=self.module,
                                locationOffset=var.location).visit(
                                    var.astModule)
                    # If we have an alias, make sure we point back to the
                    # kernel registry correctly for the next conditional check
                    if var.name in globalKernelRegistry:
                        node.func.id = var.name

            if node.func.id in globalKernelRegistry:
                # If in `globalKernelRegistry`, it has to be in this Module
                otherKernel = SymbolTable(self.module.operation)[nvqppPrefix +
                                                                 node.func.id]
                fType = otherKernel.type
                if len(fType.inputs) != len(node.args):
                    self.emitFatalError(
                        "invalid number of arguments passed to callable {} ({} vs required {})"
                        .format(node.func.id, len(node.args),
                                len(fType.inputs)), node)

                values = [self.popValue() for _ in node.args]
                values.reverse()
                values = [self.ifPointerThenLoad(v) for v in values]
                if len(fType.results) == 0:
                    func.CallOp(otherKernel, values)
                else:
                    result = func.CallOp(otherKernel, values).result
                    self.pushValue(result)
                return

            elif node.func.id in self.symbolTable:
                val = self.symbolTable[node.func.id]
                if cc.CallableType.isinstance(val.type):
                    numVals = len(self.valueStack)
                    values = [self.popValue() for _ in range(numVals)]
                    callableTy = cc.CallableType.getFunctionType(val.type)
                    if not self.argumentsValidForFunction(values, callableTy):
                        self.emitFatalError(
                            "invalid argument types for callable function ({} vs {})"
                            .format([v.type for v in values], callableTy), node)

                    callable = cc.CallableFuncOp(callableTy, val).result
                    func.CallIndirectOp([], callable, values)
                    return

            elif node.func.id == 'exp_pauli':
                pauliWord = self.popValue()
                qubits = self.popValue()
                self.checkControlAndTargetTypes([], [qubits])
                theta = self.popValue()
                if IntegerType.isinstance(theta.type):
                    theta = arith.SIToFPOp(self.getFloatType(), theta).result
                quake.ExpPauliOp([], [theta], [], [qubits], pauli=pauliWord)
                return

            elif node.func.id == 'int':
                # cast operation
                value = self.popValue()
                casted = self.promoteOperandType(IntegerType.get_signless(64),
                                                 value)
                self.pushValue(casted)
                if not IntegerType.isinstance(casted.type):
                    self.emitFatalError(
                        f'Invalid cast to integer: {value.type}', node)

            elif node.func.id == 'list':
                if len(self.valueStack) == 2:
                    maybeIterableSize = self.popValue()
                    maybeIterable = self.popValue()

                    # Make sure that we have a list + size
                    if IntegerType.isinstance(maybeIterableSize.type):
                        if cc.PointerType.isinstance(maybeIterable.type):
                            ptrEleTy = cc.PointerType.getElementType(
                                maybeIterable.type)
                            if cc.ArrayType.isinstance(ptrEleTy):
                                # We're good, just pass this back through.
                                self.pushValue(maybeIterable)
                                self.pushValue(maybeIterableSize)
                                return
                if len(self.valueStack) == 1:
                    arrayTy = self.valueStack[0].type
                    if cc.PointerType.isinstance(arrayTy):
                        arrayTy = cc.PointerType.getElementType(arrayTy)
                    if cc.StdvecType.isinstance(arrayTy):
                        return
                    if cc.ArrayType.isinstance(arrayTy):
                        return

                self.emitFatalError('Invalid list() cast requested.', node)

            elif node.func.id in ['print_i64', 'print_f64']:
                self.__insertDbgStmt(self.popValue(), node.func.id)
                return

            elif node.func.id in globalRegisteredTypes.classes:
                # Handle User-Custom Struct Constructor
                cls, annotations = globalRegisteredTypes.getClassAttributes(
                    node.func.id)
                # Alloca the struct
                structTys = [
                    mlirTypeFromPyType(v, self.ctx)
                    for _, v in annotations.items()
                ]
                # Ensure we don't use hybrid data types
                numQuantumMemberTys = sum(
                    [1 if self.isQuantumType(ty) else 0 for ty in structTys])
                if numQuantumMemberTys != 0:  # we have quantum member types
                    if numQuantumMemberTys != len(structTys):
                        self.emitFatalError(
                            f'hybrid quantum-classical data types not allowed in kernel code',
                            node)

                isStruq = not (not structTys)
                for fieldTy in structTys:
                    if not self.isQuantumType(fieldTy):
                        isStruq = False
                if isStruq:
                    structTy = quake.StruqType.getNamed(node.func.id, structTys)
                    # Disallow recursive quantum struct types.
                    for fieldTy in structTys:
                        if self.isQuantumStructType(fieldTy):
                            self.emitFatalError(
                                'recursive quantum struct types not allowed.',
                                node)
                else:
                    structTy = cc.StructType.getNamed(node.func.id, structTys)

                # Disallow user specified methods on structs
                if len({
                        k: v
                        for k, v in cls.__dict__.items()
                        if not (k.startswith('__') and k.endswith('__'))
                }) != 0:
                    self.emitFatalError(
                        'struct types with user specified methods are not allowed.',
                        node)

                nArgs = len(self.valueStack)
                ctorArgs = [self.popValue() for _ in range(nArgs)]
                ctorArgs.reverse()

                if isStruq:
                    # If we have a quantum struct. We cannot allocate classical
                    # memory and load / store quantum type values to that memory
                    # space, so use `quake.MakeStruqOp`.
                    self.pushValue(quake.MakeStruqOp(structTy, ctorArgs).result)
                    return

                stackSlot = cc.AllocaOp(cc.PointerType.get(structTy),
                                        TypeAttr.get(structTy)).result

                if len(ctorArgs) != len(structTys):
                    self.emitFatalError(
                        f'constructor struct type {node.func.id} requires '
                        f'{len(structTys)} arguments, but was given {len(ctorArgs)}.',
                        node)

                # loop over each type and `compute_ptr` / store

                for i, ty in enumerate(structTys):
                    eleAddr = cc.ComputePtrOp(
                        cc.PointerType.get(ty), stackSlot, [],
                        DenseI32ArrayAttr.get([i], context=self.ctx)).result
                    cc.StoreOp(ctorArgs[i], eleAddr)
                self.pushValue(stackSlot)
                return

            else:
                self.emitFatalError(
                    "unhandled function call - {}, known kernels are {}".format(
                        node.func.id, globalKernelRegistry.keys()), node)

        elif isinstance(node.func, ast.Attribute):
            self.debug_msg(lambda: f'[(Inline) Visit Attribute]', node.func)
            self.debug_msg(lambda: f'[(Inline) Visit Name]', node.func.value)
            if node.func.value.id in ['numpy', 'np']:
                [self.visit(arg) for arg in node.args]

                namedArgs = {}
                for keyword in node.keywords:
                    self.visit(keyword.value)
                    namedArgs[keyword.arg] = self.popValue()

                value = self.popValue()

                if node.func.attr == 'array':
                    # `np.array(vec, <dtype = ty>)`
                    arrayType = value.type
                    if cc.PointerType.isinstance(value.type):
                        arrayType = cc.PointerType.getElementType(value.type)

                    if cc.StdvecType.isinstance(arrayType):
                        eleTy = cc.StdvecType.getElementType(arrayType)
                        dTy = eleTy
                        if len(namedArgs) > 0:
                            dTy = namedArgs['dtype']

                        # Convert the vector to the provided data type if needed.
                        self.pushValue(
                            self.__copyVectorAndCastElements(value, dTy))
                        return

                    raise self.emitFatalError(
                        f"unexpected numpy array initializer type: {value.type}",
                        node)

                value = self.ifPointerThenLoad(value)

                if node.func.attr in ['complex128', 'complex64']:
                    if node.func.attr == 'complex128':
                        ty = self.getComplexType()
                        eleTy = self.getFloatType()
                    if node.func.attr == 'complex64':
                        ty = self.getComplexType(width=32)
                        eleTy = self.getFloatType(width=32)

                    value = self.promoteOperandType(ty, value)
                    if (ty == value.type):
                        self.pushValue(value)
                        return

                    real = complex.ReOp(value).result
                    imag = complex.ImOp(value).result
                    real = self.promoteOperandType(eleTy, real)
                    imag = self.promoteOperandType(eleTy, imag)

                    self.pushValue(complex.CreateOp(ty, real, imag).result)
                    return

                if node.func.attr in ['float64', 'float32']:
                    if node.func.attr == 'float64':
                        ty = self.getFloatType()
                    if node.func.attr == 'float32':
                        ty = self.getFloatType(width=32)

                    value = self.promoteOperandType(ty, value)
                    self.pushValue(value)
                    return

                # Promote argument's types for `numpy.func` calls to match python's semantics
                if node.func.attr in ['sin', 'cos', 'sqrt', 'ceil', 'exp']:
                    if ComplexType.isinstance(value.type):
                        value = self.promoteOperandType(self.getComplexType(),
                                                        value)
                    if IntegerType.isinstance(value.type):
                        value = self.promoteOperandType(self.getFloatType(),
                                                        value)

                if node.func.attr == 'cos':
                    if ComplexType.isinstance(value.type):
                        self.pushValue(complex.CosOp(value).result)
                        return
                    self.pushValue(math.CosOp(value).result)
                    return
                if node.func.attr == 'sin':
                    if ComplexType.isinstance(value.type):
                        self.pushValue(complex.SinOp(value).result)
                        return
                    self.pushValue(math.SinOp(value).result)
                    return
                if node.func.attr == 'sqrt':
                    if ComplexType.isinstance(value.type):
                        self.pushValue(complex.SqrtOp(value).result)
                        return
                    self.pushValue(math.SqrtOp(value).result)
                    return
                if node.func.attr == 'exp':
                    if ComplexType.isinstance(value.type):
                        # Note: using `complex.ExpOp` results in a
                        # "can't legalize `complex.exp`" error.
                        # Using Euler's' formula instead:
                        #
                        # "e^(x+i*y) = (e^x) * (cos(y)+i*sin(y))"
                        complexType = ComplexType(value.type)
                        floatType = complexType.element_type
                        real = complex.ReOp(value).result
                        imag = complex.ImOp(value).result
                        left = self.promoteOperandType(complexType,
                                                       math.ExpOp(real).result)
                        re2 = math.CosOp(imag).result
                        im2 = math.SinOp(imag).result
                        right = complex.CreateOp(ComplexType.get(floatType),
                                                 re2, im2).result
                        res = complex.MulOp(left, right).result
                        self.pushValue(res)
                        return
                    self.pushValue(math.ExpOp(value).result)
                    return
                if node.func.attr == 'ceil':
                    if ComplexType.isinstance(value.type):
                        self.emitFatalError(
                            f"numpy call ({node.func.attr}) is not supported for complex numbers",
                            node)
                        return
                    self.pushValue(math.CeilOp(value).result)
                    return

                self.emitFatalError(
                    f"unsupported NumPy call ({node.func.attr})", node)

            self.generic_visit(node)

            if node.func.value.id == 'cudaq':
                if node.func.attr == 'complex':
                    self.pushValue(self.simulationDType())
                    return

                if node.func.attr == 'amplitudes':
                    value = self.popValue()
                    arrayType = value.type
                    if cc.PointerType.isinstance(value.type):
                        arrayType = cc.PointerType.getElementType(value.type)
                    if cc.StdvecType.isinstance(arrayType):
                        self.pushValue(value)
                        return

                    self.emitFatalError(
                        f"unsupported amplitudes argument type: {value.type}",
                        node)

                if node.func.attr == 'qvector':
                    if len(self.valueStack) == 0:
                        self.emitFatalError(
                            'qvector does not have default constructor. Init from size or existing state.',
                            node)

                    valueOrPtr = self.popValue()
                    initializerTy = valueOrPtr.type

                    if cc.PointerType.isinstance(initializerTy):
                        initializerTy = cc.PointerType.getElementType(
                            initializerTy)

                    if (IntegerType.isinstance(initializerTy)):
                        # handle `cudaq.qvector(n)`
                        value = self.ifPointerThenLoad(valueOrPtr)
                        ty = self.getVeqType()
                        qubits = quake.AllocaOp(ty, size=value).result
                        self.pushValue(qubits)
                        return
                    if cc.StdvecType.isinstance(initializerTy):
                        # handle `cudaq.qvector(initState)`

                        # Validate the length in case of a constant initializer:
                        # `cudaq.qvector([1., 0., ...])`
                        # `cudaq.qvector(np.array([1., 0., ...]))`
                        value = self.ifPointerThenLoad(valueOrPtr)
                        listScalar = None
                        arrNode = node.args[0]
                        if isinstance(arrNode, ast.List):
                            listScalar = arrNode.elts

                        if isinstance(arrNode, ast.Call) and isinstance(
                                arrNode.func, ast.Attribute):
                            if arrNode.func.value.id in [
                                    'numpy', 'np'
                            ] and arrNode.func.attr == 'array':
                                lst = node.args[0].args[0]
                                if isinstance(lst, ast.List):
                                    listScalar = lst.elts

                        if listScalar != None:
                            size = len(listScalar)
                            numQubits = np.log2(size)
                            if not numQubits.is_integer():
                                self.emitFatalError(
                                    "Invalid input state size for qvector init (not a power of 2)",
                                    node)

                        eleTy = cc.StdvecType.getElementType(value.type)
                        size = cc.StdvecSizeOp(self.getIntegerType(),
                                               value).result
                        numQubits = math.CountTrailingZerosOp(size).result

                        # TODO: Dynamically check if number of qubits is power of 2
                        # and if the state is normalized

                        ptrTy = cc.PointerType.get(eleTy)
                        arrTy = cc.ArrayType.get(eleTy)
                        ptrArrTy = cc.PointerType.get(arrTy)
                        veqTy = quake.VeqType.get()

                        qubits = quake.AllocaOp(veqTy, size=numQubits).result
                        data = cc.StdvecDataOp(ptrArrTy, value).result
                        init = quake.InitializeStateOp(veqTy, qubits,
                                                       data).result
                        self.pushValue(init)
                        return

                    if cc.StateType.isinstance(initializerTy):
                        # handle `cudaq.qvector(state)`
                        statePtr = self.ifNotPointerThenStore(valueOrPtr)

                        i64Ty = self.getIntegerType()
                        numQubits = quake.GetNumberOfQubitsOp(i64Ty,
                                                              statePtr).result

                        veqTy = quake.VeqType.get()
                        qubits = quake.AllocaOp(veqTy, size=numQubits).result
                        init = quake.InitializeStateOp(veqTy, qubits,
                                                       statePtr).result

                        self.pushValue(init)
                        return

                    self.emitFatalError(
                        f"unsupported qvector argument type: {value.type}",
                        node)
                    return

                if node.func.attr == "qubit":
                    if len(self.valueStack) == 1 and IntegerType.isinstance(
                            self.valueStack[0].type):
                        self.emitFatalError(
                            'cudaq.qubit() constructor does not take any arguments. To construct a vector of qubits, use `cudaq.qvector(N)`.'
                        )
                    self.pushValue(quake.AllocaOp(self.getRefType()).result)
                    return

                if node.func.attr == 'adjoint':
                    # Handle cudaq.adjoint(kernel, ...)
                    otherFuncName = node.args[0].id
                    if otherFuncName in self.symbolTable:
                        # This is a callable block argument
                        values = [
                            self.popValue()
                            for _ in range(len(self.valueStack) - 2)
                        ]
                        quake.ApplyOp([], [self.popValue()], [], values)
                        return

                    if otherFuncName not in globalKernelRegistry:
                        self.emitFatalError(
                            f"{otherFuncName} is not a known quantum kernel (was it annotated?)."
                        )

                    values = [
                        self.popValue() for _ in range(len(self.valueStack))
                    ]
                    values.reverse()
                    if len(values) != len(
                            globalKernelRegistry[otherFuncName].arguments):
                        self.emitFatalError(
                            f"incorrect number of runtime arguments for cudaq.control({otherFuncName},..) call.",
                            node)
                    quake.ApplyOp([], [], [],
                                  values,
                                  callee=FlatSymbolRefAttr.get(nvqppPrefix +
                                                               otherFuncName),
                                  is_adj=True)
                    return

                if node.func.attr == 'control':
                    # Handle cudaq.control(kernel, ...)
                    otherFuncName = node.args[0].id
                    if otherFuncName in self.symbolTable:
                        # This is a callable argument
                        values = [
                            self.popValue()
                            for _ in range(len(self.valueStack) - 2)
                        ]
                        controls = self.popValue()
                        a = quake.ApplyOp([], [self.popValue()], [controls],
                                          values)
                        return

                    if otherFuncName not in globalKernelRegistry:
                        self.emitFatalError(
                            f"{otherFuncName} is not a known quantum kernel (was it annotated?).",
                            node)
                    values = [
                        self.popValue()
                        for _ in range(len(self.valueStack) - 1)
                    ]
                    values.reverse()
                    if len(values) != len(
                            globalKernelRegistry[otherFuncName].arguments):
                        self.emitFatalError(
                            f"incorrect number of runtime arguments for cudaq.control({otherFuncName},..) call.",
                            node)
                    controls = self.popValue()
                    self.checkControlAndTargetTypes([controls], [])
                    quake.ApplyOp([], [], [controls],
                                  values,
                                  callee=FlatSymbolRefAttr.get(nvqppPrefix +
                                                               otherFuncName))
                    return

                if node.func.attr == 'apply_noise':
                    # Pop off all the arguments we need
                    values = [
                        self.popValue() for _ in range(len(self.valueStack))
                    ]
                    # They are in reverse order
                    values.reverse()
                    # First one should be the number of Kraus channel parameters
                    numParamsVal = values[0]
                    # Shrink the arguments down
                    values = values[1:]

                    # Need to get the number of parameters as an integer
                    concreteIntAttr = IntegerAttr(
                        numParamsVal.owner.attributes['value'])
                    numParams = concreteIntAttr.value

                    # Next Value is our generated key for the channel
                    # Get it and shrink the list
                    key = values[0]
                    values = values[1:]

                    # Now we know the next `numParams` arguments are
                    # our Kraus channel parameters
                    params = values[:numParams]
                    for i, p in enumerate(params):
                        # If we have a F64 value, we want to
                        # store it to a pointer
                        if F64Type.isinstance(p.type):
                            alloca = cc.AllocaOp(cc.PointerType.get(p.type),
                                                 TypeAttr.get(p.type)).result
                            cc.StoreOp(p, alloca)
                            params[i] = alloca

                    # The remaining arguments are the qubits
                    asVeq = quake.ConcatOp(self.getVeqType(),
                                           values[numParams:]).result
                    quake.ApplyNoiseOp(params, [asVeq], key=key)
                    return

                if node.func.attr == 'compute_action':
                    # There can only be 2 arguments here.
                    action = None
                    compute = None
                    actionArg = node.args[1]
                    if isinstance(actionArg, ast.Name):
                        actionName = actionArg.id
                        if actionName in self.symbolTable:
                            action = self.symbolTable[actionName]
                        else:
                            self.emitFatalError(
                                "could not find action lambda / function in the symbol table.",
                                node)
                    else:
                        action = self.popValue()

                    computeArg = node.args[0]
                    if isinstance(computeArg, ast.Name):
                        computeName = computeArg.id
                        if computeName in self.symbolTable:
                            compute = self.symbolTable[computeName]
                        else:
                            self.emitFatalError(
                                "could not find compute lambda / function in the symbol table.",
                                node)
                    else:
                        compute = self.popValue()

                    quake.ComputeActionOp(compute, action)
                    return

                self.emitFatalError(
                    f'Invalid function or class type requested from the cudaq module ({node.func.attr})',
                    node)

            if node.func.value.id in self.symbolTable:
                # Method call on one of our variables
                var = self.symbolTable[node.func.value.id]
                if quake.VeqType.isinstance(var.type):
                    if node.func.attr == 'size':
                        # Handled already in the Attribute visit
                        return

                    # `qreg` or `qview` method call
                    if node.func.attr == 'back':
                        qrSize = quake.VeqSizeOp(self.getIntegerType(),
                                                 var).result
                        one = self.getConstantInt(1)
                        endOff = arith.SubIOp(qrSize, one)
                        if len(node.args):
                            # extract the `subveq`
                            startOff = arith.SubIOp(qrSize, self.popValue())
                            dyna = IntegerAttr.get(self.getIntegerType(), -1)
                            self.pushValue(
                                quake.SubVeqOp(self.getVeqType(),
                                               var,
                                               dyna,
                                               dyna,
                                               lower=startOff,
                                               upper=endOff).result)
                        else:
                            # extract the qubit...
                            self.pushValue(
                                quake.ExtractRefOp(self.getRefType(),
                                                   var,
                                                   -1,
                                                   index=endOff).result)
                        return
                    if node.func.attr == 'front':
                        zero = self.getConstantInt(0)
                        if len(node.args):
                            # extract the `subveq`
                            qrSize = self.popValue()
                            one = self.getConstantInt(1)
                            offset = arith.SubIOp(qrSize, one)
                            dyna = IntegerAttr.get(self.getIntegerType(), -1)
                            self.pushValue(
                                quake.SubVeqOp(self.getVeqType(),
                                               var,
                                               dyna,
                                               dyna,
                                               lower=zero,
                                               upper=offset).result)
                        else:
                            # extract the qubit...
                            self.pushValue(
                                quake.ExtractRefOp(self.getRefType(),
                                                   var,
                                                   -1,
                                                   index=zero).result)
                        return

            def maybeProposeOpAttrFix(opName, attrName):
                """
                Check the quantum operation attribute name and 
                propose a smart fix message if possible. For example, 
                if we have `x.control(...)` then remind the programmer the 
                correct attribute is `x.ctrl(...)`.
                """
                # TODO Add more possibilities in the future...
                if attrName in ['control'
                               ] or 'control' in attrName or 'ctrl' in attrName:
                    return f'Did you mean {opName}.ctrl(...)?'

                if attrName in ['adjoint'
                               ] or 'adjoint' in attrName or 'adj' in attrName:
                    return f'Did you mean {opName}.adj(...)?'

                return ''

            # We have a `func_name.ctrl`
            if node.func.value.id in ['h', 'x', 'y', 'z', 's', 't']:
                if node.func.attr == 'ctrl':
                    target = self.popValue()
                    # Should be number of arguments minus one for the controls
                    controls = [
                        self.popValue() for i in range(len(node.args) - 1)
                    ]
                    if not controls:
                        self.emitFatalError(
                            'controlled operation requested without any control argument(s).',
                            node)
                    negatedControlQubits = None
                    if len(self.controlNegations):
                        negCtrlBools = [None] * len(controls)
                        for i, c in enumerate(controls):
                            negCtrlBools[i] = c in self.controlNegations
                        negatedControlQubits = DenseBoolArrayAttr.get(
                            negCtrlBools)
                        self.controlNegations.clear()

                    opCtor = getattr(quake,
                                     '{}Op'.format(node.func.value.id.title()))
                    self.checkControlAndTargetTypes(controls, [target])
                    opCtor([], [],
                           controls, [target],
                           negated_qubit_controls=negatedControlQubits)
                    return
                if node.func.attr == 'adj':
                    target = self.popValue()
                    self.checkControlAndTargetTypes([], [target])
                    opCtor = getattr(quake,
                                     '{}Op'.format(node.func.value.id.title()))
                    if quake.VeqType.isinstance(target.type):

                        def bodyBuilder(iterVal):
                            q = quake.ExtractRefOp(self.getRefType(),
                                                   target,
                                                   -1,
                                                   index=iterVal).result
                            opCtor([], [], [], [q], is_adj=True)

                        veqSize = quake.VeqSizeOp(self.getIntegerType(),
                                                  target).result
                        self.createInvariantForLoop(veqSize, bodyBuilder)
                        return
                    elif quake.RefType.isinstance(target.type):
                        opCtor([], [], [], [target], is_adj=True)
                        return
                    else:
                        self.emitFatalError(
                            'adj quantum operation on incorrect type {}.'.
                            format(target.type), node)

                self.emitFatalError(
                    f'Unknown attribute on quantum operation {node.func.value.id} ({node.func.attr}). {maybeProposeOpAttrFix(node.func.value.id, node.func.attr)}'
                )

            # We have a `func_name.ctrl`
            if node.func.value.id == 'swap' and node.func.attr == 'ctrl':
                targetB = self.popValue()
                targetA = self.popValue()
                controls = [
                    self.popValue() for i in range(len(self.valueStack))
                ]
                if not controls:
                    self.emitFatalError(
                        'controlled operation requested without any control argument(s).',
                        node)
                opCtor = getattr(quake,
                                 '{}Op'.format(node.func.value.id.title()))
                self.checkControlAndTargetTypes(controls, [targetA, targetB])
                opCtor([], [], controls, [targetA, targetB])
                return

            if node.func.value.id in ['rx', 'ry', 'rz', 'r1']:
                if node.func.attr == 'ctrl':
                    target = self.popValue()
                    controls = [
                        self.popValue() for i in range(len(self.valueStack))
                    ]
                    param = controls[-1]
                    controls = controls[:-1]
                    if not controls:
                        self.emitFatalError(
                            'controlled operation requested without any control argument(s).',
                            node)
                    if IntegerType.isinstance(param.type):
                        param = arith.SIToFPOp(self.getFloatType(),
                                               param).result
                    elif not F64Type.isinstance(param.type):
                        self.emitFatalError(
                            'rotational parameter must be a float, or int.',
                            node)
                    opCtor = getattr(quake,
                                     '{}Op'.format(node.func.value.id.title()))
                    self.checkControlAndTargetTypes(controls, [target])
                    opCtor([], [param], controls, [target])
                    return

                if node.func.attr == 'adj':
                    target = self.popValue()
                    param = self.popValue()
                    if IntegerType.isinstance(param.type):
                        param = arith.SIToFPOp(self.getFloatType(),
                                               param).result
                    elif not F64Type.isinstance(param.type):
                        self.emitFatalError(
                            'rotational parameter must be a float, or int.',
                            node)
                    opCtor = getattr(quake,
                                     '{}Op'.format(node.func.value.id.title()))
                    self.checkControlAndTargetTypes([], [target])
                    if quake.VeqType.isinstance(target.type):

                        def bodyBuilder(iterVal):
                            q = quake.ExtractRefOp(self.getRefType(),
                                                   target,
                                                   -1,
                                                   index=iterVal).result
                            opCtor([], [param], [], [q], is_adj=True)

                        veqSize = quake.VeqSizeOp(self.getIntegerType(),
                                                  target).result
                        self.createInvariantForLoop(veqSize, bodyBuilder)
                        return
                    elif quake.RefType.isinstance(target.type):
                        opCtor([], [param], [], [target], is_adj=True)
                        return
                    else:
                        self.emitFatalError(
                            'adj quantum operation on incorrect type {}.'.
                            format(target.type), node)

                self.emitFatalError(
                    f'Unknown attribute on quantum operation {node.func.value.id} ({node.func.attr}). {maybeProposeOpAttrFix(node.func.value.id, node.func.attr)}'
                )

            if node.func.value.id == 'u3':
                numValues = len(self.valueStack)
                target = self.popValue()
                other_args = [self.popValue() for _ in range(numValues - 1)]

                opCtor = getattr(quake,
                                 '{}Op'.format(node.func.value.id.title()))

                if node.func.attr == 'ctrl':
                    controls = other_args[:-3]
                    if not controls:
                        self.emitFatalError(
                            'controlled operation requested without any control argument(s).',
                            node)
                    params = other_args[-3:]
                    params.reverse()
                    for idx, val in enumerate(params):
                        if IntegerType.isinstance(val.type):
                            params[idx] = arith.SIToFPOp(
                                self.getFloatType(), val).result
                        elif not F64Type.isinstance(val.type):
                            self.emitFatalError(
                                'rotational parameter must be a float, or int.',
                                node)
                    negatedControlQubits = None
                    if len(self.controlNegations):
                        negCtrlBools = [None] * len(controls)
                        for i, c in enumerate(controls):
                            negCtrlBools[i] = c in self.controlNegations
                        negatedControlQubits = DenseBoolArrayAttr.get(
                            negCtrlBools)
                        self.controlNegations.clear()

                    self.checkControlAndTargetTypes(controls, [target])
                    opCtor([],
                           params,
                           controls, [target],
                           negated_qubit_controls=negatedControlQubits)
                    return

                if node.func.attr == 'adj':
                    params = other_args
                    params.reverse()
                    for idx, val in enumerate(params):
                        if IntegerType.isinstance(val.type):
                            params[idx] = arith.SIToFPOp(
                                self.getFloatType(), val).result
                        elif not F64Type.isinstance(val.type):
                            self.emitFatalError(
                                'rotational parameter must be a float, or int.',
                                node)

                    self.checkControlAndTargetTypes([], [target])
                    if quake.VeqType.isinstance(target.type):

                        def bodyBuilder(iterVal):
                            q = quake.ExtractRefOp(self.getRefType(),
                                                   target,
                                                   -1,
                                                   index=iterVal).result
                            opCtor([], params, [], [q], is_adj=True)

                        veqSize = quake.VeqSizeOp(self.getIntegerType(),
                                                  target).result
                        self.createInvariantForLoop(veqSize, bodyBuilder)
                        return
                    elif quake.RefType.isinstance(target.type):
                        opCtor([], params, [], [target], is_adj=True)
                        return
                    else:
                        self.emitFatalError(
                            'adj quantum operation on incorrect type {}.'.
                            format(target.type), node)

            # custom `ctrl` and `adj`
            if node.func.value.id in globalRegisteredOperations:
                if not node.func.attr == 'ctrl' and not node.func.attr == 'adj':
                    self.emitFatalError(
                        f'Unknown attribute on custom operation {node.func.value.id} ({node.func.attr}).'
                    )

                unitary = globalRegisteredOperations[node.func.value.id]
                numTargets = int(np.log2(np.sqrt(unitary.size)))
                numValues = len(self.valueStack)
                targets = [self.popValue() for _ in range(numTargets)]
                targets.reverse()

                for i, t in enumerate(targets):
                    if not quake.RefType.isinstance(t.type):
                        self.emitFatalError(
                            f'invalid target operand {i}, broadcasting is not supported on custom operations.'
                        )

                globalName = f'{nvqppPrefix}{node.func.value.id}_generator_{numTargets}.rodata'

                currentST = SymbolTable(self.module.operation)
                if not globalName in currentST:
                    with InsertionPoint(self.module.body):
                        gen_vector_of_complex_constant(self.loc, self.module,
                                                       globalName,
                                                       unitary.tolist())

                negatedControlQubits = None
                controls = []
                is_adj = False

                if node.func.attr == 'ctrl':
                    controls = [
                        self.popValue() for _ in range(numValues - numTargets)
                    ]
                    if not controls:
                        self.emitFatalError(
                            'controlled operation requested without any control argument(s).',
                            node)
                    negatedControlQubits = None
                    if len(self.controlNegations):
                        negCtrlBools = [None] * len(controls)
                        for i, c in enumerate(controls):
                            negCtrlBools[i] = c in self.controlNegations
                        negatedControlQubits = DenseBoolArrayAttr.get(
                            negCtrlBools)
                        self.controlNegations.clear()
                if node.func.attr == 'adj':
                    is_adj = True

                self.checkControlAndTargetTypes(controls, targets)
                quake.CustomUnitarySymbolOp(
                    [],
                    generator=FlatSymbolRefAttr.get(globalName),
                    parameters=[],
                    controls=controls,
                    targets=targets,
                    is_adj=is_adj,
                    negated_qubit_controls=negatedControlQubits)
                return

            self.emitFatalError(
                f"Invalid function call - '{node.func.value.id}' is unknown.")

    def visit_ListComp(self, node):
        """
        This method currently supports lowering simple list comprehensions 
        to the MLIR. By simple, we mean expressions like 
        `[expr(iter) for iter in iterable]` or 
        `myList = [exprThatReturns(iter) for iter in iterable]`.
        """
        self.currentNode = node

        if len(node.generators) > 1:
            self.emitFatalError(
                "CUDA-Q only supports single generators for list comprehension.",
                node)

        if not isinstance(node.generators[0].target, ast.Name):
            self.emitFatalError(
                "only support named targets in list comprehension", node)

        # Handle the case of `[qOp(q) for q in veq]`
        if isinstance(
                node.generators[0].iter,
                ast.Name) and node.generators[0].iter.id in self.symbolTable:
            self.debug_msg(lambda: f'[(Inline) Visit Name]',
                           node.generators[0].iter)
            if quake.VeqType.isinstance(
                    self.symbolTable[node.generators[0].iter.id].type):
                # now we know we have `[expr(r) for r in iterable]`
                # reuse what we do in `visit_For()`
                forNode = ast.For()
                forNode.iter = node.generators[0].iter
                forNode.target = node.generators[0].target
                forNode.body = [node.elt]
                self.visit_For(forNode)
                return

        # General case of
        # `listVar = [expr(i) for i in iterable]`
        # Need to think of this as
        # `listVar = stdvec(iterable.size)`
        # `for i, r in enumerate(listVar):`
        # `   listVar[i] = expr(r)`

        # Let's handle the following `listVar` types
        # `   %9 = cc.alloca !cc.array<!cc.stdvec<T> x 2> -> ptr<array<stdvec<T> x N>`
        # or
        # `    %3 = cc.alloca T[%2 : i64] -> ptr<array<T>>`
        self.visit(node.generators[0].iter)

        if len(self.valueStack) != 2:
            self.emitFatalError(
                "Invalid CUDA-Q list creation via list comprehension - valid iterable not detected.",
                node)

        iterableSize = self.popValue()
        iterable = self.popValue()
        # We require that the iterable is a pointer to an `array<T>`
        # FIXME revisit this
        if not cc.PointerType.isinstance(iterable.type):
            self.emitFatalError(
                "CUDA-Q only considers general list comprehension on iterables from range(...)",
                node)

        arrayTy = cc.PointerType.getElementType(iterable.type)
        if not cc.ArrayType.isinstance(arrayTy):
            self.emitFatalError(
                "CUDA-Q only considers general list comprehension on iterables from range(...)",
                node)

        arrayEleTy = cc.ArrayType.getElementType(arrayTy)

        # If `node.elt` is `ast.List`, then we want to allocate a
        # `cc.array<cc.stdvec<i64> x len(node.elt.elts)>`
        # otherwise we just want to allocate an `array<T>`
        listValue = None
        listComputePtrTy = arrayEleTy
        if not isinstance(node.elt, ast.List):
            listValue = cc.AllocaOp(cc.PointerType.get(arrayTy),
                                    TypeAttr.get(arrayEleTy),
                                    seqSize=iterableSize).result
        else:
            listComputePtrTy = cc.StdvecType.get(arrayEleTy)
            arrOfStdvecTy = cc.ArrayType.get(listComputePtrTy)
            listValue = cc.AllocaOp(cc.PointerType.get(arrOfStdvecTy),
                                    TypeAttr.get(listComputePtrTy),
                                    seqSize=iterableSize).result

        def bodyBuilder(iterVar):
            self.symbolTable.pushScope()
            eleAddr = cc.ComputePtrOp(
                cc.PointerType.get(arrayEleTy), iterable, [iterVar],
                DenseI32ArrayAttr.get([kDynamicPtrIndex], context=self.ctx))
            loadedEle = cc.LoadOp(eleAddr).result
            self.symbolTable[node.generators[0].target.id] = loadedEle
            self.visit(node.elt)
            result = self.popValue()
            listValueAddr = cc.ComputePtrOp(
                cc.PointerType.get(listComputePtrTy), listValue, [iterVar],
                DenseI32ArrayAttr.get([kDynamicPtrIndex], context=self.ctx))
            cc.StoreOp(result, listValueAddr)
            self.symbolTable.popScope()

        self.createInvariantForLoop(iterableSize, bodyBuilder)
        self.pushValue(
            cc.StdvecInitOp(cc.StdvecType.get(listComputePtrTy),
                            listValue,
                            length=iterableSize).result)
        return

    def visit_List(self, node):
        """
        This method will visit the `ast.List` node and represent lists of 
        quantum typed values as a concatenated `quake.ConcatOp` producing a 
        single `veq` instances. 
        """
        self.generic_visit(node)

        self.currentNode = node

        listElementValues = [self.popValue() for _ in range(len(node.elts))]
        listElementValues.reverse()
        valueTys = [
            quake.VeqType.isinstance(v.type) or quake.RefType.isinstance(v.type)
            for v in listElementValues
        ]
        if False not in valueTys:
            # this is a list of quantum types,
            # concatenate them into a `veq`
            if len(listElementValues) == 1:
                self.pushValue(listElementValues[0])
            else:
                self.pushValue(
                    quake.ConcatOp(self.getVeqType(), listElementValues).result)
            return

        # We do not store lists of pointers
        listElementValues = [
            cc.LoadOp(ele).result
            if cc.PointerType.isinstance(ele.type) else ele
            for ele in listElementValues
        ]

        # not a list of quantum types
        # Get the first element
        firstTy = listElementValues[0].type
        # Is this a list of homogenous types?
        isHomogeneous = False not in [
            firstTy == v.type for v in listElementValues
        ]

        # If not, see if the types are arithmetic and if so, find
        # the superior type and convert all to it.
        if not isHomogeneous:
            # this list does not contain all the same types of elements
            # check if they are at least all arithmetic
            isArithmetic = False not in [
                self.isArithmeticType(v.type) for v in listElementValues
            ]
            if isArithmetic:
                # Find the "superior type" (int < float < complex)
                superiorType = self.getIntegerType()
                for t in [v.type for v in listElementValues]:
                    if F32Type.isinstance(t):
                        superiorType = t
                    if F64Type.isinstance(t):
                        superiorType = t
                    if ComplexType.isinstance(t):
                        superiorType = t
                        break  # can do no better

                # Convert the values to the superior arithmetic type
                listElementValues = self.convertArithmeticToSuperiorType(
                    listElementValues, superiorType)

                # The list is now homogeneous
                isHomogeneous = True

        # If we are still not homogenous
        if not isHomogeneous:
            self.emitFatalError(
                "non-homogenous list not allowed - must all be same type: {}".
                format([v.type for v in listElementValues]), node)

        # Turn this List into a StdVec<T>
        self.pushValue(
            self.__createStdvecWithKnownValues(len(node.elts),
                                               listElementValues))

    def visit_Constant(self, node):
        """
        Convert constant values in the code to constant values in the MLIR. 
        """
        self.currentNode = node
        if isinstance(node.value, bool):
            self.pushValue(self.getConstantInt(node.value, 1))
            return

        if isinstance(node.value, int):
            self.pushValue(self.getConstantInt(node.value))
            return

        if isinstance(node.value, float):
            self.pushValue(self.getConstantFloat(node.value))
            return

        if isinstance(node.value, str):
            # Do not process the function doc string
            if self.docstring != None:
                if node.value.strip() == self.docstring.strip():
                    return

            strLitTy = cc.PointerType.get(
                cc.ArrayType.get(self.getIntegerType(8),
                                 len(node.value) + 1))
            self.pushValue(
                cc.CreateStringLiteralOp(strLitTy,
                                         StringAttr.get(node.value)).result)
            return

        if isinstance(node.value, type(1j)):
            self.pushValue(
                complex.CreateOp(ComplexType.get(self.getFloatType()),
                                 self.getConstantFloat(node.value.real),
                                 self.getConstantFloat(node.value.imag)).result)
            return

        self.emitFatalError("unhandled constant value", node)

    def visit_Subscript(self, node):
        """
        Convert element extractions (`__getitem__`, `operator[](idx)`, `q[1:3]`) to 
        corresponding extraction or slice code in the MLIR. This method handles 
        extraction for `veq` types and `stdvec` types. 
        """
        self.currentNode = node

        # handle complex slice, VAR[lower:upper]
        if isinstance(node.slice, ast.Slice):
            self.debug_msg(lambda: f'[(Inline) Visit Slice]', node.slice)
            self.visit(node.value)
            var = self.ifPointerThenLoad(self.popValue())

            vectorSize = None
            if quake.VeqType.isinstance(var.type):
                vectorSize = quake.VeqSizeOp(self.getIntegerType(64),
                                             var).result
            elif cc.StdvecType.isinstance(var.type):
                vectorSize = cc.StdvecSizeOp(self.getIntegerType(), var).result

            def fix_negative(val):
                if hasattr(val.owner, 'opview') and isinstance(
                        val.owner.opview, arith.ConstantOp):
                    if 'value' in val.owner.attributes:
                        attr = IntegerAttr(val.owner.attributes['value'])
                        upperInt = attr.value
                        if upperInt < 0:
                            return arith.AddIOp(
                                vectorSize,
                                self.getConstantInt(upperInt)).result
                return val

            lowerVal, upperVal, stepVal = (None, None, None)
            if node.slice.lower is not None:
                self.visit(node.slice.lower)
                lowerVal = fix_negative(self.popValue())
            else:
                lowerVal = self.getConstantInt(0)
            if node.slice.upper is not None:
                self.visit(node.slice.upper)
                upperVal = fix_negative(self.popValue())
            else:
                if not quake.VeqType.isinstance(
                        var.type) and not cc.StdvecType.isinstance(var.type):
                    self.emitFatalError(
                        f"unhandled upper slice == None, can't handle type {var.type}",
                        node)
                else:
                    upperVal = vectorSize

            if node.slice.step is not None:
                self.emitFatalError("step value in slice is not supported.",
                                    node)

            if quake.VeqType.isinstance(var.type):
                # Upper bound is exclusive
                upperVal = arith.SubIOp(upperVal, self.getConstantInt(1)).result
                dyna = IntegerAttr.get(self.getIntegerType(), -1)
                self.pushValue(
                    quake.SubVeqOp(self.getVeqType(),
                                   var,
                                   dyna,
                                   dyna,
                                   lower=lowerVal,
                                   upper=upperVal).result)
            elif cc.StdvecType.isinstance(var.type):
                eleTy = cc.StdvecType.getElementType(var.type)
                ptrTy = cc.PointerType.get(eleTy)
                arrTy = cc.ArrayType.get(eleTy)
                ptrArrTy = cc.PointerType.get(arrTy)
                nElementsVal = arith.SubIOp(upperVal, lowerVal).result
                # need to compute the distance between `upperVal` and `lowerVal`
                # then slice is `stdvecdataOp + computeptr[lower] + stdvecinit[ptr,distance]`
                vecPtr = cc.StdvecDataOp(ptrArrTy, var).result
                ptr = cc.ComputePtrOp(
                    ptrTy, vecPtr, [lowerVal],
                    DenseI32ArrayAttr.get([kDynamicPtrIndex],
                                          context=self.ctx)).result
                self.pushValue(
                    cc.StdvecInitOp(var.type, ptr, length=nElementsVal).result)
            else:
                self.emitFatalError(
                    f"unhandled slice operation, cannot handle type {var.type}",
                    node)

            return

        self.generic_visit(node)

        assert len(self.valueStack) > 1

        # get the last name, should be name of var being subscripted
        var = self.ifPointerThenLoad(self.popValue())
        idx = self.popValue()

        # Support `VAR[-1]` as the last element of `VAR`
        if quake.VeqType.isinstance(var.type):
            if hasattr(idx.owner, 'opview') and isinstance(
                    idx.owner.opview, arith.ConstantOp):
                if 'value' in idx.owner.attributes:
                    concreteIntAttr = IntegerAttr(idx.owner.attributes['value'])
                    idxConcrete = concreteIntAttr.value
                    if idxConcrete == -1:
                        qrSize = quake.VeqSizeOp(self.getIntegerType(),
                                                 var).result
                        one = self.getConstantInt(1)
                        endOff = arith.SubIOp(qrSize, one)
                        self.pushValue(
                            quake.ExtractRefOp(self.getRefType(),
                                               var,
                                               -1,
                                               index=endOff).result)
                        return

            # Made it here, general VAR[idx], handle `veq` and `stdvec`
            qrefTy = self.getRefType()
            if not IntegerType.isinstance(idx.type):
                self.emitFatalError(
                    f'invalid index variable type used for qvector extraction ({idx.type})',
                    node)

            self.pushValue(
                quake.ExtractRefOp(qrefTy, var, -1, index=idx).result)
            return

        if cc.StdvecType.isinstance(var.type):
            eleTy = cc.StdvecType.getElementType(var.type)
            elePtrTy = cc.PointerType.get(eleTy)
            arrTy = cc.ArrayType.get(eleTy)
            ptrArrTy = cc.PointerType.get(arrTy)
            vecPtr = cc.StdvecDataOp(ptrArrTy, var).result
            eleAddr = cc.ComputePtrOp(
                elePtrTy, vecPtr, [idx],
                DenseI32ArrayAttr.get([kDynamicPtrIndex],
                                      context=self.ctx)).result
            if self.subscriptPushPointerValue:
                self.pushValue(eleAddr)
                return
            self.pushValue(cc.LoadOp(eleAddr).result)
            return

        if cc.PointerType.isinstance(var.type):
            ptrEleTy = cc.PointerType.getElementType(var.type)
            # Return the pointer if someone asked for it
            if self.subscriptPushPointerValue:
                self.pushValue(var)
                return
            if cc.ArrayType.isinstance(ptrEleTy):
                # Here we want subscript on `ptr<array<>>`
                arrayEleTy = cc.ArrayType.getElementType(ptrEleTy)
                ptrEleTy = cc.PointerType.get(arrayEleTy)
                casted = cc.CastOp(ptrEleTy, var).result
                eleAddr = cc.ComputePtrOp(
                    ptrEleTy, casted, [idx],
                    DenseI32ArrayAttr.get([kDynamicPtrIndex],
                                          context=self.ctx)).result
                self.pushValue(cc.LoadOp(eleAddr).result)
                return

        if cc.StructType.isinstance(var.type):
            # Handle the case where we have a tuple member extraction, memory semantics
            idxValue = None
            if hasattr(idx.owner, 'opview') and isinstance(
                    idx.owner.opview, arith.ConstantOp):
                if 'value' in idx.owner.attributes:
                    attr = IntegerAttr(idx.owner.attributes['value'])
                    idxValue = attr.value

            if idxValue == None:
                self.emitFatalError(
                    "non-constant subscript value on a tuple is not supported",
                    node)

            memberTys = cc.StructType.getTypes(var.type)
            if idxValue >= len(memberTys):
                self.emitFatalError(f'tuple index is out of range: {idxValue}',
                                    node)

            structPtr = self.ifNotPointerThenStore(var)
            eleAddr = cc.ComputePtrOp(
                cc.PointerType.get(memberTys[idxValue]), structPtr, [],
                DenseI32ArrayAttr.get([idxValue], context=self.ctx)).result

            # Return the pointer if someone asked for it
            if self.subscriptPushPointerValue:
                self.pushValue(eleAddr)
                return
            self.pushValue(cc.LoadOp(eleAddr).result)
            return

        self.emitFatalError("unhandled subscript", node)

    def visit_For(self, node):
        """
        Visit the For node. This node represents the typical 
        Python for statement, `for VAR in ITERABLE`. Currently supported 
        ITERABLEs are the `veq` type, the `stdvec` type, and the result of 
        range() and enumerate(). 
        """
        self.currentNode = node

        # We can simplify `for i in range(N)` MLIR code immensely
        # by just building a for loop with N as the upper value,
        # no need to generate an array from the `range` call.
        if isinstance(node.iter, ast.Call):
            self.debug_msg(lambda: f'[(Inline) Visit Call]', node.iter)
            if node.iter.func.id == 'range':
                # This is a range(N) for loop, we just need
                # the upper bound N for this loop
                [self.visit(arg) for arg in node.iter.args]
                startVal, endVal, stepVal, isDecrementing = self.__processRangeLoopIterationBounds(
                    node.iter.args)

                def bodyBuilder(iterVar):
                    self.symbolTable.pushScope()
                    self.symbolTable.add(node.target.id, iterVar)
                    [self.visit(b) for b in node.body]
                    self.symbolTable.popScope()

                self.createInvariantForLoop(endVal,
                                            bodyBuilder,
                                            startVal=startVal,
                                            stepVal=stepVal,
                                            isDecrementing=isDecrementing)
                return

        # We can simplify `for i,j in enumerate(L)` MLIR code immensely
        # by just building a for loop over the iterable object L and using
        # the index into that iterable and the element.
        if isinstance(node.iter, ast.Call):
            self.debug_msg(lambda: f'[(Inline) Visit Call]', node.iter)
            if node.iter.func.id == 'enumerate':
                [self.visit(arg) for arg in node.iter.args]
                if len(self.valueStack) == 2:
                    iterable = self.popValue()
                    self.popValue()
                else:
                    assert len(self.valueStack) == 1
                    iterable = self.popValue()
                iterable = self.ifPointerThenLoad(iterable)
                totalSize = None
                extractFunctor = None
                varNames = []
                for elt in node.target.elts:
                    varNames.append(elt.id)

                beEfficient = False
                if quake.VeqType.isinstance(iterable.type):
                    totalSize = quake.VeqSizeOp(self.getIntegerType(),
                                                iterable).result

                    def functor(seq, idx):
                        q = quake.ExtractRefOp(self.getRefType(),
                                               seq,
                                               -1,
                                               index=idx).result
                        return [idx, q]

                    extractFunctor = functor
                    beEfficient = True
                elif cc.StdvecType.isinstance(iterable.type):
                    totalSize = cc.StdvecSizeOp(self.getIntegerType(),
                                                iterable).result

                    def functor(seq, idx):
                        vecTy = cc.StdvecType.getElementType(seq.type)
                        dataTy = cc.PointerType.get(vecTy)
                        arrTy = vecTy
                        if not cc.ArrayType.isinstance(arrTy):
                            arrTy = cc.ArrayType.get(vecTy)
                        dataArrTy = cc.PointerType.get(arrTy)
                        data = cc.StdvecDataOp(dataArrTy, seq).result
                        v = cc.ComputePtrOp(
                            dataTy, data, [idx],
                            DenseI32ArrayAttr.get([kDynamicPtrIndex],
                                                  context=self.ctx)).result
                        return [idx, v]

                    extractFunctor = functor
                    beEfficient = True

                if beEfficient:

                    def bodyBuilder(iterVar):
                        self.symbolTable.pushScope()
                        values = extractFunctor(iterable, iterVar)
                        for i, v in enumerate(values):
                            self.symbolTable[varNames[i]] = v
                        [self.visit(b) for b in node.body]
                        self.symbolTable.popScope()

                    self.createInvariantForLoop(totalSize, bodyBuilder)
                    return

        self.visit(node.iter)
        assert len(self.valueStack) > 0 and len(self.valueStack) < 3

        totalSize = None
        iterable = None
        extractFunctor = None

        # It could be that its the only value we have,
        # in which case we know we have for var in iterable,
        # but we could also have another value on the stack,
        # the total size of the iterable, produced by range() / enumerate()
        if len(self.valueStack) == 1:
            # Get the iterable from the stack
            iterable = self.ifPointerThenLoad(self.popValue())
            # we currently handle `veq` and `stdvec` types
            if quake.VeqType.isinstance(iterable.type):
                size = quake.VeqType.getSize(iterable.type)
                if quake.VeqType.hasSpecifiedSize(iterable.type):
                    totalSize = self.getConstantInt(size)
                else:
                    totalSize = quake.VeqSizeOp(self.getIntegerType(64),
                                                iterable).result

                def functor(iter, idx):
                    return [
                        quake.ExtractRefOp(self.getRefType(),
                                           iter,
                                           -1,
                                           index=idx).result
                    ]

                extractFunctor = functor
            elif cc.StdvecType.isinstance(iterable.type):
                iterEleTy = cc.StdvecType.getElementType(iterable.type)
                totalSize = cc.StdvecSizeOp(self.getIntegerType(),
                                            iterable).result

                def functor(iter, idxVal):
                    elePtrTy = cc.PointerType.get(iterEleTy)
                    arrTy = cc.ArrayType.get(iterEleTy)
                    ptrArrTy = cc.PointerType.get(arrTy)
                    vecPtr = cc.StdvecDataOp(ptrArrTy, iter).result
                    eleAddr = cc.ComputePtrOp(
                        elePtrTy, vecPtr, [idxVal],
                        DenseI32ArrayAttr.get([kDynamicPtrIndex],
                                              context=self.ctx)).result
                    return [cc.LoadOp(eleAddr).result]

                extractFunctor = functor

            else:
                self.emitFatalError('{} iterable type not supported.', node)

        else:
            # In this case, we are coming from range() or enumerate(),
            # and the iterable is a cc.array and the total size of the
            # array is on the stack, pop it here
            totalSize = self.popValue()
            # Get the iterable from the stack
            iterable = self.popValue()

            # Double check our types are right
            assert cc.PointerType.isinstance(iterable.type)
            arrayType = cc.PointerType.getElementType(iterable.type)
            assert cc.ArrayType.isinstance(arrayType)
            elementType = cc.ArrayType.getElementType(arrayType)

            def functor(iter, idx):
                eleAddr = cc.ComputePtrOp(
                    cc.PointerType.get(elementType), iter, [idx],
                    DenseI32ArrayAttr.get([kDynamicPtrIndex],
                                          context=self.ctx)).result
                loaded = cc.LoadOp(eleAddr).result
                if IntegerType.isinstance(elementType):
                    return [loaded]
                elif cc.StructType.isinstance(elementType):
                    # Get struct types
                    types = cc.StructType.getTypes(elementType)
                    ret = []
                    for i, ty in enumerate(types):
                        ret.append(
                            cc.ExtractValueOp(
                                ty, loaded, [],
                                DenseI32ArrayAttr.get([i],
                                                      context=self.ctx)).result)
                    return ret

            extractFunctor = functor

        # Get the name of the variable, VAR in for VAR in range(...),
        # could be a tuple of names too
        varNames = []
        if isinstance(node.target, ast.Name):
            self.debug_msg(lambda: f'[(Inline) Visit Name]', node.target)
            varNames.append(node.target.id)
        else:
            # has to be a `ast.Tuple`
            self.debug_msg(lambda: f'[(Inline) Visit Tuple]', node.target)
            for elt in node.target.elts:
                varNames.append(elt.id)

        # We'll need a zero and one value of integer type
        iTy = self.getIntegerType(64)
        zero = arith.ConstantOp(iTy, IntegerAttr.get(iTy, 0))
        one = arith.ConstantOp(iTy, IntegerAttr.get(iTy, 1))

        def bodyBuilder(iterVar):
            self.symbolTable.pushScope()
            # we set the extract functor above, use it here
            values = extractFunctor(iterable, iterVar)
            for i, v in enumerate(values):
                self.symbolTable[varNames[i]] = v
            [self.visit(b) for b in node.body]
            self.symbolTable.popScope()

        self.createInvariantForLoop(totalSize, bodyBuilder)

    def visit_While(self, node):
        """
        Convert Python while statements into the equivalent CC `LoopOp`. 
        """

        self.currentNode = node

        loop = cc.LoopOp([], [], BoolAttr.get(False))
        whileBlock = Block.create_at_start(loop.whileRegion, [])
        with InsertionPoint(whileBlock):
            # BUG you cannot print MLIR values while building the cc `LoopOp` while region.
            # verify will get called, no terminator yet, CCOps.cpp:520
            v = self.verbose
            self.verbose = False
            self.visit(node.test)
            condition = self.popValue()
            if self.getIntegerType(1) != condition.type:
                # not equal to 0, then compare with 1
                condPred = IntegerAttr.get(self.getIntegerType(), 1)
                condition = arith.CmpIOp(condPred, condition,
                                         self.getConstantInt(0)).result
            cc.ConditionOp(condition, [])
            self.verbose = v

        bodyBlock = Block.create_at_start(loop.bodyRegion, [])
        with InsertionPoint(bodyBlock):
            self.symbolTable.pushScope()
            self.pushForBodyStack([])
            [self.visit(b) for b in node.body]
            if not self.hasTerminator(bodyBlock):
                cc.ContinueOp([])
            self.popForBodyStack()
            self.symbolTable.popScope()

    def visit_BoolOp(self, node):
        """
        Convert boolean operations into equivalent MLIR operations using 
        the Arith Dialect.
        """
        self.currentNode = node
        shortCircuitWhenTrue = isinstance(node.op, ast.Or)
        if isinstance(node.op, ast.And) or isinstance(node.op, ast.Or):
            # Visit the LHS and pop the value
            # Note we want any `mz(q)` calls to push their
            # result value to the stack, so we set a non-None
            # variable name here.
            self.currentAssignVariableName = ''
            self.visit(node.values[0])
            lhs = self.popValue()
            zero = self.getConstantInt(0, IntegerType(lhs.type).width)

            cond = arith.CmpIOp(
                self.getIntegerAttr(self.getIntegerType(),
                                    1 if shortCircuitWhenTrue else 0), lhs,
                zero).result

            ifOp = cc.IfOp([cond.type], cond, [])
            thenBlock = Block.create_at_start(ifOp.thenRegion, [])
            with InsertionPoint(thenBlock):
                if isinstance(node.op, ast.And):
                    constantFalse = arith.ConstantOp(cond.type,
                                                     BoolAttr.get(False))
                    cc.ContinueOp([constantFalse])
                else:
                    cc.ContinueOp([cond])

            elseBlock = Block.create_at_start(ifOp.elseRegion, [])
            with InsertionPoint(elseBlock):
                self.symbolTable.pushScope()
                self.pushIfStmtBlockStack()
                self.visit(node.values[1])
                rhs = self.popValue()
                cc.ContinueOp([rhs])
                self.popIfStmtBlockStack()
                self.symbolTable.popScope()

            # Reset the assign variable name
            self.currentAssignVariableName = None

            self.pushValue(ifOp.result)
            return

    def visit_Compare(self, node):
        """
        Visit while loop compare operations and translate to equivalent MLIR. 
        Note, Python lets you construct expressions with multiple comparators, 
        here we limit ourselves to just a single comparator. 
        """
        if len(node.ops) > 1:
            self.emitFatalError("only single comparators are supported.", node)

        self.currentNode = node

        iTy = self.getIntegerType()

        if isinstance(node.left, ast.Name):
            self.debug_msg(lambda: f'[(Inline) Visit Name]', node.left)
            if node.left.id not in self.symbolTable:
                self.emitFatalError(
                    f"{node.left.id} was not initialized before use in compare expression.",
                    node)

        self.visit(node.left)
        left = self.popValue()
        self.visit(node.comparators[0])
        right = self.popValue()
        op = node.ops[0]

        left_type = left.type
        right_type = right.type

        if IntegerType.isinstance(left_type) and F64Type.isinstance(right_type):
            left = arith.SIToFPOp(self.getFloatType(), left).result
        elif F64Type.isinstance(left_type) and IntegerType.isinstance(
                right_type):
            right = arith.SIToFPOp(self.getFloatType(), right).result
        elif IntegerType.isinstance(left_type) and IntegerType.isinstance(
                right_type):
            if IntegerType(left_type).width < IntegerType(right_type).width:
                zeroext = IntegerType(left_type).width == 1
                left = cc.CastOp(right_type,
                                 left,
                                 sint=not zeroext,
                                 zint=zeroext).result
            elif IntegerType(left_type).width > IntegerType(right_type).width:
                zeroext = IntegerType(right_type).width == 1
                right = cc.CastOp(left_type,
                                  right,
                                  sint=not zeroext,
                                  zint=zeroext).result

        if isinstance(op, ast.Gt):
            if F64Type.isinstance(left.type):
                self.pushValue(
                    arith.CmpFOp(self.getIntegerAttr(iTy, 2), left,
                                 right).result)
            else:
                self.pushValue(
                    arith.CmpIOp(self.getIntegerAttr(iTy, 4), left,
                                 right).result)
            return

        if isinstance(op, ast.GtE):
            if F64Type.isinstance(left.type):
                self.pushValue(
                    arith.CmpFOp(self.getIntegerAttr(iTy, 3), left,
                                 right).result)
            else:
                self.pushValue(
                    arith.CmpIOp(self.getIntegerAttr(iTy, 5), left,
                                 right).result)
            return

        if isinstance(op, ast.Lt):
            if F64Type.isinstance(left.type):
                self.pushValue(
                    arith.CmpFOp(self.getIntegerAttr(iTy, 4), left,
                                 right).result)
            else:
                self.pushValue(
                    arith.CmpIOp(self.getIntegerAttr(iTy, 2), left,
                                 right).result)
            return

        if isinstance(op, ast.LtE):
            if F64Type.isinstance(left.type):
                self.pushValue(
                    arith.CmpFOp(self.getIntegerAttr(iTy, 5), left,
                                 right).result)
            else:
                self.pushValue(
                    arith.CmpIOp(self.getIntegerAttr(iTy, 7), left,
                                 right).result)
            return

        if isinstance(op, ast.NotEq):
            if F64Type.isinstance(left.type):
                self.pushValue(
                    arith.CmpFOp(self.getIntegerAttr(iTy, 6), left,
                                 right).result)
            else:
                self.pushValue(
                    arith.CmpIOp(self.getIntegerAttr(iTy, 1), left,
                                 right).result)
            return

        if isinstance(op, ast.Eq):
            if F64Type.isinstance(left.type):
                self.pushValue(
                    arith.CmpFOp(self.getIntegerAttr(iTy, 1), left,
                                 right).result)
            else:
                self.pushValue(
                    arith.CmpIOp(self.getIntegerAttr(iTy, 0), left,
                                 right).result)
            return

        if isinstance(op, (ast.In, ast.NotIn)):
            right_val = right
            left_val = left

            # Type validation and vector initialization
            if not (cc.StdvecType.isinstance(right_val.type) or
                    cc.ArrayType.isinstance(right_val.type)):
                self.emitFatalError(
                    "Right operand must be a list/vector for 'in' comparison")

            # Loop setup
            i1_type = self.getIntegerType(1)
            accumulator = cc.AllocaOp(cc.PointerType.get(i1_type),
                                      TypeAttr.get(i1_type)).result
            cc.StoreOp(self.getConstantInt(0, 1), accumulator)

            # Element comparison loop
            def check_element(idx):
                element = self.__load_vector_element(right_val, idx)
                promoted_left, promoted_element = self.convertArithmeticToSuperiorType(
                    [left_val, element],
                    self.__get_superior_type(left_val, element))

                iCondPred = IntegerAttr.get(self.getIntegerType(), 0)
                fCondPred = IntegerAttr.get(self.getIntegerType(), 0)
                cmp_result = (
                    arith.CmpIOp(iCondPred, promoted_left, promoted_element)
                    if IntegerType.isinstance(promoted_left.type) else
                    arith.CmpFOp(fCondPred, promoted_left, promoted_element))

                current = cc.LoadOp(accumulator).result
                cc.StoreOp(arith.OrIOp(current, cmp_result.result), accumulator)

            self.createInvariantForLoop(self.__get_vector_size(right_val),
                                        check_element)

            final_result = cc.LoadOp(accumulator).result
            if isinstance(op, ast.NotIn):
                final_result = arith.XOrIOp(final_result,
                                            self.getConstantInt(1, 1)).result
            self.pushValue(final_result)

            return

    def visit_AugAssign(self, node):
        """
        Visit augment-assign operations (e.g. +=). 
        """
        target = None
        self.currentNode = node

        if isinstance(node.target,
                      ast.Name) and node.target.id in self.symbolTable:
            self.debug_msg(lambda: f'[(Inline) Visit Name]', node.target)
            target = self.symbolTable[node.target.id]
        else:
            self.emitFatalError(
                "unable to get augment-assign target variable from symbol table.",
                node)

        self.visit(node.value)
        value = self.popValue()

        loaded = cc.LoadOp(target).result
        if isinstance(node.op, ast.Sub):
            # i -= 1 -> i = i - 1
            if IntegerType.isinstance(loaded.type):
                res = arith.SubIOp(loaded, value).result
                cc.StoreOp(res, target)
                return

            self.emitFatalError("unhandled AugAssign.Sub types.", node)

        if isinstance(node.op, ast.Add):
            # i += 1 -> i = i + 1
            if IntegerType.isinstance(loaded.type):
                res = arith.AddIOp(loaded, value).result
                cc.StoreOp(res, target)
                return
            if F64Type.isinstance(loaded.type):
                if IntegerType.isinstance(value.type):
                    value = arith.SIToFPOp(loaded.type, value).result
                res = arith.AddFOp(loaded, value).result
                cc.StoreOp(res, target)
                return

            self.emitFatalError("unhandled AugAssign.Add types.", node)

        if isinstance(node.op, ast.Mult):
            # i *= 3 -> i = i * 3
            if IntegerType.isinstance(loaded.type):
                res = arith.MulIOp(loaded, value).result
                cc.StoreOp(res, target)
                return
            elif F64Type.isinstance(loaded.type):
                if IntegerType.isinstance(value.type):
                    value = arith.SIToFPOp(self.getFloatType(), value).result
                res = arith.MulFOp(loaded, value).result
                cc.StoreOp(res, target)
                return

            self.emitFatalError("unhandled AugAssign.Mult types.", node)

        self.emitFatalError("unhandled aug-assign operation.", node)

    def visit_If(self, node):
        """
        Map a Python `ast.If` node to an if statement operation in the CC dialect. 
        """

        self.currentNode = node

        # Visit the conditional node, retain
        # measurement results by assigning a dummy variable name
        self.currentAssignVariableName = ''
        self.visit(node.test)
        self.currentAssignVariableName = None

        condition = self.popValue()
        condition = self.ifPointerThenLoad(condition)

        if self.getIntegerType(1) != condition.type:
            # not equal to 0, then compare with 1
            condPred = IntegerAttr.get(self.getIntegerType(), 1)
            condition = arith.CmpIOp(condPred, condition,
                                     self.getConstantInt(0)).result

        ifOp = cc.IfOp([], condition, [])
        thenBlock = Block.create_at_start(ifOp.thenRegion, [])
        with InsertionPoint(thenBlock):
            self.symbolTable.pushScope()
            self.pushIfStmtBlockStack()
            [self.visit(b) for b in node.body]
            if not self.hasTerminator(thenBlock):
                cc.ContinueOp([])
            self.popIfStmtBlockStack()
            self.symbolTable.popScope()

        if len(node.orelse) > 0:
            elseBlock = Block.create_at_start(ifOp.elseRegion, [])
            with InsertionPoint(elseBlock):
                self.symbolTable.pushScope()
                self.pushIfStmtBlockStack()
                [self.visit(b) for b in node.orelse]
                if not self.hasTerminator(elseBlock):
                    cc.ContinueOp([])
                self.popIfStmtBlockStack()
                self.symbolTable.popScope()

    def visit_Return(self, node):

        if node.value == None:
            return

        self.walkingReturnNode = True
        self.visit(node.value)
        self.walkingReturnNode = False

        if len(self.valueStack) == 0:
            return

        result = self.ifPointerThenLoad(self.popValue())
        result = self.ifPointerThenLoad(result)
        if result.type != self.knownResultType:
            # FIXME consider more auto-casting where possible
            result = self.promoteOperandType(self.knownResultType, result)

        if result.type != self.knownResultType:
            self.emitFatalError(
                f"Invalid return type, function was defined to return a {mlirTypeToPyType(self.knownResultType)} but the value being returned is of type {mlirTypeToPyType(result.type)}",
                node)

        if cc.StdvecType.isinstance(result.type):
            symName = '__nvqpp_vectorCopyCtor'
            load_intrinsic(self.module, symName)
            eleTy = cc.StdvecType.getElementType(result.type)
            ptrTy = cc.PointerType.get(self.getIntegerType(8))
            arrTy = cc.ArrayType.get(self.getIntegerType(8))
            ptrArrTy = cc.PointerType.get(arrTy)
            resBuf = cc.StdvecDataOp(ptrArrTy, result).result
            # TODO Revisit this calculation
            byteWidth = 16 if ComplexType.isinstance(eleTy) else 8
            eleSize = self.getConstantInt(byteWidth)
            dynSize = cc.StdvecSizeOp(self.getIntegerType(), result).result
            resBuf = cc.CastOp(ptrTy, resBuf)
            heapCopy = func.CallOp([ptrTy], symName,
                                   [resBuf, dynSize, eleSize]).result
            res = cc.StdvecInitOp(result.type, heapCopy, length=dynSize).result
            func.ReturnOp([res])
            return

        if self.symbolTable.numLevels() > 1:
            # We are in an inner scope, release all scopes before returning
            cc.UnwindReturnOp([result])
            return

        func.ReturnOp([result])

    def visit_Tuple(self, node):
        """
        Map tuples in the Python AST to equivalents in MLIR.
        """
        self.generic_visit(node)
        self.currentNode = node

        elementValues = [self.popValue() for _ in range(len(node.elts))]
        elementValues.reverse()

        # We do not store structs of pointers
        elementValues = [
            cc.LoadOp(ele).result
            if cc.PointerType.isinstance(ele.type) else ele
            for ele in elementValues
        ]

        structTys = [v.type for v in elementValues]

        if len(elementValues) != len(structTys):
            self.emitFatalError(
                f'tuple constructor requires {len(structTys)} arguments, '
                f'but was given {len(elementValues)}.', node)

        structTy = cc.StructType.getNamed("tuple", structTys)
        stackSlot = cc.AllocaOp(cc.PointerType.get(structTy),
                                TypeAttr.get(structTy)).result

        # loop over each type and `compute_ptr` / store

        for i, ty in enumerate(structTys):
            eleAddr = cc.ComputePtrOp(
                cc.PointerType.get(ty), stackSlot, [],
                DenseI32ArrayAttr.get([i], context=self.ctx)).result
            cc.StoreOp(elementValues[i], eleAddr)
        self.pushValue(stackSlot)
        return

    def visit_UnaryOp(self, node):
        """
        Map unary operations in the Python AST to equivalents in MLIR.
        """

        self.currentNode = node

        self.generic_visit(node)
        operand = self.popValue()
        # Handle qubit negations
        if isinstance(node.op, ast.Invert):
            if quake.RefType.isinstance(operand.type):
                self.controlNegations.append(operand)
                self.pushValue(operand)
                return

        if isinstance(node.op, ast.USub):
            # Make our lives easier for -1 used in variable subscript extraction
            if isinstance(node.operand,
                          ast.Constant) and node.operand.value == 1:
                self.pushValue(self.getConstantInt(-1))
                return

            if F64Type.isinstance(operand.type):
                self.pushValue(arith.NegFOp(operand).result)
            elif ComplexType.isinstance(operand.type):
                # `complex.NegOp` does not seem to work
                self.pushValue(
                    complex.MulOp(
                        complex.CreateOp(operand.type,
                                         self.getConstantFloat(-1.),
                                         self.getConstantFloat(0.)).result,
                        operand).result)
            else:
                negOne = self.getConstantInt(-1)
                self.pushValue(arith.MulIOp(negOne, operand).result)
            return

        if isinstance(node.op, ast.Not):
            if not IntegerType.isinstance(operand.type):
                self.emitFatalError("UnaryOp Not() on non-integer value.", node)

            zero = self.getConstantInt(0, IntegerType(operand.type).width)
            self.pushValue(
                arith.CmpIOp(IntegerAttr.get(self.getIntegerType(), 0), operand,
                             zero).result)
            return

        self.emitFatalError("unhandled UnaryOp.", node)

    def visit_Break(self, node):

        self.currentNode = node

        if not self.isInForBody():
            self.emitFatalError("break statement outside of for loop body.",
                                node)

        if self.isInIfStmtBlock():
            # Get the innermost enclosing `for` or `while` loop
            inArgs = [b for b in self.inForBodyStack[-1]]
            cc.UnwindBreakOp(inArgs)
        else:
            cc.BreakOp([])

        return

    def visit_Continue(self, node):

        self.currentNode = node

        if not self.isInForBody():
            self.emitFatalError("continue statement outside of for loop body.",
                                node)

        if self.isInIfStmtBlock():
            # Get the innermost enclosing `for` or `while` loop
            inArgs = [b for b in self.inForBodyStack[-1]]
            cc.UnwindContinueOp(inArgs)
        else:
            cc.ContinueOp([])

    def visit_BinOp(self, node):
        """
        Visit binary operation nodes in the AST and map them to equivalents in the 
        MLIR. This method handles arithmetic operations between values. 
        """

        self.currentNode = node

        # Get the left and right parts of this expression
        self.visit(node.left)
        left = self.popValue()
        self.visit(node.right)
        right = self.popValue()

        if cc.PointerType.isinstance(left.type):
            left = cc.LoadOp(left).result
        if cc.PointerType.isinstance(right.type):
            right = cc.LoadOp(right).result

        if not IntegerType.isinstance(left.type) and not F64Type.isinstance(
                left.type) and not ComplexType.isinstance(left.type):
            raise RuntimeError("Invalid type for Binary Op {} ({}, {})".format(
                type(node.op), left, right))

        if not IntegerType.isinstance(right.type) and not F64Type.isinstance(
                right.type) and not ComplexType.isinstance(right.type):
            raise RuntimeError("Invalid type for Binary Op {} ({}, {})".format(
                type(node.op), right, right))

        # Type promotion for addition, subtraction, multiplication, or division
        if isinstance(node.op, (ast.Add, ast.Sub, ast.Mult, ast.Div)):
            right = self.promoteOperandType(left.type, right)
            left = self.promoteOperandType(right.type, left)

        # Based on the op type and the leaf types, create the MLIR operator
        if isinstance(node.op, ast.Add):
            if IntegerType.isinstance(left.type):
                self.pushValue(arith.AddIOp(left, right).result)
                return
            elif F64Type.isinstance(left.type):
                self.pushValue(arith.AddFOp(left, right).result)
                return
            elif ComplexType.isinstance(left.type):
                self.pushValue(complex.AddOp(left, right).result)
                return
            else:
                self.emitFatalError("unhandled BinOp.Add types.", node)

        if isinstance(node.op, ast.Sub):
            if IntegerType.isinstance(left.type):
                self.pushValue(arith.SubIOp(left, right).result)
                return
            if F64Type.isinstance(left.type):
                self.pushValue(arith.SubFOp(left, right).result)
                return
            if ComplexType.isinstance(left.type):
                self.pushValue(complex.SubOp(left, right).result)
            else:
                self.emitFatalError("unhandled BinOp.Sub types.", node)
        if isinstance(node.op, ast.FloorDiv):
            if IntegerType.isinstance(left.type):
                self.pushValue(arith.FloorDivSIOp(left, right).result)
                return
            else:
                self.emitFatalError("unhandled BinOp.FloorDiv types.", node)
        if isinstance(node.op, ast.Div):
            if ComplexType.isinstance(left.type):
                self.pushValue(complex.DivOp(left, right).result)
                return

            if IntegerType.isinstance(left.type):
                left = arith.SIToFPOp(self.getFloatType(), left).result
            if IntegerType.isinstance(right.type):
                right = arith.SIToFPOp(self.getFloatType(), right).result

            self.pushValue(arith.DivFOp(left, right).result)
            return
        if isinstance(node.op, ast.Pow):
            if IntegerType.isinstance(left.type) and IntegerType.isinstance(
                    right.type):
                # `math.ipowi` does not lower to LLVM as is
                # workaround, use math to function conversion
                self.pushValue(math.IPowIOp(left, right).result)
                return

            if F64Type.isinstance(left.type) and IntegerType.isinstance(
                    right.type):
                self.pushValue(math.FPowIOp(left, right).result)
                return

            # now we know the types are different, default to float
            if IntegerType.isinstance(left.type):
                left = arith.SIToFPOp(self.getFloatType(), left).result
            if IntegerType.isinstance(right.type):
                right = arith.SIToFPOp(self.getFloatType(), right).result

            self.pushValue(math.PowFOp(left, right).result)
            return
        if isinstance(node.op, ast.Mult):
            if ComplexType.isinstance(left.type):
                self.pushValue(complex.MulOp(left, right).result)
                return

            if F64Type.isinstance(left.type):
                self.pushValue(arith.MulFOp(left, right).result)
                return

            if IntegerType.isinstance(left.type):
                self.pushValue(arith.MulIOp(left, right).result)
                return
            return
        if isinstance(node.op, ast.Mod):
            if F64Type.isinstance(left.type):
                left = arith.FPToSIOp(self.getIntegerType(), left).result
            if F64Type.isinstance(right.type):
                right = arith.FPToSIOp(self.getIntegerType(), right).result

            self.pushValue(arith.RemUIOp(left, right).result)
            return
        else:
            self.emitFatalError(f"unhandled binary operator - {node.op}", node)

    def visit_Name(self, node):
        """
        Visit `ast.Name` nodes and extract the correct value from the symbol table.
        """
        self.currentNode = node

        if node.id in globalKernelRegistry:
            return

        if node.id == 'complex':
            self.pushValue(self.getComplexType())
            return

        if node.id == 'float':
            self.pushValue(self.getFloatType())
            return

        if node.id in self.symbolTable:
            value = self.symbolTable[node.id]
            if cc.PointerType.isinstance(value.type):
                eleTy = cc.PointerType.getElementType(value.type)
                if cc.ArrayType.isinstance(eleTy):
                    self.pushValue(value)
                    return
                # Retain `ptr<i8>`
                if IntegerType.isinstance(eleTy) and IntegerType(
                        eleTy).width == 8:
                    self.pushValue(value)
                    return
                if cc.StdvecType.isinstance(eleTy):
                    self.pushValue(value)
                    return
                if cc.StateType.isinstance(eleTy):
                    self.pushValue(value)
                    return
                loaded = cc.LoadOp(value).result
                self.pushValue(loaded)
            elif cc.CallableType.isinstance(
                    value.type) and not BlockArgument.isinstance(value):
                return
            else:
                self.pushValue(self.symbolTable[node.id])
            return

        if node.id in self.capturedVars:
            # Only support a small subset of types here
            complexType = type(1j)
            value = self.capturedVars[node.id]

            if isinstance(value, State):
                self.pushValue(self.capturedDataStorage.storeCudaqState(value))
                return

            if isinstance(value, (list, np.ndarray)) and isinstance(
                    value[0], (int, bool, float, np.float32, np.float64,
                               complexType, np.complex64, np.complex128)):
                elementValues = None
                if isinstance(value[0], (float, np.float64)):
                    elementValues = [self.getConstantFloat(el) for el in value]
                elif isinstance(value[0], np.float32):
                    elementValues = [
                        self.getConstantFloat(el, width=32) for el in value
                    ]
                elif isinstance(value[0], int):
                    elementValues = [self.getConstantInt(el) for el in value]
                elif isinstance(value[0], bool):
                    elementValues = [self.getConstantInt(el, 1) for el in value]
                elif isinstance(value[0], complexType) or isinstance(
                        value[0], np.complex128):
                    elementValues = [
                        self.getConstantComplex(el, width=64) for el in value
                    ]
                elif isinstance(value[0], np.complex64):
                    elementValues = [
                        self.getConstantComplex(el, width=32) for el in value
                    ]

                if elementValues != None:
                    # Save the copy of the captured list so we can compare
                    # it to the scope to detect changes on recompilation.
                    self.dependentCaptureVars[node.id] = value.copy()
                    mlirVal = self.__createStdvecWithKnownValues(
                        len(value), elementValues)
                    self.symbolTable.add(node.id, mlirVal, 0)
                    self.pushValue(mlirVal)
                    return

            mlirValCreator = None
            self.dependentCaptureVars[node.id] = value
            if isinstance(value, int):
                mlirValCreator = lambda: self.getConstantInt(value)
            elif isinstance(value, bool):
                mlirValCreator = lambda: self.getConstantInt(value, 1)
            elif isinstance(value, (float, np.float64)):
                mlirValCreator = lambda: self.getConstantFloat(value)
            elif isinstance(value, np.float32):
                mlirValCreator = lambda: self.getConstantFloat(value, width=32)
            elif isinstance(value, complexType) or isinstance(
                    value, np.complex128):
                mlirValCreator = lambda: self.getConstantComplex(value,
                                                                 width=64)
            elif isinstance(value, np.complex64):
                mlirValCreator = lambda: self.getConstantComplex(value,
                                                                 width=32)

            if mlirValCreator != None:
                with InsertionPoint.at_block_begin(self.entry):
                    mlirVal = mlirValCreator()
                    stackSlot = cc.AllocaOp(cc.PointerType.get(mlirVal.type),
                                            TypeAttr.get(mlirVal.type)).result
                    cc.StoreOp(mlirVal, stackSlot)
                    # Store at the top-level
                    self.symbolTable.add(node.id, stackSlot, 0)
                    self.pushValue(stackSlot)
                    return

            errorType = type(value).__name__
            if (isinstance(value, list)):
                errorType = f"{errorType}[{type(value[0]).__name__}]"

            try:
                if issubclass(value, cudaq_runtime.KrausChannel):
                    # Here we have a KrausChannel as part of the AST
                    # We want to create a hash value from it, and
                    # we then want to push the number of parameters and
                    # that hash value. This can only be used with apply_noise
                    if not hasattr(value, 'num_parameters'):
                        self.emitFatalError(
                            'apply_noise kraus channels must have `num_parameters` constant class attribute specified.'
                        )

                    self.pushValue(self.getConstantInt(value.num_parameters))
                    self.pushValue(self.getConstantInt(hash(value)))
                    return
            except TypeError:
                pass

            self.emitFatalError(
                f"Invalid type for variable ({node.id}) captured from parent scope (only int, bool, float, complex, cudaq.State, and list/np.ndarray[int|bool|float|complex] accepted, type was {errorType}).",
                node)

        # Throw an exception for the case that the name is not
        # in the symbol table
        self.emitFatalError(
            f"Invalid variable name requested - '{node.id}' is not defined within the quantum kernel it is used in.",
            node)


def compile_to_mlir(astModule, capturedDataStorage: CapturedDataStorage,
                    **kwargs):
    """
    Compile the given Python AST Module for the CUDA-Q 
    kernel FunctionDef to an MLIR `ModuleOp`. 
    Return both the `ModuleOp` and the list of function 
    argument types as MLIR Types. 

    This function will first check to see if there are any dependent 
    kernels that are required by this function. If so, those kernels 
    will also be compiled into the `ModuleOp`. The AST will be stored 
    later for future potential dependent kernel lookups. 
    """

    global globalAstRegistry
    verbose = 'verbose' in kwargs and kwargs['verbose']
    returnType = kwargs['returnType'] if 'returnType' in kwargs else None
    lineNumberOffset = kwargs['location'] if 'location' in kwargs else ('', 0)
    parentVariables = kwargs[
        'parentVariables'] if 'parentVariables' in kwargs else {}

    # Create the AST Bridge
    bridge = PyASTBridge(capturedDataStorage,
                         verbose=verbose,
                         knownResultType=returnType,
                         returnTypeIsFromPython=True,
                         locationOffset=lineNumberOffset,
                         capturedVariables=parentVariables)

    # First validate the arguments, make sure they are annotated
    bridge.validateArgumentAnnotations(astModule)

    # First we need to find any dependent kernels, they have to be
    # built as part of this ModuleOp...
    vis = FindDepKernelsVisitor(bridge.ctx)
    vis.visit(astModule)
    depKernels = vis.depKernels

    # Keep track of a kernel call graph, we will
    # sort this later after we build up the graph
    callGraph = {vis.kernelName: {k for k, v in depKernels.items()}}

    # Visit dependent kernels recursively to
    # ensure we have all necessary kernels added to the
    # module
    transitiveDeps = depKernels
    while len(transitiveDeps):
        # For each found dependency, see if that kernel
        # has further dependencies
        for depKernelName, depKernelAst in transitiveDeps.items():
            localVis = FindDepKernelsVisitor(bridge.ctx)
            localVis.visit(depKernelAst[0])
            # Append the found dependencies to our running tally
            depKernels = {**depKernels, **localVis.depKernels}
            # Reset for the next go around
            transitiveDeps = localVis.depKernels
            # Update the call graph
            callGraph[localVis.kernelName] = {
                k for k, v in localVis.depKernels.items()
            }

    # Sort the call graph topologically
    callGraphSorter = graphlib.TopologicalSorter(callGraph)
    sortedOrder = callGraphSorter.static_order()

    # Add all dependent kernels to the MLIR Module,
    # Do not check any 'dependent' kernels that
    # have the same name as the main kernel here, i.e.
    # ignore kernels that have the same name as this one.
    for funcName in sortedOrder:
        if funcName != vis.kernelName and funcName in depKernels:
            # Build an AST Bridge and visit the dependent kernel
            # function. Provide the dependent kernel source location as well.
            PyASTBridge(capturedDataStorage,
                        existingModule=bridge.module,
                        locationOffset=depKernels[funcName][1]).visit(
                            depKernels[funcName][0])

    # Build the MLIR Module for this kernel
    bridge.visit(astModule)

    if verbose:
        print(bridge.module)

    # Canonicalize the code, check for measurement(s) readout
    pm = PassManager.parse(
        "builtin.module(canonicalize,cse,func.func(quake-add-metadata))",
        context=bridge.ctx)

    try:
        pm.run(bridge.module)
    except:
        raise RuntimeError("could not compile code for '{}'.".format(
            bridge.name))

    extraMetaData = {}
    if len(bridge.dependentCaptureVars):
        extraMetaData['dependent_captures'] = bridge.dependentCaptureVars

    return bridge.module, bridge.argTypes, extraMetaData<|MERGE_RESOLUTION|>--- conflicted
+++ resolved
@@ -1382,24 +1382,7 @@
                 eleType = cc.PointerType.getElementType(value.type)
                 if cc.StructType.isinstance(eleType):
                     # Handle the case where we have a struct member extraction, memory semantics
-<<<<<<< HEAD
                     self.__visitStructAttribute(node, value)
-=======
-                    structIdx, memberTy = self.getStructMemberIdx(
-                        node.attr, eleType)
-                    eleAddr = cc.ComputePtrOp(
-                        cc.PointerType.get(memberTy), value, [],
-                        DenseI32ArrayAttr.get([structIdx],
-                                              context=self.ctx)).result
-
-                    if self.attributePushPointerValue:
-                        self.pushValue(eleAddr)
-                        return
-
-                    # If we have a pointer, and we always want to load it.
-                    eleAddr = cc.LoadOp(eleAddr).result
-                    self.pushValue(eleAddr)
->>>>>>> 98c1db17
                     return
 
             if node.attr == 'append':
