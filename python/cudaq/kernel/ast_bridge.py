# ============================================================================ #
# Copyright (c) 2022 - 2025 NVIDIA Corporation & Affiliates.                   #
# All rights reserved.                                                         #
#                                                                              #
# This source code and the accompanying materials are made available under     #
# the terms of the Apache License 2.0 which accompanies this distribution.     #
# ============================================================================ #

import ast
import inspect
import importlib
import graphlib
import textwrap
import numpy as np
import os
import sys
from collections import deque
from types import FunctionType

from cudaq.mlir._mlir_libs._quakeDialects import (
    cudaq_runtime, load_intrinsic, gen_vector_of_complex_constant,
    register_all_dialects)
from cudaq.mlir.dialects import arith, cc, complex, func, math, quake
from cudaq.mlir.ir import (BoolAttr, Block, BlockArgument, Context, ComplexType,
                           DenseBoolArrayAttr, DenseI32ArrayAttr,
                           DenseI64ArrayAttr, DictAttr, F32Type, F64Type,
                           FlatSymbolRefAttr, FloatAttr, FunctionType,
                           InsertionPoint, IntegerAttr, IntegerType, Location,
                           Module, StringAttr, SymbolTable, TypeAttr, UnitAttr)
from cudaq.mlir.passmanager import PassManager
from .analysis import FindDepKernelsVisitor, ValidateArgumentAnnotations, ValidateReturnStatements
from .captured_data import CapturedDataStorage
from .utils import (Color, globalAstRegistry, globalKernelRegistry,
                    globalRegisteredOperations, globalRegisteredTypes,
                    nvqppPrefix, mlirTypeFromAnnotation, mlirTypeFromPyType,
                    mlirTypeToPyType, mlirTryCreateStructType)

State = cudaq_runtime.State

# This file implements the CUDA-Q Python AST to MLIR conversion.
# It provides a `PyASTBridge` class that implements the `ast.NodeVisitor` type
# to walk the Python AST for a `cudaq.kernel` annotated function and generate
# valid MLIR code using `Quake`, `CC`, `Arith`, and `Math` dialects.

# CC Dialect `ComputePtrOp` in C++ sets the
# dynamic index as `std::numeric_limits<int32_t>::min()`
# (see CCOps.tc line 898). We'll duplicate that
# here by just setting it manually
kDynamicPtrIndex: int = -2147483648

ALLOWED_TYPES_IN_A_DATACLASS = [int, float, bool, cudaq_runtime.qview]


class PyScopedSymbolTable(object):

    def __init__(self):
        self.symbolTable = deque()

    def pushScope(self):
        self.symbolTable.append({})

    def popScope(self):
        self.symbolTable.pop()

    def numLevels(self):
        return len(self.symbolTable)

    def add(self, symbol, value, level=-1):
        """
        Add a symbol to the scoped symbol table at any scope level.
        """
        self.symbolTable[level][symbol] = value

    def __contains__(self, symbol):
        for st in reversed(self.symbolTable):
            if symbol in st:
                return True

        return False

    def __setitem__(self, symbol, value):
        # default to nearest surrounding scope
        self.add(symbol, value)
        return

    def __getitem__(self, symbol):
        for st in reversed(self.symbolTable):
            if symbol in st:
                return st[symbol]

        raise RuntimeError(
            f"{symbol} is not a valid variable name in this scope.")

    def clear(self):
        while len(self.symbolTable):
            self.symbolTable.pop()
        return


class CompilerError(RuntimeError):
    """
    Custom exception class for improved error diagnostics.
    """

    def __init__(self, *args, **kwargs):
        RuntimeError.__init__(self, *args, **kwargs)


class PyStack(object):
    '''
    Takes care of managing values produced while vising Python
    AST nodes. Each visit to a node is expected to match one
    stack frame. Values produced (meaning pushed) by child frames
    are accessible (meaning can be popped) by the parent. A frame
    cannot access the value it produced (it is owned by the parent).
    '''
    class Frame(object):
        def __init__(self, parent = None):
            self.entries = None
            self.parent = parent

    def __init__(self, error_handler = None):
        def default_error_handler(msg):
            raise RuntimeError(msg)
        self._frame = None
        self.emitError = error_handler or default_error_handler

    def pushFrame(self):
        '''
        A new frame should be pushed to process a new node in the AST.
        '''
        if self._frame and not self._frame.entries:
            self._frame.entries = deque()
        self._frame = PyStack.Frame(parent = self._frame)

    def popFrame(self):
        '''
        A frame should be popped once a node in the AST has been processed.
        '''
        if not self._frame:
            self.emitError("stack has no frames to pop")
        elif self._frame.entries:
            self.emitError("all values must be processed before popping a frame")
        else:
            self._frame = self._frame.parent

    def pushValue(self, value):
        '''
        Pushes a value to the make it available to the parent frame.
        '''
        if not self._frame:
            self.emitError("cannot push value to empty stack")
        elif not self._frame.parent:
            self.emitError("no parent frame is defined to push values to")
        else:
            self._frame.parent.entries.append(value)

    def popValue(self):
        '''
        Pops the most recently produced (pushed) value by a child frame.
        '''
        if not self._frame:
            self.emitError("value stack is empty")
        elif not self._frame.entries:
            # This is the only error that may be directly user-facing even when
            # the bridge is doing its processing correctly.
            # We hence give a somewhat general error.
            # For internal purposes, the error might be better stated as something like:
            # either this frame has not had a child or the child did not produce any values
            self.emitError("no valid value was created")
        else:
            return self._frame.entries.pop()

    @property
    def isEmpty(self):
        '''
        Returns true if and only if there are no remaining stack frames.
        '''
        return not self._frame
    
    @property
    def currentNumValues(self):
        '''
        Returns the number of values that are accessible for processing by the current frame.
        '''
        if not self._frame:
            self.emitError("no frame defined for empty stack")
        elif self._frame.entries: 
            return len(self._frame.entries)
        return 0


class PyASTBridge(ast.NodeVisitor):
    """
    The `PyASTBridge` class implements the `ast.NodeVisitor` type to convert a
    python function definition (annotated with cudaq.kernel) to an MLIR
    `ModuleOp` containing a `func.FuncOp` representative of the original python
    function but leveraging the Quake and CC dialects provided by CUDA-Q. This
    class keeps track of a MLIR Value stack that is pushed to and popped from
    during visitation of the function AST nodes. We leverage the auto-generated
    MLIR Python bindings for the internal C++ CUDA-Q dialects to build up the
    MLIR code.
    """

    def __init__(self, capturedDataStorage: CapturedDataStorage, **kwargs):
        """
        The constructor. Initializes the `mlir.Value` stack, the `mlir.Context`,
        and the `mlir.Module` that we will be building upon. This class keeps
        track of a symbol table, which maps variable names to constructed
        `mlir.Values`.
        """
        self.valueStack = PyStack(lambda msg: self.emitFatalError(f'processing error - {msg}', self.currentNode))
        self.knownResultType = kwargs[
            'knownResultType'] if 'knownResultType' in kwargs else None
        if 'existingModule' in kwargs:
            self.module = kwargs['existingModule']
            self.ctx = self.module.context
            self.loc = Location.unknown(context=self.ctx)
        else:
            self.ctx = Context()
            register_all_dialects(self.ctx)
            quake.register_dialect(context=self.ctx)
            cc.register_dialect(context=self.ctx)
            cudaq_runtime.registerLLVMDialectTranslation(self.ctx)
            self.loc = Location.unknown(context=self.ctx)
            self.module = Module.create(loc=self.loc)

        # Create a new captured data storage or use the existing one
        # passed from the current kernel decorator.
        self.capturedDataStorage = capturedDataStorage
        if (self.capturedDataStorage == None):
            self.capturedDataStorage = CapturedDataStorage(ctx=self.ctx,
                                                           loc=self.loc,
                                                           name=None,
                                                           module=self.module)
        else:
            self.capturedDataStorage.setKernelContext(ctx=self.ctx,
                                                      loc=self.loc,
                                                      name=None,
                                                      module=self.module)

        # If the driver of this AST bridge instance has indicated
        # that there is a return type from analysis on the Python AST,
        # then we want to set the known result type so that the
        # FuncOp can have it.
        if 'returnTypeIsFromPython' in kwargs and kwargs[
                'returnTypeIsFromPython'] and self.knownResultType is not None:
            self.knownResultType = mlirTypeFromPyType(self.knownResultType,
                                                      self.ctx)

        self.capturedVars = kwargs[
            'capturedVariables'] if 'capturedVariables' in kwargs else {}
        self.dependentCaptureVars = {}
        self.locationOffset = kwargs[
            'locationOffset'] if 'locationOffset' in kwargs else ('', 0)
        self.disableEntryPointTag = kwargs[
            'disableEntryPointTag'] if 'disableEntryPointTag' in kwargs else False
        self.disableNvqppPrefix = kwargs[
            'disableNvqppPrefix'] if 'disableNvqppPrefix' in kwargs else False
        self.symbolTable = PyScopedSymbolTable()
        self.indent_level = 0
        self.indent = 4 * " "
        self.buildingEntryPoint = False
        self.inForBodyStack = deque()
        self.inIfStmtBlockStack = deque()
        self.currentAssignVariableName = None
        self.walkingReturnNode = False
        self.controlNegations = []
        self.pushPointerValue = False
        self.verbose = 'verbose' in kwargs and kwargs['verbose']
        self.currentNode = None

    def debug_msg(self, msg, node=None):
        if self.verbose:
            print(f'{self.indent * self.indent_level}{msg()}')
            if node is not None:
                try:
                    print(
                        textwrap.indent(ast.unparse(node),
                                        (self.indent * (self.indent_level + 1))))
                except:
                    pass

    def emitWarning(self, msg, astNode=None):
        """
        Emit a warning, providing the user with source file information and
        the offending code.
        """
        codeFile = os.path.basename(self.locationOffset[0])
        if astNode == None:
            astNode = self.currentNode
        lineNumber = ('' if astNode == None else astNode.lineno +
                      self.locationOffset[1] - 1)

        print(Color.BOLD, end='')
        msg = (codeFile + ":" + str(lineNumber) + ": " + Color.YELLOW +
               "warning: " + Color.END + Color.BOLD + msg +
               ("\n\t (offending source -> " + ast.unparse(astNode) + ")"
                if hasattr(ast, 'unparse') and astNode is not None else '') +
               Color.END)
        print(msg)

    def emitFatalError(self, msg, astNode=None):
        """
        Emit a fatal error, providing the user with source file information and
        the offending code.
        """
        codeFile = os.path.basename(self.locationOffset[0])
        if astNode == None:
            astNode = self.currentNode
        lineNumber = '' if astNode == None or not hasattr(astNode, 'lineno') else astNode.lineno + self.locationOffset[
            1] - 1
        
        try:
            offending_source = "\n\t (offending source -> " + ast.unparse(astNode) + ")"
        except:
            offending_source = ''

        print(Color.BOLD, end='')
        msg = codeFile + ":" + str(
            lineNumber
        ) + ": " + Color.RED + "error: " + Color.END + Color.BOLD + msg + offending_source + Color.END
        raise CompilerError(msg)

    def getVeqType(self, size=None):
        """
        Return a `quake.VeqType`. Pass the size of the `quake.veq` if known. 
        """
        if size == None:
            return quake.VeqType.get()
        return quake.VeqType.get(size)

    def getRefType(self):
        """
        Return a `quake.RefType`.
        """
        return quake.RefType.get()

    def isQuantumType(self, ty):
        """
        Return True if the given type is quantum (is a `VeqType` or `RefType`). 
        Return False otherwise.
        """
        return quake.RefType.isinstance(ty) or quake.VeqType.isinstance(
            ty) or quake.StruqType.isinstance(ty)

    # FIXME: Needs to be revised when we introduce the proper type distinction
    # between boolean and measurements.
    def isMeasureResultType(self, ty, value):
        """
        Return true if the given type is a qubit measurement result type (an i1
        type).
        """
        if hasattr(value, 'owner') and hasattr(
                value.owner,
                'name') and not 'quake.discriminate' == value.owner.name:
            return False
        return IntegerType.isinstance(ty) and ty == IntegerType.get_signless(1)

    def isFunctionArgument(self, value):
        return BlockArgument.isinstance(value) and \
            isinstance(value.owner.owner, func.FuncOp)

    def containsList(self, ty, innerListsOnly = False):
        """
        Returns true if the give type is a vector or contains
        items that are vectors.
        """
        if cc.StdvecType.isinstance(ty):
            return not innerListsOnly or \
                self.containsList(cc.StdvecType.getElementType(ty))
        if not cc.StructType.isinstance(ty):
            return False
        eleTys = cc.StructType.getTypes(ty)
        return any((self.containsList(t) for t in eleTys))

    def getIntegerType(self, width=64):
        """
        Return an MLIR `IntegerType` of the given bit width (defaults to 64
        bits).
        """
        return IntegerType.get_signless(width)

    def getIntegerAttr(self, type, value):
        """
        Return an MLIR Integer Attribute of the given `IntegerType`.
        """
        return IntegerAttr.get(type, value)

    def getFloatType(self, width=64):
        """
        Return an MLIR float type (single or double precision).
        """
        # Note:
        # `numpy.float64` is the same as `float` type, with width of 64 bit.
        # `numpy.float32` type has width of 32 bit.
        if width == 64:
            return F64Type.get()
        elif width == 32:
            return F32Type.get()
        else:
            self.emitFatalError(
                f'unsupported width {width} requested for float type',
                self.currentNode)

    def getFloatAttr(self, type, value):
        """
        Return an MLIR float attribute (single or double precision).
        """
        return FloatAttr.get(type, value)

    def getConstantFloat(self, value, width=64):
        """
        Create a constant float operation and return its MLIR result Value.
        Takes as input the concrete float value.
        """
        ty = self.getFloatType(width=width)
        return self.getConstantFloatWithType(value, ty)

    def getConstantFloatWithType(self, value, ty):
        """
        Create a constant float operation and return its MLIR result Value.
        Takes as input the concrete float value.
        """
        return arith.ConstantOp(ty, self.getFloatAttr(ty, value)).result

    def getComplexType(self, width=64):
        """
        Return an MLIR complex type (single or double precision).
        """
        # Note:
        # `numpy.complex128` is the same as `complex` type,
        # with element width of 64bit (`np.complex64` and `float`)
        # `numpy.complex64` type has element type of `np.float32`.
        return self.getComplexTypeWithElementType(
            self.getFloatType(width=width))

    def getComplexTypeWithElementType(self, eTy):
        """
        Return an MLIR complex type (single or double precision).
        """
        return ComplexType.get(eTy)

    def getConstantComplex(self, value, width=64):
        """
        Create a constant complex operation and return its MLIR result Value.
        Takes as input the concrete complex value.
        """
        ty = self.getComplexType(width=width)
        return complex.CreateOp(ty,
                                self.getConstantFloat(value.real, width=width),
                                self.getConstantFloat(value.imag,
                                                      width=width)).result

    def getConstantComplexWithElementType(self, value, eTy):
        """
        Create a constant complex operation and return its MLIR result Value.
        Takes as input the concrete complex value.
        """
        ty = self.getComplexTypeWithElementType(eTy)
        return complex.CreateOp(ty,
                                self.getConstantFloatWithType(value.real, eTy),
                                self.getConstantFloatWithType(value.imag,
                                                              eTy)).result

    def getConstantInt(self, value, width=64):
        """
        Create a constant integer operation and return its MLIR result Value.
        Takes as input the concrete integer value. Can specify the integer bit
        width.
        """
        ty = self.getIntegerType(width)
        return arith.ConstantOp(ty, self.getIntegerAttr(ty, value)).result

    def __arithmetic_to_bool(self, value):
        """
        Converts an integer or floating point value to a bool by 
        comparing it to zero.
        """
        if self.getIntegerType(1) == value.type:
            return value
        if IntegerType.isinstance(value.type):
            zero = self.getConstantInt(0, width=IntegerType(value.type).width)
            condPred = IntegerAttr.get(self.getIntegerType(), 1)
            return arith.CmpIOp(condPred, value, zero).result
        elif F32Type.isinstance(value.type):
            zero = self.getConstantFloat(0, width=32)
            condPred = IntegerAttr.get(self.getIntegerType(), 13)
            return arith.CmpFOp(condPred, value, zero).result
        elif F64Type.isinstance(value.type):
            zero = self.getConstantFloat(0, width=64)
            condPred = IntegerAttr.get(self.getIntegerType(), 13)
            return arith.CmpFOp(condPred, value, zero).result
        else:
            self.emitFatalError("value cannot be converted to bool",
                                self.currentNode)

    def changeOperandToType(self, ty, operand, allowDemotion=False):
        """
        Change the type of an operand to a specified type. This function primarily 
        handles type conversions and promotions to higher types (complex > float > int). 
        Demotion of floating type to integer is not allowed by default.
        Regardless of whether demotion is allowed, types will be cast to smaller widths.
        """
        if ty == operand.type:
            return operand
        if cc.CallableType.isinstance(ty):
            fctTy = cc.CallableType.getFunctionType(ty)
            if fctTy == operand.type:
                return operand
            self.emitFatalError(
                f'cannot convert value of type {operand.type} to the requested type {fctTy}',
                self.currentNode)

        if ComplexType.isinstance(ty):
            complexType = ComplexType(ty)
            floatType = complexType.element_type
            if ComplexType.isinstance(operand.type):
                otherComplexType = ComplexType(operand.type)
                otherFloatType = otherComplexType.element_type
                if (floatType != otherFloatType):
                    real = self.changeOperandToType(
                        floatType,
                        complex.ReOp(operand).result,
                        allowDemotion=allowDemotion)
                    imag = self.changeOperandToType(
                        floatType,
                        complex.ImOp(operand).result, 
                        allowDemotion=allowDemotion)
                    return complex.CreateOp(complexType, real, imag).result
            else:
                real = self.changeOperandToType(floatType, operand, allowDemotion=allowDemotion)
                imag = self.getConstantFloatWithType(0.0, floatType)
                return complex.CreateOp(complexType, real, imag).result

        if (cc.StdvecType.isinstance(ty)):
            if cc.StdvecType.isinstance(operand.type):
                eleTy = cc.StdvecType.getElementType(ty)
                return self.__copyVectorAndConvertElements(
                    operand, eleTy, 
                    allowDemotion=allowDemotion, 
                    alwaysCopy=False)

        if (cc.StructType.isinstance(ty)):
            if cc.StructType.isinstance(operand.type):
                expectedEleTys = cc.StructType.getTypes(ty)
                currentEleTys = cc.StructType.getTypes(operand.type)
                if len(expectedEleTys) == len(currentEleTys):
                    def conversion(idx, value):
                        return self.changeOperandToType(
                            expectedEleTys[idx], value,
                            allowDemotion=allowDemotion)                    
                    return self.__copyStructAndConvertElements(
                        operand, expectedTy=ty, allowDemotion=allowDemotion, conversion=conversion)

        if F64Type.isinstance(ty):
            if F32Type.isinstance(operand.type):
                return cc.CastOp(ty, operand).result
            if IntegerType.isinstance(operand.type):
                zeroext = IntegerType(operand.type).width == 1
                return cc.CastOp(ty, operand, sint=not zeroext,
                                 zint=zeroext).result

        if F32Type.isinstance(ty):
            if F64Type.isinstance(operand.type):
                return cc.CastOp(ty, operand).result
            if IntegerType.isinstance(operand.type):
                zeroext = IntegerType(operand.type).width == 1
                return cc.CastOp(ty, operand, sint=not zeroext,
                                 zint=zeroext).result

        if IntegerType.isinstance(ty):
            if allowDemotion and (F64Type.isinstance(operand.type) or
                                  F32Type.isinstance(operand.type)):
                operand = cc.CastOp(ty, operand, sint=True, zint=False).result
            if IntegerType.isinstance(operand.type):
                requested_width = IntegerType(ty).width
                operand_width = IntegerType(operand.type).width
                if requested_width == operand_width:
                    return operand
                elif requested_width < operand_width:
                    if requested_width == 1:
                        return self.__arithmetic_to_bool(operand)
                    return cc.CastOp(ty, operand).result
                return cc.CastOp(ty,
                                 operand,
                                 sint=operand_width != 1,
                                 zint=operand_width == 1).result

        self.emitFatalError(
            f'cannot convert value of type {operand.type} to the requested type {ty}',
            self.currentNode)

    def simulationPrecision(self):
        """
        Return precision for the current simulation backend, see
        `cudaq_runtime.SimulationPrecision`.
        """
        target = cudaq_runtime.get_target()
        return target.get_precision()

    def simulationDType(self):
        """
        Return the data type for the current simulation backend, either
        `numpy.complex128` or `numpy.complex64`.
        """
        if self.simulationPrecision() == cudaq_runtime.SimulationPrecision.fp64:
            return self.getComplexType(width=64)
        return self.getComplexType(width=32)

    def pushValue(self, value):
        """
        Push an MLIR Value onto the stack for usage in a subsequent AST node
        visit method.
        """
        self.debug_msg(lambda: f'push {value}')
        self.valueStack.pushValue(value)

    def popValue(self):
        """
        Pop an MLIR Value from the stack. 
        """
        val = self.valueStack.popValue()
        self.debug_msg(lambda: f'pop {val}')
        return val
    
    def popAllValues(self, expectedNumVals):
        values = [self.popValue() for _ in range(self.valueStack.currentNumValues)]
        if len(values) != expectedNumVals:
            self.emitFatalError("processing error - no valid value was created", self.currentNode)
        return values

    def pushForBodyStack(self, bodyBlockArgs):
        """
        Indicate that we are entering a for loop body block. 
        """
        self.inForBodyStack.append(bodyBlockArgs)

    def popForBodyStack(self):
        """
        Indicate that we have left a for loop body block.
        """
        self.inForBodyStack.pop()

    def pushIfStmtBlockStack(self):
        """
        Indicate that we are entering an if statement then or else block.
        """
        self.inIfStmtBlockStack.append(0)

    def popIfStmtBlockStack(self):
        """
        Indicate that we have just left an if statement then or else block.
        """
        self.inIfStmtBlockStack.pop()

    def isInForBody(self):
        """
        Return True if the current insertion point is within a for body block. 
        """
        return len(self.inForBodyStack) > 0

    def isInIfStmtBlock(self):
        """
        Return True if the current insertion point is within an if statement
        then or else block.
        """
        return len(self.inIfStmtBlockStack) > 0

    def hasTerminator(self, block):
        """
        Return True if the given Block has a Terminator operation.
        """
        if len(block.operations) > 0:
            return cudaq_runtime.isTerminator(
                block.operations[len(block.operations) - 1])
        return False

    def isArithmeticType(self, type):
        """
        Return True if the given type is an integer, float, or complex type. 
        """
        return IntegerType.isinstance(type) or F64Type.isinstance(
            type) or F32Type.isinstance(type) or ComplexType.isinstance(type)

    def __isSupportedNumpyFunction(self, id):
        return id in ['sin', 'cos', 'sqrt', 'ceil', 'exp']

    def __isSupportedVectorFunction(self, id):
        return id in ['front', 'back', 'append']

    def __isSimpleGate(self, id):
        return id in ['h', 'x', 'y', 'z', 's', 't']

    def __isAdjointSimpleGate(self, id):
        return id in ['sdg', 'tdg']

    def __isControlledSimpleGate(self, id):
        if id == '' or id[0] != 'c':
            return False
        return self.__isSimpleGate(id[1:])

    def __isRotationGate(self, id):
        return id in ['rx', 'ry', 'rz', 'r1']

    def __isControlledRotationGate(self, id):
        if id == '' or id[0] != 'c':
            return False
        return self.__isRotationGate(id[1:])

    def __isMeasurementGate(self, id):
        return id in ['mx', 'my', 'mz']

    def __isUnitaryGate(self, id):
        return (self.__isSimpleGate(id) or self.__isRotationGate(id) or
                self.__isAdjointSimpleGate(id) or
                self.__isControlledSimpleGate(id) or
                self.__isControlledRotationGate(id) or
                id in ['swap', 'u3', 'exp_pauli'] or
                id in globalRegisteredOperations)

    def ifPointerThenLoad(self, value):
        """
        If the given value is of pointer type, load the pointer and return that
        new value.
        """
        if cc.PointerType.isinstance(value.type):
            return cc.LoadOp(value).result
        return value

    def ifNotPointerThenStore(self, value):
        """
        If the given value is not of a pointer type, allocate a slot on the
        stack, store the the value in the slot, and return the slot address.
        """
        if not cc.PointerType.isinstance(value.type):
            slot = cc.AllocaOp(cc.PointerType.get(value.type),
                               TypeAttr.get(value.type)).result
            cc.StoreOp(value, slot)
            return slot
        return value

<<<<<<< HEAD
    def __createStdvecWithKnownValues(self, listElementValues):

        assert(len(set((v.type for v in listElementValues))) == 1)
        arrSize = self.getConstantInt(len(listElementValues))
=======
    def __createStdvecWithKnownValues(self, size, listElementValues):
        # Turn this List into a StdVec<T>
        arrSize = self.getConstantInt(size)
>>>>>>> a3ac4000
        elemTy = listElementValues[0].type
        # If this is an `i1`, turns it into an `i8` array.
        isBool = elemTy == self.getIntegerType(1)
        if isBool:
<<<<<<< HEAD
            elemTy = self.getIntegerType(8)        
        alloca = cc.AllocaOp(cc.PointerType.get(cc.ArrayType.get(elemTy)),
=======
            elemTy = self.getIntegerType(8)

        arrTy = cc.ArrayType.get(elemTy)
        alloca = cc.AllocaOp(cc.PointerType.get(arrTy),
>>>>>>> a3ac4000
                             TypeAttr.get(elemTy),
                             seqSize=arrSize).result

        for i, v in enumerate(listElementValues):
            eleAddr = cc.ComputePtrOp(
<<<<<<< HEAD
                cc.PointerType.get(elemTy), alloca,
                [self.getConstantInt(i)],
=======
                cc.PointerType.get(elemTy), alloca, [self.getConstantInt(i)],
>>>>>>> a3ac4000
                DenseI32ArrayAttr.get([kDynamicPtrIndex],
                                      context=self.ctx)).result
            if isBool:
                # Cast the list value before assigning
                v = self.changeOperandToType(self.getIntegerType(8), v)
            cc.StoreOp(v, eleAddr)

<<<<<<< HEAD
        # We still use `i1` as the vector element type for `cc.StdvecInitOp`.
        vecTy = cc.StdvecType.get(elemTy) if not isBool else cc.StdvecType.get(self.getIntegerType(1))
        return cc.StdvecInitOp(vecTy, alloca,
=======
        # Create the `StdVec<T>` from the `alloca`
        # We still use `i1` as the vector element type if the
        # original list was of `bool` type.
        vecTy = elemTy if not isBool else self.getIntegerType(1)
        if cc.PointerType.isinstance(vecTy):
            vecTy = cc.PointerType.getElementType(vecTy)

        return cc.StdvecInitOp(cc.StdvecType.get(vecTy), alloca,
>>>>>>> a3ac4000
                               length=arrSize).result

    def getStructMemberIdx(self, memberName, structTy):
        """
        For the given struct type and member variable name, return the index of
        the variable in the struct and the specific MLIR type for the variable.
        """
        if cc.StructType.isinstance(structTy):
            structName = cc.StructType.getName(structTy)
        else:
            structName = quake.StruqType.getName(structTy)
        structIdx = None
        if structName == 'tuple':
            self.emitFatalError('`tuple` does not support attribute access')
        if not globalRegisteredTypes.isRegisteredClass(structName):
            self.emitFatalError(f'Dataclass is not registered: {structName})')

        _, userType = globalRegisteredTypes.getClassAttributes(structName)
        for i, (k, _) in enumerate(userType.items()):
            if k == memberName:
                structIdx = i
                break
        if structIdx == None:
            self.emitFatalError(
                f'Invalid struct member: {structName}.{memberName} (members={[k for k,_ in userType.items()]})'
            )
        return structIdx, mlirTypeFromPyType(userType[memberName], self.ctx)

    def __copyStructAndConvertElements(self, struct, expectedTy = None, allowDemotion=False, conversion=None):
        assert cc.StructType.isinstance(struct.type)
        if not expectedTy:
            expectedTy = struct.type
        assert cc.StructType.isinstance(expectedTy)
        eleTys = cc.StructType.getTypes(struct.type)
        expectedEleTys = cc.StructType.getTypes(expectedTy)
        assert len(eleTys) == len(expectedEleTys)

        returnVal = cc.UndefOp(expectedTy)
        for idx, eleTy in enumerate(eleTys):
            element = cc.ExtractValueOp(
                eleTy, struct, [],
                DenseI32ArrayAttr.get([idx], context=self.ctx)).result
            element = conversion(idx, element) if conversion else element
            element = self.changeOperandToType(expectedEleTys[idx], element, allowDemotion=allowDemotion)
            returnVal = cc.InsertValueOp(
                expectedTy, returnVal, element,
                DenseI64ArrayAttr.get([idx], context=self.ctx)).result
        return returnVal

    # Create a new vector with source elements converted to the target element type if needed.
    def __copyVectorAndConvertElements(self,
                                    source,
<<<<<<< HEAD
                                    targetEleType = None,
                                    allowDemotion = False,
                                    alwaysCopy = False, 
                                    conversion = None):
        '''
        Creates a new vector with the requested element type.
        Returns the original vector if the requested element type already matches
        current element type unless `alwaysCopy` is set to True.
        If `alwaysCopy` is set to True, return a shallow copy of the vector.
        '''

        assert cc.StdvecType.isinstance(source.type)
        sourceEleType = cc.StdvecType.getElementType(source.type)
        if not targetEleType:
            targetEleType = sourceEleType
        if not alwaysCopy and sourceEleType == targetEleType:
            return source
        isSourceBool = sourceEleType == self.getIntegerType(1)
        if isSourceBool:
            sourceEleType = self.getIntegerType(8)
        isTargetBool = targetEleType == self.getIntegerType(1)
        if isTargetBool:
            targetEleType = self.getIntegerType(8)

        sourceArrPtrTy = cc.PointerType.get(cc.ArrayType.get(sourceEleType))
        sourceDataPtr = cc.StdvecDataOp(sourceArrPtrTy, source).result
        sourceSize = cc.StdvecSizeOp(self.getIntegerType(), source).result
        targetPtr = cc.AllocaOp(cc.PointerType.get(cc.ArrayType.get(targetEleType)),
=======
                                    targetEleType,
                                    allowDemotion=False):
        if not cc.PointerType.isinstance(source.type):
            if cc.StdvecType.isinstance(source.type):
                # Exit early if no copy is needed to avoid an unneeded store.
                sourceEleType = cc.StdvecType.getElementType(source.type)
                if (sourceEleType == targetEleType):
                    return source

        sourcePtr = source
        if not cc.PointerType.isinstance(sourcePtr.type):
            sourcePtr = self.ifNotPointerThenStore(sourcePtr)

        sourceType = cc.PointerType.getElementType(sourcePtr.type)
        if not cc.StdvecType.isinstance(sourceType):
            raise RuntimeError(
                f"expected vector type to copy and cast elements but received {sourceType}"
            )

        sourceEleType = cc.StdvecType.getElementType(sourceType)
        if (sourceEleType == targetEleType):
            return sourcePtr

        isSourceBool = sourceEleType == self.getIntegerType(1)
        if isSourceBool:
            sourceEleType = self.getIntegerType(8)

        sourceArrType = cc.ArrayType.get(sourceEleType)
        sourceElePtrTy = cc.PointerType.get(sourceEleType)
        sourceArrElePtrTy = cc.PointerType.get(sourceArrType)
        sourceValue = self.ifPointerThenLoad(sourcePtr)
        sourceDataPtr = cc.StdvecDataOp(sourceArrElePtrTy, sourceValue).result
        sourceSize = cc.StdvecSizeOp(self.getIntegerType(), sourceValue).result

        isTargetBool = targetEleType == self.getIntegerType(1)
        # Vector type reflects the true type, including `i1`
        targetVecTy = cc.StdvecType.get(targetEleType)

        if isTargetBool:
            targetEleType = self.getIntegerType(8)

        targetElePtrType = cc.PointerType.get(targetEleType)
        targetTy = cc.ArrayType.get(targetEleType)
        targetArrElePtrTy = cc.PointerType.get(targetTy)
        targetPtr = cc.AllocaOp(targetArrElePtrTy,
>>>>>>> a3ac4000
                                TypeAttr.get(targetEleType),
                                seqSize=sourceSize).result

        rawIndex = DenseI32ArrayAttr.get([kDynamicPtrIndex], context=self.ctx)
        def bodyBuilder(iterVar):
            eleAddr = cc.ComputePtrOp(cc.PointerType.get(sourceEleType), sourceDataPtr, [iterVar],
                                      rawIndex).result
            loadedEle = cc.LoadOp(eleAddr).result
            convertedEle = conversion(iterVar, loadedEle) if conversion else loadedEle
            convertedEle = self.changeOperandToType(targetEleType, convertedEle, allowDemotion=allowDemotion)
            targetEleAddr = cc.ComputePtrOp(cc.PointerType.get(targetEleType), targetPtr,
                                            [iterVar], rawIndex).result
            cc.StoreOp(convertedEle, targetEleAddr)

        self.createInvariantForLoop(bodyBuilder, sourceSize)

        # We still use `i1` as the vector element type for `cc.StdvecInitOp`.
        vecTy = cc.StdvecType.get(targetEleType) if not isTargetBool else cc.StdvecType.get(self.getIntegerType(1))
        return cc.StdvecInitOp(vecTy, targetPtr, length=sourceSize).result

    def __insertDbgStmt(self, value, dbgStmt):
        """
        Insert a debug print out statement if the programmer requested. Handles 
        statements like `cudaq.dbg.ast.print_i64(i)`.
        """
        value = self.ifPointerThenLoad(value)
        printFunc = None
        printStr = '[cudaq-ast-dbg] '
        argsTy = [cc.PointerType.get(self.getIntegerType(8))]
        if dbgStmt == 'print_i64':
            if not IntegerType.isinstance(value.type):
                self.emitFatalError(
                    f"print_i64 requested, but value is not of integer type (type was {value.type})."
                )

            currentST = SymbolTable(self.module.operation)
            argsTy += [self.getIntegerType()]
            # If `printf` is not in the module, or if it is but the last
            # argument type is not an integer then we have to add it.
            if not 'print_i64' in currentST or not IntegerType.isinstance(
                    currentST['print_i64'].type.inputs[-1]):
                with InsertionPoint(self.module.body):
                    printOp = func.FuncOp('print_i64', (argsTy, []))
                    printOp.sym_visibility = StringAttr.get("private")
            currentST = SymbolTable(self.module.operation)
            printFunc = currentST['print_i64']
            printStr += '%ld\n'

        elif dbgStmt == 'print_f64':
            if not F64Type.isinstance(value.type):
                self.emitFatalError(
                    f"print_f64 requested, but value is not of float type (type was {value.type})."
                )

            currentST = SymbolTable(self.module.operation)
            argsTy += [self.getFloatType()]
            # If `printf` is not in the module, or if it is but the last
            # argument type is not an float then we have to add it
            if not 'print_f64' in currentST or not F64Type.isinstance(
                    currentST['print_f64'].type.inputs[-1]):
                with InsertionPoint(self.module.body):
                    printOp = func.FuncOp('print_f64', (argsTy, []))
                    printOp.sym_visibility = StringAttr.get("private")
            currentST = SymbolTable(self.module.operation)
            printFunc = currentST['print_f64']
            printStr += '%.12lf\n'
        else:
            raise self.emitFatalError(
                f"Invalid cudaq.dbg.ast statement - {dbgStmt}")

        strLitTy = cc.PointerType.get(
            cc.ArrayType.get(self.getIntegerType(8),
                             len(printStr) + 1))
        strLit = cc.CreateStringLiteralOp(strLitTy,
                                          StringAttr.get(printStr)).result
        strLit = cc.CastOp(cc.PointerType.get(self.getIntegerType(8)),
                           strLit).result
        func.CallOp(printFunc, [strLit, value])
        return

    def __load_vector_element(self, vector, index):
        """
        Load an element from a vector or array at the given index.
        
        Args:
            vector: MLIR Value of vector/array type
            index: MLIR Value containing integer index
            
        Returns:
            MLIR Value containing the loaded element
        """
        if cc.StdvecType.isinstance(vector.type):
            elem_ty = cc.StdvecType.getElementType(vector.type)
            is_bool = elem_ty == self.getIntegerType(1)
            # std::vector<bool> is a special case in C++ where each element
            # is stored as a single bit, but the underlying array is actually
            # an array of `i8` values.
            if is_bool:
                # `i1` elements are stored as `i8` in the underlying array.
                elem_ty = self.getIntegerType(8)
            data_ptr = cc.StdvecDataOp(
                cc.PointerType.get(cc.ArrayType.get(elem_ty)), vector).result
            load_val = cc.LoadOp(
                cc.ComputePtrOp(cc.PointerType.get(elem_ty), data_ptr, [index],
                                DenseI32ArrayAttr.get([kDynamicPtrIndex
                                                      ]))).result
            if is_bool:
                # Cast back to `i1` if the original vector element type was `i1`.
                load_val = self.changeOperandToType(self.getIntegerType(1),
                                                    load_val)
            return load_val
        return cc.LoadOp(
            cc.ComputePtrOp(
                cc.PointerType.get(
                    cc.ArrayType.getElementType(
                        cc.PointerType.getElementType(vector.type))), vector,
                [index], DenseI32ArrayAttr.get([kDynamicPtrIndex]))).result

    def __get_superior_type(self, t1, t2):
        """
        Get the superior numeric type between two MLIR types.
        Complex > F64 > F32 > Integer, with integers and complex promoting to the wider width.
        Returns None if no superior type can be determined.
        
        Args:
            t1: First MLIR type
            t2: Second MLIR type
            
        Returns:
            MLIR Type representing the superior type
        """

        def fp_type(fpt, ot):
            assert (F64Type.isinstance(fpt) or F32Type.isinstance(fpt))
            if F64Type.isinstance(ot):
                return ot
            if F32Type.isinstance(ot):
                return fpt
            if not IntegerType.isinstance(ot):
                return None
            if IntegerType(ot).width > 32:
                # matching Python behavior
                return F64Type.get()
            return fpt

        def complex_type(ct, ot):
            if ComplexType.isinstance(ot):
                ot = ComplexType(ot).element_type
            et = fp_type(ComplexType(ct).element_type, ot)
            if et is None:
                return None
            return self.getComplexTypeWithElementType(et)

        if ComplexType.isinstance(t1):
            return complex_type(t1, t2)
        if ComplexType.isinstance(t2):
            return complex_type(t2, t1)
        if F64Type.isinstance(t1) or F32Type.isinstance(t1):
            return fp_type(t1, t2)
        if F64Type.isinstance(t2) or F32Type.isinstance(t2):
            return fp_type(t2, t1)
        if IntegerType.isinstance(t1) and IntegerType.isinstance(t2):
            return self.getIntegerType(
                max(IntegerType(t1).width,
                    IntegerType(t2).width))
        return None

    def mlirTypeFromAnnotation(self, annotation):
        """
        Return the MLIR Type corresponding to the given kernel function argument
        type annotation.  Throws an exception if the programmer did not annotate
        function argument types.
        """
        msg = None
        try:
            return mlirTypeFromAnnotation(annotation, self.ctx, raiseError=True)
        except RuntimeError as e:
            msg = str(e)

        if msg is not None:
            self.emitFatalError(msg, annotation)

    def createForLoop(self, argTypes, bodyBuilder, inputs, evalCond, evalStep, orElseBuilder = None):

        # post-conditional would be a do-while loop
        isPostConditional = BoolAttr.get(False)
        loop = cc.LoopOp(argTypes, inputs, isPostConditional)

        whileBlock = Block.create_at_start(loop.whileRegion, argTypes)
        with InsertionPoint(whileBlock):
            condVal = evalCond(whileBlock.arguments)
            cc.ConditionOp(condVal, whileBlock.arguments)

        bodyBlock = Block.create_at_start(loop.bodyRegion, argTypes)
        with InsertionPoint(bodyBlock):
            self.symbolTable.pushScope()
            self.pushForBodyStack(bodyBlock.arguments)
            bodyBuilder(bodyBlock.arguments)
            if not self.hasTerminator(bodyBlock):
                cc.ContinueOp(bodyBlock.arguments)
            self.popForBodyStack()
            self.symbolTable.popScope()

        stepBlock = Block.create_at_start(loop.stepRegion, argTypes)
        with InsertionPoint(stepBlock):
            stepVals = evalStep(stepBlock.arguments)
            cc.ContinueOp(stepVals)

        if orElseBuilder:
            elseBlock = Block.create_at_start(loop.elseRegion, argTypes)
            with InsertionPoint(elseBlock):
                self.symbolTable.pushScope()
                orElseBuilder(elseBlock.arguments)
                if not self.hasTerminator(elseBlock):
                    cc.ContinueOp(elseBlock.arguments)
                self.symbolTable.popScope()

        return loop

    def createMonotonicForLoop(self, bodyBuilder, startVal, stepVal, endVal, isDecrementing=False, orElseBuilder = None):

        iTy = self.getIntegerType()
        assert startVal.type == iTy
        assert stepVal.type == iTy
        assert endVal.type == iTy
        
        condPred = IntegerAttr.get(iTy, 4) if isDecrementing else IntegerAttr.get(iTy, 2)
        return self.createForLoop([iTy], 
                                 lambda args: bodyBuilder(args[0]),
                                 [startVal], 
                                 lambda args: arith.CmpIOp(condPred, args[0], endVal).result,
                                 lambda args: [arith.AddIOp(args[0], stepVal).result], 
                                 None if orElseBuilder is None else (lambda args: orElseBuilder(args[0])))

    def createInvariantForLoop(self, bodyBuilder, endVal):
        """
        Create an invariant loop using the CC dialect. 
        """

        startVal = self.getConstantInt(0)
        stepVal = self.getConstantInt(1)

        loop = self.createMonotonicForLoop(bodyBuilder, 
                                      startVal=startVal, 
                                      stepVal=stepVal, 
                                      endVal=endVal)
        loop.attributes.__setitem__('invariant', UnitAttr.get())

    def __deconstructAssignment(self, target, value, process=None):
        if process is not None:
            target, value = process(target, value)
        if isinstance(target, ast.Name):
            if value is not None:
                self.symbolTable[target.id] = value
        elif isinstance(target, ast.Tuple):
            if (isinstance(value, ast.Tuple) or isinstance(value, ast.List)):
                nrArgs = len(value.elts)
                getItem = lambda idx: value.elts[idx]
            elif isinstance(value, tuple) or \
                isinstance(value, list):
                nrArgs = len(value)
                getItem = lambda idx: value[idx]
            else:
                value = self.ifPointerThenLoad(value)
                if cc.StructType.isinstance(value.type):
                    argTypes = cc.StructType.getTypes(value.type)
                    nrArgs = len(argTypes)
                    getItem = lambda idx: cc.ExtractValueOp(
                        argTypes[idx], value, [],
                        DenseI32ArrayAttr.get([idx], context=self.ctx)).result
                elif quake.StruqType.isinstance(value.type):
                    argTypes = quake.StruqType.getTypes(value.type)
                    nrArgs = len(argTypes)
                    getItem = lambda idx: quake.GetMemberOp(
                        argTypes[idx], value,
                        IntegerAttr.get(self.getIntegerType(32), idx)).result
                elif cc.StdvecType.isinstance(value.type):
                    # We will get a runtime error for out of bounds access
                    eleTy = cc.StdvecType.getElementType(value.type)
                    elePtrTy = cc.PointerType.get(eleTy)
                    arrTy = cc.ArrayType.get(eleTy)
                    ptrArrTy = cc.PointerType.get(arrTy)
                    vecPtr = cc.StdvecDataOp(ptrArrTy, value).result
                    attr = DenseI32ArrayAttr.get([kDynamicPtrIndex],
                                                 context=self.ctx)
                    nrArgs = len(target.elts)
                    getItem = lambda idx: cc.LoadOp(
                        cc.ComputePtrOp(elePtrTy, vecPtr, [
                            self.getConstantInt(idx)
                        ], attr).result).result
                elif quake.VeqType.isinstance(value.type):
                    # We will get a runtime error for out of bounds access
                    nrArgs = len(target.elts)
                    getItem = lambda idx: quake.ExtractRefOp(
                        quake.RefType.get(),
                        value,
                        -1,
                        index=self.getConstantInt(idx)).result
                else:
                    nrArgs = 0
            if nrArgs != len(target.elts):
                self.emitFatalError("shape mismatch in tuple deconstruction",
                                    self.currentNode)
            for i in range(nrArgs):
                self.__deconstructAssignment(target.elts[i],
                                             getItem(i),
                                             process=process)
        else:
            self.emitFatalError("unsupported target in tuple deconstruction",
                                self.currentNode)

    def __processRangeLoopIterationBounds(self, pyVals):
        """
        Analyze `range(...)` bounds and return the start, end, and step values,
        as well as whether or not this a decrementing range.
        """
        iTy = self.getIntegerType(64)
        zero = arith.ConstantOp(iTy, IntegerAttr.get(iTy, 0))
        one = arith.ConstantOp(iTy, IntegerAttr.get(iTy, 1))
        values = self.__groupValues(pyVals, [(1, 3)])

        isDecrementing = False
        if len(pyVals) == 3:
            # Find the step val and we need to know if its decrementing can be
            # incrementing or decrementing
            stepVal = values[2]
            if isinstance(pyVals[2], ast.Constant):
                pyStepVal = pyVals[2].value
            elif isinstance(pyVals[2], ast.UnaryOp) and \
                isinstance(pyVals[2].op, ast.USub) and \
                isinstance(pyVals[2].operand, ast.Constant):
                pyStepVal = -pyVals[2].operand.value
            else:
                self.emitFatalError(
                    'range step value must be a constant', self.currentNode)
            if pyStepVal == 0:
                self.emitFatalError("range step value must be non-zero", self.currentNode)
            isDecrementing = pyStepVal < 0

            # exclusive end
            endVal = values[1]

            # inclusive start
            startVal = values[0]

        elif len(pyVals) == 2:
            stepVal = one
            endVal = values[1]
            startVal = values[0]
        else:
            stepVal = one
            endVal = values[0]
            startVal = zero

        startVal = self.ifPointerThenLoad(startVal)
        endVal = self.ifPointerThenLoad(endVal)
        stepVal = self.ifPointerThenLoad(stepVal)

        for idx, v in enumerate([startVal, endVal, stepVal]):
            if not IntegerType.isinstance(v.type):
                # matching Python behavior to error on non-integer values
                self.emitFatalError(
                    "non-integer value in range expression",
                    pyVals[idx if len(pyVals) > 1 else 0])
        return startVal, endVal, stepVal, isDecrementing

    def __groupValues(self, pyvals, groups: list[int | tuple[int, int]]):
        '''
        Helper function that visits the given AST nodes (`pyvals`),
        and groups them according to the specified list.
        The list contains integers or tuples of two integers.
        Integer values have to be positive or -1, where -1
        indicates that any number of values is acceptable.
        Tuples of two integers (min, max) indicate that any number
        of values in [min, max] is acceptable.
        The list may only contain at most one negative integer or
        tuple (enforced via assert only).

        Emits a fatal error if any of the given `pyvals` did not
        generate a value. Emits a fatal error if there are too
        too many or too few values to satisfy the requested grouping.

        Returns a tuple of value groups. Each value group is
        either a single value (if the corresponding entry in `groups`
        equals 1), or a list of values.
        '''

        def group_values(numExpected, values, reverse):
            groupedVals = []
            current_idx = 0
            for nArgs in numExpected:
                if isinstance(nArgs, int) and \
                    nArgs == 1 and current_idx < len(values):
                    groupedVals.append(values[current_idx])
                    current_idx += 1
                    continue
                if isinstance(nArgs, tuple):
                    minNumArgs, maxNumArgs = nArgs
                    if minNumArgs == maxNumArgs:
                        nArgs = minNumArgs
                if not isinstance(nArgs, int) or nArgs < 0:
                    break
                if current_idx + nArgs > len(values):
                    self.emitFatalError("missing value", self.currentNode)
                groupedVals.append(values[current_idx: current_idx + nArgs])
                if reverse: groupedVals[-1].reverse()
                current_idx += nArgs
            remaining = values[current_idx:]
            numExpected = numExpected[len(groupedVals):]
            if reverse:
                remaining.reverse()
                groupedVals.reverse()
                numExpected.reverse()
            return groupedVals, numExpected, remaining

        [self.visit(arg) for arg in pyvals]
        values = self.popAllValues(len(pyvals))
        groups.reverse()
        backVals, groups, values = group_values(groups, values, reverse=True)
        frontVals, groups, values = group_values(groups, values, reverse=False)
        if not groups:
            if values:
                self.emitFatalError("too many values", self.currentNode)
            groupedVals = *frontVals, *backVals
        else:
            assert len(groups) == 1 # ambiguous otherwise
            if isinstance(groups[0], tuple):
                minNumArgs, maxNumArgs = groups[0]
                assert 0 <= minNumArgs and (minNumArgs <= maxNumArgs or maxNumArgs < 0)
                if len(values) < minNumArgs:
                    self.emitFatalError("missing value", self.currentNode)
                if len(values) > maxNumArgs and maxNumArgs > 0:
                    self.emitFatalError("too many values", self.currentNode)
            groupedVals = *frontVals, values, *backVals
        return groupedVals[0] if len(groupedVals) == 1 else groupedVals    

    def __get_root_value(self, pyVal):
        '''
        Strips any attribute and subscript expressions from the node
        to get the root node that the expression accesses.
        Returns the symbol table entry for the root node, if such an
        entry exists, and return None otherwise.
        '''
        pyValRoot = pyVal
        while isinstance(pyValRoot, ast.Subscript) or \
            isinstance(pyValRoot, ast.Attribute):
            pyValRoot = pyValRoot.value
        if isinstance(pyValRoot, ast.Name) and \
            pyValRoot.id in self.symbolTable:
            return self.symbolTable[pyValRoot.id]
        return None

    def __validate_container_entry(self, mlirVal, pyVal):
        '''
        Helper function that should be invoked for any elements that are stored in
        tuple, dataclass, or list. Note that the `pyVal` argument is only used to
        determine the root of `mlirVal` and as such could be either the Python
        AST node matching the container item (`mlirVal`) or the AST node for the 
        container itself.
        '''

        rootVal = self.__get_root_value(pyVal)
        assert rootVal or not self.isFunctionArgument(mlirVal)

        if cc.PointerType.isinstance(mlirVal.type):
            # We do not allow to create container that contain pointers.
            valTy = cc.PointerType.getElementType(mlirVal.type)
            assert cc.StateType.isinstance(valTy)
            if cc.StateType.isinstance(valTy):
                self.emitFatalError("cannot use `cudaq.State` as element in lists, tuples, or dataclasses", self.currentNode)
            self.emitFatalError("lists, tuples, and dataclasses must not contain modifiable values", self.currentNode)

        if self.knownResultType and \
            self.containsList(self.knownResultType) and \
            self.containsList(mlirVal.type):
            # For lists that were created inside a kernel, we have to
            # copy the stack allocated array to the heap when we return such a list.
            # In the case where the list was created by the caller, this copy leads
            # to incorrect behavior (i.e. not matching Python behavior). We hence
            # want to make sure that we can know when a host allocated list is returned.
            # If we allow to assign lists passed as function arguments to inner items
            # of other lists and dataclasses, we loose the information that this list
            # was allocated by the parent. We hence forbid this. All of this applies
            # regardless of how the list was passed (e.g. the list might be an inner
            # item in a tuple or dataclass that was passed) or how it is assigned 
            # (e.g. the assigned value might be a tuple or dataclass that contains a list).
            if rootVal and self.isFunctionArgument(rootVal):
                msg = "lists passed as or contained in function arguments cannot be inner items in other container values when a list is returned"
                self.emitFatalError(f"{msg} - use `.copy(deep)` to create a new list", self.currentNode)

        if cc.StructType.isinstance(mlirVal.type):
            structName = cc.StructType.getName(mlirVal.type)
            # We need to give a proper error if we try to assign
            # a mutable dataclass to an item in a list or a dataclass.
            # Allowing this would lead to incorrect behavior (i.e.
            # inconsistent with Python) unless we change the
            # representation of structs to be like `StdvecType`
            # where we have a container that is passed by value
            # wrapping the actual pointer, thus ensuring that the
            # reference behavior actually works across function
            # boundaries.
            if structName != 'tuple' and rootVal:
                msg = "only dataclass literals may be used as items in other container values"
                self.emitFatalError(f"{msg} - use `.copy(deep)` to create a new {structName}", self.currentNode)

    def visit(self, node):
        self.debug_msg(lambda: f'[Visit {type(node).__name__}]', node)
        self.indent_level += 1
        parentNode = self.currentNode
        self.currentNode = node
        numVals = 0 if isinstance(node, ast.Module) else self.valueStack.currentNumValues
        self.valueStack.pushFrame()
        super().visit(node)
        self.valueStack.popFrame()
        if isinstance(node, ast.Module):
            if not self.valueStack.isEmpty:
                self.emitFatalError("processing error - unprocessed frame(s) in value stack", node)
        elif self.valueStack.currentNumValues - numVals > 1:
            # Do **NOT** change this to be more permissive and allow
            # multiple values to be pushed without pushing proper 
            # frames for sub-nodes. If visiting a single node 
            # potentially produces more than one value, the bridge
            # quickly will be a mess because we will easily end up
            # with values in the wrong places.
            self.emitFatalError("must not generate more one value at a time in each frame", node)
        self.currentNode = parentNode
        self.indent_level -= 1

    def visit_FunctionDef(self, node):
        """
        Create an MLIR `func.FuncOp` for the given FunctionDef AST node. For the
        top-level FunctionDef, this will add the `FuncOp` to the `ModuleOp`
        body, annotate the `FuncOp` with `cudaq-entrypoint` if it is an Entry
        Point CUDA-Q kernel, and visit the rest of the FunctionDef body. If this
        is an inner FunctionDef, this will treat the function as a CC lambda
        function and add the cc.callable-typed value to the symbol table, keyed
        on the FunctionDef name.

        We keep track of the top-level function name as well as its internal
        MLIR name, prefixed with the __nvqpp__mlirgen__ prefix.
        """

        if self.buildingEntryPoint:
            # This is an inner function def, we will
            # treat it as a cc.callable (cc.create_lambda)
            self.debug_msg(lambda: f'Visiting inner FunctionDef {node.name}')

            arguments = node.args.args
            if len(arguments):
                self.emitFatalError(
                    "inner function definitions cannot have arguments.", node)

            ty = cc.CallableType.get([])
            createLambda = cc.CreateLambdaOp(ty)
            initRegion = createLambda.initRegion
            initBlock = Block.create_at_start(initRegion, [])
            # TODO: process all captured variables in the main function
            # definition first to avoid reusing code not defined in the
            # same or parent scope of the produced MLIR.
            with InsertionPoint(initBlock):
                [self.visit(n) for n in node.body]
                cc.ReturnOp([])
            self.symbolTable[node.name] = createLambda.result
            return

        with self.ctx, InsertionPoint(self.module.body), self.loc:

            # Get the potential documentation string
            self.docstring = ast.get_docstring(node)

            # Get the argument types and argument names
            # this will throw an error if the types aren't annotated
            self.argTypes = [
                self.mlirTypeFromAnnotation(arg.annotation)
                for arg in node.args.args
            ]
            parentResultType = self.knownResultType
            if node.returns is not None and not (isinstance(
                    node.returns, ast.Constant) and
                                                 (node.returns.value is None)):
                self.knownResultType = self.mlirTypeFromAnnotation(node.returns)

            self.name = node.name
            self.capturedDataStorage.name = self.name

            # the full function name in MLIR is `__nvqpp__mlirgen__` + the function name
            if not self.disableNvqppPrefix:
                fullName = nvqppPrefix + node.name
            else:
                fullName = node.name

            # Create the FuncOp
            f = func.FuncOp(fullName, (self.argTypes, [] if self.knownResultType
                                       == None else [self.knownResultType]),
                            loc=self.loc)
            self.kernelFuncOp = f

            # Set this kernel as an entry point if the argument types are classical only
            areQuantumTypes = [self.isQuantumType(ty) for ty in self.argTypes]
            f.attributes.__setitem__('cudaq-kernel', UnitAttr.get())
            if True not in areQuantumTypes and not self.disableEntryPointTag:
                f.attributes.__setitem__('cudaq-entrypoint', UnitAttr.get())

            # Create the entry block
            self.entry = f.add_entry_block()

            # Set the insertion point to the start of the entry block
            with InsertionPoint(self.entry):
                self.symbolTable.pushScope()
                # Process function arguments like any other assignments.
                if node.args.args:
                    assignNode = ast.Assign()
                    if len(node.args.args) == 1:
                        assignNode.targets = [ast.Name(node.args.args[0].arg)]
                        assignNode.value = self.entry.arguments[0]
                    else:
                        assignNode.targets = [ast.Tuple([ast.Name(arg.arg) for arg in node.args.args])]
                        assignNode.value = [self.entry.arguments[idx] for idx in range(len(self.entry.arguments.types))]
                    assignNode.lineno = node.lineno
                    self.visit_Assign(assignNode)

                # Intentionally set after we process the argument assignment,
                # since we currently treat value vs reference semantics slightly
                # differently when we have arguments vs when we have local values.
                # To not make this distinction, we would need to add support
                # for having proper reference arguments, which we don't want to.
                # Barring that, we at least try to be nice and give errors on
                # assignments that may lead to unexpected (i.e. non-Pythonic)
                # behavior.
                self.buildingEntryPoint = True
                [self.visit(n) for n in node.body]
                # Add the return operation
                if not self.hasTerminator(self.entry):
                    # If the function has a known (non-None) return type, emit
                    # an `undef` of that type and return it; else return void
                    if self.knownResultType is not None:
                        undef = cc.UndefOp(self.knownResultType).result
                        func.ReturnOp([undef])
                    else:
                        func.ReturnOp([])
                self.buildingEntryPoint = False
                self.symbolTable.popScope()

            if True not in areQuantumTypes:
                attr = DictAttr.get(
                    {
                        fullName:
                            StringAttr.get(
                                fullName + '_PyKernelEntryPointRewrite',
                                context=self.ctx)
                    },
                    context=self.ctx)
                self.module.operation.attributes.__setitem__(
                    'quake.mangled_name_map', attr)

            globalKernelRegistry[node.name] = f
            self.symbolTable.clear()
            self.knownResultType = parentResultType

    def visit_Expr(self, node):
        """
        Implement `ast.Expr` visitation to screen out all multi-line
        `docstrings`. These are differentiated from other strings at the
        node-type level. Strings we may care about will have been assigned to a
        variable (hence `ast.Assign` nodes), while other strings will exist as
        standalone expressions with no uses.
        """
        if hasattr(node, 'value') and isinstance(node.value, ast.Constant):
            self.debug_msg(lambda: f'[(Inline) Visit Constant]', node.value)
            constant = node.value
            if isinstance(constant.value, str):
                return

        self.visit(node.value)
        if self.valueStack.currentNumValues > 0:
            # An `ast.Expr` object is created when an expression
            # is used as a statement. This expression may produce
            # a value, which is ignored (not assigned) in the 
            # Python code. We hence need to pop that value to
            # match that behavior and ignore it.
            self.popValue()

    def visit_Lambda(self, node):
        """
        Map a lambda expression in a CUDA-Q kernel to a CC Lambda (a Value of
        `cc.callable` type using the `cc.create_lambda` operation). Note that we
        extend Python with a novel syntax to specify a list of independent
        statements (Python lambdas must have a single statement) by allowing
        programmers to return a Tuple where each element is an independent
        statement.

        ```python
            functor = lambda : (h(qubits), x(qubits), ry(np.pi, qubits))  # qubits captured from parent region
            # is equivalent to 
            def functor(qubits):
                h(qubits)
                x(qubits)
                ry(np.pi, qubits)
        ```
        """
        arguments = node.args.args
        if len(arguments):
            self.emitFatalError("CUDA-Q lambdas cannot have arguments.", node)

        ty = cc.CallableType.get([])
        createLambda = cc.CreateLambdaOp(ty)
        initBlock = Block.create_at_start(createLambda.initRegion, [])
        with InsertionPoint(initBlock):
            # Python lambdas can only have a single statement.
            # Here we will enhance our language by processing a single Tuple
            # statement as a set of statements for each element of the tuple
            if isinstance(node.body, ast.Tuple):
                self.debug_msg(lambda: f'[(Inline) Visit Tuple]', node.body)
                [self.visit(element) for element in node.body.elts]
            else:
                self.visit(
                    node.body)  # only one statement in a python lambda :(
            cc.ReturnOp([])
        self.pushValue(createLambda.result)
        return

    def visit_Assign(self, node):
        """
        Map an assign operation in the AST to an equivalent variable value
        assignment in the MLIR. This method handles assignments, item updates,
        as well as deconstruction.

        For all assignments, the variable name will be used as a key for the
        symbol table, mapping to the corresponding MLIR Value. Quantum values,
        measurements results, `cc.callable`, and `cc.stdvec` will be stored as
        values in the symbol table.  For all other values, the variable will be
        allocated with a `cc.alloca` op, and the pointer will be stored in
        the symbol table.
        """

        # FIXME: Measurement results are stored as values
        # to preserve their origin from discriminate.
        # This should be revised when we introduce the proper
        # type distinction.
        def storedAsValue(val):
            varTy = val.type
            if cc.PointerType.isinstance(varTy):
                varTy = cc.PointerType.getElementType(varTy)
            # If `buildingEntryPoint` is not set we are processing function
            # arguments. Function arguments are always passed by value, 
            # except states. We can treat non-container function arguments 
            # like any local variable and create a stack slot for them. 
            # For container types, on the the other hand, we need to preserve
            # them as values in the symbol table to make sure we can detect 
            # any access to reference types that are function arguments, or
            # function argument items.
            containerFuncArg = not self.buildingEntryPoint and \
                (cc.StructType.isinstance(varTy) or cc.StdvecType.isinstance(varTy))
            storeAsVal = containerFuncArg or \
                self.isQuantumType(varTy) or \
                cc.CallableType.isinstance(varTy) or \
                cc.StdvecType.isinstance(varTy) or \
                self.isMeasureResultType(varTy, val)
            # Nothing should ever produce a pointer
            # to a type we store as value in the symbol table. 
            assert not storeAsVal or \
                not cc.PointerType.isinstance(val.type)
            return storeAsVal

        def process_assignment(target, value):

            if isinstance(target, ast.Tuple):

                if (isinstance(value, ast.Tuple) or
                        isinstance(value, ast.List)):
                    return target, value

                if isinstance(value, ast.AST):
                    # Measurements need to push their values to the stack, 
                    # so we set a so we set a non-None variable name here.
                    self.currentAssignVariableName = ''
                    # NOTE: The way the assignment logic is processed,
                    # including that we load this value for the purpose
                    # of deconstruction, does not preserve any inner
                    # references. There are a bunch of issues that 
                    # prevent us from properly dealing with any
                    # reference types stored as items in lists and
                    # dataclasses. We hence currently prevent the
                    # creation of such lists and dataclasses, and would
                    # need to change the representation for dataclasses
                    # to allow that. 
                    self.visit(value)
                    value = self.popValue()
                    self.currentAssignVariableName = None
                    return target, value

                return target, value

            # Make sure we process arbitrary combinations
            # of subscript and attributes
            target_root = target
            while isinstance(target_root, ast.Subscript) or \
                isinstance(target_root, ast.Attribute):
                target_root = target_root.value
            if not isinstance(target_root, ast.Name):
                self.emitFatalError("invalid target for assignment", node)
            target_root_defined_in_parent_scope = target_root.id in self.symbolTable and \
                target_root.id not in self.symbolTable.symbolTable[-1]
            value_root = self.__get_root_value(value)

            def update_in_parent_scope(destination, value):
                assert not cc.PointerType.isinstance(value.type)
                if cc.StructType.isinstance(value.type) and cc.StructType.getName(value.type) != 'tuple':
                    # We can't properly deal with this case if the value we are assigning
                    # is not an `rvalue`. Consider the case were we have `v1` defined in
                    # the parent scope, `v2` in a child scope, and we are assigning v2 to
                    # v1 in the child scope. To do this assignment properly, we would need to
                    # make sure that the pointers for both v1 and v2 points to the same memory
                    # location such that any changes to v1 after the assignment are reflected
                    # in v2 and vice versa (v2 could be changed in the child while v1 is still
                    # alive). Since we merely store the raw pointer in the symbol table for
                    # dataclasses, we have no way of updating that pointer conditionally on
                    # the child scope being executed.
                    # To determine whether the value we assign is an `rvalue`, it is
                    # sufficient to check whether its root is a value in the symbol table
                    # (values returned from calls are never `lvalues`).
                    if value_root:
                        # Note that this check also makes sure that function arguments are 
                        # not assigned to local variables, since function arguments are in 
                        # the symbol table.
                        self.emitFatalError("only literals can be assigned to variables defined in parent scope - use `.copy(deep)` to create a new value that can be assigned", node)
                if cc.StdvecType.isinstance(destination.type):
                    # In this case, we are assigning a list to a variable in a parent scope.
                    assert isinstance(target, ast.Name)
                    # If the value we are assigning is an `rvalue` then we can do an in-place
                    # update of the data in the parent; the restrictions for container items
                    # in `__validate_container_entry` ensure that the value we are assigning
                    # does not contain any references to dataclass values, and any lists
                    # contained in the value behave like proper references since they contain
                    # a data pointer (i.e. in-place update only does a shallow copy).
                    # TODO: The only reason we cannot currently support this is because we
                    # have no way of updating the size of an existing vector...
                    self.emitFatalError("variable defined in parent scope cannot be modified", node)
                # Allowing to assign vectors to container items in the parent scope
                # should be fine regardless of whether the assigned value is an `rvalue`
                # or not; replacing the item in the container with the value leads to the
                # correct behavior much like it does for the case where the target is defined
                # in the same scope.
                # NOTE: The assignment is subject to the usual restrictions for container
                # items - these should be validated before calling update_in_parent_scope.
                if not cc.StdvecType.isinstance(value.type) and storedAsValue(destination):
                    # We can't properly deal with this, since there is no way to ensure that
                    # the target in the symbol table is updated conditionally on the child
                    # scope executing.
                    self.emitFatalError("variable defined in parent scope cannot be modified", node)
                assert cc.PointerType.isinstance(destination.type)
                expectedTy = cc.PointerType.getElementType(destination.type)
                value = self.changeOperandToType(expectedTy, value, allowDemotion=False)
                cc.StoreOp(value, destination)

            # Handle assignment `var = expr`
            if isinstance(target, ast.Name):
                if target.id in self.capturedVars:
                    # Local variable shadows the captured one
                    del self.capturedVars[target.id]

                # This is so that we properly preserve the references
                # to local variables. These variables can be of a reference
                # type and other values in the symbol table may be assigned
                # to the same reference. It is hence important to keep the
                # reference as is, since otherwise changes to it would not
                # be reflected in other values.
                # NOTE: we don't need to worry about any references in 
                # values that are not `ast.Name` objects, since we don't
                # allow containers to contain references.
                value_is_name = False
                if isinstance(value, ast.Name) and \
                    value.id in self.symbolTable:
                    value_is_name = True
                    value = self.symbolTable[value.id]
                if isinstance(value, ast.AST):
                    # Retain the variable name for potential children (like `mz(q, registerName=...)`)
                    self.currentAssignVariableName = target.id
                    self.visit(value)
                    value = self.popValue()
                    self.currentAssignVariableName = None
                storeAsVal = storedAsValue(value)

                if value_root and self.isFunctionArgument(value_root):
                    # If we assign a function argument or argument item to
                    # a local variable, we need to be careful to not loose
                    # the information about contained lists that have been
                    # allocated by the caller, if the return value contains
                    # any lists. This is problematic for reasons commented
                    # in `__validate_container_entry`.
                    if cc.StdvecType.isinstance(value.type) and \
                        self.knownResultType and \
                        self.containsList(self.knownResultType):
                        # We loose this information if we assign an item of
                        # a function argument.
                        if not value_is_name:
                            self.emitFatalError("lists passed as or contained in function arguments cannot be assigned to to a local variable when a list is returned - use `.copy(deep)` to create a new value that can be assigned", node)
                        # We also loose this information if we assign to
                        # a value in the parent scope.
                        elif target_root_defined_in_parent_scope:
                            self.emitFatalError("lists passed as or contained in function arguments cannot be assigned to variables in the parent scope when a list is returned - use `.copy(deep)` to create a new value that can be assigned", node)
                    if cc.StructType.isinstance(value.type):
                        structName = cc.StructType.getName(value.type)
                        # For dataclasses, we have to do an additional check
                        # to ensure that their behavior (for cases that don't
                        # give an error) is consistent with Python;
                        # since we pass them by value across functions, we
                        # either have to force that an explicit copy is made
                        # when using them as call arguments, or we have to 
                        # force that an explicit copy is made when a dataclass
                        # argument is assigned to a local variable (as long as
                        # it is not assigned, it will not be possible to make
                        # any modification to it since the argument itself is
                        # represented as an immutable value). The latter seems
                        # more comprehensive and also ensures that there is no 
                        # unexpected behavior with regards to kernels not being 
                        # able to modify dataclass values in host code.
                        # NOTE: It is sufficient to check the value itself (not
                        # its root) is a function argument, (only!) since inner
                        # items are never references to dataclasses (enforced 
                        # in `__validate_container_entry`).
                        if value_is_name and structName != 'tuple':
                            self.emitFatalError(f"cannot assign dataclass passed as function argument to a local variable - use `.copy(deep)` to create a new value that can be assigned", node)
                        elif self.knownResultType and \
                            self.containsList(self.knownResultType) and \
                            self.containsList(value.type):
                            self.emitFatalError(f"cannot assign tuple or dataclass passed as function argument to a local variable if it contains a list when a list is returned - use `.copy(deep)` to create a new value that can be assigned", node)

                if target_root_defined_in_parent_scope:
                    value = self.ifPointerThenLoad(value)
                    destination = self.symbolTable[target.id]
                    update_in_parent_scope(destination, value)
                    return target, None

                # The target variable has either not been defined
                # or is defined within the current scope;
                # we can simply modify the symbol table entry.
                if storeAsVal or cc.PointerType.isinstance(value.type):
                    return target, value
<<<<<<< HEAD
=======
                else:
                    # We should allocate and store
                    alloca = cc.AllocaOp(cc.PointerType.get(value.type),
                                         TypeAttr.get(value.type)).result
                    cc.StoreOp(value, alloca)
                    return target, alloca

            # Handle assignments like `listVar[IDX] = expr`
            elif (isinstance(target, ast.Subscript) and
                  isinstance(target.value, ast.Name) and
                  target.value.id in self.symbolTable):
                check_not_captured(target.value.id)

                # Visit_Subscript will try to load any pointer and return it
                # but here we want the pointer, so flip that flag
                self.subscriptPushPointerValue = True
                # Visit the subscript node, get the pointer value
                self.visit(target)
                # Reset the push pointer value flag
                self.subscriptPushPointerValue = False
                ptrVal = self.popValue()
                if not cc.PointerType.isinstance(ptrVal.type):
                    self.emitFatalError(
                        "Invalid CUDA-Q subscript assignment, variable must be a pointer.",
                        node)
                # See if this is a pointer to an array, if so cast it
                # to a pointer on the array type
                ptrEleType = cc.PointerType.getElementType(ptrVal.type)
                if cc.ArrayType.isinstance(ptrEleType):
                    ptrVal = cc.CastOp(
                        cc.PointerType.get(
                            cc.ArrayType.getElementType(ptrEleType)),
                        ptrVal).result

                # Visit the value being assigned
                self.visit(node.value)
                valueToStore = self.popValue()
                # Cast if necessary
                valueToStore = self.changeOperandToType(ptrEleType,
                                                        valueToStore)
                # Store the value
                cc.StoreOp(valueToStore, ptrVal)
                return target.value, None

            # Handle assignments like `classVar.attr = expr`
            elif (isinstance(target, ast.Attribute) and
                  isinstance(target.value, ast.Name) and
                  target.value.id in self.symbolTable):
                check_not_captured(target.value.id)

                self.attributePushPointerValue = True
                # Visit the attribute node, get the pointer value
                self.visit(target)
                # Reset the push pointer value flag
                self.attributePushPointerValue = False
                ptrVal = self.popValue()
                if not cc.PointerType.isinstance(ptrVal.type):
                    self.emitFatalError("invalid CUDA-Q attribute assignment",
                                        node)
                # Visit the value being assigned
                self.visit(node.value)
                valueToStore = self.popValue()
                # Cast if necessary
                valueToStore = self.changeOperandToType(
                    cc.PointerType.getElementType(ptrVal.type), valueToStore)
                # Store the value
                cc.StoreOp(valueToStore, ptrVal)
                return target.value, None
>>>>>>> a3ac4000

                address = cc.AllocaOp(cc.PointerType.get(value.type), TypeAttr.get(value.type)).result
                cc.StoreOp(value, address)
                return target, address

            # Handle updates of existing variables 
            # (target is a combination of attribute and subscript)
            self.pushPointerValue = True
            self.visit(target)
            destination = self.popValue()
            self.pushPointerValue = False

            # We should have a pointer since we requested a pointer.
            assert cc.PointerType.isinstance(destination.type)
            expectedTy = cc.PointerType.getElementType(destination.type)
            # We prevent the creation of lists and structs that
            # contain pointers, and prevent obtaining pointers to
            # quantum types.
            assert not cc.PointerType.isinstance(expectedTy)
            assert not self.isQuantumType(expectedTy)

            if not isinstance(value, ast.AST):
                # Can arise if have something like `l[0], l[1] = getTuple()`
                self.emitFatalError("updating lists or dataclasses as part of deconstruction is not supported", node)

            # Measurements need to push their values to the stack, 
            # so we set a so we set a non-None variable name here.
            self.currentAssignVariableName = ''
            self.visit(value)
            mlirVal = self.popValue()
            self.currentAssignVariableName = None
            assert not cc.PointerType.isinstance(mlirVal.type)

            # Must validate the container entry regardless of what scope the
            # target is defined in.
            self.__validate_container_entry(mlirVal, value)

            if target_root_defined_in_parent_scope:
                update_in_parent_scope(destination, mlirVal)
                return target_root, None
            
            mlirVal = self.changeOperandToType(expectedTy, mlirVal, allowDemotion=False)
            cc.StoreOp(mlirVal, destination)
            # The returned target root has no effect here since no value 
            # is returns to push to he symbol table. We merely need to make
            # sure that it is an `ast.Name` object to break the recursion.
            return target_root, None

        if len(node.targets) > 1:
            # I am not entirely sure what kinds of Python language constructs would
            # result in having more than 1 target here, hence giving an error on it for now.
            # (It would be easy to process this as target tuple, but it may not be correct to do so.)
            self.emitFatalError(
                "CUDA-Q does not allow multiple targets in assignment", node)
        self.__deconstructAssignment(node.targets[0],
                                     node.value,
                                     process=process_assignment)

    def visit_Attribute(self, node):
        """
        Visit an attribute node and map to valid MLIR code. This method
        specifically looks for attributes like method calls, or common
        attributes we'll see from ubiquitous external modules like `numpy`.
        """
        if isinstance(node.value,
                      ast.Name) and not node.value.id in self.symbolTable:

            if node.value.id in ['np', 'numpy', 'math']:
                if node.attr == 'complex64':
                    self.pushValue(self.getComplexType(width=32))
                elif node.attr == 'complex128':
                    self.pushValue(self.getComplexType(width=64))
                elif node.attr == 'float64':
                    self.pushValue(self.getFloatType(width=64))
                elif node.attr == 'float32':
                    self.pushValue(self.getFloatType(width=32))
                elif node.attr == 'int64':
                    self.pushValue(self.getIntegerType(width=64))
                elif node.attr == 'int32':
                    self.pushValue(self.getIntegerType(width=32))
                elif node.attr == 'pi':
                    self.pushValue(self.getConstantFloat(np.pi))
                elif node.attr == 'e':
                    self.pushValue(self.getConstantFloat(np.e))
                elif node.attr == 'euler_gamma':
                    self.pushValue(self.getConstantFloat(np.euler_gamma))
                elif node.attr == 'array' or self.__isSupportedNumpyFunction(
                        node.attr):
                    return
                else:
                    self.emitFatalError(
                        "{}.{} is not supported".format(node.value.id,
                                                        node.attr), node)
                return

            if node.value.id == 'cudaq':
                if node.attr in [
                        'DepolarizationChannel', 'AmplitudeDampingChannel',
                        'PhaseFlipChannel', 'BitFlipChannel', 'PhaseDamping',
                        'ZError', 'XError', 'YError', 'Pauli1', 'Pauli2',
                        'Depolarization1', 'Depolarization2'
                ]:
                    self.emitFatalError("noise channels may only be used as part of call expressions", node)

                # must be handled by the parent
                return

            if node.attr == 'ctrl' or node.attr == 'adj':
                # to be processed by the caller
                return

        # Only variable names, subscripts and attributes can
        # produce modifiable values. Anything else produces an
        # immutable value. We make sure the visit gets processed
        # such that the rest of the code can give a proper error.
        value_root = node.value
        while isinstance(value_root, ast.Subscript) or \
            isinstance(value_root, ast.Attribute):
            value_root = value_root.value
        if self.pushPointerValue and not isinstance(value_root, ast.Name):
            self.pushPointerValue = False
            self.visit(node.value)
            value = self.popValue()
            self.pushPointerValue = True
        else:
            self.visit(node.value)
            value = self.popValue()

        valType = value.type
        if cc.PointerType.isinstance(valType):
            valType = cc.PointerType.getElementType(valType)

<<<<<<< HEAD
        if quake.StruqType.isinstance(valType):
            if self.pushPointerValue:
                self.emitFatalError(
                    "accessing attribute of quantum tuple or dataclass does not produce a modifiable value",
                    node)
            # Need to extract value instead of load from compute pointer.
            structIdx, memberTy = self.getStructMemberIdx(
                node.attr, value.type)
            attr = IntegerAttr.get(self.getIntegerType(32), structIdx)
            self.pushValue(quake.GetMemberOp(memberTy, value, attr).result)
            return
=======
            elif (quake.VeqType.isinstance(valType) or
                  cc.StdvecType.isinstance(valType) or
                  cc.ArrayType.isinstance(valType)):
                return self.__isSupportedVectorFunction(node.attr)
>>>>>>> a3ac4000

        if cc.PointerType.isinstance(value.type) and \
            cc.StructType.isinstance(valType):
            assert self.pushPointerValue
            structIdx, memberTy = self.getStructMemberIdx(node.attr, valType)
            eleAddr = cc.ComputePtrOp(cc.PointerType.get(memberTy),
                                    value, [],
                                    DenseI32ArrayAttr.get([structIdx
                                                            ])).result

            if self.pushPointerValue:
                self.pushValue(eleAddr)
                return

            eleAddr = cc.LoadOp(eleAddr).result
            self.pushValue(eleAddr)
            return

        if cc.StructType.isinstance(value.type):
            if node.attr == 'copy':
                # needs to be handled by the caller
                return

            if self.pushPointerValue:
                self.emitFatalError("value cannot be modified - use `.copy(deep)` to create a new value that can be modified", node)

            # Handle direct struct value - use ExtractValueOp (more efficient)
            structIdx, memberTy = self.getStructMemberIdx(node.attr, value.type)
            extractedValue = cc.ExtractValueOp(
                memberTy, value, [],
                DenseI32ArrayAttr.get([structIdx])).result

            self.pushValue(extractedValue)
            return

        if quake.VeqType.isinstance(valType) or \
            cc.StdvecType.isinstance(valType):
            if self.__isSupportedVectorFunction(node.attr):
                if self.pushPointerValue:
                    self.emitFatalError(
                        "function call does not produce a modifiable value",
                        node)
                return

        # everything else does not produce a modifiable value
        if self.pushPointerValue:
            self.emitFatalError("attribute expression does not produce a modifiable value")

        if ComplexType.isinstance(value.type):
            if (node.attr == 'real'):
                self.pushValue(complex.ReOp(value).result)
            elif (node.attr == 'imag'):
                self.pushValue(complex.ImOp(value).result)
            else:
                self.emitFatalError("invalid attribute on complex value", node)
            return

        # `numpy` arrays have a size attribute
        if node.attr == 'size':
            if quake.VeqType.isinstance(value.type):
                self.pushValue(
                    quake.VeqSizeOp(self.getIntegerType(), value).result)
                return True
            if cc.StdvecType.isinstance(value.type):
                self.pushValue(
                    cc.StdvecSizeOp(self.getIntegerType(), value).result)
                return True

        self.emitFatalError("unrecognized attribute {}".format(node.attr),
                            node)

    def visit_Call(self, node):
        """
        Map a Python Call operation to equivalent MLIR. This method handles
        functions that are `ast.Name` and `ast.Attribute` objects.

        This function handles all built-in unitary and measurement gates
        as well as all the ways to adjoint and control them.
        General calls to previously seen CUDA-Q kernels or registered
        operations are supported. 

        ```python
            q, r = cudaq.qubit(), cudaq.qubit()
            qubits = cudaq.qubit(2)

            x(q) # apply x to q
            x(q, r) # apply x to q and r
            x(qubits) # for q in qubits: apply x 
            ry(np.pi, qubits)
        ```
        """
        global globalRegisteredOperations

        def convertArguments(expectedArgTypes, values):
            assert len(expectedArgTypes) == len(values)
            args = []
            for idx, expectedTy in enumerate(expectedArgTypes):
                arg = self.changeOperandToType(expectedTy,
                                               values[idx],
                                               allowDemotion=True)
                args.append(arg)
            return args

        def getNegatedControlQubits(controls):
            negatedControlQubits = None
            if len(self.controlNegations):
                negCtrlBools = [None] * len(controls)
                for i, c in enumerate(controls):
                    negCtrlBools[i] = c in self.controlNegations
                negatedControlQubits = DenseBoolArrayAttr.get(negCtrlBools)
                self.controlNegations.clear()
            return negatedControlQubits

<<<<<<< HEAD
        def processFunctionCall(kernel):
            nrArgs = len(kernel.type.inputs)
            values = self.__groupValues(node.args, [(nrArgs, nrArgs)])
            values = convertArguments([t for t in kernel.type.inputs], values)
            if len(kernel.type.results) == 0:
                func.CallOp(kernel, values)
                return
            result = func.CallOp(kernel, values).result
            # Copy to stack if necessary
            # FIXME: needs to be updated to be recursive much like the matching return logic
            if cc.StdvecType.isinstance(result.type):
                elemTy = cc.StdvecType.getElementType(result.type)
                if elemTy == self.getIntegerType(1):
                    elemTy = self.getIntegerType(8)
                data = cc.StdvecDataOp(cc.PointerType.get(elemTy),
                                        result).result
                i64Ty = self.getIntegerType(64)
                length = cc.StdvecSizeOp(i64Ty, result).result
                elemSize = cc.SizeOfOp(i64Ty, TypeAttr.get(elemTy)).result
                buffer = cc.AllocaOp(cc.PointerType.get(
                    cc.ArrayType.get(elemTy)),
                                        TypeAttr.get(elemTy),
                                        seqSize=length).result
                i8PtrTy = cc.PointerType.get(self.getIntegerType(8))
                cbuffer = cc.CastOp(i8PtrTy, buffer).result
                cdata = cc.CastOp(i8PtrTy, data).result
                symName = '__nvqpp_vectorCopyToStack'
                load_intrinsic(self.module, symName)
                sizeInBytes = arith.MulIOp(length, elemSize).result
                func.CallOp([], symName, [cbuffer, cdata, sizeInBytes])
                # Replace result with the stack buffer-backed vector
                result = cc.StdvecInitOp(result.type, buffer,
                                            length=length).result
            return result
=======
        def processControlAndAdjoint(pyFuncVal, attrName):
            # NOTE: We currently generally don't have the means in the
            # compiler to handle composition of control and adjoint, since
            # control and adjoint are not proper functors (i.e. there is
            # no way to obtain a new callable object that is the adjoint
            # or controlled version of another callable).
            # Since we don't really treat callables as first-class values,
            # the first argument to control and adjoint indeed has to be
            # a Name object.
            if not isinstance(pyFuncVal, ast.Name):
                self.emitFatalError(
                    f'unsupported argument in call to {attrName} - first argument must be a symbol name',
                    node)
            otherFuncName = pyFuncVal.id

            values = [self.popValue() for _ in range(len(self.valueStack))]
            values.reverse()
            indirectCallee = []
            kwargs = {"is_adj": attrName == 'adjoint'}

            if otherFuncName in self.symbolTable and \
                cc.CallableType.isinstance(values[0].type):
                functionTy = FunctionType(
                    cc.CallableType.getFunctionType(values[0].type))
                inputTys, outputTys = functionTy.inputs, functionTy.results
                indirectCallee.append(values[0])
                values = values[1:]
            elif otherFuncName in globalKernelRegistry:
                otherFunc = globalKernelRegistry[otherFuncName]
                inputTys, outputTys = otherFunc.arguments.types, otherFunc.results.types
                kwargs["callee"] = FlatSymbolRefAttr.get(nvqppPrefix +
                                                         otherFuncName)
            elif otherFuncName in globalRegisteredOperations:
                self.emitFatalError(
                    f"calling cudaq.control or cudaq.adjoint on a globally registered operation is not supported",
                    node)
            elif self.__isUnitaryGate(
                    otherFuncName) or self.__isMeasurementGate(otherFuncName):
                self.emitFatalError(
                    f"calling cudaq.control or cudaq.adjoint on a built-in gate is not supported",
                    node)
            else:
                self.emitFatalError(
                    f"{otherFuncName} is not a known quantum kernel - maybe a cudaq.kernel attribute is missing?.",
                    node)

            numControlArgs = attrName == 'control'
            if len(values) < numControlArgs:
                self.emitFatalError(
                    "missing control qubit(s) argument in cudaq.control", node)
            controls = values[:numControlArgs]
            invert_controls = lambda: None
            if len(controls) != 0:
                assert (len(controls) == 1)
                if (not quake.RefType.isinstance(controls[0].type) and
                        not quake.VeqType.isinstance(controls[0].type)):
                    self.emitFatalError(
                        'invalid argument type for control operand', node)
                # TODO: it would be cleaner to add support for negated control
                # qubits to `quake.ApplyOp`
                if controls[0] in self.controlNegations:
                    invert_controls = lambda: self.__applyQuantumOperation(
                        'x', [], controls)
                    self.controlNegations.clear()
            args = convertArguments(inputTys, values[numControlArgs:])
            if len(outputTys) != 0:
                self.emitFatalError(
                    f'cannot take {attrName} of kernel {otherFuncName} that '
                    f'returns a value', node)
            invert_controls()
            quake.ApplyOp([], indirectCallee, controls, args, **kwargs)
            invert_controls()

        def processFunctionCall(fType, nrValsToPop):
            if len(fType.inputs) != nrValsToPop:
                fName = 'function'
                if hasattr(node.func, 'id'):
                    fName = node.func.id
                elif hasattr(node.func, 'attr'):
                    fName = node.func.attr
                self.emitFatalError(
                    f"invalid number of arguments passed in call to {fName} "
                    f"({nrValsToPop} vs required {len(fType.inputs)})", node)
            values = [self.popValue() for _ in node.args]
            values.reverse()
            values = convertArguments([t for t in fType.inputs], values)
            if len(fType.results) == 0:
                func.CallOp(otherKernel, values)
            else:
                result = func.CallOp(otherKernel, values).result
                # Copy to stack if necessary
                if cc.StdvecType.isinstance(result.type):
                    elemTy = cc.StdvecType.getElementType(result.type)
                    if elemTy == self.getIntegerType(1):
                        elemTy = self.getIntegerType(8)
                    data = cc.StdvecDataOp(cc.PointerType.get(elemTy),
                                           result).result
                    i64Ty = self.getIntegerType(64)
                    length = cc.StdvecSizeOp(i64Ty, result).result
                    elemSize = cc.SizeOfOp(i64Ty, TypeAttr.get(elemTy)).result
                    buffer = cc.AllocaOp(cc.PointerType.get(
                        cc.ArrayType.get(elemTy)),
                                         TypeAttr.get(elemTy),
                                         seqSize=length).result
                    i8PtrTy = cc.PointerType.get(self.getIntegerType(8))
                    cbuffer = cc.CastOp(i8PtrTy, buffer).result
                    cdata = cc.CastOp(i8PtrTy, data).result
                    symName = '__nvqpp_vectorCopyToStack'
                    load_intrinsic(self.module, symName)
                    sizeInBytes = arith.MulIOp(length, elemSize).result
                    func.CallOp([], symName, [cbuffer, cdata, sizeInBytes])
                    # Replace result with the stack buffer-backed vector
                    result = cc.StdvecInitOp(result.type, buffer,
                                             length=length).result

                self.pushValue(result)
>>>>>>> a3ac4000

        def checkControlAndTargetTypes(controls, targets):
            """
            Check that the provided control and target operands are 
            of an appropriate type. Emit a fatal error if not. 
            """

            def is_qvec_or_qubits(vals):
                # We can either have a single item that is a vector of qubits,
                # or multiple single-qubit items.
                return (all((quake.RefType.isinstance(v.type) for v in vals)) or
                        (len(vals) == 1 and
                         quake.VeqType.isinstance(vals[0].type)))

            if len(controls) > 0 and not is_qvec_or_qubits(controls):
                self.emitFatalError(
                    f'invalid argument type for control operand', node)
            if len(targets) == 0:
                self.emitFatalError(f'missing argument for target operand',
                                    node)
            elif not is_qvec_or_qubits(targets):
                self.emitFatalError(f'invalid argument type for target operand',
                                    node)

        def processQuantumOperation(opName, controls, targets, *args, broadcast = lambda q: [q], **kwargs):
            opCtor = getattr(quake, f'{opName}Op')
            checkControlAndTargetTypes(controls, targets)
            if not broadcast:
                return opCtor(*args, controls, targets, **kwargs)
            elif quake.VeqType.isinstance(targets[0].type):
                assert len(targets) == 1
                def bodyBuilder(iterVal):
                    q = quake.ExtractRefOp(self.getRefType(),
                                           targets[0],
                                           -1,
                                           index=iterVal).result
                    opCtor(*args, controls, broadcast(q), **kwargs)
                veqSize = quake.VeqSizeOp(self.getIntegerType(),
                                          targets[0]).result
                self.createInvariantForLoop(bodyBuilder, veqSize)
            else:
                for target in targets:
                    opCtor(*args, controls, broadcast(target), **kwargs)

        def processQuakeCtor(opName, pyArgs, isCtrl, isAdj, numParams = 0, numTargets = 1):
            kwargs = {}
            if isCtrl:
                argGroups = [(numParams, numParams), (1, -1), (numTargets, numTargets)]
                 # FIXME: we could allow this as long as we have 1 target
                kwargs['broadcast'] = False
            elif numTargets == 1:
                # when we have a single target and no controls, we generally 
                # support any version of `x(qubit)`, `x(qvector)`, `x(q, r)`
                argGroups = [(numParams, numParams), 0, (1, -1)]
            else:
                argGroups = [(numParams, numParams), 0, (numTargets, numTargets)]
                kwargs['broadcast'] = False

            params, controls, targets = self.__groupValues(pyArgs, argGroups)
            if isCtrl:
                negatedControlQubits = getNegatedControlQubits(controls)
                kwargs['negated_qubit_controls'] = negatedControlQubits
            if isAdj:
                kwargs['is_adj'] = True
            params = [self.changeOperandToType(self.getFloatType(), param) for param in params]
            processQuantumOperation(opName, controls, targets, [], params, **kwargs)

        # do not walk the FunctionDef decorator_list arguments
        if isinstance(node.func, ast.Attribute):
            self.debug_msg(lambda: f'[(Inline) Visit Attribute]', node.func)
            if hasattr(
                    node.func.value, 'id'
            ) and node.func.value.id == 'cudaq' and node.func.attr == 'kernel':
                return

            # If we have a `func = ast.Attribute``, then it could be that we
            # have a previously defined kernel function call with manually
            # specified module names.
            # e.g. `cudaq.lib.test.hello.fermionic_swap``. In this case, we
            # assume FindDepKernels has found something like this, loaded it,
            # and now we just want to get the function name and call it.

            # First let's check for registered C++ kernels
            cppDevModNames = []
            value = node.func.value
            if isinstance(value, ast.Name) and value.id != 'cudaq':
                self.debug_msg(lambda: f'[(Inline) Visit Name]', value)
                cppDevModNames = [node.func.attr, value.id]
            else:
                self.debug_msg(lambda: f'[(Inline) Visit Attribute]', value)
                while isinstance(value, ast.Attribute):
                    cppDevModNames.append(value.attr)
                    value = value.value
                    if isinstance(value, ast.Name):
                        self.debug_msg(lambda: f'[(Inline) Visit Name]', value)
                        cppDevModNames.append(value.id)
                        break

            devKey = '.'.join(cppDevModNames[::-1])

            def get_full_module_path(partial_path):
                parts = partial_path.split('.')
                for module_name, module in sys.modules.items():
                    if module_name.endswith(parts[0]):
                        try:
                            obj = module
                            for part in parts[1:]:
                                obj = getattr(obj, part)
                            return f"{module_name}.{'.'.join(parts[1:])}"
                        except AttributeError:
                            continue
                return partial_path

            devKey = get_full_module_path(devKey)
            if cudaq_runtime.isRegisteredDeviceModule(devKey):
                maybeKernelName = cudaq_runtime.checkRegisteredCppDeviceKernel(
                    self.module, devKey + '.' + node.func.attr)
                if maybeKernelName == None:
                    maybeKernelName = cudaq_runtime.checkRegisteredCppDeviceKernel(
                        self.module, devKey)
                if maybeKernelName != None:
                    otherKernel = SymbolTable(
                        self.module.operation)[maybeKernelName]
                    res = processFunctionCall(otherKernel)
                    if res is not None:
                        self.pushValue(res)
                    return

            # Start by seeing if we have mod1.mod2.mod3...
            moduleNames = []
            value = node.func.value
            while isinstance(value, ast.Attribute):
                self.debug_msg(lambda: f'[(Inline) Visit Attribute]', value)
                moduleNames.append(value.attr)
                value = value.value
                if isinstance(value, ast.Name):
                    self.debug_msg(lambda: f'[(Inline) Visit Name]', value)
                    moduleNames.append(value.id)
                    break

            if all(x in moduleNames for x in ['cudaq', 'dbg', 'ast']):
                # Handle a debug print statement
<<<<<<< HEAD
                arg = self.__groupValues(node.args, [1])
                self.__insertDbgStmt(arg, node.func.attr)
=======
                [self.visit(arg) for arg in node.args]
                if len(self.valueStack) != 1:
                    self.emitFatalError(
                        f"cudaq.dbg.ast.{node.func.attr} call invalid - "
                        f"too many arguments passed.", node)

                self.__insertDbgStmt(self.popValue(), node.func.attr)
>>>>>>> a3ac4000
                return

            # If we did have module names, then this is what we are looking for
            if len(moduleNames):
                name = node.func.attr
                # FIXME: We should be properly dealing with modules and submodules...
                if name in globalKernelRegistry:
                    # If it is in `globalKernelRegistry`, it has to be in this Module
                    otherKernel = SymbolTable(
                        self.module.operation)[nvqppPrefix + name]
                    
                    res = processFunctionCall(otherKernel)
                    if res is not None:
                        self.pushValue(res)
                    return

        if isinstance(node.func, ast.Name):

            if node.func.id == 'complex':

                keywords = [kw.arg for kw in node.keywords]
                kwreal = 'real' in keywords
                kwimag = 'imag' in keywords 
                real, imag = self.__groupValues(node.args, [not kwreal, not kwimag])
                for keyword in node.keywords:
                    self.visit(keyword.value)
                    kwval = self.popValue()
                    if keyword.arg == 'real':
                        real = kwval
                    elif keyword.arg == 'imag':
                        imag = kwval
                    else:
                        self.emitFatalError(f"unknown keyword `{keyword.arg}`", node)
                if not real or not imag:
                    self.emitFatalError("missing value", node)

                imag = self.changeOperandToType(self.getFloatType(), imag)
                real = self.changeOperandToType(self.getFloatType(), real)
                self.pushValue(
                    complex.CreateOp(self.getComplexType(), real, imag).result)
                return

            if node.func.id == 'len':
                listVal = self.__groupValues(node.args, [1])
                listVal = self.ifPointerThenLoad(listVal)

                if cc.StdvecType.isinstance(listVal.type):
                    self.pushValue(
                        cc.StdvecSizeOp(self.getIntegerType(), listVal).result)
                    return
                if quake.VeqType.isinstance(listVal.type):
                    self.pushValue(
                        quake.VeqSizeOp(self.getIntegerType(), listVal).result)
                    return

                self.emitFatalError(
                    "__len__ not supported on variables of this type.", node)

            if node.func.id == 'range':
                startVal, endVal, stepVal, isDecrementing = self.__processRangeLoopIterationBounds(
                    node.args)

                iTy = self.getIntegerType(64)
                zero = arith.ConstantOp(iTy, IntegerAttr.get(iTy, 0))
                one = arith.ConstantOp(iTy, IntegerAttr.get(iTy, 1))

                totalSize = arith.SubIOp(endVal, startVal).result
                if isDecrementing:
                    roundingOffset = arith.AddIOp(stepVal, one)
                else:
                    roundingOffset = arith.SubIOp(stepVal, one)
                totalSize = arith.AddIOp(totalSize, roundingOffset)
                totalSize = arith.MaxSIOp(zero, arith.DivSIOp(totalSize, stepVal).result).result

                # Create an array of i64 of the total size
                arrTy = cc.ArrayType.get(iTy)
                iterable = cc.AllocaOp(cc.PointerType.get(arrTy),
                                       TypeAttr.get(iTy),
                                       seqSize=totalSize).result

                # Logic here is as follows:
                # We are building an array like this
                # array = [start, start +- step, start +- 2*step, start +- 3*step, ...]
                # So we need to know the start and step (already have them),
                # but we also need to keep track of a counter
                counter = cc.AllocaOp(cc.PointerType.get(iTy),
                                      TypeAttr.get(iTy)).result
                cc.StoreOp(zero, counter)

                def bodyBuilder(iterVar):
                    loadedCounter = cc.LoadOp(counter).result
                    eleAddr = cc.ComputePtrOp(
                        cc.PointerType.get(iTy), iterable, [loadedCounter],
                        DenseI32ArrayAttr.get([kDynamicPtrIndex],
                                              context=self.ctx))
                    cc.StoreOp(iterVar, eleAddr)
                    incrementedCounter = arith.AddIOp(loadedCounter, one).result
                    cc.StoreOp(incrementedCounter, counter)

                self.createMonotonicForLoop(bodyBuilder, 
                                   startVal=startVal,
                                   stepVal=stepVal,
                                   endVal=endVal,
                                   isDecrementing=isDecrementing)

                vect = cc.StdvecInitOp(cc.StdvecType.get(iTy), iterable, length=totalSize).result
                self.pushValue(vect)
                return

            if node.func.id == 'enumerate':
                # We have to have something "iterable" on the stack,
                # could be coming from `range()` or an iterable like `qvector`
                iterable = self.__groupValues(node.args, [1])
                iterable = self.ifPointerThenLoad(iterable)
                
                # Create a new iterable, `alloca cc.struct<i64, T>`
                if quake.VeqType.isinstance(iterable.type):
                    iterEleTy = self.getRefType()
                    totalSize = quake.VeqSizeOp(self.getIntegerType(),
                                                iterable).result

                    def extractFunctor(idxVal):
                        return quake.ExtractRefOp(iterEleTy,
                                                    iterable,
                                                    -1,
                                                    index=idxVal).result
                elif cc.StdvecType.isinstance(iterable.type):
                    iterEleTy = cc.StdvecType.getElementType(iterable.type)
                    totalSize = cc.StdvecSizeOp(self.getIntegerType(),
                                                iterable).result

                    def extractFunctor(idxVal):
                        arrEleTy = cc.ArrayType.get(iterEleTy)
                        elePtrTy = cc.PointerType.get(iterEleTy)
                        arrPtrTy = cc.PointerType.get(arrEleTy)
                        vecPtr = cc.StdvecDataOp(arrPtrTy, iterable).result
                        eleAddr = cc.ComputePtrOp(
                            elePtrTy, vecPtr, [idxVal],
                            DenseI32ArrayAttr.get([kDynamicPtrIndex],
                                                    context=self.ctx)).result
                        return cc.LoadOp(eleAddr).result
                else:
                    self.emitFatalError(
                        "could not infer enumerate tuple type ({})".format(
                            iterable.type), node)

                # Enumerate returns a iterable of tuple(i64, T) for type T
                # Allocate an array of struct<i64, T> == tuple (for us)
                structTy = cc.StructType.get([self.getIntegerType(), iterEleTy])
                enumIterable = cc.AllocaOp(cc.PointerType.get(cc.ArrayType.get(structTy)),
                                           TypeAttr.get(structTy),
                                           seqSize=totalSize).result

                # Now we need to loop through `enumIterable` and set the elements
                def bodyBuilder(iterVar):
                    # Create the struct
                    element = cc.UndefOp(structTy)
                    # Get the element from the iterable
                    extracted = extractFunctor(iterVar)
                    # Get the pointer to the enumeration iterable so we can set it
                    eleAddr = cc.ComputePtrOp(
                        cc.PointerType.get(structTy), enumIterable, [iterVar],
                        DenseI32ArrayAttr.get([kDynamicPtrIndex],
                                              context=self.ctx))
                    # Set the index value
                    element = cc.InsertValueOp(
                        structTy, element, iterVar,
                        DenseI64ArrayAttr.get([0], context=self.ctx)).result
                    # Set the extracted element value
                    element = cc.InsertValueOp(
                        structTy, element, extracted,
                        DenseI64ArrayAttr.get([1], context=self.ctx)).result
                    cc.StoreOp(element, eleAddr)

                self.createInvariantForLoop(bodyBuilder, totalSize)
                vect = cc.StdvecInitOp(cc.StdvecType.get(structTy), enumIterable, length=totalSize).result
                self.pushValue(vect)
                return

            if self.__isSimpleGate(node.func.id):
                processQuakeCtor(node.func.id.title(), node.args, isCtrl=False, isAdj=False)
                return

            if self.__isAdjointSimpleGate(node.func.id):
                processQuakeCtor(node.func.id[0].title(), node.args, isCtrl=False, isAdj=True)
                return

            if self.__isControlledSimpleGate(node.func.id):
                processQuakeCtor(node.func.id[1:].title(), node.args, isCtrl=True, isAdj=False)
                return

            if self.__isRotationGate(node.func.id):
                processQuakeCtor(node.func.id.title(), node.args, isCtrl=False, isAdj=False, numParams = 1)
                return

            if self.__isControlledRotationGate(node.func.id):
                processQuakeCtor(node.func.id[1:].title(), node.args, isCtrl=True, isAdj=False, numParams = 1)
                return

            if self.__isMeasurementGate(node.func.id):
                registerName = self.currentAssignVariableName
                # If `registerName` is None, then we know that we
                # are not assigning this measure result to anything
                # so we therefore should not push it on the stack
                pushResultToStack = registerName != None or self.walkingReturnNode

                # By default we set the `register_name` for the measurement
                # to the assigned variable name (if there is one). But
                # the use could have manually specified `register_name='something'`
                # check for that here and use it there
                if len(node.keywords) == 1 and hasattr(node.keywords[0], 'arg'):
                    if node.keywords[0].arg == 'register_name':
                        userProvidedRegName = node.keywords[0]
                        if not isinstance(userProvidedRegName.value,
                                          ast.Constant):
                            self.emitFatalError(
                                "measurement register_name keyword must be a constant string literal.",
                                node)
                        self.debug_msg(lambda: f'[(Inline) Visit Constant]',
                                       userProvidedRegName.value)
                        registerName = userProvidedRegName.value.value

                qubits = self.__groupValues(node.args, [(1, -1)])
                label = registerName or None
                if len(qubits) == 1 and quake.RefType.isinstance(qubits[0].type):
                    measTy = quake.MeasureType.get()
                    resTy = self.getIntegerType(1)
                else:
                    measTy = cc.StdvecType.get(quake.MeasureType.get())
                    resTy = cc.StdvecType.get(self.getIntegerType(1))
                measureResult = processQuantumOperation(node.func.id.title(), [], qubits, measTy, broadcast=False, registerName=label).result

                # FIXME: needs to be revised when we properly distinguish measurement types
                if pushResultToStack:
                    self.pushValue(
                        quake.DiscriminateOp(resTy, measureResult).result)
                return

            if node.func.id == 'swap':
                processQuakeCtor(node.func.id.title(), node.args, isCtrl=False, isAdj=False, numTargets = 2)
                return

            if node.func.id == 'reset':
                targets = self.__groupValues(node.args, [(1, -1)])
                processQuantumOperation(node.func.id.title(), [], targets, broadcast= lambda q: q)
                return

            if node.func.id == 'u3':
                processQuakeCtor(node.func.id.title(), node.args, isCtrl=False, isAdj=False, numParams = 3)
                return

            if node.func.id == 'exp_pauli':
                # Note: C++ also has a constructor that takes an `f64`, `string`,
                # any any number of qubits. We don't support this here.
                theta, target, pauliWord =  self.__groupValues(node.args, [1, 1, 1])
                theta = self.changeOperandToType(self.getFloatType(), theta)
                processQuantumOperation("ExpPauli", [], [target], [], [theta], broadcast=False, pauli=pauliWord)
                return

            if node.func.id in globalRegisteredOperations:
                unitary = globalRegisteredOperations[node.func.id]
                numTargets = int(np.log2(np.sqrt(unitary.size)))
                targets = self.__groupValues(node.args, [(numTargets, numTargets)])

                for i, t in enumerate(targets):
                    if not quake.RefType.isinstance(t.type):
                        self.emitFatalError(
                            f'invalid target operand {i}, broadcasting is not supported on custom operations.'
                        )

                globalName = f'{nvqppPrefix}{node.func.id}_generator_{numTargets}.rodata'

                currentST = SymbolTable(self.module.operation)
                if not globalName in currentST:
                    with InsertionPoint(self.module.body):
                        gen_vector_of_complex_constant(self.loc, self.module,
                                                       globalName,
                                                       unitary.tolist())
                quake.CustomUnitarySymbolOp(
                    [],
                    generator=FlatSymbolRefAttr.get(globalName),
                    parameters=[],
                    controls=[],
                    targets=targets,
                    is_adj=False)
                return

            # Handle the case where we are capturing an opaque kernel
            # function. It has to be in the capture vars and it has to
            # be a PyKernelDecorator.
            if node.func.id in self.capturedVars and node.func.id not in globalKernelRegistry:
                from .kernel_decorator import PyKernelDecorator
                var = self.capturedVars[node.func.id]
                if isinstance(var, PyKernelDecorator):
                    # If we found it, then compile its ASTModule to MLIR so
                    # that it is in the proper registries, then give it
                    # the proper function alias
                    PyASTBridge(var.capturedDataStorage,
                                existingModule=self.module,
                                locationOffset=var.location).visit(
                                    var.astModule)
                    # If we have an alias, make sure we point back to the
                    # kernel registry correctly for the next conditional check
                    if var.name in globalKernelRegistry:
                        node.func.id = var.name

            if node.func.id in globalKernelRegistry:
                # If in `globalKernelRegistry`, it has to be in this Module
                otherKernel = SymbolTable(self.module.operation)[nvqppPrefix +
                                                                 node.func.id]

                res = processFunctionCall(otherKernel)
                if res is not None:
                    self.pushValue(res)
                return

            elif node.func.id in self.symbolTable:
                val = self.symbolTable[node.func.id]
                if cc.CallableType.isinstance(val.type):
                    callableTy = cc.CallableType.getFunctionType(val.type)
                    funcTy = FunctionType(callableTy)
                    numArgs = len(funcTy.inputs)
                    values = self.__groupValues(node.args, [(numArgs, numArgs)])
                    values = convertArguments(funcTy.inputs, values)
                    callable = cc.CallableFuncOp(callableTy, val).result
                    func.CallIndirectOp([], callable, values)
                    return

                self.emitFatalError(
                    f"`{node.func.id}` object is not callable, found symbol of type {val.type}",
                    node)

            elif node.func.id == 'int':
                # cast operation
                value = self.__groupValues(node.args, [1])
                casted = self.changeOperandToType(IntegerType.get_signless(64),
                                                  value,
                                                  allowDemotion=True)
                self.pushValue(casted)
                return

            elif node.func.id == 'list':
                value = self.__groupValues(node.args, [1])
                valueTy = value.type
                if cc.PointerType.isinstance(valueTy):
                    valueTy = cc.PointerType.getElementType(valueTy)
                if not cc.StdvecType.isinstance(valueTy):
                    self.emitFatalError('Invalid list() cast requested.', node)

                # The expected Python behavior is that a constructor call
                # to list creates a new list (a copy). Additionally, since
                # a new value is created, we need to make sure container entries
                # are properly validated. To not duplicate the logic, we simply
                # call `copy` here.
                self.visit_Call(ast.Call(ast.Attribute(node.args[0], 'copy'), [], {}))
                return

            elif node.func.id in ['print_i64', 'print_f64']:
                value = self.__groupValues(node.args, [1])
                self.__insertDbgStmt(value, node.func.id)
                return

            elif node.func.id in globalRegisteredTypes.classes:
                # Handle User-Custom Struct Constructor
                cls, annotations = globalRegisteredTypes.getClassAttributes(
                    node.func.id)

                if '__slots__' not in cls.__dict__:
                    self.emitWarning(
                        f"Adding new fields in data classes is not yet supported. The dataclass must be declared with @dataclass(slots=True) or @dataclasses.dataclass(slots=True).",
                        node)

                if node.keywords:
                    self.emitFatalError("keyword arguments for data classes are not yet supported", node)

                structTys = [
                    mlirTypeFromPyType(v, self.ctx)
                    for _, v in annotations.items()
                ]

                numArgs = len(structTys)
                ctorArgs = self.__groupValues(node.args, [(numArgs, numArgs)])
                ctorArgs = convertArguments(structTys, ctorArgs)
                for idx, arg in enumerate(ctorArgs):
                    self.__validate_container_entry(arg, node.args[idx])

                structTy = mlirTryCreateStructType(structTys,
                                                   name=node.func.id,
                                                   context=self.ctx)
                if structTy is None:
                    self.emitFatalError(
                        "Hybrid quantum-classical data types and nested quantum structs are not allowed.",
                        node)

                # Disallow user specified methods on structs
                if len({
                        k: v
                        for k, v in cls.__dict__.items()
                        if not (k.startswith('__') and k.endswith('__')) and
                        isinstance(v, FunctionType)
                }) != 0:
                    self.emitFatalError(
                        'struct types with user specified methods are not allowed.',
                        node)

                if quake.StruqType.isinstance(structTy):
                    # If we have a quantum struct. We cannot allocate classical
                    # memory and load / store quantum type values to that memory
                    # space, so use `quake.MakeStruqOp`.
                    self.pushValue(quake.MakeStruqOp(structTy, ctorArgs).result)
                    return

                struct = cc.UndefOp(structTy)
                for idx, element in enumerate(ctorArgs):
                    struct = cc.InsertValueOp(
                        structTy, struct, element,
                        DenseI64ArrayAttr.get([idx], context=self.ctx)).result
                self.pushValue(struct)
                return
            else:
                self.emitFatalError(
                    "unhandled function call - {}, known kernels are {}".format(
                        node.func.id, globalKernelRegistry.keys()), node)

        elif isinstance(node.func, ast.Attribute):
            self.debug_msg(lambda: f'[(Inline) Visit Attribute]', node.func)
            self.debug_msg(lambda: f'[(Inline) Visit Name]', node.func.value)

            if node.func.attr == 'size':
                if len(node.args) != 0:
                    self.emitFatalError("'size' does not support an argument",
                                        node)
                # Handled in the Attribute visit,
                # since `numpy` arrays have a size attribute
                self.visit(node.func)
                self.pushValue(self.popValue())
                return
            
            if node.func.attr == 'copy':
                self.visit(node.func.value)
                funcVal = self.ifPointerThenLoad(self.popValue())
                deepCopy, dTy = None, None

                for keyword in node.keywords:
                    if keyword.arg == 'deep':
                        deepCopy = keyword.value
                    elif keyword.arg == 'dtype':
                        self.visit(keyword.value)
                        dTy = self.popValue()
                    else:
                        self.emitFatalError(f"unknown keyword `{keyword.arg}`", node)

                if len(node.args) == 1 and deepCopy is None:
                    deepCopy = node.args[0]
                else:
                    self.__groupValues(node.args, [0])
                if deepCopy: 
                    if not isinstance(deepCopy, ast.Constant):
                        self.emitFatalError("argument to `copy` must be a constant", node)
                    deepCopy = deepCopy.value

                # NOTE: Creating a copy means we are creating a new container. 
                # As such, all elements in the container need to pass the validation 
                # in `__validate_container_entry`. 
                if deepCopy:
                    def conversion(idx, structItem):
                        if cc.StdvecType.isinstance(structItem.type):
                            structItem = self.__copyVectorAndConvertElements(
                                structItem, 
                                alwaysCopy=True, 
                                conversion=conversion)
                        elif cc.StructType.isinstance(structItem.type) and \
                            self.containsList(structItem.type):
                            structItem = self.__copyStructAndConvertElements(
                                structItem, 
                                conversion=conversion)
                        # Since we created a new item, the parent of
                        # the container item is this node.
                        self.__validate_container_entry(structItem, node)
                        return structItem
                else:
                    def conversion(idx, structItem):
                        self.__validate_container_entry(structItem, node.func.value)
                        return structItem

                if cc.StdvecType.isinstance(funcVal.type):
                    listVal = self.__copyVectorAndConvertElements(funcVal, dTy, alwaysCopy=True, conversion=conversion)
                    self.pushValue(listVal)
                    return

                if cc.StructType.isinstance(funcVal.type):
                    if dTy: self.emitFatalError("unknown keyword dtype", node)
                    struct = self.__copyStructAndConvertElements(funcVal, conversion=conversion)
                    self.pushValue(struct)
                    return

                self.emitFatalError(f'unsupported function {node.func.attr}',
                                    node)

            if self.__isSupportedVectorFunction(node.func.attr):

                # This means we are visiting this node twice -
                # once in visit_Attribute, once here. But unless
                # we make the functions we support on values explicit
                # somewhere, there is no way around that.
                self.visit(node.func.value)
                funcVal = self.ifPointerThenLoad(self.popValue())

                # Just to be nice and give a dedicated error.
                if (node.func.attr == 'append' and
                    (quake.VeqType.isinstance(funcVal.type) or
                     cc.StdvecType.isinstance(funcVal.type))):
                    self.emitFatalError(
                        "CUDA-Q does not allow dynamic resizing or lists, arrays, or qvectors.",
                        node)

                # Neither Python lists nor `numpy` arrays have a function
                # or attribute 'front'/'back'; hence we only support that
                # for `qvectors`.
                if not quake.VeqType.isinstance(funcVal.type):
                    self.emitFatalError(
                        f'function {node.func.attr} is not supported on a value of type {funcVal.type}',
                        node)

                funcArg = None
                args = self.__groupValues(node.args, [(0, 1)])
                if args:
                    funcArg = self.ifPointerThenLoad(args[0])
                    if not IntegerType.isinstance(funcArg.type):
                        self.emitFatalError(
                            f'expecting an integer argument for call to {node.func.attr}',
                            node)

                # `qreg` or `qview` method call
                if node.func.attr == 'back':
                    qrSize = quake.VeqSizeOp(self.getIntegerType(),
                                             funcVal).result
                    one = self.getConstantInt(1)
                    endOff = arith.SubIOp(qrSize, one)
                    if funcArg is None:
                        # extract the qubit...
                        self.pushValue(
                            quake.ExtractRefOp(self.getRefType(),
                                               funcVal,
                                               -1,
                                               index=endOff).result)
                    else:
                        # extract the `subveq`
                        startOff = arith.SubIOp(qrSize, funcArg)
                        dyna = IntegerAttr.get(self.getIntegerType(), -1)
                        self.pushValue(
                            quake.SubVeqOp(self.getVeqType(),
                                           funcVal,
                                           dyna,
                                           dyna,
                                           lower=startOff,
                                           upper=endOff).result)
                    return

                if node.func.attr == 'front':
                    zero = self.getConstantInt(0)
                    if funcArg is None:
                        # extract the qubit...
                        self.pushValue(
                            quake.ExtractRefOp(self.getRefType(),
                                               funcVal,
                                               -1,
                                               index=zero).result)
                    else:
                        # extract the `subveq`
                        one = self.getConstantInt(1)
                        offset = arith.SubIOp(funcArg, one)
                        dyna = IntegerAttr.get(self.getIntegerType(), -1)
                        self.pushValue(
                            quake.SubVeqOp(self.getVeqType(),
                                           funcVal,
                                           dyna,
                                           dyna,
                                           lower=zero,
                                           upper=offset).result)
                    return

                # To make sure we at least have a proper error if we have
                # any mismatch between what is implemented, vs what's listed in
                # __isSupportedVectorFunction.
                self.emitFatalError(f'unsupported function {node.func.attr}',
                                    node)

            if isinstance(node.func.value, ast.Name):

                if node.func.value.id in ['numpy', 'np']:

                    value = self.__groupValues(node.args, [1])

                    if node.func.attr == 'array':
                        # `np.array(vec, <dtype = ty>)`

                        valueTy = value.type
                        if cc.PointerType.isinstance(value.type):
                            valueTy = cc.PointerType.getElementType(
                                value.type)
                        if not cc.StdvecType.isinstance(valueTy):
                            raise self.emitFatalError(
                                f"unexpected numpy array initializer type: {valueTy}",
                                node)

                        # The expected Python behavior is that a constructor call
                        # to array creates a new array (a copy). Additionally, since
                        # a new value is created, we need to make sure container entries
                        # are properly validated. To not duplicate the logic, we simply
                        # call `copy` here.
                        self.visit_Call(ast.Call(ast.Attribute(node.args[0], 'copy'), [], node.keywords))
                        return

                    value = self.ifPointerThenLoad(value)

                    if node.func.attr in ['complex128', 'complex64']:
                        if node.func.attr == 'complex128':
                            ty = self.getComplexType()
                        if node.func.attr == 'complex64':
                            ty = self.getComplexType(width=32)

                        value = self.changeOperandToType(ty, value)
                        self.pushValue(value)
                        return

                    if node.func.attr in ['float64', 'float32']:
                        if node.func.attr == 'float64':
                            ty = self.getFloatType(width=64)
                        if node.func.attr == 'float32':
                            ty = self.getFloatType(width=32)

                        value = self.changeOperandToType(ty, value)
                        self.pushValue(value)
                        return

                    if node.func.attr in ['int64', 'int32']:
                        if node.func.attr == 'int64':
                            ty = self.getIntegerType(width=64)
                        if node.func.attr == 'int32':
                            ty = self.getIntegerType(width=32)

                        value = self.changeOperandToType(ty, value)
                        self.pushValue(value)
                        return

                    # Promote argument's types for `numpy.func` calls to match python's semantics
                    if self.__isSupportedNumpyFunction(node.func.attr):
                        if ComplexType.isinstance(value.type):
                            value = self.changeOperandToType(
                                self.getComplexType(), value)
                        elif IntegerType.isinstance(value.type):
                            value = self.changeOperandToType(
                                self.getFloatType(), value)
                        elif (not F64Type.isinstance(value.type) and
                              not F32Type.isinstance(value.type)):
                            self.emitFatalError(
                                "invalid type {} for call to numpy function {}".
                                format(value.type, node.func.attr), node)

                    if node.func.attr == 'cos':
                        if ComplexType.isinstance(value.type):
                            self.pushValue(complex.CosOp(value).result)
                            return
                        self.pushValue(math.CosOp(value).result)
                        return
                    if node.func.attr == 'sin':
                        if ComplexType.isinstance(value.type):
                            self.pushValue(complex.SinOp(value).result)
                            return
                        self.pushValue(math.SinOp(value).result)
                        return
                    if node.func.attr == 'sqrt':
                        if ComplexType.isinstance(value.type):
                            self.pushValue(complex.SqrtOp(value).result)
                            return
                        self.pushValue(math.SqrtOp(value).result)
                        return
                    if node.func.attr == 'exp':
                        if ComplexType.isinstance(value.type):
                            # Note: using `complex.ExpOp` results in a
                            # "can't legalize `complex.exp`" error.
                            # Using Euler's' formula instead:
                            #
                            # "e^(x+i*y) = (e^x) * (cos(y)+i*sin(y))"
                            complexType = ComplexType(value.type)
                            floatType = complexType.element_type
                            real = complex.ReOp(value).result
                            imag = complex.ImOp(value).result
                            left = self.changeOperandToType(
                                complexType,
                                math.ExpOp(real).result)
                            re2 = math.CosOp(imag).result
                            im2 = math.SinOp(imag).result
                            right = complex.CreateOp(ComplexType.get(floatType),
                                                     re2, im2).result
                            res = complex.MulOp(left, right).result
                            self.pushValue(res)
                            return
                        self.pushValue(math.ExpOp(value).result)
                        return
                    if node.func.attr == 'ceil':
                        if ComplexType.isinstance(value.type):
                            self.emitFatalError(
                                f"numpy call ({node.func.attr}) is not supported for complex numbers",
                                node)
                            return
                        self.pushValue(math.CeilOp(value).result)
                        return

                    self.emitFatalError(
                        f"unsupported NumPy call ({node.func.attr})", node)

                if node.func.value.id == 'cudaq':
                    if node.func.attr == 'complex':
                        self.__groupValues(node.args, [0])
                        self.pushValue(self.simulationDType())
                        return

                    if node.func.attr == 'amplitudes':
                        value = self.__groupValues(node.args, [1])

                        valueTy = value.type
                        if cc.PointerType.isinstance(value.type):
                            valueTy = cc.PointerType.getElementType(
                                value.type)
                        if cc.StdvecType.isinstance(valueTy):
                            self.pushValue(value)
                            return

                        self.emitFatalError(
                            f"unsupported amplitudes argument type: {value.type}",
                            node)

                    if node.func.attr == 'qvector':
                        if len(node.args) == 0:
                            self.emitFatalError(
                                'qvector does not have default constructor. Init from size or existing state.',
                                node)

                        valueOrPtr = self.__groupValues(node.args, [1])
                        initializerTy = valueOrPtr.type

                        if cc.PointerType.isinstance(initializerTy):
                            initializerTy = cc.PointerType.getElementType(
                                initializerTy)

                        if (IntegerType.isinstance(initializerTy)):
                            # handle `cudaq.qvector(n)`
                            value = self.ifPointerThenLoad(valueOrPtr)
                            ty = self.getVeqType()
                            qubits = quake.AllocaOp(ty, size=value).result
                            self.pushValue(qubits)
                            return

                        if cc.StdvecType.isinstance(initializerTy):
                            # handle `cudaq.qvector(initState)`

                            # Validate the length in case of a constant initializer:
                            # `cudaq.qvector([1., 0., ...])`
                            # `cudaq.qvector(np.array([1., 0., ...]))`
                            value = self.ifPointerThenLoad(valueOrPtr)
                            listScalar = None
                            arrNode = node.args[0]
                            if isinstance(arrNode, ast.List):
                                listScalar = arrNode.elts

                            if isinstance(arrNode, ast.Call) and isinstance(
                                    arrNode.func, ast.Attribute):
                                if arrNode.func.value.id in [
                                        'numpy', 'np'
                                ] and arrNode.func.attr == 'array':
                                    lst = node.args[0].args[0]
                                    if isinstance(lst, ast.List):
                                        listScalar = lst.elts

                            if listScalar != None:
                                size = len(listScalar)
                                numQubits = np.log2(size)
                                if not numQubits.is_integer():
                                    self.emitFatalError(
                                        "Invalid input state size for qvector init (not a power of 2)",
                                        node)

                            eleTy = cc.StdvecType.getElementType(value.type)
                            size = cc.StdvecSizeOp(self.getIntegerType(),
                                                   value).result
                            numQubits = math.CountTrailingZerosOp(size).result

                            # TODO: Dynamically check if number of qubits is power of 2
                            # and if the state is normalized

                            arrTy = cc.ArrayType.get(eleTy)
                            ptrArrTy = cc.PointerType.get(arrTy)
                            veqTy = quake.VeqType.get()

                            qubits = quake.AllocaOp(veqTy,
                                                    size=numQubits).result
                            data = cc.StdvecDataOp(ptrArrTy, value).result
                            init = quake.InitializeStateOp(veqTy, qubits,
                                                           data).result
                            self.pushValue(init)
                            return

                        if cc.StateType.isinstance(initializerTy):
                            # handle `cudaq.qvector(state)`
                            statePtr = self.ifNotPointerThenStore(valueOrPtr)

                            i64Ty = self.getIntegerType()
                            numQubits = quake.GetNumberOfQubitsOp(
                                i64Ty, statePtr).result

                            veqTy = quake.VeqType.get()
                            qubits = quake.AllocaOp(veqTy,
                                                    size=numQubits).result
                            init = quake.InitializeStateOp(
                                veqTy, qubits, statePtr).result

                            self.pushValue(init)
                            return

                        self.emitFatalError(
                            f"unsupported qvector argument type: {value.type}",
                            node)

                    if node.func.attr == "qubit":
                        if len(node.args) != 0:
                            self.emitFatalError(
                                'cudaq.qubit() constructor does not take any arguments. To construct a vector of qubits, use `cudaq.qvector(N)`.'
                            )
                        self.pushValue(quake.AllocaOp(self.getRefType()).result)
                        return

                    if node.func.attr == 'adjoint' or node.func.attr == 'control':

                        # NOTE: We currently generally don't have the means in the
                        # compiler to handle composition of control and adjoint, since
                        # control and adjoint are not proper functors (i.e. there is
                        # no way to obtain a new callable object that is the adjoint
                        # or controlled version of another callable).
                        # Since we don't really treat callables as first-class values,
                        # the first argument to control and adjoint indeed has to be
                        # a Name object.
                        if not node.args or not isinstance(node.args[0], ast.Name):
                            self.emitFatalError(
                                f'unsupported argument in call to {node.func.attr} - first argument must be a symbol name',
                                node)
                        otherFuncName = node.args[0].id
                        kwargs = {"is_adj": node.func.attr == 'adjoint'}

                        if otherFuncName in self.symbolTable:
                            self.visit(node.args[0])
                            fctArg = self.popValue()
                            if not cc.CallableType.isinstance(fctArg.type):
                                self.emitFatalError(f"{otherFuncName} is not a quantum kernel", node)
                            functionTy = FunctionType(
                                cc.CallableType.getFunctionType(fctArg.type))
                            inputTys, outputTys = functionTy.inputs, functionTy.results
                            indirectCallee = [fctArg]
                        elif otherFuncName in globalKernelRegistry:
                            otherFunc = globalKernelRegistry[otherFuncName]
                            inputTys, outputTys = otherFunc.arguments.types, otherFunc.results.types
                            indirectCallee = []
                            kwargs["callee"] = FlatSymbolRefAttr.get(nvqppPrefix +
                                                                    otherFuncName)
                        elif otherFuncName in globalRegisteredOperations:
                            self.emitFatalError(
                                f"calling cudaq.control or cudaq.adjoint on a globally registered operation is not supported",
                                node)
                        elif self.__isUnitaryGate(
                                otherFuncName) or self.__isMeasurementGate(otherFuncName):
                            self.emitFatalError(
                                f"calling cudaq.control or cudaq.adjoint on a built-in gate is not supported",
                                node)
                        else:
                            self.emitFatalError(
                                f"{otherFuncName} is not a known quantum kernel - maybe a cudaq.kernel attribute is missing?.",
                                node)

                        numArgs = len(inputTys)
                        invert_controls = lambda: None
                        if node.func.attr == 'control':
                            controls, args = self.__groupValues(
                                node.args[1:], [(1, -1), (numArgs, numArgs)])
                            qvec_or_qubits = all((quake.RefType.isinstance(v.type) for v in controls)) or \
                                (len(controls) == 1 and quake.VeqType.isinstance(controls[0].type))
                            if not qvec_or_qubits:
                                self.emitFatalError(
                                    f'invalid argument type for control operand', node)
                            # TODO: it would be cleaner to add support for negated control
                            # qubits to `quake.ApplyOp`
                            negatedControlQubits = self.controlNegations.copy()
                            self.controlNegations.clear()
                            if negatedControlQubits:
                                invert_controls = lambda: processQuantumOperation('X', [], negatedControlQubits, [], [])                                
                        else:
                            controls, args = self.__groupValues(
                                node.args[1:], [(0, 0), (numArgs, numArgs)])

                        args = convertArguments(inputTys, args)
                        if len(outputTys) != 0:
                            self.emitFatalError(
                                f'cannot take {node.func.attr} of kernel {otherFuncName} that returns a value',
                                node)
                        invert_controls()
                        quake.ApplyOp([], indirectCallee, controls, args, **kwargs)
                        invert_controls()
                        return

                    if node.func.attr == 'apply_noise':

                        supportedChannels = [
                            'DepolarizationChannel', 'AmplitudeDampingChannel',
                            'PhaseFlipChannel', 'BitFlipChannel', 'PhaseDamping',
                            'ZError', 'XError', 'YError', 'Pauli1', 'Pauli2',
                            'Depolarization1', 'Depolarization2'
                        ]

                        # The first argument must be the Kraus channel
                        numParams, key = 0, None
                        if isinstance(node.args[0], ast.Attribute) and \
                            node.args[0].value.id == 'cudaq' and \
                            node.args[0].attr in supportedChannels:

                            cudaq_module = importlib.import_module('cudaq')
                            channel_class = getattr(cudaq_module, node.args[0].attr)
                            numParams = channel_class.num_parameters
                            key = self.getConstantInt(hash(channel_class))
                        elif isinstance(node.args[0], ast.Name) and \
                            node.args[0].id in self.capturedVars:
                            arg = self.capturedVars[node.args[0].id]
                            try:
                                # We should have a custom Kraus channel.
                                if issubclass(arg, cudaq_runtime.KrausChannel):
                                    numParams = arg.num_parameters
                                    key = self.getConstantInt(hash(arg))
                            except:
                                pass
                        if key is None:
                            self.emitFatalError("unsupported argument for Kraus channel in apply_noise", node)
                        
                        # This currently requires at least one qubit argument
                        params, values = self.__groupValues(node.args[1:], [(numParams, numParams), (1, -1)])
                        checkControlAndTargetTypes([], values)

                        for i, p in enumerate(params):
                            # If we have a F64 value, we want to
                            # store it to a pointer
                            if F64Type.isinstance(p.type):
                                alloca = cc.AllocaOp(cc.PointerType.get(p.type),
                                                     TypeAttr.get(
                                                         p.type)).result
                                cc.StoreOp(p, alloca)
                                params[i] = alloca

                        asVeq = quake.ConcatOp(self.getVeqType(), values).result
                        quake.ApplyNoiseOp(params, [asVeq], key=key)
                        return

                    if node.func.attr == 'compute_action':
                        compute, action = self.__groupValues(node.args, [2])
                        quake.ComputeActionOp(compute, action)
                        return

                    if node.func.attr == 'to_integer':
<<<<<<< HEAD
                        boolVec = self.__groupValues(node.args, [1])
                        args = convertArguments([cc.StdvecType.get(self.getIntegerType(1))], [boolVec])
                        cudaqConvertToInteger = "__nvqpp_cudaqConvertToInteger"
                        load_intrinsic(self.module, cudaqConvertToInteger)
                        result = func.CallOp([self.getIntegerType(64)], cudaqConvertToInteger, args).result
=======
                        boolVec = self.popValue()
                        boolVec = self.ifPointerThenLoad(boolVec)
                        if not cc.StdvecType.isinstance(boolVec.type):
                            self.emitFatalError(
                                "to_integer expects a vector of booleans. Got type {}"
                                .format(boolVec.type), node)
                        elemTy = cc.StdvecType.getElementType(boolVec.type)
                        if elemTy != self.getIntegerType(1):
                            self.emitFatalError(
                                "to_integer expects a vector of booleans. Got type {}"
                                .format(boolVec.type), node)
                        cudaqConvertToInteger = "__nvqpp_cudaqConvertToInteger"
                        # Load the intrinsic
                        load_intrinsic(self.module, cudaqConvertToInteger)
                        # Signature:
                        # `func.func private @__nvqpp_cudaqConvertToInteger(%arg : !cc.stdvec<i1>) -> i64`
                        resultTy = self.getIntegerType(64)
                        result = func.CallOp([resultTy], cudaqConvertToInteger,
                                             [boolVec]).result
>>>>>>> a3ac4000
                        self.pushValue(result)
                        return

                    self.emitFatalError(
                        f'Invalid function or class type requested from the cudaq module ({node.func.attr})',
                        node)

                def maybeProposeOpAttrFix(opName, attrName):
                    """
                    Check the quantum operation attribute name and propose a smart
                    fix message if possible. For example, if we have
                    `x.control(...)` then remind the programmer the correct
                    attribute is `x.ctrl(...)`.
                    """
                    # TODO Add more possibilities in the future...
                    if (attrName == 'control') or ('control' in attrName) or (
                            'ctrl' in attrName):
                        return f'Did you mean {opName}.ctrl(...)?'

                    if (attrName == 'adjoint') or ('adjoint' in attrName) or (
                            'adj' in attrName):
                        return f'Did you mean {opName}.adj(...)?'

                    return ''

                # We have a `func_name.ctrl`
                if self.__isSimpleGate(node.func.value.id):
                    if node.func.attr == 'ctrl':
                        processQuakeCtor(node.func.value.id.title(), node.args, isCtrl=True, isAdj=False)
                        return
                    if node.func.attr == 'adj':
                        processQuakeCtor(node.func.value.id.title(), node.args, isCtrl=False, isAdj=True)
                        return
                    self.emitFatalError(
                        f'Unknown attribute on quantum operation {node.func.value.id} ({node.func.attr}). {maybeProposeOpAttrFix(node.func.value.id, node.func.attr)}'
                    )

                if self.__isRotationGate(node.func.value.id):
                    if node.func.attr == 'ctrl':
                        processQuakeCtor(node.func.value.id.title(), node.args, isCtrl=True, isAdj=False, numParams = 1)
                        return
                    if node.func.attr == 'adj':
                        processQuakeCtor(node.func.value.id.title(), node.args, isCtrl=False, isAdj=True, numParams = 1)
                        return
                    self.emitFatalError(
                        f'Unknown attribute on quantum operation {node.func.value.id} ({node.func.attr}). {maybeProposeOpAttrFix(node.func.value.id, node.func.attr)}'
                    )

                if node.func.value.id == 'swap' and node.func.attr == 'ctrl':
                    processQuakeCtor(node.func.value.id.title(), node.args, isCtrl=True, isAdj=False, numTargets = 2)
                    return

                if node.func.value.id == 'u3':
                    if node.func.attr == 'ctrl':
                        processQuakeCtor(node.func.value.id.title(), node.args, isCtrl=True, isAdj=False, numParams = 3)
                        return
                    if node.func.attr == 'adj':
                        processQuakeCtor(node.func.value.id.title(), node.args, isCtrl=False, isAdj=True, numParams = 3)
                        return
                    self.emitFatalError(
                        f'unknown attribute {node.func.attr} on u3', node)

                # custom `ctrl` and `adj`
                if node.func.value.id in globalRegisteredOperations:
                    if not node.func.attr == 'ctrl' and not node.func.attr == 'adj':
                        self.emitFatalError(
                            f'Unknown attribute on custom operation {node.func.value.id} ({node.func.attr}).'
                        )

                    unitary = globalRegisteredOperations[node.func.value.id]
                    numTargets = int(np.log2(np.sqrt(unitary.size)))
                    globalName = f'{nvqppPrefix}{node.func.value.id}_generator_{numTargets}.rodata'
                    currentST = SymbolTable(self.module.operation)
                    if not globalName in currentST:
                        with InsertionPoint(self.module.body):
                            gen_vector_of_complex_constant(
                                self.loc, self.module, globalName,
                                unitary.tolist())

                    if node.func.attr == 'ctrl':
                        controls, targets = self.__groupValues(node.args, [(1, -1), (numTargets, numTargets)])
                        negatedControlQubits = getNegatedControlQubits(controls)
                        is_adj = False
                    if node.func.attr == 'adj':
                        controls, targets = self.__groupValues(node.args, [0, (numTargets, numTargets)])
                        negatedControlQubits = None
                        is_adj = True

                    checkControlAndTargetTypes(controls, targets)
                    # The check above makes sure targets are either a list
                    # of individual qubits, or a single qvector. Since
                    # a qvector is not allowed, we check this here:
                    if not quake.RefType.isinstance(targets[0].type):
                        self.emitFatalError(f'invalid target operand - target must not be a qvector')

                    quake.CustomUnitarySymbolOp(
                        [],
                        generator=FlatSymbolRefAttr.get(globalName),
                        parameters=[],
                        controls=controls,
                        targets=targets,
                        is_adj=is_adj,
                        negated_qubit_controls=negatedControlQubits)
                    return

        self.emitFatalError(f"unknown function call", node)

    def visit_ListComp(self, node):
        """
        This method currently supports lowering simple list comprehensions to
        the MLIR. By simple, we mean expressions like
        `[expr(iter) for iter in iterable]` or
        `myList = [exprThatReturns(iter) for iter in iterable]`.
        """
        if len(node.generators) > 1:
            self.emitFatalError(
                "CUDA-Q only supports single generators for list comprehension.",
                node)

        self.visit(node.generators[0].iter)
        iterable = self.ifPointerThenLoad(self.popValue())
        if cc.StdvecType.isinstance(iterable.type):
            iterableSize = cc.StdvecSizeOp(self.getIntegerType(), iterable).result
            iterTy = cc.StdvecType.getElementType(iterable.type)
            iterArrPtrTy = cc.PointerType.get(cc.ArrayType.get(iterTy))
            iterable = cc.StdvecDataOp(iterArrPtrTy, iterable).result
        elif quake.VeqType.isinstance(iterable.type):
            iterableSize = quake.VeqSizeOp(self.getIntegerType(),
                                            iterable).result
            iterTy = quake.RefType.get()
        else:
            self.emitFatalError(
                "CUDA-Q only supports list comprehension on ranges and arrays",
                node)

        def process_void_list():
            # NOTE: This does not actually create a valid value, and will fail is something
            # tries to use the value that this was supposed to create later on.
            # Keeping this to keep existing functionality, but this is a bit questionable.
            # Aside from no list being produced, this should work regardless of what we
            # iterate over or what expression we evaluate.
            self.emitWarning(
                "produced elements in list comprehension contain None - expression will be evaluated but no list is generated",
                node)
            forNode = ast.For()
            forNode.iter = node.generators[0].iter
            forNode.target = node.generators[0].target
            forNode.body = [node.elt]
            forNode.orelse = []
            forNode.lineno = node.lineno
            # this loop could be marked as invariant if we didn't use `visit_For`
            self.visit_For(forNode)

        target_types = {}

        def get_target_type(target, targetType):
            if isinstance(target, ast.Name):
                if target.id in target_types:
                    self.emitFatalError(
                        "multiple definitions of target " + target.id, node)
                target_types[target.id] = targetType
            elif isinstance(target, ast.Tuple):
                if cc.PointerType.isinstance(targetType):
                    targetType = cc.PointerType.getElementType(targetType)
                if not cc.StructType.isinstance(targetType):
                    self.emitFatalError(
                        "shape mismatch in tuple deconstruction", node)
                types = cc.StructType.getTypes(targetType)
                if len(types) != len(target.elts):
                    self.emitFatalError(
                        "shape mismatch in tuple deconstruction", node)
                for i, ty in enumerate(types):
                    get_target_type(target.elts[i], ty)
            else:
                self.emitFatalError(
                    "unsupported target in tuple deconstruction", node)

        get_target_type(node.generators[0].target, iterTy)

        # We need to know the element type of the list we are creating.
        # Unfortunately, dynamic typing makes this a bit painful.
        # I didn't find a good way to fill in the type only once we
        # have processed the expression as part of the loop body,
        # but it would probably be nicer and cleaner to do that instead.
        def get_item_type(pyval):
            if isinstance(pyval, ast.Name):
                if pyval.id in target_types:
                    return target_types[pyval.id]
                self.visit(pyval)
                item = self.popValue()
                return item.type
            elif isinstance(pyval, ast.Constant):
                return mlirTypeFromPyType(type(pyval.value), self.ctx)
            elif isinstance(pyval, ast.Tuple):
                elts = [get_item_type(v) for v in pyval.elts]
                if None in elts:
                    return None
<<<<<<< HEAD
                structTy = mlirTryCreateStructType(elts, context=self.ctx)
                if not structTy:
                    # we return anything here since, or rather to make sure that,
                    # a comprehensive error is generated when `elt` is walked below.
                    return cc.StructType.getNamed("tuple", elts)
                return structTy
            elif isinstance(pyval, ast.Subscript) and \
                IntegerType.isinstance(get_item_type(pyval.slice)):
=======
                return cc.PointerType.get(cc.StructType.getNamed("tuple", elts))
            elif (isinstance(pyval, ast.Subscript) and
                  IntegerType.isinstance(get_item_type(pyval.slice))):
>>>>>>> a3ac4000
                parentType = get_item_type(pyval.value)
                if cc.PointerType.isinstance(parentType):
                    parentType = cc.PointerType.getElementType(parentType)
                if cc.StdvecType.isinstance(parentType):
                    return cc.StdvecType.getElementType(parentType)
                elif quake.VeqType.isinstance(parentType):
                    return quake.RefType.get()
                self.emitFatalError(
                    "unsupported data type for subscript in list comprehension",
                    node)
            elif isinstance(pyval, ast.List):
                elts = [get_item_type(v) for v in pyval.elts]
                if None in elts:
                    return None
                if len(elts) == 0:
                    self.emitFatalError(
                        "creating empty lists is not supported in CUDA-Q", node)
                base_elTy = elts[0]
                isHomogeneous = False not in [base_elTy == t for t in elts]
                if not isHomogeneous:
                    for t in elts[1:]:
                        base_elTy = self.__get_superior_type(base_elTy, t)
                        if base_elTy is None:
                            self.emitFatalError(
                                "non-homogenous list not allowed - must all be same type: {}"
                                .format(elts), node)
                return cc.StdvecType.get(base_elTy)
            elif isinstance(pyval, ast.Call):
                if isinstance(pyval.func, ast.Name):
                    # supported for calls but not here: 'range', 'enumerate'
                    if self.__isUnitaryGate(
                            pyval.func.id) or pyval.func.id == 'reset':
                        process_void_list()
                        return None
                    elif self.__isMeasurementGate(pyval.func.id):
                        # It's tricky to know if we are calling a measurement on a single qubit,
                        # or on a vector of qubits, e.g. consider the case `[mz(qs[i:]) for i in range(n)]`,
                        # or `[mz(qs) for _ in range(n)], or [mz(qs) for _ in qs]`.
                        # We hence limit support to iterating over a vector of qubits, and check that the
                        # iteration variable is passed directly to the measurement.
                        iterSymName = None
                        if isinstance(node.generators[0].iter, ast.Name):
                            iterSymName = node.generators[0].iter.id
                        elif (isinstance(node.generators[0].iter, ast.Subscript)
                              and isinstance(node.generators[0].iter.slice,
                                             ast.Slice) and
                              isinstance(node.generators[0].iter.value,
                                         ast.Name)):
                            iterSymName = node.generators[0].iter.value.id
                        isIterOverVeq = (
                            iterSymName is not None and
                            iterSymName in self.symbolTable and
                            quake.VeqType.isinstance(
                                self.symbolTable[iterSymName].type))
                        if not isIterOverVeq:
                            self.emitFatalError(
                                "performing measurements in list comprehension expressions is only supported when iterating over a vector of qubits",
                                node)
                        iterVarPassedAsArg = (
                            len(pyval.args) == 1 and
                            isinstance(pyval.args[0], ast.Name) and
                            isinstance(node.generators[0].target, ast.Name) and
                            pyval.args[0].id == node.generators[0].target.id)
                        if not iterVarPassedAsArg:
                            self.emitFatalError(
                                "unsupported argument to measurement in list comprehension",
                                node)
                        return IntegerType.get_signless(1)
                    elif pyval.func.id in globalKernelRegistry:
                        # Not necessarily unitary
                        resTypes = globalKernelRegistry[
                            pyval.func.id].type.results
                        if len(resTypes) == 0:
                            process_void_list()
                            return None
                        if len(resTypes) != 1:
                            self.emitFatalError(
                                "unsupported function call in list comprehension - function must return a single value",
                                node)
                        return resTypes[0]
                    elif pyval.func.id in globalRegisteredTypes.classes:
                        _, annotations = globalRegisteredTypes.getClassAttributes(
                            pyval.func.id)
                        elts = [
                            mlirTypeFromPyType(v, self.ctx)
                            for _, v in annotations.items()
                        ]
<<<<<<< HEAD
                        structTy = mlirTryCreateStructType(elts, pyval.func.id, context=self.ctx)
                        if not structTy:
                            # we return anything here since, or rather to make sure that,
                            # a comprehensive error is generated when `elt` is walked below.
                            return cc.StructType.getNamed(pyval.func.id, elts)
                        return structTy
                    elif pyval.func.id == 'len' or pyval.func.id == 'int':
                        return IntegerType.get_signless(64)
                    elif pyval.func.id == 'complex':
                        return self.getComplexType()
                    elif pyval.func.id == 'list' and len(pyval.args) == 1:
                        return get_item_type(pyval.args[0])
                elif isinstance(pyval.func, ast.Attribute):
                    if pyval.func.attr == 'copy' and \
                        'dtype' not in pyval.keywords:
                        return get_item_type(pyval.func.value)
                    if pyval.func.attr == 'ctrl' or pyval.func.attr == 'adj':
                        process_void_list()
                        return None
=======
                        # no need to do much verification on the validity of the type here -
                        # this will be handled when we build the body
                        isStruq = any(
                            (self.isQuantumType(t) for t in structTys))
                        if isStruq:
                            return quake.StruqType.getNamed(
                                pyval.func.id, structTys)
                        else:
                            return cc.PointerType.get(
                                cc.StructType.getNamed(pyval.func.id,
                                                       structTys))
                elif (isinstance(pyval.func, ast.Attribute) and
                      (pyval.func.attr == 'ctrl' or pyval.func.attr == 'adj')):
                    process_void_list()
                    return None
>>>>>>> a3ac4000
                self.emitFatalError("unsupported call in list comprehension",
                                    node)
            elif isinstance(pyval, ast.Compare):
                return IntegerType.get_signless(1)
            elif (isinstance(pyval, ast.UnaryOp) and
                  isinstance(pyval.op, ast.Not)):
                return IntegerType.get_signless(1)
            elif isinstance(pyval, ast.BinOp):
                # division and power are special, everything else
                # strictly creates a value of superior type
                if isinstance(pyval.op, ast.Pow):
                    # determining the correct type is messy, left as TODO for now...
                    self.emitFatalError(
                        "BinOp.Pow is not currently supported in list comprehension expressions",
                        node)
                leftTy = get_item_type(pyval.left)
                rightTy = get_item_type(pyval.right)
                superiorTy = self.__get_superior_type(leftTy, rightTy)
                # division converts integer type to `FP64` and preserves the superior type otherwise
                if isinstance(pyval.op,
                              ast.Div) and IntegerType.isinstance(superiorTy):
                    return F64Type.get()
                return superiorTy
            else:
                self.emitFatalError(
                    "Only variables, constants, and some calls can be used to populate values in list comprehension expressions",
                    node)

        listElemTy = get_item_type(node.elt)
        if listElemTy is None:
            return

        resultVecTy = cc.StdvecType.get(listElemTy)
<<<<<<< HEAD
        if listElemTy == self.getIntegerType(1):
=======
        isBool = listElemTy == self.getIntegerType(1)
        if isBool:
>>>>>>> a3ac4000
            listElemTy = self.getIntegerType(8)
        listTy = cc.ArrayType.get(listElemTy)
        listValue = cc.AllocaOp(cc.PointerType.get(listTy),
                                TypeAttr.get(listElemTy),
                                seqSize=iterableSize).result

        # General case of
        # `listVar = [expr(i) for i in iterable]`
        # Need to think of this as
        # `listVar = stdvec(iterable.size)`
        # `for i, r in enumerate(listVar):`
        # `   listVar[i] = expr(r)`
        def bodyBuilder(iterVar):
            self.symbolTable.pushScope()
            if quake.VeqType.isinstance(iterable.type):
                iterVal = quake.ExtractRefOp(iterTy,
                                               iterable,
                                               -1,
                                               index=iterVar).result
            else:
                eleAddr = cc.ComputePtrOp(
                    cc.PointerType.get(iterTy), iterable, [iterVar],
                    DenseI32ArrayAttr.get([kDynamicPtrIndex], context=self.ctx))
                iterVal = cc.LoadOp(eleAddr).result

            # We don't do support anything within list comprehensions that would
            # require being careful about assigning references, so simply
            # adding them to the symbol table is enough for list comprehension.
            self.__deconstructAssignment(node.generators[0].target, iterVal)
            self.visit(node.elt)
            element = self.popValue()
            # We do need to be careful, however, about validating the list elements.
            self.__validate_container_entry(element, node.elt)

            listValueAddr = cc.ComputePtrOp(
                cc.PointerType.get(listElemTy), listValue, [iterVar],
                DenseI32ArrayAttr.get([kDynamicPtrIndex], context=self.ctx))
<<<<<<< HEAD
            element = self.changeOperandToType(listElemTy, element, allowDemotion=False)
            cc.StoreOp(element, listValueAddr)
            self.symbolTable.popScope()

        self.createInvariantForLoop(bodyBuilder, iterableSize)
        res = cc.StdvecInitOp(resultVecTy, listValue, length=iterableSize).result
        self.pushValue(res)
=======

            if isBool:
                result = self.changeOperandToType(self.getIntegerType(8),
                                                  result)
            cc.StoreOp(result, listValueAddr)
            self.symbolTable.popScope()

        self.createInvariantForLoop(iterableSize, bodyBuilder)
        self.pushValue(
            cc.StdvecInitOp(resultVecTy, listValue, length=iterableSize).result)
>>>>>>> a3ac4000
        return

    def visit_List(self, node):
        """
        This method will visit the `ast.List` node and represent lists of 
        quantum typed values as a concatenated `quake.ConcatOp` producing a 
        single `veq` instances. 
        """

        # Prevent the creation of empty lists, since we don't support
        # inferring their type. To do so, we would need to look forward to
        # first use and determine the type based on that.
        if len(node.elts) == 0:
            self.emitFatalError(
                "creating empty lists is not supported in CUDA-Q", node)

        listElementValues = []
        for element in node.elts:
            if isinstance(element, ast.Starred):
                self.visit(element.value)
                evalElem = self.popValue()
                if not quake.VeqType.isinstance(evalElem.type):
                    self.emitFatalError(
                        "unpack operator `*` is only supported on qvectors",
                        node)
                listElementValues.append(evalElem)
            else:
                self.visit(element)
                evalElem = self.popValue()
                if self.isQuantumType(
                        evalElem.type) and not quake.RefType.isinstance(
                            evalElem.type):
                    self.emitFatalError(
                        "list must not contain a qvector or quantum struct - use `*` operator to unpack qvectors",
                        node)
                self.__validate_container_entry(evalElem, element)
                listElementValues.append(evalElem)

        numQuantumTs = sum(
            (self.isQuantumType(v.type) for v in listElementValues))
        if numQuantumTs != 0:
            if len(listElementValues) == 1:
                self.pushValue(listElementValues[0])
                return
            if numQuantumTs != len(listElementValues):
                self.emitFatalError("non-homogenous list not allowed", node)
            self.pushValue(
                quake.ConcatOp(self.getVeqType(), listElementValues).result)
            return

        # not a list of quantum types
        # Get the first element
        firstTy = listElementValues[0].type
        # Is this a list of homogenous types?
        isHomogeneous = False not in [
            firstTy == v.type for v in listElementValues
        ]

        # If not, see if the types are arithmetic and if so, find
        # the superior type and convert all to it.
        if not isHomogeneous:
            superiorType = firstTy
            for v in listElementValues[1:]:
                superiorType = self.__get_superior_type(superiorType, v.type)
                if superiorType is None:
                    self.emitFatalError(
                        "non-homogenous list not allowed - must all be same type: {}"
                        .format([v.type for v in listElementValues]), node)

            # Convert the values to the superior arithmetic type
            listElementValues = [
                self.changeOperandToType(superiorType, v, allowDemotion=False)
                for v in listElementValues
            ]

        # Turn this List into a StdVec<T>
        self.pushValue(
            self.__createStdvecWithKnownValues(listElementValues))

    def visit_Constant(self, node):
        """
        Convert constant values in the code to constant values in the MLIR. 
        """
        if isinstance(node.value, bool):
            boolValue = 0 if node.value == 0 else 1
            self.pushValue(self.getConstantInt(boolValue, 1))
            return

        if isinstance(node.value, int):
            self.pushValue(self.getConstantInt(node.value))
            return

        if isinstance(node.value, float):
            self.pushValue(self.getConstantFloat(node.value))
            return

        if isinstance(node.value, str):
            # Do not process the function doc string
            if self.docstring != None:
                if node.value.strip() == self.docstring.strip():
                    return

            strLitTy = cc.PointerType.get(
                cc.ArrayType.get(self.getIntegerType(8),
                                 len(node.value) + 1))
            self.pushValue(
                cc.CreateStringLiteralOp(strLitTy,
                                         StringAttr.get(node.value)).result)
            return

        if isinstance(node.value, type(1j)):
            self.pushValue(
                complex.CreateOp(ComplexType.get(self.getFloatType()),
                                 self.getConstantFloat(node.value.real),
                                 self.getConstantFloat(node.value.imag)).result)
            return

        self.emitFatalError("unhandled constant value", node)

    def visit_Subscript(self, node):
        """
        Convert element extractions (`__getitem__`, `operator[](idx)`, `q[1:3]`) to 
        corresponding extraction or slice code in the MLIR. This method handles 
        extraction for `veq` types and `stdvec` types. 
        """

        def get_size(val):
            if quake.VeqType.isinstance(val.type):
                return quake.VeqSizeOp(self.getIntegerType(), val).result
            elif cc.StdvecType.isinstance(val.type):
                return cc.StdvecSizeOp(self.getIntegerType(), val).result
            return None

        def fix_negative_idx(idx, get_size):
            if (IntegerType.isinstance(idx.type) and
                    hasattr(idx.owner, 'opview') and
                    isinstance(idx.owner.opview, arith.ConstantOp) and
                    'value' in idx.owner.attributes):
                concreteIdx = IntegerAttr(idx.owner.attributes['value']).value
                if concreteIdx < 0:
                    size = get_size()
                    if size is not None:
                        return arith.AddIOp(
                            size, self.getConstantInt(concreteIdx)).result
            return idx

        # handle complex slice, VAR[lower:upper]
        if isinstance(node.slice, ast.Slice):
            self.debug_msg(lambda: f'[(Inline) Visit Slice]', node.slice)
            if self.pushPointerValue:
                self.emitFatalError(
                    "slicing a list or qvector does not produce a modifiable value",
                    node)

            self.visit(node.value)
            var = self.ifPointerThenLoad(self.popValue())
            vectorSize = get_size(var)

            lowerVal, upperVal = None, None
            if node.slice.lower is not None:
                self.visit(node.slice.lower)
                lowerVal = fix_negative_idx(self.popValue(), lambda: vectorSize)
            else:
                lowerVal = self.getConstantInt(0)
            if node.slice.upper is not None:
                self.visit(node.slice.upper)
                upperVal = fix_negative_idx(self.popValue(), lambda: vectorSize)
            else:
                if not quake.VeqType.isinstance(
                        var.type) and not cc.StdvecType.isinstance(var.type):
                    self.emitFatalError(
                        f"unhandled upper slice == None, can't handle type {var.type}",
                        node)
                else:
                    upperVal = vectorSize

            if node.slice.step is not None:
                self.emitFatalError("step value in slice is not supported.",
                                    node)

            if quake.VeqType.isinstance(var.type):
                # Upper bound is exclusive
                upperVal = arith.SubIOp(upperVal, self.getConstantInt(1)).result
                dyna = IntegerAttr.get(self.getIntegerType(), -1)
                self.pushValue(
                    quake.SubVeqOp(self.getVeqType(),
                                   var,
                                   dyna,
                                   dyna,
                                   lower=lowerVal,
                                   upper=upperVal).result)
            elif cc.StdvecType.isinstance(var.type):
                eleTy = cc.StdvecType.getElementType(var.type)
                # Use `i8` for boolean elements
                if eleTy == self.getIntegerType(1):
                    eleTy = self.getIntegerType(8)
                ptrTy = cc.PointerType.get(eleTy)
                arrTy = cc.ArrayType.get(eleTy)
                ptrArrTy = cc.PointerType.get(arrTy)
                nElementsVal = arith.SubIOp(upperVal, lowerVal).result
                # need to compute the distance between `upperVal` and `lowerVal`
                # then slice is `stdvecdataOp + computeptr[lower] + stdvecinit[ptr,distance]`
                vecPtr = cc.StdvecDataOp(ptrArrTy, var).result
                ptr = cc.ComputePtrOp(
                    ptrTy, vecPtr, [lowerVal],
                    DenseI32ArrayAttr.get([kDynamicPtrIndex],
                                          context=self.ctx)).result
                self.pushValue(
                    cc.StdvecInitOp(var.type, ptr, length=nElementsVal).result)
            else:
                self.emitFatalError(
                    f"unhandled slice operation, cannot handle type {var.type}",
                    node)

            return


        # Only variable names, subscripts and attributes can
        # produce modifiable values. Anything else produces an
        # immutable value. We make sure the visit gets processed
        # such that the rest of the code can give a proper error.
        value_root = node.value
        while isinstance(value_root, ast.Subscript) or \
            isinstance(value_root, ast.Attribute):
            value_root = value_root.value
        if self.pushPointerValue and not isinstance(value_root, ast.Name):
            self.pushPointerValue = False
            self.visit(node.value)
            var = self.popValue()
            self.pushPointerValue = True
        else:
            self.visit(node.value)
            var = self.popValue()

        pushPtr = self.pushPointerValue
        self.pushPointerValue = False
        self.visit(node.slice)
        idx = self.popValue()
        self.pushPointerValue = pushPtr

        if quake.VeqType.isinstance(var.type):
            if self.pushPointerValue:
                self.emitFatalError(
                    "indexing into a qvector does not produce a modifyable value",
                    node)

            if not IntegerType.isinstance(idx.type):
                self.emitFatalError(
                    f'invalid index variable type used for qvector extraction ({idx.type})',
                    node)
            idx = fix_negative_idx(idx, lambda: get_size(var))
            self.pushValue(
                quake.ExtractRefOp(self.getRefType(), var, -1,
                                   index=idx).result)
            return

        if cc.PointerType.isinstance(var.type):
            # We should only ever get a pointer if we
            # explicitly asked for it.
            assert self.pushPointerValue == True
            varType = cc.PointerType.getElementType(var.type)
            if cc.StdvecType.isinstance(varType):
                # We can get a pointer to a vector (only) if we
                # are updating a struct item that is a pointer.
                if self.pushPointerValue:
                    # In this case, it should be save to load
                    # the vector, since the underlying data is
                    # not loaded.
                    var = cc.LoadOp(var).result
            if cc.StructType.isinstance(varType):
                if self.pushPointerValue:
                    structName = cc.StructType.getName(varType)
                    if structName == 'tuple':
                        self.emitFatalError("tuple value cannot be modified", node)
                    self.emitFatalError(
                        f"{structName} value cannot be modified - use `.copy(deep)` to create a new value that can be modified",
                        node)

        if cc.StdvecType.isinstance(var.type):
            idx = fix_negative_idx(idx, lambda: get_size(var))
            eleTy = cc.StdvecType.getElementType(var.type)
            isBool = eleTy == self.getIntegerType(1)
            if isBool:
                eleTy = self.getIntegerType(8)
            elePtrTy = cc.PointerType.get(eleTy)
            arrTy = cc.ArrayType.get(eleTy)
            ptrArrTy = cc.PointerType.get(arrTy)
            vecPtr = cc.StdvecDataOp(ptrArrTy, var).result
            eleAddr = cc.ComputePtrOp(
                elePtrTy, vecPtr, [idx],
                DenseI32ArrayAttr.get([kDynamicPtrIndex],
                                      context=self.ctx)).result
            if self.pushPointerValue:
                self.pushValue(eleAddr)
                return
            val = cc.LoadOp(eleAddr).result
            if isBool:
                val = self.changeOperandToType(self.getIntegerType(1), val)
            self.pushValue(val)
            return

        def get_idx_value(upper_bound):
            idxValue = None
            if hasattr(idx.owner, 'opview') and isinstance(
                    idx.owner.opview, arith.ConstantOp):
                if 'value' in idx.owner.attributes:
                    attr = IntegerAttr(idx.owner.attributes['value'])
                    idxValue = attr.value

            if idxValue == None:
                self.emitFatalError(
                    "non-constant subscript value on a tuple is not supported",
                    node)

            if idxValue < 0 or idxValue >= upper_bound:
                self.emitFatalError(f'tuple index is out of range: {idxValue}',
                                    node)
            return idxValue

        # We allow subscripts into `Structs`, but only if we don't need a pointer
        # (i.e. no updating of Tuples).
        if cc.StructType.isinstance(var.type):
            if self.pushPointerValue:
                structName = cc.StructType.getName(var.type)
                if structName == 'tuple':
                    self.emitFatalError("tuple value cannot be modified", node)
                self.emitFatalError(
                    f"{structName} value cannot be modified - use `.copy(deep)` to create a new value that can be modified",
                    node)

            memberTys = cc.StructType.getTypes(var.type)
            idxValue = get_idx_value(len(memberTys))

            member = cc.ExtractValueOp(
                memberTys[idxValue], var, [],
                DenseI32ArrayAttr.get([idxValue])).result

            self.pushValue(member)
            return

        # We allow subscripts into `Struqs`, but only if we don't need a pointer
        # (i.e. no updating of `Struqs`).
        if quake.StruqType.isinstance(var.type):
            if self.pushPointerValue:
                self.emitFatalError(
                    "indexing into quantum tuple or dataclass does not produce a modifiable value",
                    node)

            memberTys = quake.StruqType.getTypes(var.type)
            idxValue = get_idx_value(len(memberTys))

            member = quake.GetMemberOp(
                memberTys[idxValue], var,
                IntegerAttr.get(self.getIntegerType(32), idxValue)).result
            self.pushValue(member)
            return

        self.emitFatalError("unhandled subscript", node)

    def visit_For(self, node):
        """
        Visit the For node. This node represents the typical Python for
        statement, `for VAR in ITERABLE`. Currently supported ITERABLEs are the
        `veq` type, the `stdvec` type, and the result of range() and
        enumerate().
        """

        getValues = None
        if isinstance(node.iter, ast.Call):
            self.debug_msg(lambda: f'[(Inline) Visit Call]', node.iter)

            # We can simplify `for i in range(N)` MLIR code immensely
            # by just building a for loop with N as the upper value,
            # no need to generate an array from the `range` call.
            if node.iter.func.id == 'range':
                iterable = None
                startVal, endVal, stepVal, isDecrementing = self.__processRangeLoopIterationBounds(
                    node.iter.args)
                getValues = lambda iterVar: iterVar

            # We can simplify `for i,j in enumerate(L)` MLIR code immensely
            # by just building a for loop over the iterable object L and using
            # the index into that iterable and the element.
<<<<<<< HEAD
            elif node.iter.func.id == 'enumerate':
                if len(node.iter.args) != 1:
                    self.emitFatalError("invalid number of arguments to enumerate - expecting 1 argument", node)
                
                self.visit(node.iter.args[0])
                iterable = self.ifPointerThenLoad(self.popValue())
                getValues = lambda iterVar, v: (iterVar, v)

        if not getValues:
            self.visit(node.iter)
            iterable = self.ifPointerThenLoad(self.popValue())
=======
            if node.iter.func.id == 'enumerate':
                [self.visit(arg) for arg in node.iter.args]
                if len(self.valueStack) == 2:
                    iterable = self.popValue()
                    self.popValue()
                else:
                    assert len(self.valueStack) == 1
                    iterable = self.popValue()
                iterable = self.ifPointerThenLoad(iterable)
                totalSize = None
                extractFunctor = None

                beEfficient = False
                if quake.VeqType.isinstance(iterable.type):
                    totalSize = quake.VeqSizeOp(self.getIntegerType(),
                                                iterable).result

                    def functor(seq, idx):
                        q = quake.ExtractRefOp(self.getRefType(),
                                               seq,
                                               -1,
                                               index=idx).result
                        return [idx, q]

                    extractFunctor = functor
                    beEfficient = True
                elif cc.StdvecType.isinstance(iterable.type):
                    totalSize = cc.StdvecSizeOp(self.getIntegerType(),
                                                iterable).result

                    def functor(seq, idx):
                        vecTy = cc.StdvecType.getElementType(seq.type)
                        dataTy = cc.PointerType.get(vecTy)
                        arrTy = vecTy
                        if not cc.ArrayType.isinstance(arrTy):
                            arrTy = cc.ArrayType.get(vecTy)
                        dataArrTy = cc.PointerType.get(arrTy)
                        data = cc.StdvecDataOp(dataArrTy, seq).result
                        v = cc.ComputePtrOp(
                            dataTy, data, [idx],
                            DenseI32ArrayAttr.get([kDynamicPtrIndex],
                                                  context=self.ctx)).result
                        return [idx, v]

                    extractFunctor = functor
                    beEfficient = True

                if beEfficient:

                    if (not isinstance(node.target, ast.Tuple) or
                            len(node.target.elts) != 2):
                        self.emitFatalError(
                            "iteration variable must be a tuple of two items",
                            node)

                    def bodyBuilder(iterVar):
                        self.symbolTable.pushScope()
                        values = extractFunctor(iterable, iterVar)
                        assert (len(values) == 2)
                        for i, v in enumerate(values):
                            self.__deconstructAssignment(node.target.elts[i], v)
                        [self.visit(b) for b in node.body]
                        self.symbolTable.popScope()

                    self.createInvariantForLoop(totalSize,
                                                bodyBuilder,
                                                elseStmts=node.orelse)
                    return
>>>>>>> a3ac4000

        if iterable:

            isDecrementing = False
            startVal = self.getConstantInt(0)
            stepVal = self.getConstantInt(1)
            relevantVals = getValues or (lambda iterVar, v: v)

            # we currently handle `veq` and `stdvec` types
            if quake.VeqType.isinstance(iterable.type):
                size = quake.VeqType.getSize(iterable.type)
                if quake.VeqType.hasSpecifiedSize(iterable.type):
                    endVal = self.getConstantInt(size)
                else:
                    endVal = quake.VeqSizeOp(self.getIntegerType(),
                                                iterable).result
                def loadElement(iterVar):
                    val = quake.ExtractRefOp(self.getRefType(),
                                                iterable,
                                                -1,
                                                index=iterVar).result
                    return relevantVals(iterVar, val)
                getValues = loadElement

            elif cc.StdvecType.isinstance(iterable.type):
                iterEleTy = cc.StdvecType.getElementType(iterable.type)
                isBool = iterEleTy == self.getIntegerType(1)
                if isBool:
                    iterEleTy = self.getIntegerType(8)
                endVal = cc.StdvecSizeOp(self.getIntegerType(),
                                            iterable).result
<<<<<<< HEAD
                def loadElement(iterVar):
=======
                isBool = iterEleTy == self.getIntegerType(1)
                if isBool:
                    iterEleTy = self.getIntegerType(8)

                def functor(iter, idxVal):
>>>>>>> a3ac4000
                    elePtrTy = cc.PointerType.get(iterEleTy)
                    arrTy = cc.ArrayType.get(iterEleTy)
                    ptrArrTy = cc.PointerType.get(arrTy)
                    vecPtr = cc.StdvecDataOp(ptrArrTy, iterable).result
                    eleAddr = cc.ComputePtrOp(
                        elePtrTy, vecPtr, [iterVar],
                        DenseI32ArrayAttr.get([kDynamicPtrIndex],
<<<<<<< HEAD
                                                context=self.ctx)).result
                    val = cc.LoadOp(eleAddr).result
                    if isBool:
                        val = self.changeOperandToType(
                            self.getIntegerType(1), val)                    
                    return relevantVals(iterVar, val)
                getValues = loadElement
=======
                                              context=self.ctx)).result
                    result = cc.LoadOp(eleAddr).result
                    if isBool:
                        result = self.changeOperandToType(
                            self.getIntegerType(1), result)
                    return result

                extractFunctor = functor
>>>>>>> a3ac4000

            else:
                self.emitFatalError('{} iterable type not supported.', node)

        def blockBuilder(iterVar, stmts):
            self.symbolTable.pushScope()
            values = getValues(iterVar)
            # We need to create proper assignments to the loop
            # iteration variable(s) to have consistent behavior.
            assignNode = ast.Assign()
            assignNode.targets = [node.target]
            assignNode.value = values
            assignNode.lineno = node.lineno
            self.visit(assignNode)
            [self.visit(b) for b in stmts]
            self.symbolTable.popScope()

        self.createMonotonicForLoop(lambda iterVar: blockBuilder(iterVar, node.body),
                        startVal=startVal,
                        stepVal=stepVal,
                        endVal=endVal,
                        isDecrementing=isDecrementing,
                        orElseBuilder= None if not node.orelse else lambda iterVar: blockBuilder(iterVar, node.orelse))

    def visit_While(self, node):
        """
        Convert Python while statements into the equivalent CC `LoopOp`. 
        """
        def evalCond(args):
            # BUG you cannot print MLIR values while building the cc `LoopOp` while region.
            # verify will get called, no terminator yet, CCOps.cpp:520
            v = self.verbose
            self.verbose = False
            self.visit(node.test)
            condition = self.__arithmetic_to_bool(self.popValue())
            self.verbose = v
            return condition

        self.createForLoop([], lambda _: [self.visit(b) for b in node.body], [], evalCond, lambda _: [],
                          None if not node.orelse else lambda _: [self.visit(stmt) for stmt in node.orelse])

    def visit_BoolOp(self, node):
        """
        Convert boolean operations into equivalent MLIR operations using the
        Arith Dialect.
        """
        if isinstance(node.op, ast.And) or isinstance(node.op, ast.Or):

            # Visit the LHS and pop the value
            # Note we want any `mz(q)` calls to push their
            # result value to the stack, so we set a non-None
            # variable name here.
            self.currentAssignVariableName = ''
            self.visit(node.values[0])
            cond = self.__arithmetic_to_bool(self.popValue())

            def process_boolean_op(prior, values):

                if len(values) == 0: return prior

                if isinstance(node.op, ast.And):
                    prior = arith.XOrIOp(prior, self.getConstantInt(1, 1)).result

                ifOp = cc.IfOp([prior.type], prior, [])
                thenBlock = Block.create_at_start(ifOp.thenRegion, [])
                with InsertionPoint(thenBlock):
                    if isinstance(node.op, ast.And):
                        constantFalse = arith.ConstantOp(prior.type,
                                                            BoolAttr.get(False))
                        cc.ContinueOp([constantFalse])
                    else:
                        cc.ContinueOp([prior])

                elseBlock = Block.create_at_start(ifOp.elseRegion, [])
                with InsertionPoint(elseBlock):
                    self.symbolTable.pushScope()
                    self.pushIfStmtBlockStack()
                    self.visit(values[0])
                    rhs = process_boolean_op(
                        self.__arithmetic_to_bool(self.popValue()), 
                        values[1:])
                    cc.ContinueOp([rhs])
                    self.popIfStmtBlockStack()
                    self.symbolTable.popScope()
                
                return ifOp.result

            self.pushValue(process_boolean_op(cond, node.values[1:]))
            # Reset the assign variable name
            self.currentAssignVariableName = None
            return
    
        self.emitFatalError(f'unsupported boolean expression {node.op}', node)

    def visit_Compare(self, node):
        """
        Visit while loop compare operations and translate to equivalent MLIR. 
        Note, Python lets you construct expressions with multiple comparators, 
        here we limit ourselves to just a single comparator. 
        """
        if len(node.ops) > 1:
            self.emitFatalError("only single comparators are supported", node)

        iTy = self.getIntegerType()

        if isinstance(node.left, ast.Name):
            self.debug_msg(lambda: f'[(Inline) Visit Name]', node.left)
            if node.left.id not in self.symbolTable:
                self.emitFatalError(
                    f"{node.left.id} was not initialized before use in compare expression",
                    node)

        self.visit(node.left)
        left = self.popValue()
        self.visit(node.comparators[0])
        right = self.popValue()
        op = node.ops[0]

        def convert_arithmetic_types(item1, item2):
            superior_type = self.__get_superior_type(item1.type, item2.type)
            if superior_type is None:
                self.emitFatalError("invalid type in comparison", node)
            item1 = self.changeOperandToType(superior_type,
                                             item1,
                                             allowDemotion=False)
            item2 = self.changeOperandToType(superior_type,
                                             item2,
                                             allowDemotion=False)
            return item1, item2
        
        # To understand the integer attributes used here (the predicates)
        # see `arith::CmpIPredicate` and `arith::CmpFPredicate`.

        def compare_equality(item1, item2):
            # TODO: the In/NotIn case should be recursive such
            # that we can search for a list in a list of lists.
            item1, item2 = convert_arithmetic_types(item1, item2)
            iCondPred = self.getIntegerAttr(iTy, 0)
            fCondPred = self.getIntegerAttr(iTy, 1)

            if ComplexType.isinstance(item1.type):
                reComp = arith.CmpFOp(fCondPred,
                                      complex.ReOp(item1).result,
                                      complex.ReOp(item2).result)
                imComp = arith.CmpFOp(fCondPred,
                                      complex.ImOp(item1).result,
                                      complex.ImOp(item2).result)
                return arith.AndIOp(reComp, imComp).result
            elif IntegerType.isinstance(item1.type):
                return arith.CmpIOp(iCondPred, item1, item2).result
            else:
                return arith.CmpFOp(fCondPred, item1, item2).result

        if isinstance(op, ast.Gt):
            left, right = convert_arithmetic_types(left, right)
            if ComplexType.isinstance(left.type):
                self.emitFatalError("invalid type 'Complex' in comparison",
                                    node)
            elif IntegerType.isinstance(left.type):
                self.pushValue(
                    arith.CmpIOp(self.getIntegerAttr(iTy, 4), left,
                                 right).result)
            else:
                self.pushValue(
                    arith.CmpFOp(self.getIntegerAttr(iTy, 2), left,
                                 right).result)
            return

        if isinstance(op, ast.GtE):
            left, right = convert_arithmetic_types(left, right)
            if ComplexType.isinstance(left.type):
                self.emitFatalError("invalid type 'Complex' in comparison",
                                    node)
            elif IntegerType.isinstance(left.type):
                self.pushValue(
                    arith.CmpIOp(self.getIntegerAttr(iTy, 5), left,
                                 right).result)
            else:
                self.pushValue(
                    arith.CmpFOp(self.getIntegerAttr(iTy, 3), left,
                                 right).result)
            return

        if isinstance(op, ast.Lt):
            left, right = convert_arithmetic_types(left, right)
            if ComplexType.isinstance(left.type):
                self.emitFatalError("invalid type 'Complex' in comparison",
                                    node)
            elif IntegerType.isinstance(left.type):
                self.pushValue(
                    arith.CmpIOp(self.getIntegerAttr(iTy, 2), left,
                                 right).result)
            else:
                self.pushValue(
                    arith.CmpFOp(self.getIntegerAttr(iTy, 4), left,
                                 right).result)
            return

        if isinstance(op, ast.LtE):
            left, right = convert_arithmetic_types(left, right)
            if ComplexType.isinstance(left.type):
                self.emitFatalError("invalid type 'Complex' in comparison",
                                    node)
            elif IntegerType.isinstance(left.type):
                self.pushValue(
                    arith.CmpIOp(self.getIntegerAttr(iTy, 3), left,
                                 right).result)
            else:
                self.pushValue(
                    arith.CmpFOp(self.getIntegerAttr(iTy, 5), left,
                                 right).result)
            return

        if isinstance(op, ast.NotEq):
            eqComp = compare_equality(left, right)
            self.pushValue(
                arith.XOrIOp(eqComp, self.getConstantInt(1, 1)).result)
            return

        if isinstance(op, ast.Eq):
            self.pushValue(compare_equality(left, right))
            return

        if isinstance(op, (ast.In, ast.NotIn)):

            # Type validation and vector initialization
            if not cc.StdvecType.isinstance(right.type):
                self.emitFatalError(
                    "Right operand must be a list/vector for 'in' comparison")
            vectSize = cc.StdvecSizeOp(self.getIntegerType(), right).result

            # Loop setup
            i1_type = self.getIntegerType(1)
            trueVal = self.getConstantInt(1, 1)
            accumulator = cc.AllocaOp(cc.PointerType.get(i1_type),
                                      TypeAttr.get(i1_type)).result
            cc.StoreOp(trueVal, accumulator)

            # Element comparison loop
            def check_element(args):
                element = self.__load_vector_element(right, args[0])
                compRes = compare_equality(left, element)
                neqRes = arith.XOrIOp(compRes, trueVal).result
                current = cc.LoadOp(accumulator).result
                cc.StoreOp(arith.AndIOp(current, neqRes), accumulator)

            def check_condition(args):
                notListEnd = arith.CmpIOp(IntegerAttr.get(iTy, 2), args[0], vectSize).result
                notFound = cc.LoadOp(accumulator).result
                return arith.AndIOp(notListEnd, notFound).result

            # Break early if we found the item
            self.createForLoop([self.getIntegerType()],
                               check_element,
                               [self.getConstantInt(0)],
                               check_condition,
                               lambda args: [arith.AddIOp(args[0], self.getConstantInt(1)).result])

            final_result = cc.LoadOp(accumulator).result
            if isinstance(op, ast.In):
                final_result = arith.XOrIOp(final_result, trueVal).result
            self.pushValue(final_result)

            return

    def visit_If(self, node):
        """
        Map a Python `ast.If` node to an if statement operation in the CC
        dialect.
        """

        # Visit the conditional node, retain
        # measurement results by assigning a dummy variable name
        self.currentAssignVariableName = ''
        self.visit(node.test)
        self.currentAssignVariableName = None

        condition = self.ifPointerThenLoad(self.popValue())
        condition = self.__arithmetic_to_bool(condition)

        ifOp = cc.IfOp([], condition, [])
        thenBlock = Block.create_at_start(ifOp.thenRegion, [])
        with InsertionPoint(thenBlock):
            self.symbolTable.pushScope()
            self.pushIfStmtBlockStack()
            [self.visit(b) for b in node.body]
            if not self.hasTerminator(thenBlock):
                cc.ContinueOp([])
            self.popIfStmtBlockStack()
            self.symbolTable.popScope()

        if len(node.orelse) > 0:
            elseBlock = Block.create_at_start(ifOp.elseRegion, [])
            with InsertionPoint(elseBlock):
                self.symbolTable.pushScope()
                self.pushIfStmtBlockStack()
                [self.visit(b) for b in node.orelse]
                if not self.hasTerminator(elseBlock):
                    cc.ContinueOp([])
                self.popIfStmtBlockStack()
                self.symbolTable.popScope()

    def visit_Return(self, node):

        if node.value == None:
            return

        self.walkingReturnNode = True
        self.visit(node.value)
        self.walkingReturnNode = False

        if self.valueStack.currentNumValues == 0:
            return

        result = self.ifPointerThenLoad(self.popValue())
        result = self.changeOperandToType(self.knownResultType,
                                          result,
                                          allowDemotion=True)

        def getSize(ty):
            fp_width = lambda t: 4 if F32Type.isinstance(t) else 8
            if cc.StructType.isinstance(ty):
                return cc.SizeOfOp(self.getIntegerType(), TypeAttr.get(ty)).result
            if ComplexType.isinstance(ty):
                fType = ComplexType(ty).element_type
                return self.getConstantInt(2 * fp_width(fType))
            elif F32Type.isinstance(ty) or F64Type.isinstance(ty):
                return self.getConstantInt(fp_width(ty))
            elif IntegerType.isinstance(ty):
                width = IntegerType(ty).width
                return self.getConstantInt((width + 7) // 8)
            return self.getConstantInt(8)

        def copy_list_to_heap(value):
            symName = '__nvqpp_vectorCopyCtor'
            load_intrinsic(self.module, symName)
            ptrTy = cc.PointerType.get(self.getIntegerType(8))
            arrTy = cc.ArrayType.get(self.getIntegerType(8))
            ptrArrTy = cc.PointerType.get(arrTy)
            resBuf = cc.StdvecDataOp(ptrArrTy, value).result
            eleSize = getSize(cc.StdvecType.getElementType(value.type))
            dynSize = cc.StdvecSizeOp(self.getIntegerType(), value).result
            resBuf = cc.CastOp(ptrTy, resBuf)
            heapCopy = func.CallOp([ptrTy], symName,
                                [resBuf, dynSize, eleSize]).result
            return cc.StdvecInitOp(value.type, heapCopy, length=dynSize).result

        # Generally, anything that was allocated locally on the stack
        # needs to be copied to the heap to ensure it lives past the
        # the function. This holds recursively; if we have a struct
        # that contains a list, then the list data may need to be
        # copied if it was allocated inside the function.
        def create_return_value(res):
            if cc.StdvecType.isinstance(res.type):
                eleTy = cc.StdvecType.getElementType(res.type) # iterty
                if self.containsList(eleTy):
                    # Need to make sure all inner lists live past
                    # this function as well.
                    size = cc.StdvecSizeOp(self.getIntegerType(), res).result
                    ptrTy = cc.PointerType.get(cc.ArrayType.get(eleTy))
                    iterable = cc.StdvecDataOp(ptrTy, res).result
                    def bodyBuilder(iterVar):
                        eleAddr = cc.ComputePtrOp(
                            cc.PointerType.get(eleTy), iterable, [iterVar],
                            DenseI32ArrayAttr.get([kDynamicPtrIndex], context=self.ctx))
                        loadedEle = cc.LoadOp(eleAddr).result
                        element = create_return_value(loadedEle)
                        cc.StoreOp(element, eleAddr)
                    self.createInvariantForLoop(bodyBuilder, size)
                return res if self.isFunctionArgument(res) else copy_list_to_heap(res)
            if not cc.StructType.isinstance(res.type):
                assert not cc.PointerType.isinstance(res.type)
                return res
            if rootVal and self.isFunctionArgument(rootVal):
                # see comment below
                return res
            return self.__copyStructAndConvertElements(
                res, conversion = lambda _, v: create_return_value(v))
        
        rootVal = self.__get_root_value(node.value)
        if rootVal and self.isFunctionArgument(rootVal):
            # If we allow assigning a value that contains a list to an 
            # item of a function argument (which we do - caveat below), 
            # then we necessarily need to make a copy when we return 
            # function arguments, or function argument elements, that 
            # contain lists, since we have to assume that their data may 
            # be allocated on the stack. However, this leads to incorrect 
            # behavior if a returned list was indeed caller-side allocated 
            # (and should correspondingly have been returned by reference).
            # Rather than preventing that lists in function arguments can be
            # updated, we instead ensure that lists contained in function
            # arguments stay recognizable as such, and prevent that function
            # arguments that contain list are returned.
            # Caveat: We prevent that dataclass or tuple arguments or 
            # argument items that contain lists are ever assigned to local 
            # variables. We hence can savely return them and omit any 
            # copies in this case.
            # NOTE: Why is seems straightforward in principle to fail only
            # for when we return *inner* lists of function arguments, this
            # is still not desirable; even if we return the reference to
            # the outer list correctly, any callerside assignment of the 
            # return value would no longer be recognizable as being the
            # same reference given as argument, which is a problem if the
            # list was an argument to the caller. I.e. while this works for
            # one function indirection, it does not for two. 
            if not cc.StructType.isinstance(result.type) and \
                self.containsList(result.type):
                self.emitFatalError("return value must not contain a list that is a function argument or an item in a function argument - for device kernels, lists passed as arguments will be modified in place", node)

        result = create_return_value(result)
        if self.symbolTable.numLevels() > 1:
            # We are in an inner scope, release all scopes before returning
            cc.UnwindReturnOp([result])
            return
        func.ReturnOp([result])

    def visit_Tuple(self, node):
        """
        Map tuples in the Python AST to equivalents in MLIR.
        """

        [self.visit(el) for el in node.elts]
        elementValues = self.popAllValues(len(node.elts))
        elementValues.reverse()
        for idx, value in enumerate(elementValues):
            self.__validate_container_entry(value, node.elts[idx])

        structTys = [v.type for v in elementValues]
        structTy = mlirTryCreateStructType(structTys, context=self.ctx)
        if structTy is None:
            self.emitFatalError(
                "hybrid quantum-classical data types and nested quantum structs are not allowed",
                node)

        if quake.StruqType.isinstance(structTy):
            self.pushValue(quake.MakeStruqOp(structTy, elementValues).result)
            return

        struct = cc.UndefOp(structTy)
        for idx, element in enumerate(elementValues):
            struct = cc.InsertValueOp(
                structTy, struct, element,
                DenseI64ArrayAttr.get([idx], context=self.ctx)).result
        self.pushValue(struct)

    def visit_UnaryOp(self, node):
        """
        Map unary operations in the Python AST to equivalents in MLIR.
        """

        self.visit(node.operand)
        operand = self.popValue()

        # Handle qubit negations
        if isinstance(node.op, ast.Invert):
            if quake.RefType.isinstance(operand.type):
                self.controlNegations.append(operand)
                self.pushValue(operand)
                return
            else:
                self.emitFatalError(
                    "unary operator ~ is only supported for values of type qubit",
                    node)

        if isinstance(node.op, ast.USub):
            # Make our lives easier for -1 used in variable subscript extraction
            if isinstance(node.operand,
                          ast.Constant) and node.operand.value == 1:
                self.pushValue(self.getConstantInt(-1))
                return

            if F64Type.isinstance(operand.type):
                self.pushValue(arith.NegFOp(operand).result)
            elif ComplexType.isinstance(operand.type):
                # `complex.NegOp` does not seem to work
                self.pushValue(
                    complex.MulOp(
                        complex.CreateOp(operand.type,
                                         self.getConstantFloat(-1.),
                                         self.getConstantFloat(0.)).result,
                        operand).result)
            else:
                negOne = self.getConstantInt(-1)
                self.pushValue(arith.MulIOp(negOne, operand).result)
            return

        if isinstance(node.op, ast.Not):
            self.pushValue(arith.XOrIOp(
                self.__arithmetic_to_bool(operand),
                self.getConstantInt(1, 1)).result)
            return

        self.emitFatalError("unhandled UnaryOp.", node)

    def visit_Break(self, node):

        if not self.isInForBody():
            self.emitFatalError("break statement outside of for loop body.",
                                node)

        if self.isInIfStmtBlock():
            # Get the innermost enclosing `for` or `while` loop
            inArgs = [b for b in self.inForBodyStack[-1]]
            cc.UnwindBreakOp(inArgs)
        else:
            cc.BreakOp([])

        return

    def visit_Continue(self, node):

        if not self.isInForBody():
            self.emitFatalError("continue statement outside of for loop body.",
                                node)

        if self.isInIfStmtBlock():
            # Get the innermost enclosing `for` or `while` loop
            inArgs = [b for b in self.inForBodyStack[-1]]
            cc.UnwindContinueOp(inArgs)
        else:
            cc.ContinueOp([])

    def __process_binary_op(self, left, right, nodeType):
        """
        Process a binary operation in the AST and map them to equivalents in the 
        MLIR. This method handles arithmetic operations between values. 
        """

        left = self.ifPointerThenLoad(left)
        right = self.ifPointerThenLoad(right)

        # type promotion for anything except pow to match Python behavior
        if not issubclass(nodeType, ast.Pow):
            superiorTy = self.__get_superior_type(left.type, right.type)
            if superiorTy is not None:
                left = self.changeOperandToType(superiorTy,
                                                left,
                                                allowDemotion=False)
                right = self.changeOperandToType(superiorTy,
                                                 right,
                                                 allowDemotion=False)

        # Note: including support for any non-arithmetic types
        # (e.g. addition on lists) needs to be tested/implemented
        # also when used in list comprehension expressions.
        if not self.isArithmeticType(left.type) or not self.isArithmeticType(
                right.type):
            self.emitFatalError(f'Invalid type for {nodeType}',
                                self.currentNode)

        # Based on the op type and the leaf types, create the MLIR operator
        if issubclass(nodeType, ast.Add):
            if IntegerType.isinstance(left.type):
                self.pushValue(arith.AddIOp(left, right).result)
                return
            elif (F64Type.isinstance(left.type) or
                  F32Type.isinstance(left.type)):
                self.pushValue(arith.AddFOp(left, right).result)
                return
            elif ComplexType.isinstance(left.type):
                self.pushValue(complex.AddOp(left, right).result)
                return
            else:
                self.emitFatalError("unhandled BinOp.Add types",
                                    self.currentNode)

        if issubclass(nodeType, ast.Sub):
            if IntegerType.isinstance(left.type):
                self.pushValue(arith.SubIOp(left, right).result)
                return
            elif (F64Type.isinstance(left.type) or
                  F32Type.isinstance(left.type)):
                self.pushValue(arith.SubFOp(left, right).result)
                return
            if ComplexType.isinstance(left.type):
                self.pushValue(complex.SubOp(left, right).result)
                return
            else:
                self.emitFatalError("unhandled BinOp.Sub types",
                                    self.currentNode)

        if issubclass(nodeType, ast.FloorDiv):
            if IntegerType.isinstance(left.type):
                self.pushValue(arith.FloorDivSIOp(left, right).result)
                return
            else:
                self.emitFatalError("unhandled BinOp.FloorDiv types",
                                    self.currentNode)

        if issubclass(nodeType, ast.Div):
            if IntegerType.isinstance(left.type):
                left = arith.SIToFPOp(self.getFloatType(), left).result
                right = arith.SIToFPOp(self.getFloatType(), right).result
            if (F64Type.isinstance(left.type) or F32Type.isinstance(left.type)):
                self.pushValue(arith.DivFOp(left, right).result)
                return
            elif ComplexType.isinstance(left.type):
                self.pushValue(complex.DivOp(left, right).result)
                return
            else:
                self.emitFatalError("unhandled BinOp.Div types",
                                    self.currentNode)

        if issubclass(nodeType, ast.Mult):
            if IntegerType.isinstance(left.type):
                self.pushValue(arith.MulIOp(left, right).result)
                return
            elif (F64Type.isinstance(left.type) or
                  F32Type.isinstance(left.type)):
                self.pushValue(arith.MulFOp(left, right).result)
                return
            if ComplexType.isinstance(left.type):
                self.pushValue(complex.MulOp(left, right).result)
                return
            else:
                self.emitFatalError("unhandled BinOp.Mult types",
                                    self.currentNode)

        if issubclass(nodeType, ast.Pow):
            if IntegerType.isinstance(left.type) and IntegerType.isinstance(
                    right.type):
                # `math.ipowi` does not lower to LLVM as is
                # workaround, use math to function conversion
                self.pushValue(math.IPowIOp(left, right).result)
                return
            if ((F64Type.isinstance(left.type) or F32Type.isinstance(left.type))
                    and IntegerType.isinstance(right.type)):
                self.pushValue(math.FPowIOp(left, right).result)
                return
            if IntegerType.isinstance(left.type):
                left = arith.SIToFPOp(self.getFloatType(), left).result
            if IntegerType.isinstance(right.type):
                right = arith.SIToFPOp(self.getFloatType(), right).result
            if F64Type.isinstance(left.type):
                self.pushValue(math.PowFOp(left, right).result)
                return
            else:
                self.emitFatalError("unhandled BinOp.Pow types",
                                    self.currentNode)

        if issubclass(nodeType, ast.Mod):
            if IntegerType.isinstance(left.type):
                self.pushValue(arith.RemUIOp(left, right).result)
                return
<<<<<<< HEAD
            if F64Type.isinstance(left.type) or \
                F32Type.isinstance(left.type):
=======
            if (F64Type.isinstance(left.type) or F32Type.isinstance(left.type)):
>>>>>>> a3ac4000
                self.pushValue(arith.RemFOp(left, right).result)
                return
            else:
                self.emitFatalError("unhandled BinOp.Mod types",
                                    self.currentNode)

        if issubclass(nodeType, ast.LShift):
            if IntegerType.isinstance(left.type):
                self.pushValue(arith.ShLIOp(left, right).result)
                return
            else:
                self.emitFatalError(
                    "unsupported operand type(s) for BinOp.LShift; only integers supported",
                    self.currentNode)

        if issubclass(nodeType, ast.RShift):
            if IntegerType.isinstance(left.type):
                self.pushValue(arith.ShRSIOp(left, right).result)
                return
            else:
                self.emitFatalError(
                    "unsupported operand type(s) for BinOp.RShift; only integers supported",
                    self.currentNode)

        if issubclass(nodeType, ast.BitAnd):
            if IntegerType.isinstance(left.type):
                self.pushValue(arith.AndIOp(left, right).result)
                return
            else:
                self.emitFatalError(
                    "unsupported operand type(s) for BinOp.BitAnd; only integers supported",
                    self.currentNode)

        if issubclass(nodeType, ast.BitOr):
            if IntegerType.isinstance(left.type):
                self.pushValue(arith.OrIOp(left, right).result)
                return
            else:
                self.emitFatalError(
                    "unsupported operand type(s) for BinOp.BitOr; only integers supported",
                    self.currentNode)

        if issubclass(nodeType, ast.BitXor):
            if IntegerType.isinstance(left.type):
                self.pushValue(arith.XOrIOp(left, right).result)
                return
            else:
                self.emitFatalError(
                    "unsupported operand type(s) for BinOp.BitXor; only integers supported.",
                    self.currentNode)

        self.emitFatalError("unhandled binary operator", self.currentNode)

    def visit_BinOp(self, node):
        """
        Visit binary operation nodes in the AST and map them to equivalents in the 
        MLIR. This method handles arithmetic operations between values. 
        """

        self.visit(node.left)
        left = self.popValue()
        self.visit(node.right)
        right = self.popValue()

        # pushes to the value stack
        self.__process_binary_op(left, right, type(node.op))

    def visit_AugAssign(self, node):
        """
        Visit augment-assign operations (e.g. +=). 
        """

        self.pushPointerValue = True
        self.visit(node.target)
        self.pushPointerValue = False
        target = self.popValue()

        if not cc.PointerType.isinstance(target.type):
            self.emitFatalError(
<<<<<<< HEAD
                "augment-assign target variable cannot be assigned to",
                node)
=======
                "augment-assign target variable is not defined or "
                "cannot be assigned to.", node)
>>>>>>> a3ac4000

        self.visit(node.value)
        value = self.popValue()
        loaded = cc.LoadOp(target).result

        # NOTE: aug assign is usually defined as producing a value, 
        # which we are not doing here. However, if this produces
        # a value, then we need to start worrying that arbitrary
        # expressions might contain assignments, which would require
        # updates to the bridge in a bunch of places and add some
        # complexity. We hence effectively dissallow using
        # any kind of assignment as expression.
        self.valueStack.pushFrame()
        self.__process_binary_op(loaded, value, type(node.op))
        self.valueStack.popFrame()
        res = self.popValue()

        if res.type != loaded.type:
            self.emitFatalError(
                "augment-assign must not change the variable type", node)
        cc.StoreOp(res, target)

    def visit_Name(self, node):
        """
        Visit `ast.Name` nodes and extract the correct value from the symbol
        table.
        """

        if node.id in self.symbolTable:
            value = self.symbolTable[node.id]
            if self.pushPointerValue or \
                not cc.PointerType.isinstance(value.type):
                self.pushValue(value)
                return

            eleTy = cc.PointerType.getElementType(value.type)

            # Always retain array types (used for strings)
            if cc.ArrayType.isinstance(eleTy):
                self.pushValue(value)
                return
            # Always retain `ptr<i8>` (used for `dbg` functions)
            if IntegerType.isinstance(eleTy) and IntegerType(
                    eleTy).width == 8:
                self.pushValue(value)
                return
            # Retain state types as pointers
            # (function arguments of `StateType` are passed as pointers)
            if cc.StateType.isinstance(eleTy):
                self.pushValue(value)
                return

            loaded = cc.LoadOp(value).result
            self.pushValue(loaded)
            return

        if node.id in self.capturedVars:
            # Only support a small subset of types here
            complexType = type(1j)
            value = self.capturedVars[node.id]
            processed = False

            if isinstance(value, State):
                self.pushValue(self.capturedDataStorage.storeCudaqState(value))
                processed = True

            elif isinstance(value, (list, np.ndarray)) and isinstance(
                    value[0],
                (int, bool, float, np.int32, np.int64, np.float32, np.float64,
                 complexType, np.complex64, np.complex128)):

                elementValues = None
                if isinstance(value[0], bool):
                    elementValues = [self.getConstantInt(el, 1) for el in value]
                elif isinstance(value[0], np.int32):
                    elementValues = [
                        self.getConstantInt(el, width=32) for el in value
                    ]
                elif isinstance(value[0], (int, np.int64)):
                    elementValues = [self.getConstantInt(el) for el in value]
                elif isinstance(value[0], np.float32):
                    elementValues = [
                        self.getConstantFloat(el, width=32) for el in value
                    ]
                elif isinstance(value[0], (float, np.float64)):
                    elementValues = [self.getConstantFloat(el) for el in value]
                elif isinstance(value[0], np.complex64):
                    elementValues = [
                        self.getConstantComplex(el, width=32) for el in value
                    ]
                elif isinstance(value[0], complexType) or isinstance(
                        value[0], np.complex128):
                    elementValues = [
                        self.getConstantComplex(el, width=64) for el in value
                    ]

                if elementValues != None:
                    # Save the copy of the captured list so we can compare
                    # it to the scope to detect changes on recompilation.
                    self.dependentCaptureVars[node.id] = value.copy()
                    mlirVal = self.__createStdvecWithKnownValues(elementValues)
                    # This is just basically a form of caching to ensure that
                    # we only ever create one copy of a captured value.
                    self.symbolTable.add(node.id, mlirVal, 0)
                    self.pushValue(mlirVal)
                    processed = True

            else:

                mlirVal = None
                self.dependentCaptureVars[node.id] = value
                if isinstance(value, bool):
                    mlirVal = self.getConstantInt(value, 1)
                elif isinstance(value, np.int32):
                    mlirVal = self.getConstantInt(value, width=32)
                elif isinstance(value, (int, np.int64)):
                    mlirVal = self.getConstantInt(value)
                elif isinstance(value, np.float32):
                    mlirVal = self.getConstantFloat(value, width=32)
                elif isinstance(value, (float, np.float64)):
                    mlirVal = self.getConstantFloat(value)
                elif isinstance(value, np.complex64):
                    mlirVal = self.getConstantComplex(value, width=32)
                elif isinstance(value, complexType) or isinstance(
                        value, np.complex128):
                    mlirVal = self.getConstantComplex(value, width=64)

                if mlirVal != None:
                    self.pushValue(mlirVal)
                    processed = True

            if processed:
                if self.pushPointerValue:
                    self.emitFatalError("CUDA-Q does not allow assignments to variables captured from parent scope", node)
                return

<<<<<<< HEAD
            if node.id not in globalKernelRegistry and \
                node.id not in globalRegisteredOperations:
                errorType = type(value).__name__
                if (isinstance(value, list)):
                    errorType = f"{errorType}[{type(value[0]).__name__}]"
=======
            if (node.id not in globalKernelRegistry and
                    node.id not in globalRegisteredOperations):
>>>>>>> a3ac4000
                self.emitFatalError(
                    f"Invalid type for variable ({node.id}) captured from parent scope (only int, bool, float, complex, cudaq.State, and list/np.ndarray[int|bool|float|complex] accepted, type was {errorType}).",
                    node)

        if (node.id in globalKernelRegistry or
                node.id in globalRegisteredOperations):
            return

        if (self.__isUnitaryGate(node.id) or self.__isMeasurementGate(node.id)):
            return

        if node.id == 'complex':
            self.pushValue(self.getComplexType())
            return

        if node.id == 'float':
            self.pushValue(self.getFloatType())
            return

        # Throw an exception for the case that the name is not
        # in the symbol table
        self.emitFatalError(
<<<<<<< HEAD
            f"Invalid variable name requested - '{node.id}' is not defined within the scope it is used in.",
            node)
=======
            f"Invalid variable name requested - '{node.id}' is "
            f"not defined within the quantum kernel it is used "
            f"in.", node)
>>>>>>> a3ac4000


def compile_to_mlir(astModule, capturedDataStorage: CapturedDataStorage,
                    **kwargs):
    """
    Compile the given Python AST Module for the CUDA-Q 
    kernel FunctionDef to an MLIR `ModuleOp`. 
    Return both the `ModuleOp` and the list of function 
    argument types as MLIR Types. 

    This function will first check to see if there are any dependent 
    kernels that are required by this function. If so, those kernels 
    will also be compiled into the `ModuleOp`. The AST will be stored 
    later for future potential dependent kernel lookups. 
    """

    global globalAstRegistry
    verbose = 'verbose' in kwargs and kwargs['verbose']
    returnType = kwargs['returnType'] if 'returnType' in kwargs else None
    lineNumberOffset = kwargs['location'] if 'location' in kwargs else ('', 0)
    parentVariables = kwargs[
        'parentVariables'] if 'parentVariables' in kwargs else {}

    # Create the AST Bridge
    bridge = PyASTBridge(capturedDataStorage,
                         verbose=verbose,
                         knownResultType=returnType,
                         returnTypeIsFromPython=True,
                         locationOffset=lineNumberOffset,
                         capturedVariables=parentVariables)

    ValidateArgumentAnnotations(bridge).visit(astModule)
    ValidateReturnStatements(bridge).visit(astModule)

    # First we need to find any dependent kernels, they have to be
    # built as part of this ModuleOp...
    vis = FindDepKernelsVisitor(bridge.ctx)
    vis.visit(astModule)
    depKernels = vis.depKernels

    # Keep track of a kernel call graph, we will
    # sort this later after we build up the graph
    callGraph = {vis.kernelName: {k for k, v in depKernels.items()}}

    # Visit dependent kernels recursively to
    # ensure we have all necessary kernels added to the
    # module
    transitiveDeps = {**depKernels}
    while len(transitiveDeps):
        # For each found dependency, see if that kernel
        # has further dependencies
        newDeps = {}
        for _, depKernelAst in transitiveDeps.items():
            localVis = FindDepKernelsVisitor(bridge.ctx)
            localVis.visit(depKernelAst[0])
            # Append the found dependencies to our running tally
            for k in localVis.depKernels:
                if not k in depKernels:
                    v = localVis.depKernels[k]
                    depKernels[k] = v
                    newDeps[k] = v
            # Update the call graph
            callGraph[localVis.kernelName] = {
                k for k in localVis.depKernels
            }
        transitiveDeps = newDeps

    # Sort the call graph topologically
    callGraphSorter = graphlib.TopologicalSorter(callGraph)
    sortedOrder = callGraphSorter.static_order()

    # Add all dependent kernels to the MLIR Module,
    # Do not check any 'dependent' kernels that
    # have the same name as the main kernel here, i.e.
    # ignore kernels that have the same name as this one.
    for funcName in sortedOrder:
        if funcName != vis.kernelName and funcName in depKernels:
            # Build an AST Bridge and visit the dependent kernel
            # function. Provide the dependent kernel source location as well.
            PyASTBridge(capturedDataStorage,
                        existingModule=bridge.module,
                        locationOffset=depKernels[funcName][1]).visit(
                            depKernels[funcName][0])

    # Build the MLIR Module for this kernel
    bridge.visit(astModule)

    if verbose:
        print(bridge.module)

    # Canonicalize the code, check for measurement(s) readout
    pm = PassManager.parse(
        "builtin.module(func.func(unwind-lowering,canonicalize,cse,quake-add-metadata),quake-propagate-metadata)",
        context=bridge.ctx)

    try:
        pm.run(bridge.module)
    except:
        raise RuntimeError(f"could not compile code for '{bridge.name}'.")

    extraMetaData = {}
    if len(bridge.dependentCaptureVars):
        extraMetaData['dependent_captures'] = bridge.dependentCaptureVars

    return bridge.module, bridge.argTypes, extraMetaData<|MERGE_RESOLUTION|>--- conflicted
+++ resolved
@@ -7,7 +7,6 @@
 # ============================================================================ #
 
 import ast
-import inspect
 import importlib
 import graphlib
 import textwrap
@@ -740,40 +739,23 @@
             return slot
         return value
 
-<<<<<<< HEAD
     def __createStdvecWithKnownValues(self, listElementValues):
 
         assert(len(set((v.type for v in listElementValues))) == 1)
         arrSize = self.getConstantInt(len(listElementValues))
-=======
-    def __createStdvecWithKnownValues(self, size, listElementValues):
-        # Turn this List into a StdVec<T>
-        arrSize = self.getConstantInt(size)
->>>>>>> a3ac4000
         elemTy = listElementValues[0].type
         # If this is an `i1`, turns it into an `i8` array.
         isBool = elemTy == self.getIntegerType(1)
         if isBool:
-<<<<<<< HEAD
             elemTy = self.getIntegerType(8)        
         alloca = cc.AllocaOp(cc.PointerType.get(cc.ArrayType.get(elemTy)),
-=======
-            elemTy = self.getIntegerType(8)
-
-        arrTy = cc.ArrayType.get(elemTy)
-        alloca = cc.AllocaOp(cc.PointerType.get(arrTy),
->>>>>>> a3ac4000
                              TypeAttr.get(elemTy),
                              seqSize=arrSize).result
 
         for i, v in enumerate(listElementValues):
             eleAddr = cc.ComputePtrOp(
-<<<<<<< HEAD
                 cc.PointerType.get(elemTy), alloca,
                 [self.getConstantInt(i)],
-=======
-                cc.PointerType.get(elemTy), alloca, [self.getConstantInt(i)],
->>>>>>> a3ac4000
                 DenseI32ArrayAttr.get([kDynamicPtrIndex],
                                       context=self.ctx)).result
             if isBool:
@@ -781,20 +763,9 @@
                 v = self.changeOperandToType(self.getIntegerType(8), v)
             cc.StoreOp(v, eleAddr)
 
-<<<<<<< HEAD
         # We still use `i1` as the vector element type for `cc.StdvecInitOp`.
         vecTy = cc.StdvecType.get(elemTy) if not isBool else cc.StdvecType.get(self.getIntegerType(1))
         return cc.StdvecInitOp(vecTy, alloca,
-=======
-        # Create the `StdVec<T>` from the `alloca`
-        # We still use `i1` as the vector element type if the
-        # original list was of `bool` type.
-        vecTy = elemTy if not isBool else self.getIntegerType(1)
-        if cc.PointerType.isinstance(vecTy):
-            vecTy = cc.PointerType.getElementType(vecTy)
-
-        return cc.StdvecInitOp(cc.StdvecType.get(vecTy), alloca,
->>>>>>> a3ac4000
                                length=arrSize).result
 
     def getStructMemberIdx(self, memberName, structTy):
@@ -847,7 +818,6 @@
     # Create a new vector with source elements converted to the target element type if needed.
     def __copyVectorAndConvertElements(self,
                                     source,
-<<<<<<< HEAD
                                     targetEleType = None,
                                     allowDemotion = False,
                                     alwaysCopy = False, 
@@ -876,53 +846,6 @@
         sourceDataPtr = cc.StdvecDataOp(sourceArrPtrTy, source).result
         sourceSize = cc.StdvecSizeOp(self.getIntegerType(), source).result
         targetPtr = cc.AllocaOp(cc.PointerType.get(cc.ArrayType.get(targetEleType)),
-=======
-                                    targetEleType,
-                                    allowDemotion=False):
-        if not cc.PointerType.isinstance(source.type):
-            if cc.StdvecType.isinstance(source.type):
-                # Exit early if no copy is needed to avoid an unneeded store.
-                sourceEleType = cc.StdvecType.getElementType(source.type)
-                if (sourceEleType == targetEleType):
-                    return source
-
-        sourcePtr = source
-        if not cc.PointerType.isinstance(sourcePtr.type):
-            sourcePtr = self.ifNotPointerThenStore(sourcePtr)
-
-        sourceType = cc.PointerType.getElementType(sourcePtr.type)
-        if not cc.StdvecType.isinstance(sourceType):
-            raise RuntimeError(
-                f"expected vector type to copy and cast elements but received {sourceType}"
-            )
-
-        sourceEleType = cc.StdvecType.getElementType(sourceType)
-        if (sourceEleType == targetEleType):
-            return sourcePtr
-
-        isSourceBool = sourceEleType == self.getIntegerType(1)
-        if isSourceBool:
-            sourceEleType = self.getIntegerType(8)
-
-        sourceArrType = cc.ArrayType.get(sourceEleType)
-        sourceElePtrTy = cc.PointerType.get(sourceEleType)
-        sourceArrElePtrTy = cc.PointerType.get(sourceArrType)
-        sourceValue = self.ifPointerThenLoad(sourcePtr)
-        sourceDataPtr = cc.StdvecDataOp(sourceArrElePtrTy, sourceValue).result
-        sourceSize = cc.StdvecSizeOp(self.getIntegerType(), sourceValue).result
-
-        isTargetBool = targetEleType == self.getIntegerType(1)
-        # Vector type reflects the true type, including `i1`
-        targetVecTy = cc.StdvecType.get(targetEleType)
-
-        if isTargetBool:
-            targetEleType = self.getIntegerType(8)
-
-        targetElePtrType = cc.PointerType.get(targetEleType)
-        targetTy = cc.ArrayType.get(targetEleType)
-        targetArrElePtrTy = cc.PointerType.get(targetTy)
-        targetPtr = cc.AllocaOp(targetArrElePtrTy,
->>>>>>> a3ac4000
                                 TypeAttr.get(targetEleType),
                                 seqSize=sourceSize).result
 
@@ -1862,77 +1785,6 @@
                 # we can simply modify the symbol table entry.
                 if storeAsVal or cc.PointerType.isinstance(value.type):
                     return target, value
-<<<<<<< HEAD
-=======
-                else:
-                    # We should allocate and store
-                    alloca = cc.AllocaOp(cc.PointerType.get(value.type),
-                                         TypeAttr.get(value.type)).result
-                    cc.StoreOp(value, alloca)
-                    return target, alloca
-
-            # Handle assignments like `listVar[IDX] = expr`
-            elif (isinstance(target, ast.Subscript) and
-                  isinstance(target.value, ast.Name) and
-                  target.value.id in self.symbolTable):
-                check_not_captured(target.value.id)
-
-                # Visit_Subscript will try to load any pointer and return it
-                # but here we want the pointer, so flip that flag
-                self.subscriptPushPointerValue = True
-                # Visit the subscript node, get the pointer value
-                self.visit(target)
-                # Reset the push pointer value flag
-                self.subscriptPushPointerValue = False
-                ptrVal = self.popValue()
-                if not cc.PointerType.isinstance(ptrVal.type):
-                    self.emitFatalError(
-                        "Invalid CUDA-Q subscript assignment, variable must be a pointer.",
-                        node)
-                # See if this is a pointer to an array, if so cast it
-                # to a pointer on the array type
-                ptrEleType = cc.PointerType.getElementType(ptrVal.type)
-                if cc.ArrayType.isinstance(ptrEleType):
-                    ptrVal = cc.CastOp(
-                        cc.PointerType.get(
-                            cc.ArrayType.getElementType(ptrEleType)),
-                        ptrVal).result
-
-                # Visit the value being assigned
-                self.visit(node.value)
-                valueToStore = self.popValue()
-                # Cast if necessary
-                valueToStore = self.changeOperandToType(ptrEleType,
-                                                        valueToStore)
-                # Store the value
-                cc.StoreOp(valueToStore, ptrVal)
-                return target.value, None
-
-            # Handle assignments like `classVar.attr = expr`
-            elif (isinstance(target, ast.Attribute) and
-                  isinstance(target.value, ast.Name) and
-                  target.value.id in self.symbolTable):
-                check_not_captured(target.value.id)
-
-                self.attributePushPointerValue = True
-                # Visit the attribute node, get the pointer value
-                self.visit(target)
-                # Reset the push pointer value flag
-                self.attributePushPointerValue = False
-                ptrVal = self.popValue()
-                if not cc.PointerType.isinstance(ptrVal.type):
-                    self.emitFatalError("invalid CUDA-Q attribute assignment",
-                                        node)
-                # Visit the value being assigned
-                self.visit(node.value)
-                valueToStore = self.popValue()
-                # Cast if necessary
-                valueToStore = self.changeOperandToType(
-                    cc.PointerType.getElementType(ptrVal.type), valueToStore)
-                # Store the value
-                cc.StoreOp(valueToStore, ptrVal)
-                return target.value, None
->>>>>>> a3ac4000
 
                 address = cc.AllocaOp(cc.PointerType.get(value.type), TypeAttr.get(value.type)).result
                 cc.StoreOp(value, address)
@@ -2065,7 +1917,6 @@
         if cc.PointerType.isinstance(valType):
             valType = cc.PointerType.getElementType(valType)
 
-<<<<<<< HEAD
         if quake.StruqType.isinstance(valType):
             if self.pushPointerValue:
                 self.emitFatalError(
@@ -2077,12 +1928,6 @@
             attr = IntegerAttr.get(self.getIntegerType(32), structIdx)
             self.pushValue(quake.GetMemberOp(memberTy, value, attr).result)
             return
-=======
-            elif (quake.VeqType.isinstance(valType) or
-                  cc.StdvecType.isinstance(valType) or
-                  cc.ArrayType.isinstance(valType)):
-                return self.__isSupportedVectorFunction(node.attr)
->>>>>>> a3ac4000
 
         if cc.PointerType.isinstance(value.type) and \
             cc.StructType.isinstance(valType):
@@ -2196,7 +2041,6 @@
                 self.controlNegations.clear()
             return negatedControlQubits
 
-<<<<<<< HEAD
         def processFunctionCall(kernel):
             nrArgs = len(kernel.type.inputs)
             values = self.__groupValues(node.args, [(nrArgs, nrArgs)])
@@ -2231,124 +2075,6 @@
                 result = cc.StdvecInitOp(result.type, buffer,
                                             length=length).result
             return result
-=======
-        def processControlAndAdjoint(pyFuncVal, attrName):
-            # NOTE: We currently generally don't have the means in the
-            # compiler to handle composition of control and adjoint, since
-            # control and adjoint are not proper functors (i.e. there is
-            # no way to obtain a new callable object that is the adjoint
-            # or controlled version of another callable).
-            # Since we don't really treat callables as first-class values,
-            # the first argument to control and adjoint indeed has to be
-            # a Name object.
-            if not isinstance(pyFuncVal, ast.Name):
-                self.emitFatalError(
-                    f'unsupported argument in call to {attrName} - first argument must be a symbol name',
-                    node)
-            otherFuncName = pyFuncVal.id
-
-            values = [self.popValue() for _ in range(len(self.valueStack))]
-            values.reverse()
-            indirectCallee = []
-            kwargs = {"is_adj": attrName == 'adjoint'}
-
-            if otherFuncName in self.symbolTable and \
-                cc.CallableType.isinstance(values[0].type):
-                functionTy = FunctionType(
-                    cc.CallableType.getFunctionType(values[0].type))
-                inputTys, outputTys = functionTy.inputs, functionTy.results
-                indirectCallee.append(values[0])
-                values = values[1:]
-            elif otherFuncName in globalKernelRegistry:
-                otherFunc = globalKernelRegistry[otherFuncName]
-                inputTys, outputTys = otherFunc.arguments.types, otherFunc.results.types
-                kwargs["callee"] = FlatSymbolRefAttr.get(nvqppPrefix +
-                                                         otherFuncName)
-            elif otherFuncName in globalRegisteredOperations:
-                self.emitFatalError(
-                    f"calling cudaq.control or cudaq.adjoint on a globally registered operation is not supported",
-                    node)
-            elif self.__isUnitaryGate(
-                    otherFuncName) or self.__isMeasurementGate(otherFuncName):
-                self.emitFatalError(
-                    f"calling cudaq.control or cudaq.adjoint on a built-in gate is not supported",
-                    node)
-            else:
-                self.emitFatalError(
-                    f"{otherFuncName} is not a known quantum kernel - maybe a cudaq.kernel attribute is missing?.",
-                    node)
-
-            numControlArgs = attrName == 'control'
-            if len(values) < numControlArgs:
-                self.emitFatalError(
-                    "missing control qubit(s) argument in cudaq.control", node)
-            controls = values[:numControlArgs]
-            invert_controls = lambda: None
-            if len(controls) != 0:
-                assert (len(controls) == 1)
-                if (not quake.RefType.isinstance(controls[0].type) and
-                        not quake.VeqType.isinstance(controls[0].type)):
-                    self.emitFatalError(
-                        'invalid argument type for control operand', node)
-                # TODO: it would be cleaner to add support for negated control
-                # qubits to `quake.ApplyOp`
-                if controls[0] in self.controlNegations:
-                    invert_controls = lambda: self.__applyQuantumOperation(
-                        'x', [], controls)
-                    self.controlNegations.clear()
-            args = convertArguments(inputTys, values[numControlArgs:])
-            if len(outputTys) != 0:
-                self.emitFatalError(
-                    f'cannot take {attrName} of kernel {otherFuncName} that '
-                    f'returns a value', node)
-            invert_controls()
-            quake.ApplyOp([], indirectCallee, controls, args, **kwargs)
-            invert_controls()
-
-        def processFunctionCall(fType, nrValsToPop):
-            if len(fType.inputs) != nrValsToPop:
-                fName = 'function'
-                if hasattr(node.func, 'id'):
-                    fName = node.func.id
-                elif hasattr(node.func, 'attr'):
-                    fName = node.func.attr
-                self.emitFatalError(
-                    f"invalid number of arguments passed in call to {fName} "
-                    f"({nrValsToPop} vs required {len(fType.inputs)})", node)
-            values = [self.popValue() for _ in node.args]
-            values.reverse()
-            values = convertArguments([t for t in fType.inputs], values)
-            if len(fType.results) == 0:
-                func.CallOp(otherKernel, values)
-            else:
-                result = func.CallOp(otherKernel, values).result
-                # Copy to stack if necessary
-                if cc.StdvecType.isinstance(result.type):
-                    elemTy = cc.StdvecType.getElementType(result.type)
-                    if elemTy == self.getIntegerType(1):
-                        elemTy = self.getIntegerType(8)
-                    data = cc.StdvecDataOp(cc.PointerType.get(elemTy),
-                                           result).result
-                    i64Ty = self.getIntegerType(64)
-                    length = cc.StdvecSizeOp(i64Ty, result).result
-                    elemSize = cc.SizeOfOp(i64Ty, TypeAttr.get(elemTy)).result
-                    buffer = cc.AllocaOp(cc.PointerType.get(
-                        cc.ArrayType.get(elemTy)),
-                                         TypeAttr.get(elemTy),
-                                         seqSize=length).result
-                    i8PtrTy = cc.PointerType.get(self.getIntegerType(8))
-                    cbuffer = cc.CastOp(i8PtrTy, buffer).result
-                    cdata = cc.CastOp(i8PtrTy, data).result
-                    symName = '__nvqpp_vectorCopyToStack'
-                    load_intrinsic(self.module, symName)
-                    sizeInBytes = arith.MulIOp(length, elemSize).result
-                    func.CallOp([], symName, [cbuffer, cdata, sizeInBytes])
-                    # Replace result with the stack buffer-backed vector
-                    result = cc.StdvecInitOp(result.type, buffer,
-                                             length=length).result
-
-                self.pushValue(result)
->>>>>>> a3ac4000
 
         def checkControlAndTargetTypes(controls, targets):
             """
@@ -2491,18 +2217,8 @@
 
             if all(x in moduleNames for x in ['cudaq', 'dbg', 'ast']):
                 # Handle a debug print statement
-<<<<<<< HEAD
                 arg = self.__groupValues(node.args, [1])
                 self.__insertDbgStmt(arg, node.func.attr)
-=======
-                [self.visit(arg) for arg in node.args]
-                if len(self.valueStack) != 1:
-                    self.emitFatalError(
-                        f"cudaq.dbg.ast.{node.func.attr} call invalid - "
-                        f"too many arguments passed.", node)
-
-                self.__insertDbgStmt(self.popValue(), node.func.attr)
->>>>>>> a3ac4000
                 return
 
             # If we did have module names, then this is what we are looking for
@@ -2922,6 +2638,7 @@
                         DenseI64ArrayAttr.get([idx], context=self.ctx)).result
                 self.pushValue(struct)
                 return
+
             else:
                 self.emitFatalError(
                     "unhandled function call - {}, known kernels are {}".format(
@@ -3468,33 +3185,11 @@
                         return
 
                     if node.func.attr == 'to_integer':
-<<<<<<< HEAD
                         boolVec = self.__groupValues(node.args, [1])
                         args = convertArguments([cc.StdvecType.get(self.getIntegerType(1))], [boolVec])
                         cudaqConvertToInteger = "__nvqpp_cudaqConvertToInteger"
                         load_intrinsic(self.module, cudaqConvertToInteger)
                         result = func.CallOp([self.getIntegerType(64)], cudaqConvertToInteger, args).result
-=======
-                        boolVec = self.popValue()
-                        boolVec = self.ifPointerThenLoad(boolVec)
-                        if not cc.StdvecType.isinstance(boolVec.type):
-                            self.emitFatalError(
-                                "to_integer expects a vector of booleans. Got type {}"
-                                .format(boolVec.type), node)
-                        elemTy = cc.StdvecType.getElementType(boolVec.type)
-                        if elemTy != self.getIntegerType(1):
-                            self.emitFatalError(
-                                "to_integer expects a vector of booleans. Got type {}"
-                                .format(boolVec.type), node)
-                        cudaqConvertToInteger = "__nvqpp_cudaqConvertToInteger"
-                        # Load the intrinsic
-                        load_intrinsic(self.module, cudaqConvertToInteger)
-                        # Signature:
-                        # `func.func private @__nvqpp_cudaqConvertToInteger(%arg : !cc.stdvec<i1>) -> i64`
-                        resultTy = self.getIntegerType(64)
-                        result = func.CallOp([resultTy], cudaqConvertToInteger,
-                                             [boolVec]).result
->>>>>>> a3ac4000
                         self.pushValue(result)
                         return
 
@@ -3692,7 +3387,6 @@
                 elts = [get_item_type(v) for v in pyval.elts]
                 if None in elts:
                     return None
-<<<<<<< HEAD
                 structTy = mlirTryCreateStructType(elts, context=self.ctx)
                 if not structTy:
                     # we return anything here since, or rather to make sure that,
@@ -3701,11 +3395,6 @@
                 return structTy
             elif isinstance(pyval, ast.Subscript) and \
                 IntegerType.isinstance(get_item_type(pyval.slice)):
-=======
-                return cc.PointerType.get(cc.StructType.getNamed("tuple", elts))
-            elif (isinstance(pyval, ast.Subscript) and
-                  IntegerType.isinstance(get_item_type(pyval.slice))):
->>>>>>> a3ac4000
                 parentType = get_item_type(pyval.value)
                 if cc.PointerType.isinstance(parentType):
                     parentType = cc.PointerType.getElementType(parentType)
@@ -3793,7 +3482,6 @@
                             mlirTypeFromPyType(v, self.ctx)
                             for _, v in annotations.items()
                         ]
-<<<<<<< HEAD
                         structTy = mlirTryCreateStructType(elts, pyval.func.id, context=self.ctx)
                         if not structTy:
                             # we return anything here since, or rather to make sure that,
@@ -3813,23 +3501,6 @@
                     if pyval.func.attr == 'ctrl' or pyval.func.attr == 'adj':
                         process_void_list()
                         return None
-=======
-                        # no need to do much verification on the validity of the type here -
-                        # this will be handled when we build the body
-                        isStruq = any(
-                            (self.isQuantumType(t) for t in structTys))
-                        if isStruq:
-                            return quake.StruqType.getNamed(
-                                pyval.func.id, structTys)
-                        else:
-                            return cc.PointerType.get(
-                                cc.StructType.getNamed(pyval.func.id,
-                                                       structTys))
-                elif (isinstance(pyval.func, ast.Attribute) and
-                      (pyval.func.attr == 'ctrl' or pyval.func.attr == 'adj')):
-                    process_void_list()
-                    return None
->>>>>>> a3ac4000
                 self.emitFatalError("unsupported call in list comprehension",
                                     node)
             elif isinstance(pyval, ast.Compare):
@@ -3863,12 +3534,7 @@
             return
 
         resultVecTy = cc.StdvecType.get(listElemTy)
-<<<<<<< HEAD
         if listElemTy == self.getIntegerType(1):
-=======
-        isBool = listElemTy == self.getIntegerType(1)
-        if isBool:
->>>>>>> a3ac4000
             listElemTy = self.getIntegerType(8)
         listTy = cc.ArrayType.get(listElemTy)
         listValue = cc.AllocaOp(cc.PointerType.get(listTy),
@@ -3906,7 +3572,6 @@
             listValueAddr = cc.ComputePtrOp(
                 cc.PointerType.get(listElemTy), listValue, [iterVar],
                 DenseI32ArrayAttr.get([kDynamicPtrIndex], context=self.ctx))
-<<<<<<< HEAD
             element = self.changeOperandToType(listElemTy, element, allowDemotion=False)
             cc.StoreOp(element, listValueAddr)
             self.symbolTable.popScope()
@@ -3914,18 +3579,6 @@
         self.createInvariantForLoop(bodyBuilder, iterableSize)
         res = cc.StdvecInitOp(resultVecTy, listValue, length=iterableSize).result
         self.pushValue(res)
-=======
-
-            if isBool:
-                result = self.changeOperandToType(self.getIntegerType(8),
-                                                  result)
-            cc.StoreOp(result, listValueAddr)
-            self.symbolTable.popScope()
-
-        self.createInvariantForLoop(iterableSize, bodyBuilder)
-        self.pushValue(
-            cc.StdvecInitOp(resultVecTy, listValue, length=iterableSize).result)
->>>>>>> a3ac4000
         return
 
     def visit_List(self, node):
@@ -4309,7 +3962,6 @@
             # We can simplify `for i,j in enumerate(L)` MLIR code immensely
             # by just building a for loop over the iterable object L and using
             # the index into that iterable and the element.
-<<<<<<< HEAD
             elif node.iter.func.id == 'enumerate':
                 if len(node.iter.args) != 1:
                     self.emitFatalError("invalid number of arguments to enumerate - expecting 1 argument", node)
@@ -4321,76 +3973,6 @@
         if not getValues:
             self.visit(node.iter)
             iterable = self.ifPointerThenLoad(self.popValue())
-=======
-            if node.iter.func.id == 'enumerate':
-                [self.visit(arg) for arg in node.iter.args]
-                if len(self.valueStack) == 2:
-                    iterable = self.popValue()
-                    self.popValue()
-                else:
-                    assert len(self.valueStack) == 1
-                    iterable = self.popValue()
-                iterable = self.ifPointerThenLoad(iterable)
-                totalSize = None
-                extractFunctor = None
-
-                beEfficient = False
-                if quake.VeqType.isinstance(iterable.type):
-                    totalSize = quake.VeqSizeOp(self.getIntegerType(),
-                                                iterable).result
-
-                    def functor(seq, idx):
-                        q = quake.ExtractRefOp(self.getRefType(),
-                                               seq,
-                                               -1,
-                                               index=idx).result
-                        return [idx, q]
-
-                    extractFunctor = functor
-                    beEfficient = True
-                elif cc.StdvecType.isinstance(iterable.type):
-                    totalSize = cc.StdvecSizeOp(self.getIntegerType(),
-                                                iterable).result
-
-                    def functor(seq, idx):
-                        vecTy = cc.StdvecType.getElementType(seq.type)
-                        dataTy = cc.PointerType.get(vecTy)
-                        arrTy = vecTy
-                        if not cc.ArrayType.isinstance(arrTy):
-                            arrTy = cc.ArrayType.get(vecTy)
-                        dataArrTy = cc.PointerType.get(arrTy)
-                        data = cc.StdvecDataOp(dataArrTy, seq).result
-                        v = cc.ComputePtrOp(
-                            dataTy, data, [idx],
-                            DenseI32ArrayAttr.get([kDynamicPtrIndex],
-                                                  context=self.ctx)).result
-                        return [idx, v]
-
-                    extractFunctor = functor
-                    beEfficient = True
-
-                if beEfficient:
-
-                    if (not isinstance(node.target, ast.Tuple) or
-                            len(node.target.elts) != 2):
-                        self.emitFatalError(
-                            "iteration variable must be a tuple of two items",
-                            node)
-
-                    def bodyBuilder(iterVar):
-                        self.symbolTable.pushScope()
-                        values = extractFunctor(iterable, iterVar)
-                        assert (len(values) == 2)
-                        for i, v in enumerate(values):
-                            self.__deconstructAssignment(node.target.elts[i], v)
-                        [self.visit(b) for b in node.body]
-                        self.symbolTable.popScope()
-
-                    self.createInvariantForLoop(totalSize,
-                                                bodyBuilder,
-                                                elseStmts=node.orelse)
-                    return
->>>>>>> a3ac4000
 
         if iterable:
 
@@ -4422,15 +4004,7 @@
                     iterEleTy = self.getIntegerType(8)
                 endVal = cc.StdvecSizeOp(self.getIntegerType(),
                                             iterable).result
-<<<<<<< HEAD
                 def loadElement(iterVar):
-=======
-                isBool = iterEleTy == self.getIntegerType(1)
-                if isBool:
-                    iterEleTy = self.getIntegerType(8)
-
-                def functor(iter, idxVal):
->>>>>>> a3ac4000
                     elePtrTy = cc.PointerType.get(iterEleTy)
                     arrTy = cc.ArrayType.get(iterEleTy)
                     ptrArrTy = cc.PointerType.get(arrTy)
@@ -4438,7 +4012,6 @@
                     eleAddr = cc.ComputePtrOp(
                         elePtrTy, vecPtr, [iterVar],
                         DenseI32ArrayAttr.get([kDynamicPtrIndex],
-<<<<<<< HEAD
                                                 context=self.ctx)).result
                     val = cc.LoadOp(eleAddr).result
                     if isBool:
@@ -4446,16 +4019,6 @@
                             self.getIntegerType(1), val)                    
                     return relevantVals(iterVar, val)
                 getValues = loadElement
-=======
-                                              context=self.ctx)).result
-                    result = cc.LoadOp(eleAddr).result
-                    if isBool:
-                        result = self.changeOperandToType(
-                            self.getIntegerType(1), result)
-                    return result
-
-                extractFunctor = functor
->>>>>>> a3ac4000
 
             else:
                 self.emitFatalError('{} iterable type not supported.', node)
@@ -5100,12 +4663,7 @@
             if IntegerType.isinstance(left.type):
                 self.pushValue(arith.RemUIOp(left, right).result)
                 return
-<<<<<<< HEAD
-            if F64Type.isinstance(left.type) or \
-                F32Type.isinstance(left.type):
-=======
             if (F64Type.isinstance(left.type) or F32Type.isinstance(left.type)):
->>>>>>> a3ac4000
                 self.pushValue(arith.RemFOp(left, right).result)
                 return
             else:
@@ -5185,13 +4743,8 @@
 
         if not cc.PointerType.isinstance(target.type):
             self.emitFatalError(
-<<<<<<< HEAD
-                "augment-assign target variable cannot be assigned to",
-                node)
-=======
                 "augment-assign target variable is not defined or "
                 "cannot be assigned to.", node)
->>>>>>> a3ac4000
 
         self.visit(node.value)
         value = self.popValue()
@@ -5328,16 +4881,11 @@
                     self.emitFatalError("CUDA-Q does not allow assignments to variables captured from parent scope", node)
                 return
 
-<<<<<<< HEAD
             if node.id not in globalKernelRegistry and \
                 node.id not in globalRegisteredOperations:
                 errorType = type(value).__name__
                 if (isinstance(value, list)):
                     errorType = f"{errorType}[{type(value[0]).__name__}]"
-=======
-            if (node.id not in globalKernelRegistry and
-                    node.id not in globalRegisteredOperations):
->>>>>>> a3ac4000
                 self.emitFatalError(
                     f"Invalid type for variable ({node.id}) captured from parent scope (only int, bool, float, complex, cudaq.State, and list/np.ndarray[int|bool|float|complex] accepted, type was {errorType}).",
                     node)
@@ -5360,14 +4908,8 @@
         # Throw an exception for the case that the name is not
         # in the symbol table
         self.emitFatalError(
-<<<<<<< HEAD
             f"Invalid variable name requested - '{node.id}' is not defined within the scope it is used in.",
             node)
-=======
-            f"Invalid variable name requested - '{node.id}' is "
-            f"not defined within the quantum kernel it is used "
-            f"in.", node)
->>>>>>> a3ac4000
 
 
 def compile_to_mlir(astModule, capturedDataStorage: CapturedDataStorage,
