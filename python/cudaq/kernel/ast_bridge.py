# ============================================================================ #
# Copyright (c) 2022 - 2025 NVIDIA Corporation & Affiliates.                   #
# All rights reserved.                                                         #
#                                                                              #
# This source code and the accompanying materials are made available under     #
# the terms of the Apache License 2.0 which accompanies this distribution.     #
# ============================================================================ #
import ast
import hashlib
import graphlib
import sys, os
from typing import Callable
from collections import deque
import numpy as np
from .analysis import FindDepKernelsVisitor
from .utils import globalAstRegistry, globalKernelRegistry, globalRegisteredOperations, nvqppPrefix, mlirTypeFromAnnotation, mlirTypeFromPyType, Color, mlirTypeToPyType, globalRegisteredTypes
from ..mlir.ir import *
from ..mlir.passmanager import *
from ..mlir.dialects import quake, cc
from ..mlir.dialects import builtin, func, arith, math, complex
from ..mlir._mlir_libs._quakeDialects import cudaq_runtime, load_intrinsic, register_all_dialects, gen_vector_of_complex_constant
from .captured_data import CapturedDataStorage

State = cudaq_runtime.State

# This file implements the CUDA-Q Python AST to MLIR conversion.
# It provides a `PyASTBridge` class that implements the `ast.NodeVisitor` type
# to walk the Python AST for a `cudaq.kernel` annotated function and generate
# valid MLIR code using `Quake`, `CC`, `Arith`, and `Math` dialects.

# CC Dialect `ComputePtrOp` in C++ sets the
# dynamic index as `std::numeric_limits<int32_t>::min()`
# (see CCOps.tc line 898). We'll duplicate that
# here by just setting it manually
kDynamicPtrIndex: int = -2147483648


class PyScopedSymbolTable(object):

    def __init__(self):
        self.symbolTable = deque()

    def pushScope(self):
        self.symbolTable.append({})

    def popScope(self):
        self.symbolTable.pop()

    def numLevels(self):
        return len(self.symbolTable)

    def add(self, symbol, value, level=-1):
        """
        Add a symbol to the scoped symbol table at any scope level.
        """
        self.symbolTable[level][symbol] = value

    def __contains__(self, symbol):
        for st in reversed(self.symbolTable):
            if symbol in st:
                return True

        return False

    def __setitem__(self, symbol, value):
        # default to nearest surrounding scope
        self.add(symbol, value)
        return

    def __getitem__(self, symbol):
        for st in reversed(self.symbolTable):
            if symbol in st:
                return st[symbol]

        raise RuntimeError(
            f"{symbol} is not a valid variable name in this scope.")

    def clear(self):
        while len(self.symbolTable):
            self.symbolTable.pop()
        return


class CompilerError(RuntimeError):
    """
    Custom exception class for improved error diagnostics.
    """

    def __init__(self, *args, **kwargs):
        RuntimeError.__init__(self, *args, **kwargs)


class PyASTBridge(ast.NodeVisitor):
    """
    The `PyASTBridge` class implements the `ast.NodeVisitor` type to convert a 
    python function definition (annotated with cudaq.kernel) to an MLIR `ModuleOp`
    containing a `func.FuncOp` representative of the original python function but leveraging 
    the Quake and CC dialects provided by CUDA-Q. This class keeps track of a 
    MLIR Value stack that is pushed to and popped from during visitation of the 
    function AST nodes. We leverage the auto-generated MLIR Python bindings for the internal 
    C++ CUDA-Q dialects to build up the MLIR code. 

    For kernels that call other kernels, we require that the `ModuleOp` contain the 
    kernel being called. This is enabled via the `FindDepKernelsVisitor` in the local 
    analysis module, and is handled by the below `compile_to_mlir` function. For 
    callable block arguments, we leverage runtime-known callable argument function names 
    and synthesize them away with an internal C++ MLIR pass. 
    """

    def __init__(self, capturedDataStorage: CapturedDataStorage, **kwargs):
        """
        The constructor. Initializes the `mlir.Value` stack, the `mlir.Context`, and the 
        `mlir.Module` that we will be building upon. This class keeps track of a 
        symbol table, which maps variable names to constructed `mlir.Values`. 
        """
        self.valueStack = deque()
        self.knownResultType = kwargs[
            'knownResultType'] if 'knownResultType' in kwargs else None
        if 'existingModule' in kwargs:
            self.module = kwargs['existingModule']
            self.ctx = self.module.context
            self.loc = Location.unknown(context=self.ctx)
        else:
            self.ctx = Context()
            register_all_dialects(self.ctx)
            quake.register_dialect(self.ctx)
            cc.register_dialect(self.ctx)
            cudaq_runtime.registerLLVMDialectTranslation(self.ctx)
            self.loc = Location.unknown(context=self.ctx)
            self.module = Module.create(loc=self.loc)

        # Create a new captured data storage or use the existing one
        # passed from the current kernel decorator.
        self.capturedDataStorage = capturedDataStorage
        if (self.capturedDataStorage == None):
            self.capturedDataStorage = CapturedDataStorage(ctx=self.ctx,
                                                           loc=self.loc,
                                                           name=None,
                                                           module=self.module)
        else:
            self.capturedDataStorage.setKernelContext(ctx=self.ctx,
                                                      loc=self.loc,
                                                      name=None,
                                                      module=self.module)

        # If the driver of this AST bridge instance has indicated
        # that there is a return type from analysis on the Python AST,
        # then we want to set the known result type so that the
        # FuncOp can have it.
        if 'returnTypeIsFromPython' in kwargs and kwargs[
                'returnTypeIsFromPython'] and self.knownResultType is not None:
            self.knownResultType = mlirTypeFromPyType(self.knownResultType,
                                                      self.ctx)

        self.capturedVars = kwargs[
            'capturedVariables'] if 'capturedVariables' in kwargs else {}
        self.dependentCaptureVars = {}
        self.locationOffset = kwargs[
            'locationOffset'] if 'locationOffset' in kwargs else ('', 0)
        self.disableEntryPointTag = kwargs[
            'disableEntryPointTag'] if 'disableEntryPointTag' in kwargs else False
        self.disableNvqppPrefix = kwargs[
            'disableNvqppPrefix'] if 'disableNvqppPrefix' in kwargs else False
        self.symbolTable = PyScopedSymbolTable()
        self.increment = 0
        self.buildingEntryPoint = False
        self.inForBodyStack = deque()
        self.inIfStmtBlockStack = deque()
        self.currentAssignVariableName = None
        self.walkingReturnNode = False
        self.controlNegations = []
        self.subscriptPushPointerValue = False
        self.verbose = 'verbose' in kwargs and kwargs['verbose']
        self.currentNode = None

    def emitWarning(self, msg, astNode=None):
        """
        Emit a warning, providing the user with source file information and
        the offending code.
        """
        codeFile = os.path.basename(self.locationOffset[0])
        if astNode == None:
            astNode = self.currentNode
        lineNumber = '' if astNode == None else astNode.lineno + self.locationOffset[
            1] - 1

        print(Color.BOLD, end='')
        msg = codeFile + ":" + str(
            lineNumber
        ) + ": " + Color.YELLOW + "warning: " + Color.END + Color.BOLD + msg + (
            "\n\t (offending source -> " + ast.unparse(astNode) + ")" if
            hasattr(ast, 'unparse') and astNode is not None else '') + Color.END
        print(msg)

    def emitFatalError(self, msg, astNode=None):
        """
        Emit a fatal error, providing the user with source file information and
        the offending code.
        """
        codeFile = os.path.basename(self.locationOffset[0])
        if astNode == None:
            astNode = self.currentNode
        lineNumber = '' if astNode == None else astNode.lineno + self.locationOffset[
            1] - 1

        print(Color.BOLD, end='')
        msg = codeFile + ":" + str(
            lineNumber
        ) + ": " + Color.RED + "error: " + Color.END + Color.BOLD + msg + (
            "\n\t (offending source -> " + ast.unparse(astNode) + ")" if
            hasattr(ast, 'unparse') and astNode is not None else '') + Color.END
        raise CompilerError(msg)

    def validateArgumentAnnotations(self, astModule):
        """
        Utility function for quickly validating that we have
        all arguments annotated.
        """

        class ValidateArgumentAnnotations(ast.NodeVisitor):
            """
            Utility visitor for finding argument annotations
            """

            def __init__(self, bridge):
                self.bridge = bridge

            def visit_FunctionDef(self, node):
                for arg in node.args.args:
                    if arg.annotation == None:
                        self.bridge.emitFatalError(
                            'cudaq.kernel functions must have argument type annotations.',
                            arg)

        ValidateArgumentAnnotations(self).visit(astModule)

    def getVeqType(self, size=None):
        """
        Return a `quake.VeqType`. Pass the size of the `quake.veq` if known. 
        """
        if size == None:
            return quake.VeqType.get(self.ctx)
        return quake.VeqType.get(self.ctx, size)

    def getRefType(self):
        """
        Return a `quake.RefType`.
        """
        return quake.RefType.get(self.ctx)

    def isQuantumType(self, ty):
        """
        Return True if the given type is quantum (is a `VeqType` or `RefType`). 
        Return False otherwise.
        """
        return quake.RefType.isinstance(ty) or quake.VeqType.isinstance(
            ty) or quake.StruqType.isinstance(ty)

    def isMeasureResultType(self, ty, value):
        """
        Return true if the given type is a qubit measurement result type (an i1 type).
        """
        if hasattr(value, 'owner') and hasattr(
                value.owner,
                'name') and not 'quake.discriminate' == value.owner.name:
            return False
        return IntegerType.isinstance(ty) and ty == IntegerType.get_signless(1)

    def getIntegerType(self, width=64):
        """
        Return an MLIR `IntegerType` of the given bit width (defaults to 64 bits).
        """
        return IntegerType.get_signless(width)

    def getIntegerAttr(self, type, value):
        """
        Return an MLIR Integer Attribute of the given `IntegerType`.
        """
        return IntegerAttr.get(type, value)

    def getFloatType(self, width=64):
        """
        Return an MLIR float type (single or double precision).
        """
        # Note:
        # `numpy.float64` is the same as `float` type, with width of 64 bit.
        # `numpy.float32` type has width of 32 bit.
        return F64Type.get() if width == 64 else F32Type.get()

    def getFloatAttr(self, type, value):
        """
        Return an MLIR float attribute (single or double precision).
        """
        return FloatAttr.get(type, value)

    def getConstantFloat(self, value, width=64):
        """
        Create a constant float operation and return its MLIR result Value.
        Takes as input the concrete float value.
        """
        ty = self.getFloatType(width=width)
        return self.getConstantFloatWithType(value, ty)

    def getConstantFloatWithType(self, value, ty):
        """
        Create a constant float operation and return its MLIR result Value.
        Takes as input the concrete float value.
        """
        return arith.ConstantOp(ty, self.getFloatAttr(ty, value)).result

    def getComplexType(self, width=64):
        """
        Return an MLIR complex type (single or double precision).
        """
        # Note:
        # `numpy.complex128` is the same as `complex` type,
        # with element width of 64bit (`np.complex64` and `float`)
        # `numpy.complex64` type has element type of `np.float32`.
        return self.getComplexTypeWithElementType(
            self.getFloatType(width=width))

    def getComplexTypeWithElementType(self, eTy):
        """
        Return an MLIR complex type (single or double precision).
        """
        return ComplexType.get(eTy)

    def getConstantComplex(self, value, width=64):
        """
        Create a constant complex operation and return its MLIR result Value.
        Takes as input the concrete complex value.
        """
        ty = self.getComplexType(width=width)
        return complex.CreateOp(ty,
                                self.getConstantFloat(value.real, width=width),
                                self.getConstantFloat(value.imag,
                                                      width=width)).result

    def getConstantComplexWithElementType(self, value, eTy):
        """
        Create a constant complex operation and return its MLIR result Value.
        Takes as input the concrete complex value.
        """
        ty = self.getComplexTypeWithElementType(eTy)
        return complex.CreateOp(ty,
                                self.getConstantFloatWithType(value.real, eTy),
                                self.getConstantFloatWithType(value.imag,
                                                              eTy)).result

    def getConstantInt(self, value, width=64):
        """
        Create a constant integer operation and return its MLIR result Value.
        Takes as input the concrete integer value. Can specify the integer bit width.
        """
        ty = self.getIntegerType(width)
        return arith.ConstantOp(ty, self.getIntegerAttr(ty, value)).result

    def promoteOperandType(self, ty, operand):
        if ComplexType.isinstance(ty):
            complexType = ComplexType(ty)
            floatType = complexType.element_type
            if ComplexType.isinstance(operand.type):
                otherComplexType = ComplexType(operand.type)
                otherFloatType = otherComplexType.element_type
                if (floatType != otherFloatType):
                    real = self.promoteOperandType(floatType,
                                                   complex.ReOp(operand).result)
                    imag = self.promoteOperandType(floatType,
                                                   complex.ImOp(operand).result)
                    operand = complex.CreateOp(complexType, real, imag).result
            else:
                real = self.promoteOperandType(floatType, operand)
                imag = self.getConstantFloatWithType(0.0, floatType)
                operand = complex.CreateOp(complexType, real, imag).result

        if F64Type.isinstance(ty):
            if F32Type.isinstance(operand.type):
                operand = arith.ExtFOp(ty, operand).result
            if IntegerType.isinstance(operand.type):
                operand = arith.SIToFPOp(ty, operand).result

        if F32Type.isinstance(ty):
            if F64Type.isinstance(operand.type):
                operand = arith.TruncFOp(ty, operand).result
            if IntegerType.isinstance(operand.type):
                operand = arith.SIToFPOp(ty, operand).result

        return operand

    def simulationPrecision(self):
        """
        Return precision for the current simulation backend,
        see `cudaq_runtime.SimulationPrecision`.
        """
        target = cudaq_runtime.get_target()
        return target.get_precision()

    def simulationDType(self):
        """
        Return the data type for the current simulation backend,
        either `numpy.complex128` or `numpy.complex64`.
        """
        if self.simulationPrecision() == cudaq_runtime.SimulationPrecision.fp64:
            return self.getComplexType(width=64)
        return self.getComplexType(width=32)

    def pushValue(self, value):
        """
        Push an MLIR Value onto the stack for usage in a subsequent AST node visit method.
        """
        if self.verbose:
            print('{}push {}'.format(self.increment * ' ', value))
        self.increment += 2
        self.valueStack.append(value)

    def popValue(self):
        """
        Pop an MLIR Value from the stack. 
        """
        val = self.valueStack.pop()
        self.increment -= 2
        if self.verbose:
            print('{}pop {}'.format(self.increment * ' ', val))
        return val

    def pushForBodyStack(self, bodyBlockArgs):
        """
        Indicate that we are entering a for loop body block. 
        """
        self.inForBodyStack.append(bodyBlockArgs)

    def popForBodyStack(self):
        """
        Indicate that we have left a for loop body block.
        """
        self.inForBodyStack.pop()

    def pushIfStmtBlockStack(self):
        """
        Indicate that we are entering an if statement then or else block.
        """
        self.inIfStmtBlockStack.append(0)

    def popIfStmtBlockStack(self):
        """
        Indicate that we have just left an if statement then 
        or else block.
        """
        self.inIfStmtBlockStack.pop()

    def isInForBody(self):
        """
        Return True if the current insertion point is within 
        a for body block. 
        """
        return len(self.inForBodyStack) > 0

    def isInIfStmtBlock(self):
        """
        Return True if the current insertion point is within 
        an if statement then or else block.
        """
        return len(self.inIfStmtBlockStack) > 0

    def hasTerminator(self, block):
        """
        Return True if the given Block has a Terminator operation.
        """
        if len(block.operations) > 0:
            return cudaq_runtime.isTerminator(
                block.operations[len(block.operations) - 1])
        return False

    def isArithmeticType(self, type):
        """
        Return True if the given type is an integer, float, or complex type. 
        """
        return IntegerType.isinstance(type) or F64Type.isinstance(
            type) or F32Type.isinstance(type) or ComplexType.isinstance(type)

    def ifPointerThenLoad(self, value):
        """
        If the given value is of pointer type, load the pointer
        and return that new value.
        """
        if cc.PointerType.isinstance(value.type):
            return cc.LoadOp(value).result
        return value

    def ifNotPointerThenStore(self, value):
        """
        If the given value is not of a pointer type, allocate a
        slot on the stack, store the the value in the slot, and
        return the slot address.
        """
        if not cc.PointerType.isinstance(value.type):
            slot = cc.AllocaOp(cc.PointerType.get(self.ctx, value.type),
                               TypeAttr.get(value.type)).result
            cc.StoreOp(value, slot)
            return slot
        return value

    def __createStdvecWithKnownValues(self, size, listElementValues):
        # Turn this List into a StdVec<T>
        arrSize = self.getConstantInt(size)
        arrTy = cc.ArrayType.get(self.ctx, listElementValues[0].type)
        alloca = cc.AllocaOp(cc.PointerType.get(self.ctx, arrTy),
                             TypeAttr.get(listElementValues[0].type),
                             seqSize=arrSize).result

        for i, v in enumerate(listElementValues):
            eleAddr = cc.ComputePtrOp(
                cc.PointerType.get(self.ctx, listElementValues[0].type), alloca,
                [self.getConstantInt(i)],
                DenseI32ArrayAttr.get([kDynamicPtrIndex],
                                      context=self.ctx)).result
            cc.StoreOp(v, eleAddr)

        vecTy = listElementValues[0].type
        if cc.PointerType.isinstance(vecTy):
            vecTy = cc.PointerType.getElementType(vecTy)

        return cc.StdvecInitOp(cc.StdvecType.get(self.ctx, vecTy), alloca,
                               arrSize).result

    def getStructMemberIdx(self, memberName, structTy):
        """
        For the given struct type and member variable name, return 
        the index of the variable in the struct and the specific 
        MLIR type for the variable.
        """
        if cc.StructType.isinstance(structTy):
            structName = cc.StructType.getName(structTy)
        else:
            structName = quake.StruqType.getName(structTy)
        structIdx = None
        _, userType = globalRegisteredTypes[structName]
        for i, (k, _) in enumerate(userType.items()):
            if k == memberName:
                structIdx = i
                break
        if structIdx == None:
            self.emitFatalError(
                f'Invalid struct member: {structName}.{memberName} (members={[k for k,_ in userType.items()]})'
            )
        return structIdx, mlirTypeFromPyType(userType[memberName], self.ctx)

    # Create a new vector with source elements converted to the target element type if needed.
    def __copyVectorAndCastElements(self, source, targetEleType):
        if not cc.PointerType.isinstance(source.type):
            if cc.StdvecType.isinstance(source.type):
                # Exit early if no copy is needed to avoid an unneeded store.
                sourceEleType = cc.StdvecType.getElementType(source.type)
                if (sourceEleType == targetEleType):
                    return source

        sourcePtr = source
        if not cc.PointerType.isinstance(sourcePtr.type):
            sourcePtr = self.ifNotPointerThenStore(sourcePtr)

        sourceType = cc.PointerType.getElementType(sourcePtr.type)
        if not cc.StdvecType.isinstance(sourceType):
            raise RuntimeError(
                f"expected vector type in __copyVectorAndCastElements but received {sourceType}"
            )

        sourceEleType = cc.StdvecType.getElementType(sourceType)
        if (sourceEleType == targetEleType):
            return sourcePtr

        sourceArrType = cc.ArrayType.get(self.ctx, sourceEleType)
        sourceElePtrTy = cc.PointerType.get(self.ctx, sourceEleType)
        sourceArrElePtrTy = cc.PointerType.get(self.ctx, sourceArrType)
        sourceValue = self.ifPointerThenLoad(sourcePtr)
        sourceDataPtr = cc.StdvecDataOp(sourceArrElePtrTy, sourceValue).result
        sourceSize = cc.StdvecSizeOp(self.getIntegerType(), sourceValue).result

        targetElePtrType = cc.PointerType.get(self.ctx, targetEleType)
        targetTy = cc.ArrayType.get(self.ctx, targetEleType)
        targetArrElePtrTy = cc.PointerType.get(self.ctx, targetTy)
        targetVecTy = cc.StdvecType.get(self.ctx, targetEleType)
        targetPtr = cc.AllocaOp(targetArrElePtrTy,
                                TypeAttr.get(targetEleType),
                                seqSize=sourceSize).result

        rawIndex = DenseI32ArrayAttr.get([kDynamicPtrIndex], context=self.ctx)

        def bodyBuilder(iterVar):
            eleAddr = cc.ComputePtrOp(sourceElePtrTy, sourceDataPtr, [iterVar],
                                      rawIndex).result
            loadedEle = cc.LoadOp(eleAddr).result
            castedEle = self.promoteOperandType(targetEleType, loadedEle)
            targetEleAddr = cc.ComputePtrOp(targetElePtrType, targetPtr,
                                            [iterVar], rawIndex).result
            cc.StoreOp(castedEle, targetEleAddr)

        self.createInvariantForLoop(sourceSize, bodyBuilder)
        return cc.StdvecInitOp(targetVecTy, targetPtr, sourceSize).result

    def __insertDbgStmt(self, value, dbgStmt):
        """
        Insert a debug print out statement if the programmer requested. Handles 
        statements like `cudaq.dbg.ast.print_i64(i)`.
        """
        value = self.ifPointerThenLoad(value)
        printFunc = None
        printStr = '[cudaq-ast-dbg] '
        argsTy = [cc.PointerType.get(self.ctx, self.getIntegerType(8))]
        if dbgStmt == 'print_i64':
            if not IntegerType.isinstance(value.type):
                self.emitFatalError(
                    f"print_i64 requested, but value is not of integer type (type was {value.type})."
                )

            currentST = SymbolTable(self.module.operation)
            argsTy += [self.getIntegerType()]
            # If `printf` is not in the module, or if it is but the last argument type is not an integer
            # then we have to add it
            if not 'print_i64' in currentST or not IntegerType.isinstance(
                    currentST['print_i64'].type.inputs[-1]):
                with InsertionPoint(self.module.body):
                    printOp = func.FuncOp('print_i64', (argsTy, []))
                    printOp.sym_visibility = StringAttr.get("private")
            currentST = SymbolTable(self.module.operation)
            printFunc = currentST['print_i64']
            printStr += '%ld\n'

        elif dbgStmt == 'print_f64':
            if not F64Type.isinstance(value.type):
                self.emitFatalError(
                    f"print_f64 requested, but value is not of float type (type was {value.type})."
                )

            currentST = SymbolTable(self.module.operation)
            argsTy += [self.getFloatType()]
            # If `printf` is not in the module, or if it is but the last argument type is not an float
            # then we have to add it
            if not 'print_f64' in currentST or not F64Type.isinstance(
                    currentST['print_f64'].type.inputs[-1]):
                with InsertionPoint(self.module.body):
                    printOp = func.FuncOp('print_f64', (argsTy, []))
                    printOp.sym_visibility = StringAttr.get("private")
            currentST = SymbolTable(self.module.operation)
            printFunc = currentST['print_f64']
            printStr += '%.12lf\n'
        else:
            raise self.emitFatalError(
                f"Invalid cudaq.dbg.ast statement - {dbgStmt}")

        strLitTy = cc.PointerType.get(
            self.ctx,
            cc.ArrayType.get(self.ctx, self.getIntegerType(8),
                             len(printStr) + 1))
        strLit = cc.CreateStringLiteralOp(strLitTy,
                                          StringAttr.get(printStr)).result
        strLit = cc.CastOp(cc.PointerType.get(self.ctx, self.getIntegerType(8)),
                           strLit).result
        func.CallOp(printFunc, [strLit, value])
        return

    def convertArithmeticToSuperiorType(self, values, type):
        """
        Assuming all values provided are arithmetic, convert each one to the 
        provided superior type. Float is superior to integer and complex is 
        superior to float (superior implies the inferior type can can be converted to the 
        superior type)
        """
        retValues = []
        for v in values:
            retValues.append(self.promoteOperandType(type, v))

        return retValues

    def isQuantumStructType(self, ty):
        """
        Return True if the given struct type has only quantum member variables.
        """
        return quake.StruqType.isinstance(ty)

    def mlirTypeFromAnnotation(self, annotation):
        """
        Return the MLIR Type corresponding to the given kernel function argument type annotation.
        Throws an exception if the programmer did not annotate function argument types. 
        """
        msg = None
        try:
            return mlirTypeFromAnnotation(annotation, self.ctx, raiseError=True)
        except RuntimeError as e:
            msg = str(e)

        if msg is not None:
            self.emitFatalError(msg, annotation)

    def argumentsValidForFunction(self, values, functionTy):
        return False not in [
            ty == values[i].type
            for i, ty in enumerate(FunctionType(functionTy).inputs)
        ]

    def checkControlAndTargetTypes(self, controls, targets):
        """
        Loop through the provided control and target qubit values and 
        assert that they are of quantum type. Emit a fatal error if not. 
        """
        [
            self.emitFatalError(f'control operand {i} is not of quantum type.')
            if not self.isQuantumType(control.type) else None
            for i, control in enumerate(controls)
        ]
        [
            self.emitFatalError(f'target operand {i} is not of quantum type.')
            if not self.isQuantumType(target.type) else None
            for i, target in enumerate(targets)
        ]

    def createInvariantForLoop(self,
                               endVal,
                               bodyBuilder,
                               startVal=None,
                               stepVal=None,
                               isDecrementing=False):
        """
        Create an invariant loop using the CC dialect. 
        """
        startVal = self.getConstantInt(0) if startVal == None else startVal
        stepVal = self.getConstantInt(1) if stepVal == None else stepVal

        iTy = self.getIntegerType()
        inputs = [startVal]
        resultTys = [iTy]

        loop = cc.LoopOp(resultTys, inputs, BoolAttr.get(False))

        whileBlock = Block.create_at_start(loop.whileRegion, [iTy])
        with InsertionPoint(whileBlock):
            condPred = IntegerAttr.get(
                iTy, 2) if not isDecrementing else IntegerAttr.get(iTy, 4)
            cc.ConditionOp(
                arith.CmpIOp(condPred, whileBlock.arguments[0], endVal).result,
                whileBlock.arguments)

        bodyBlock = Block.create_at_start(loop.bodyRegion, [iTy])
        with InsertionPoint(bodyBlock):
            self.symbolTable.pushScope()
            self.pushForBodyStack(bodyBlock.arguments)
            bodyBuilder(bodyBlock.arguments[0])
            if not self.hasTerminator(bodyBlock):
                cc.ContinueOp(bodyBlock.arguments)
            self.popForBodyStack()
            self.symbolTable.popScope()

        stepBlock = Block.create_at_start(loop.stepRegion, [iTy])
        with InsertionPoint(stepBlock):
            incr = arith.AddIOp(stepBlock.arguments[0], stepVal).result
            cc.ContinueOp([incr])

        loop.attributes.__setitem__('invariant', UnitAttr.get())
        return

    def __applyQuantumOperation(self, opName, parameters, targets):
        opCtor = getattr(quake, '{}Op'.format(opName.title()))
        for quantumValue in targets:
            if quake.VeqType.isinstance(quantumValue.type):

                def bodyBuilder(iterVal):
                    q = quake.ExtractRefOp(self.getRefType(),
                                           quantumValue,
                                           -1,
                                           index=iterVal).result
                    opCtor([], parameters, [], [q])

                veqSize = quake.VeqSizeOp(self.getIntegerType(),
                                          quantumValue).result
                self.createInvariantForLoop(veqSize, bodyBuilder)
            elif quake.RefType.isinstance(quantumValue.type):
                opCtor([], parameters, [], [quantumValue])
            else:
                self.emitFatalError(
                    f'quantum operation {opName} on incorrect quantum type {quantumValue.type}.'
                )
        return

    def __processRangeLoopIterationBounds(self, argumentNodes):
        """
        Analyze `range(...)` bounds and return the start, end, 
        and step values, as well as whether or not this a decrementing range.
        """
        iTy = self.getIntegerType(64)
        zero = arith.ConstantOp(iTy, IntegerAttr.get(iTy, 0))
        one = arith.ConstantOp(iTy, IntegerAttr.get(iTy, 1))
        isDecrementing = False
        if len(argumentNodes) == 3:
            # Find the step val and we need to
            # know if its decrementing
            # can be incrementing or decrementing
            stepVal = self.popValue()
            if isinstance(argumentNodes[2], ast.UnaryOp):
                if isinstance(argumentNodes[2].op, ast.USub):
                    if isinstance(argumentNodes[2].operand, ast.Constant):
                        if argumentNodes[2].operand.value > 0:
                            isDecrementing = True
                    else:
                        self.emitFatalError(
                            'CUDA-Q requires step value on range() to be a constant.'
                        )

            # exclusive end
            endVal = self.popValue()

            # inclusive start
            startVal = self.popValue()

        elif len(argumentNodes) == 2:
            stepVal = one
            endVal = self.popValue()
            startVal = self.popValue()
        else:
            stepVal = one
            endVal = self.popValue()
            startVal = zero

        startVal = self.ifPointerThenLoad(startVal)
        endVal = self.ifPointerThenLoad(endVal)
        stepVal = self.ifPointerThenLoad(stepVal)

        # Range expects integers
        if F64Type.isinstance(startVal.type):
            startVal = arith.FPToSIOp(self.getIntegerType(), startVal).result

        if F64Type.isinstance(endVal.type):
            endVal = arith.FPToSIOp(self.getIntegerType(), endVal).result

        if F64Type.isinstance(stepVal.type):
            stepVal = arith.FPToSIOp(self.getIntegerType(), stepVal).result

        return startVal, endVal, stepVal, isDecrementing

    def needsStackSlot(self, type):
        """
        Return true if this is a type that has been "passed by value" and 
        needs a stack slot created (i.e. a `cc.alloca`) for use throughout the 
        function. 
        """
        # FIXME add more as we need them
        return ComplexType.isinstance(type) or F64Type.isinstance(
            type) or F32Type.isinstance(type) or IntegerType.isinstance(
                type) or cc.StructType.isinstance(type)

    def generic_visit(self, node):
        for field, value in reversed(list(ast.iter_fields(node))):
            if isinstance(value, list):
                for item in value:
                    if isinstance(item, ast.AST):
                        self.visit(item)
            elif isinstance(value, ast.AST):
                self.visit(value)

    def visit_FunctionDef(self, node):
        """
        Create an MLIR `func.FuncOp` for the given FunctionDef AST node. For the top-level
        FunctionDef, this will add the `FuncOp` to the `ModuleOp` body, annotate the `FuncOp` with 
        `cudaq-entrypoint` if it is an Entry Point CUDA-Q kernel, and visit the rest of the 
        FunctionDef body. If this is an inner FunctionDef, this will treat the function as a CC 
        lambda function and add the cc.callable-typed value to the symbol table, keyed on the 
        FunctionDef name. 

        We keep track of the top-level function name as well as its internal MLIR name, prefixed 
        with the __nvqpp__mlirgen__ prefix. 
        """
        if self.buildingEntryPoint:
            # This is an inner function def, we will
            # treat it as a cc.callable (cc.create_lambda)
            if self.verbose:
                print("Visiting inner FunctionDef {}".format(node.name))

            arguments = node.args.args
            if len(arguments):
                self.emitFatalError(
                    "inner function definitions cannot have arguments.", node)

            ty = cc.CallableType.get(self.ctx, [])
            createLambda = cc.CreateLambdaOp(ty)
            initRegion = createLambda.initRegion
            initBlock = Block.create_at_start(initRegion, [])
            # TODO: process all captured variables in the main function
            # definition first to avoid reusing code not defined in the
            # same or parent scope of the produced MLIR.
            with InsertionPoint(initBlock):
                [self.visit(n) for n in node.body]
                cc.ReturnOp([])
            self.symbolTable[node.name] = createLambda.result
            return

        with self.ctx, InsertionPoint(self.module.body), self.loc:

            # Get the potential documentation string
            self.docstring = ast.get_docstring(node)

            # Get the argument types and argument names
            # this will throw an error if the types aren't annotated
            self.argTypes = [
                self.mlirTypeFromAnnotation(arg.annotation)
                for arg in node.args.args
            ]
            parentResultType = self.knownResultType
            if node.returns != None:
                self.knownResultType = self.mlirTypeFromAnnotation(node.returns)

            # Get the argument names
            argNames = [arg.arg for arg in node.args.args]

            self.name = node.name
            self.capturedDataStorage.name = self.name

            # the full function name in MLIR is `__nvqpp__mlirgen__` + the function name
            if not self.disableNvqppPrefix:
                fullName = nvqppPrefix + node.name
            else:
                fullName = node.name

            # Create the FuncOp
            f = func.FuncOp(fullName, (self.argTypes, [] if self.knownResultType
                                       == None else [self.knownResultType]),
                            loc=self.loc)
            self.kernelFuncOp = f

            # Set this kernel as an entry point if the argument types are classical only
            def isQuantumTy(ty):
                return quake.RefType.isinstance(ty) or quake.VeqType.isinstance(
                    ty) or quake.StruqType.isinstance(ty)

            areQuantumTypes = [isQuantumTy(ty) for ty in self.argTypes]
            if True not in areQuantumTypes and not self.disableEntryPointTag:
                f.attributes.__setitem__('cudaq-entrypoint', UnitAttr.get())

            # Create the entry block
            self.entry = f.add_entry_block()

            # Set the insertion point to the start of the entry block
            with InsertionPoint(self.entry):
                self.buildingEntryPoint = True
                self.symbolTable.pushScope()
                # Add the block arguments to the symbol table,
                # create a stack slot for value arguments
                blockArgs = self.entry.arguments
                for i, b in enumerate(blockArgs):
                    if self.needsStackSlot(b.type):
                        stackSlot = cc.AllocaOp(
                            cc.PointerType.get(self.ctx, b.type),
                            TypeAttr.get(b.type)).result
                        cc.StoreOp(b, stackSlot)
                        self.symbolTable[argNames[i]] = stackSlot
                    else:
                        self.symbolTable[argNames[i]] = b

                # Visit the function
                startIdx = 0
                # Search for the potential documentation string, and
                # if found, start the body visitation after it.
                if len(node.body) and isinstance(node.body[0], ast.Expr):
                    expr = node.body[0]
                    if hasattr(expr, 'value') and isinstance(
                            expr.value, ast.Constant):
                        constant = expr.value
                        if isinstance(constant.value, str):
                            startIdx = 1
                [self.visit(n) for n in node.body[startIdx:]]
                # Add the return operation
                if not self.hasTerminator(self.entry):
                    ret = func.ReturnOp([])
                self.buildingEntryPoint = False
                self.symbolTable.popScope()

            if True not in areQuantumTypes:
                attr = DictAttr.get(
                    {
                        fullName:
                            StringAttr.get(
                                fullName + '_PyKernelEntryPointRewrite',
                                context=self.ctx)
                    },
                    context=self.ctx)
                self.module.operation.attributes.__setitem__(
                    'quake.mangled_name_map', attr)

            globalKernelRegistry[node.name] = f
            self.symbolTable.clear()
            self.valueStack.clear()

            self.knownResultType = parentResultType

    def visit_Expr(self, node):
        """
        Implement `ast.Expr` visitation to screen out all
        multi-line `docstrings`. These are differentiated from other strings
        at the node-type level. Strings we may care about will have been
        assigned to a variable (hence `ast.Assign` nodes), while other strings will exist
        as standalone expressions with no uses.
        """
        if hasattr(node, 'value') and isinstance(node.value, ast.Constant):
            constant = node.value
            if isinstance(constant.value, str):
                return

        self.visit(node.value)

    def visit_Lambda(self, node):
        """
        Map a lambda expression in a CUDA-Q kernel to a CC Lambda (a Value of `cc.callable` type 
        using the `cc.create_lambda` operation). Note that we extend Python with a novel 
        syntax to specify a list of independent statements (Python lambdas must have a single statement) by 
        allowing programmers to return a Tuple where each element is an independent statement. 

        ```python
            functor = lambda : (h(qubits), x(qubits), ry(np.pi, qubits))  # qubits captured from parent region
            # is equivalent to 
            def functor(qubits):
                h(qubits)
                x(qubits)
                ry(np.pi, qubits)
        ```
        """
        if self.verbose:
            print('[Visit Lambda {}]'.format(
                ast.unparse(node) if hasattr(ast, 'unparse') else node))

        self.currentNode = node

        arguments = node.args.args
        if len(arguments):
            self.emitFatalError("CUDA-Q lambdas cannot have arguments.", node)

        ty = cc.CallableType.get(self.ctx, [])
        createLambda = cc.CreateLambdaOp(ty)
        initBlock = Block.create_at_start(createLambda.initRegion, [])
        with InsertionPoint(initBlock):
            # Python lambdas can only have a single statement.
            # Here we will enhance our language by processing a single Tuple statement
            # as a set of statements for each element of the tuple
            if isinstance(node.body, ast.Tuple):
                [self.visit(element) for element in node.body.elts]
            else:
                self.visit(
                    node.body)  # only one statement in a python lambda :(
            cc.ReturnOp([])
        self.pushValue(createLambda.result)
        return

    def visit_Assign(self, node):
        """
        Map an assign operation in the AST to an equivalent variable value assignment 
        in the MLIR. This method will first see if this is a tuple assignment, enabling one 
        to assign multiple values in a single statement.

        For all assignments, the variable name will be used as a key for the symbol table, 
        mapping to the corresponding MLIR Value. For values of `ref` / `veq`, `i1`, or `cc.callable`, 
        the values will be stored directly in the table. For all other values, the variable 
        will be allocated with a `cc.alloca` op, and the loaded value will be stored in the 
        symbol table.
        """
        if self.verbose:
            print('[Visit Assign {}]'.format(
                ast.unparse(node) if hasattr(ast, 'unparse') else node))

        self.currentNode = node

        # CUDA-Q does not yet support dynamic memory allocation
        if isinstance(node.value, ast.List) and len(node.value.elts) == 0:
            self.emitFatalError(
                "CUDA-Q does not support allocating lists of zero size (no dynamic memory allocation)",
                node)

        # Retain the variable name for potential children (like `mz(q, registerName=...)`)
        if len(node.targets) == 1 and not isinstance(node.targets[0],
                                                     ast.Tuple):
            # Handle simple `var = expr`
            if isinstance(node.targets[0], ast.Name):
                self.currentAssignVariableName = str(node.targets[0].id)
                self.visit(node.value)
                self.currentAssignVariableName = None
            # Handle assignments like `listVar[IDX] = VALUE`
            # `listVAR` must be in the symbol table
            elif isinstance(node.targets[0], ast.Subscript) and isinstance(
                    node.targets[0].value,
                    ast.Name) and node.targets[0].value.id in self.symbolTable:
                # Visit_Subscript will try to load any pointer and return it
                # but here we want the pointer, so flip that flag
                # FIXME: move loading from Visit_Subscript to the user instead.
                self.subscriptPushPointerValue = True
                # Visit the subscript node, get the pointer value
                self.visit(node.targets[0])
                ptrVal = self.popValue()
                if not cc.PointerType.isinstance(ptrVal.type):
                    self.emitFatalError(
                        "Invalid CUDA-Q subscript assignment, variable must be a pointer.",
                        node)
                # See if this is a pointer to an array, if so cast it
                # to a pointer on the array type
                ptrEleType = cc.PointerType.getElementType(ptrVal.type)
                if cc.ArrayType.isinstance(ptrEleType):
                    ptrVal = cc.CastOp(
                        cc.PointerType.get(
                            self.ctx, cc.ArrayType.getElementType(ptrEleType)),
                        ptrVal).result

                # Visit the value being assigned
                self.visit(node.value)
                valueToStore = self.popValue()
                # Store the value
                cc.StoreOp(valueToStore, ptrVal)
                # Reset the push pointer value flag
                self.subscriptPushPointerValue = False
                return

        else:
            self.visit(node.value)

        if len(self.valueStack) == 0:
            self.emitFatalError("invalid assignment detected.", node)

        varNames = []
        varValues = []

        # Can assign a, b, c, = Tuple...
        # or single assign a = something
        if isinstance(node.targets[0], ast.Tuple):
            assert len(self.valueStack) == len(node.targets[0].elts)
            varValues = [
                self.popValue() for _ in range(len(node.targets[0].elts))
            ]
            varValues.reverse()
            varNames = [name.id for name in node.targets[0].elts]
        else:
            varValues = [self.popValue()]
            varNames = [node.targets[0].id]

        for i, value in enumerate(varValues):
            if self.isQuantumType(value.type) or cc.CallableType.isinstance(
                    value.type):
                self.symbolTable[varNames[i]] = value
            elif self.isMeasureResultType(value.type, value):
                value = self.ifPointerThenLoad(value)
                if varNames[i] in self.symbolTable:
                    cc.StoreOp(
                        value,
                        self.ifNotPointerThenStore(
                            self.symbolTable[varNames[i]]))
                self.symbolTable[varNames[i]] = value
            elif varNames[i] in self.symbolTable:
                if varNames[i] in self.capturedVars:
                    self.emitFatalError(
                        f"CUDA-Q does not allow assignment to variables captured from parent scope.",
                        node)

                cc.StoreOp(value, self.symbolTable[varNames[i]])
            elif cc.PointerType.isinstance(value.type):
                self.symbolTable[varNames[i]] = value
            elif cc.StructType.isinstance(value.type) and isinstance(
                    value.owner.opview, cc.InsertValueOp):
                # If we have a new struct from `cc.undef` and `cc.insert_value`, we don't
                # want to allocate new memory.
                self.symbolTable[varNames[i]] = value
            else:
                # We should allocate and store
                alloca = cc.AllocaOp(cc.PointerType.get(self.ctx, value.type),
                                     TypeAttr.get(value.type)).result
                cc.StoreOp(value, alloca)
                self.symbolTable[varNames[i]] = alloca

    def visit_Attribute(self, node):
        """
        Visit an attribute node and map to valid MLIR code. This method specifically 
        looks for attributes like method calls, or common attributes we'll 
        see from ubiquitous external modules like `numpy`.
        """
        if self.verbose:
            print(f'[Visit Attribute {node.attr} on {ast.unparse(node)}]')

        self.currentNode = node
        # Disallow list.append since we don't do dynamic memory allocation
        if isinstance(node.value,
                      ast.Name) and node.value.id in self.symbolTable:
            value = self.symbolTable[node.value.id]
            if self.isQuantumStructType(value.type):
                # Here we have a quantum struct, need to use extract value instead
                # of load from compute pointer.
                structIdx, memberTy = self.getStructMemberIdx(
                    node.attr, value.type)
                self.pushValue(
                    quake.GetMemberOp(
                        memberTy, value,
                        IntegerAttr.get(self.getIntegerType(32),
                                        structIdx)).result)
                return

            if cc.PointerType.isinstance(value.type):
                eleType = cc.PointerType.getElementType(value.type)
                if cc.StructType.isinstance(eleType):
                    # Handle the case where we have a struct member extraction, memory semantics
                    structIdx, memberTy = self.getStructMemberIdx(
                        node.attr, eleType)
                    eleAddr = cc.ComputePtrOp(
                        cc.PointerType.get(self.ctx, memberTy), value, [],
                        DenseI32ArrayAttr.get([structIdx],
                                              context=self.ctx)).result
                    # We'll always have a pointer, and we always want to load it.
                    eleAddr = cc.LoadOp(eleAddr).result
                    self.pushValue(eleAddr)
                    return

            if node.attr == 'append':
                type = value.type
                if cc.PointerType.isinstance(type):
                    type = cc.PointerType.getElementType(type)
                if cc.StdvecType.isinstance(type) or cc.ArrayType.isinstance(
                        type):
                    self.emitFatalError(
                        "CUDA-Q does not allow dynamic list resizing.", node)
                return

            if node.attr == 'size' and quake.VeqType.isinstance(value.type):
                self.pushValue(
                    quake.VeqSizeOp(self.getIntegerType(64),
                                    self.symbolTable[node.value.id]).result)
                return

        if node.attr in ['imag', 'real']:
            if isinstance(node.value,
                          ast.Name) and node.value.id in self.symbolTable:
                value = self.symbolTable[node.value.id]
            else:
                self.visit(node.value)
                value = self.popValue()

            value = self.ifPointerThenLoad(value)

            if ComplexType.isinstance(value.type):
                if (node.attr == 'real'):
                    self.pushValue(complex.ReOp(value).result)
                    return

                if (node.attr == 'imag'):
                    self.pushValue(complex.ImOp(value).result)
                    return

        if isinstance(node.value,
                      ast.Name) and node.value.id in ['np', 'numpy', 'math']:
            if node.attr == 'complex64':
                self.pushValue(self.getComplexType(width=32))
                return
            if node.attr == 'complex128':
                self.pushValue(self.getComplexType(width=64))
                return
            if node.attr == 'pi':
                self.pushValue(self.getConstantFloat(np.pi))
                return
            if node.attr == 'e':
                self.pushValue(self.getConstantFloat(np.e))
                return
            if node.attr == 'euler_gamma':
                self.pushValue(self.getConstantFloat(np.euler_gamma))
                return
            raise RuntimeError(
                "math expression {}.{} was not understood".format(
                    node.value.id, node.attr))

    def visit_Call(self, node):
        """
        Map a Python Call operation to equivalent MLIR. This method will first check 
        for call operations that are `ast.Name` nodes in the tree (the name of a function to call). 
        It will handle the Python `range(start, stop, step)` function by creating an array of 
        integers to loop through via an invariant CC loop operation. Subsequent users of the 
        `range()` result can iterate through the elements of the returned `cc.array`. It will handle the 
        Python `enumerate(iterable)` function by constructing another invariant loop that builds up and 
        array of `cc.struct<i64, T>`, representing the counter and the element. 

        It will next handle any quantum operation (optionally with a rotation parameter). 
        Single target operations can be represented that take a single qubit reference,
        multiple single qubits, or a vector of qubits, where the latter two 
        will apply the operation to every qubit in the vector: 

        Valid single qubit operations are `h`, `x`, `y`, `z`, `s`, `t`, `rx`, `ry`, `rz`, `r1`. 

        Measurements `mx`, `my`, `mz` are mapped to corresponding quake operations and the return i1 
        value is added to the value stack. Measurements of single qubit reference and registers of 
        qubits are supported. 

        General calls to previously seen CUDA-Q kernels are supported. By this we mean that 
        an kernel can not be invoked from a kernel unless it was defined before the current kernel.
        Kernels can also be reversed or controlled with `cudaq.adjoint(kernel, ...)` and `cudaq.control(kernel, ...)`.

        Finally, general operation modifiers are supported, specifically `OPERATION.adj` and `OPERATION.ctrl` 
        for adjoint and control synthesis of the operation.  

        ```python
            q, r = cudaq.qubit(), cudaq.qubit()
            qubits = cudaq.qubit(2)

            x(q) # apply x to q
            x(q, r) # apply x to q and r
            x(qubits) # for q in qubits: apply x 
            ry(np.pi, qubits)
        ```
        """
        global globalRegisteredOperations

        if self.verbose:
            print("[Visit Call] {}".format(
                ast.unparse(node) if hasattr(ast, 'unparse') else node))

        self.currentNode = node

        # do not walk the FunctionDef decorator_list arguments
        if isinstance(node.func, ast.Attribute):
            if hasattr(
                    node.func.value, 'id'
            ) and node.func.value.id == 'cudaq' and node.func.attr == 'kernel':
                return

            # If we have a `func = ast.Attribute``, then it could be that
            # we have a previously defined kernel function call with manually specified module names
            # e.g. `cudaq.lib.test.hello.fermionic_swap``. In this case, we assume
            # FindDepKernels has found something like this, loaded it, and now we just
            # want to get the function name and call it.

            # First let's check for registered C++ kernels
            cppDevModNames = []
            value = node.func.value
            if isinstance(value, ast.Name) and value.id != 'cudaq':
                cppDevModNames = [node.func.attr, value.id]
            else:
                while isinstance(value, ast.Attribute):
                    cppDevModNames.append(value.attr)
                    value = value.value
                    if isinstance(value, ast.Name):
                        cppDevModNames.append(value.id)
                        break

            devKey = '.'.join(cppDevModNames[::-1])

            def get_full_module_path(partial_path):
                parts = partial_path.split('.')
                for module_name, module in sys.modules.items():
                    if module_name.endswith(parts[0]):
                        try:
                            obj = module
                            for part in parts[1:]:
                                obj = getattr(obj, part)
                            return f"{module_name}.{'.'.join(parts[1:])}"
                        except AttributeError:
                            continue
                return partial_path

            devKey = get_full_module_path(devKey)
            if cudaq_runtime.isRegisteredDeviceModule(devKey):
                maybeKernelName = cudaq_runtime.checkRegisteredCppDeviceKernel(
                    self.module, devKey + '.' + node.func.attr)
                if maybeKernelName == None:
                    maybeKernelName = cudaq_runtime.checkRegisteredCppDeviceKernel(
                        self.module, devKey)
                if maybeKernelName != None:
                    otherKernel = SymbolTable(
                        self.module.operation)[maybeKernelName]
                    fType = otherKernel.type
                    if len(fType.inputs) != len(node.args):
                        funcName = node.func.id if hasattr(
                            node.func, 'id') else node.func.attr
                        self.emitFatalError(
                            f"invalid number of arguments passed to callable {funcName} ({len(node.args)} vs required {len(fType.inputs)})",
                            node)

                    [self.visit(arg) for arg in node.args]
                    values = [self.popValue() for _ in node.args]
                    values.reverse()
                    values = [self.ifPointerThenLoad(v) for v in values]
                    func.CallOp(otherKernel, values)
                    return

            # Start by seeing if we have mod1.mod2.mod3...
            moduleNames = []
            value = node.func.value
            while isinstance(value, ast.Attribute):
                moduleNames.append(value.attr)
                value = value.value
                if isinstance(value, ast.Name):
                    moduleNames.append(value.id)
                    break

            if all(x in moduleNames for x in ['cudaq', 'dbg', 'ast']):
                # Handle a debug print statement
                [self.visit(arg) for arg in node.args]
                if len(self.valueStack) != 1:
                    self.emitFatalError(
                        f"cudaq.dbg.ast.{node.func.attr} call invalid - too many arguments passed.",
                        node)

                self.__insertDbgStmt(self.popValue(), node.func.attr)
                return

            # If we did have module names, then this is what we are looking for
            if len(moduleNames):
                name = node.func.attr
                if not name in globalKernelRegistry:
                    moduleNames.reverse()
                    self.emitFatalError(
                        "{}.{} is not a valid quantum kernel to call.".format(
                            '.'.join(moduleNames), node.func.attr), node)

                # If it is in `globalKernelRegistry`, it has to be in this Module
                otherKernel = SymbolTable(self.module.operation)[nvqppPrefix +
                                                                 name]
                fType = otherKernel.type
                if len(fType.inputs) != len(node.args):
                    funcName = node.func.id if hasattr(node.func,
                                                       'id') else node.func.attr
                    self.emitFatalError(
                        f"invalid number of arguments passed to callable {funcName} ({len(node.args)} vs required {len(fType.inputs)})",
                        node)

                [self.visit(arg) for arg in node.args]
                values = [self.popValue() for _ in node.args]
                values.reverse()
                func.CallOp(otherKernel, values)
                return

        if isinstance(node.func, ast.Name):
            # Just visit the arguments, we know the name
            [self.visit(arg) for arg in node.args]

            namedArgs = {}
            for keyword in node.keywords:
                self.visit(keyword.value)
                namedArgs[keyword.arg] = self.popValue()

            if node.func.id == 'len':
                listVal = self.ifPointerThenLoad(self.popValue())
                if cc.StdvecType.isinstance(listVal.type):
                    self.pushValue(
                        cc.StdvecSizeOp(self.getIntegerType(), listVal).result)
                    return
                if quake.VeqType.isinstance(listVal.type):
                    self.pushValue(
                        quake.VeqSizeOp(self.getIntegerType(), listVal).result)
                    return

                self.emitFatalError(
                    "__len__ not supported on variables of this type.", node)

            if node.func.id == 'range':
                startVal, endVal, stepVal, isDecrementing = self.__processRangeLoopIterationBounds(
                    node.args)

                iTy = self.getIntegerType(64)
                zero = arith.ConstantOp(iTy, IntegerAttr.get(iTy, 0))
                one = arith.ConstantOp(iTy, IntegerAttr.get(iTy, 1))

                # The total number of elements in the iterable
                # we are generating should be `N == endVal - startVal`
                totalSize = math.AbsIOp(arith.SubIOp(endVal,
                                                     startVal).result).result

                # If the step is not == 1, then we also have
                # to update the total size for the range iterable
                totalSize = arith.DivSIOp(totalSize,
                                          math.AbsIOp(stepVal).result).result

                # Create an array of i64 of the total size
                arrTy = cc.ArrayType.get(self.ctx, iTy)
                iterable = cc.AllocaOp(cc.PointerType.get(self.ctx, arrTy),
                                       TypeAttr.get(iTy),
                                       seqSize=totalSize).result

                # Logic here is as follows:
                # We are building an array like this
                # array = [start, start +- step, start +- 2*step, start +- 3*step, ...]
                # So we need to know the start and step (already have them),
                # but we also need to keep track of a counter
                counter = cc.AllocaOp(cc.PointerType.get(self.ctx, iTy),
                                      TypeAttr.get(iTy)).result
                cc.StoreOp(zero, counter)

                def bodyBuilder(iterVar):
                    loadedCounter = cc.LoadOp(counter).result
                    tmp = arith.MulIOp(loadedCounter, stepVal).result
                    arrElementVal = arith.AddIOp(startVal, tmp).result
                    eleAddr = cc.ComputePtrOp(
                        cc.PointerType.get(self.ctx, iTy), iterable,
                        [loadedCounter],
                        DenseI32ArrayAttr.get([kDynamicPtrIndex],
                                              context=self.ctx))
                    cc.StoreOp(arrElementVal, eleAddr)
                    incrementedCounter = arith.AddIOp(loadedCounter, one).result
                    cc.StoreOp(incrementedCounter, counter)

                self.createInvariantForLoop(endVal,
                                            bodyBuilder,
                                            startVal=startVal,
                                            stepVal=stepVal,
                                            isDecrementing=isDecrementing)

                self.pushValue(iterable)
                self.pushValue(totalSize)
                return

            if node.func.id == 'enumerate':
                # We have to have something "iterable" on the stack,
                # could be coming from `range()` or an iterable like `qvector`
                totalSize = None
                iterable = None
                iterEleTy = None
                extractFunctor = None
                if len(self.valueStack) == 1:
                    # `qreg`-like or `stdvec`-like thing thing
                    iterable = self.ifPointerThenLoad(self.popValue())
                    # Create a new iterable, `alloca cc.struct<i64, T>`
                    totalSize = None
                    if quake.VeqType.isinstance(iterable.type):
                        iterEleTy = self.getRefType()
                        totalSize = quake.VeqSizeOp(self.getIntegerType(),
                                                    iterable).result

                        def extractFunctor(idxVal):
                            return quake.ExtractRefOp(iterEleTy,
                                                      iterable,
                                                      -1,
                                                      index=idxVal).result
                    elif cc.StdvecType.isinstance(iterable.type):
                        iterEleTy = cc.StdvecType.getElementType(iterable.type)
                        totalSize = cc.StdvecSizeOp(self.getIntegerType(),
                                                    iterable).result

                        def extractFunctor(idxVal):
                            arrEleTy = cc.ArrayType.get(self.ctx, iterEleTy)
                            elePtrTy = cc.PointerType.get(self.ctx, iterEleTy)
                            arrPtrTy = cc.PointerType.get(self.ctx, arrEleTy)
                            vecPtr = cc.StdvecDataOp(arrPtrTy, iterable).result
                            eleAddr = cc.ComputePtrOp(
                                elePtrTy, vecPtr, [idxVal],
                                DenseI32ArrayAttr.get([kDynamicPtrIndex],
                                                      context=self.ctx)).result
                            return cc.LoadOp(eleAddr).result
                    else:
                        self.emitFatalError(
                            "could not infer enumerate tuple type ({})".format(
                                iterable.type), node)
                else:
                    if len(self.valueStack) != 2:
                        msg = 'Error in AST processing, should have 2 values on the stack for enumerate {}'.format(
                            ast.unparse(node) if hasattr(ast, 'unparse'
                                                        ) else node)
                        self.emitFatalError(msg)

                    totalSize = self.popValue()
                    iterable = self.popValue()
                    arrTy = cc.PointerType.getElementType(iterable.type)
                    iterEleTy = cc.ArrayType.getElementType(arrTy)

                    def localFunc(idxVal):
                        eleAddr = cc.ComputePtrOp(
                            cc.PointerType.get(self.ctx, iterEleTy), iterable,
                            [idxVal],
                            DenseI32ArrayAttr.get([kDynamicPtrIndex],
                                                  context=self.ctx)).result
                        return cc.LoadOp(eleAddr).result

                    extractFunctor = localFunc

                # Enumerate returns a iterable of tuple(i64, T) for type T
                # Allocate an array of struct<i64, T> == tuple (for us)
                structTy = cc.StructType.get(self.ctx,
                                             [self.getIntegerType(), iterEleTy])
                arrTy = cc.ArrayType.get(self.ctx, structTy)
                enumIterable = cc.AllocaOp(cc.PointerType.get(self.ctx, arrTy),
                                           TypeAttr.get(structTy),
                                           seqSize=totalSize).result

                # Now we need to loop through `enumIterable` and set the elements
                def bodyBuilder(iterVar):
                    # Create the struct
                    element = cc.UndefOp(structTy)
                    # Get the element from the iterable
                    extracted = extractFunctor(iterVar)
                    # Get the pointer to the enumeration iterable so we can set it
                    eleAddr = cc.ComputePtrOp(
                        cc.PointerType.get(self.ctx, structTy), enumIterable,
                        [iterVar],
                        DenseI32ArrayAttr.get([kDynamicPtrIndex],
                                              context=self.ctx))
                    # Set the index value
                    element = cc.InsertValueOp(
                        structTy, element, iterVar,
                        DenseI64ArrayAttr.get([0], context=self.ctx)).result
                    # Set the extracted element value
                    element = cc.InsertValueOp(
                        structTy, element, extracted,
                        DenseI64ArrayAttr.get([1], context=self.ctx)).result
                    cc.StoreOp(element, eleAddr)

                self.createInvariantForLoop(totalSize, bodyBuilder)
                self.pushValue(enumIterable)
                self.pushValue(totalSize)
                return

            if node.func.id == 'complex':
                if len(namedArgs) == 0:
                    imag = self.popValue()
                    real = self.popValue()
                else:
                    imag = namedArgs['imag']
                    real = namedArgs['real']
                imag = self.promoteOperandType(self.getFloatType(), imag)
                real = self.promoteOperandType(self.getFloatType(), real)
                self.pushValue(
                    complex.CreateOp(self.getComplexType(), real, imag).result)
                return

            if node.func.id in ['h', 'x', 'y', 'z', 's', 't']:
                # Here we enable application of the op on all the
                # provided arguments, e.g. `x(qubit)`, `x(qvector)`, `x(q, r)`, etc.
                numValues = len(self.valueStack)
                qubitTargets = [self.popValue() for _ in range(numValues)]
                qubitTargets.reverse()
                self.checkControlAndTargetTypes([], qubitTargets)
                self.__applyQuantumOperation(node.func.id, [], qubitTargets)
                return

            if node.func.id in ['ch', 'cx', 'cy', 'cz', 'cs', 'ct']:
                # These are single target controlled quantum operations
                MAX_ARGS = 2
                numValues = len(self.valueStack)
                if numValues != MAX_ARGS:
                    raise RuntimeError(
                        "invalid number of arguments passed to callable {} ({} vs required {})"
                        .format(node.func.id, len(node.args), MAX_ARGS))
                target = self.popValue()
                control = self.popValue()
                negatedControlQubits = None
                if len(self.controlNegations):
                    negCtrlBool = control in self.controlNegations
                    negatedControlQubits = DenseBoolArrayAttr.get(negCtrlBool)
                    self.controlNegations.clear()
                self.checkControlAndTargetTypes([control], [target])
                # Map `cx` to `XOp`...
                opCtor = getattr(
                    quake, '{}Op'.format(node.func.id.title()[1:].upper()))
                opCtor([], [], [control], [target],
                       negated_qubit_controls=negatedControlQubits)
                return

            if node.func.id in ['rx', 'ry', 'rz', 'r1']:
                numValues = len(self.valueStack)
                if numValues < 2:
                    self.emitFatalError(
                        f'invalid number of arguments ({numValues}) passed to {node.func.id} (requires at least 2 arguments)',
                        node)
                qubitTargets = [self.popValue() for _ in range(numValues - 1)]
                qubitTargets.reverse()
                param = self.popValue()
                if IntegerType.isinstance(param.type):
                    param = arith.SIToFPOp(self.getFloatType(), param).result
                elif not F64Type.isinstance(param.type):
                    self.emitFatalError(
                        'rotational parameter must be a float, or int.', node)
                self.checkControlAndTargetTypes([], qubitTargets)
                self.__applyQuantumOperation(node.func.id, [param],
                                             qubitTargets)
                return

            if node.func.id in ['crx', 'cry', 'crz', 'cr1']:
                ## These are single target, one parameter, controlled quantum operations
                MAX_ARGS = 3
                numValues = len(self.valueStack)
                if numValues != MAX_ARGS:
                    raise RuntimeError(
                        "invalid number of arguments passed to callable {} ({} vs required {})"
                        .format(node.func.id, len(node.args), MAX_ARGS))
                target = self.popValue()
                control = self.popValue()
                self.checkControlAndTargetTypes([control], [target])
                param = self.popValue()
                if IntegerType.isinstance(param.type):
                    param = arith.SIToFPOp(self.getFloatType(), param).result
                elif not F64Type.isinstance(param.type):
                    self.emitFatalError(
                        'rotational parameter must be a float, or int.', node)
                # Map `crx` to `RxOp`...
                opCtor = getattr(
                    quake, '{}Op'.format(node.func.id.title()[1:].capitalize()))
                opCtor([], [param], [control], [target])
                return

            if node.func.id in ['sdg', 'tdg']:
                target = self.popValue()
                self.checkControlAndTargetTypes([], [target])
                # Map `sdg` to `SOp`...
                opCtor = getattr(quake, '{}Op'.format(node.func.id.title()[0]))
                if quake.VeqType.isinstance(target.type):

                    def bodyBuilder(iterVal):
                        q = quake.ExtractRefOp(self.getRefType(),
                                               target,
                                               -1,
                                               index=iterVal).result
                        opCtor([], [], [], [q], is_adj=True)

                    veqSize = quake.VeqSizeOp(self.getIntegerType(),
                                              target).result
                    self.createInvariantForLoop(veqSize, bodyBuilder)
                    return
                elif quake.RefType.isinstance(target.type):
                    opCtor([], [], [], [target], is_adj=True)
                    return
                else:
                    self.emitFatalError(
                        'adj quantum operation on incorrect type {}.'.format(
                            target.type), node)
                return

            if node.func.id in ['mx', 'my', 'mz']:
                registerName = self.currentAssignVariableName
                # If `registerName` is None, then we know that we
                # are not assigning this measure result to anything
                # so we therefore should not push it on the stack
                pushResultToStack = registerName != None or self.walkingReturnNode

                # By default we set the `register_name` for the measurement
                # to the assigned variable name (if there is one). But
                # the use could have manually specified `register_name='something'`
                # check for that here and use it there
                if len(node.keywords) == 1 and hasattr(node.keywords[0], 'arg'):
                    if node.keywords[0].arg == 'register_name':
                        userProvidedRegName = node.keywords[0]
                        if not isinstance(userProvidedRegName.value,
                                          ast.Constant):
                            self.emitFatalError(
                                "measurement register_name keyword must be a constant string literal.",
                                node)
                        registerName = userProvidedRegName.value.value
                qubits = [self.popValue() for _ in range(len(self.valueStack))]
                self.checkControlAndTargetTypes([], qubits)
                opCtor = getattr(quake, '{}Op'.format(node.func.id.title()))
                i1Ty = self.getIntegerType(1)
                resTy = i1Ty if len(qubits) == 1 and quake.RefType.isinstance(
                    qubits[0].type) else cc.StdvecType.get(self.ctx, i1Ty)
                measTy = quake.MeasureType.get(
                    self.ctx) if len(qubits) == 1 and quake.RefType.isinstance(
                        qubits[0].type) else cc.StdvecType.get(
                            self.ctx, quake.MeasureType.get(self.ctx))
                measureResult = opCtor(measTy, [],
                                       qubits,
                                       registerName=registerName).result
                if pushResultToStack:
                    self.pushValue(
                        quake.DiscriminateOp(resTy, measureResult).result)
                return

            if node.func.id == 'swap':
                # should have 1 value on the stack if
                # this is a vanilla Hadamard
                qubitB = self.popValue()
                qubitA = self.popValue()
                self.checkControlAndTargetTypes([], [qubitA, qubitB])
                opCtor = getattr(quake, '{}Op'.format(node.func.id.title()))
                opCtor([], [], [], [qubitA, qubitB])
                return

            if node.func.id == 'reset':
                target = self.popValue()
                self.checkControlAndTargetTypes([], [target])
                if quake.RefType.isinstance(target.type):
                    quake.ResetOp([], target)
                    return
                if quake.VeqType.isinstance(target.type):

                    def bodyBuilder(iterVal):
                        q = quake.ExtractRefOp(
                            self.getRefType(),
                            target,
                            -1,  # `kDynamicIndex`
                            index=iterVal).result
                        quake.ResetOp([], q)

                    veqSize = quake.VeqSizeOp(self.getIntegerType(),
                                              target).result
                    self.createInvariantForLoop(veqSize, bodyBuilder)
                    return
                self.emitFatalError(
                    'reset quantum operation on incorrect type {}.'.format(
                        target.type), node)

            if node.func.id == 'u3':
                # Single target, three parameters `u3(θ,φ,λ)`
                all_args = [
                    self.popValue() for _ in range(len(self.valueStack))
                ]
                if len(all_args) < 4:
                    self.emitFatalError(
                        f'invalid number of arguments ({len(all_args)}) passed to {node.func.id} (requires at least 4 arguments)',
                        node)
                qubitTargets = all_args[:-3]
                qubitTargets.reverse()
                self.checkControlAndTargetTypes([], qubitTargets)
                params = all_args[-3:]
                params.reverse()
                for idx, val in enumerate(params):
                    if IntegerType.isinstance(val.type):
                        params[idx] = arith.SIToFPOp(self.getFloatType(),
                                                     val).result
                    elif not F64Type.isinstance(val.type):
                        self.emitFatalError(
                            'rotational parameter must be a float, or int.',
                            node)
                self.__applyQuantumOperation(node.func.id, params, qubitTargets)
                return

            if node.func.id in globalRegisteredOperations:
                unitary = globalRegisteredOperations[node.func.id]
                numTargets = int(np.log2(np.sqrt(unitary.size)))

                numValues = len(self.valueStack)
                if numValues != numTargets:
                    self.emitFatalError(
                        f'invalid number of arguments ({numValues}) passed to {node.func.id} (requires {numTargets} arguments)',
                        node)

                targets = [self.popValue() for _ in range(numTargets)]
                targets.reverse()

                for i, t in enumerate(targets):
                    if not quake.RefType.isinstance(t.type):
                        self.emitFatalError(
                            f'invalid target operand {i}, broadcasting is not supported on custom operations.'
                        )

                globalName = f'{nvqppPrefix}{node.func.id}_generator_{numTargets}.rodata'

                currentST = SymbolTable(self.module.operation)
                if not globalName in currentST:
                    with InsertionPoint(self.module.body):
                        gen_vector_of_complex_constant(self.loc, self.module,
                                                       globalName,
                                                       unitary.tolist())
                quake.CustomUnitarySymbolOp(
                    [],
                    generator=FlatSymbolRefAttr.get(globalName),
                    parameters=[],
                    controls=[],
                    targets=targets,
                    is_adj=False)
                return

            # Handle the case where we are capturing an opaque kernel
            # function. It has to be in the capture vars and it has to
            # be a PyKernelDecorator.
            if node.func.id in self.capturedVars and node.func.id not in globalKernelRegistry:
                from .kernel_decorator import PyKernelDecorator
                var = self.capturedVars[node.func.id]
                if isinstance(var, PyKernelDecorator):
                    # If we found it, then compile its ASTModule to MLIR so
                    # that it is in the proper registries, then give it
                    # the proper function alias
                    PyASTBridge(var.capturedDataStorage,
                                existingModule=self.module,
                                locationOffset=var.location).visit(
                                    var.astModule)
                    # If we have an alias, make sure we point back to the
                    # kernel registry correctly for the next conditional check
                    if var.name in globalKernelRegistry:
                        node.func.id = var.name

            if node.func.id in globalKernelRegistry:
                # If in `globalKernelRegistry`, it has to be in this Module
                otherKernel = SymbolTable(self.module.operation)[nvqppPrefix +
                                                                 node.func.id]
                fType = otherKernel.type
                if len(fType.inputs) != len(node.args):
                    self.emitFatalError(
                        "invalid number of arguments passed to callable {} ({} vs required {})"
                        .format(node.func.id, len(node.args),
                                len(fType.inputs)), node)

                values = [self.popValue() for _ in node.args]
                values.reverse()
                values = [self.ifPointerThenLoad(v) for v in values]
                if len(fType.results) == 0:
                    func.CallOp(otherKernel, values)
                else:
                    result = func.CallOp(otherKernel, values).result
                    self.pushValue(result)
                return

            elif node.func.id in self.symbolTable:
                val = self.symbolTable[node.func.id]
                if cc.CallableType.isinstance(val.type):
                    numVals = len(self.valueStack)
                    values = [self.popValue() for _ in range(numVals)]
                    callableTy = cc.CallableType.getFunctionType(val.type)
                    if not self.argumentsValidForFunction(values, callableTy):
                        self.emitFatalError(
                            "invalid argument types for callable function ({} vs {})"
                            .format([v.type for v in values], callableTy), node)

                    callable = cc.CallableFuncOp(callableTy, val).result
                    func.CallIndirectOp([], callable, values)
                    return

            elif node.func.id == 'exp_pauli':
                pauliWord = self.popValue()
                qubits = self.popValue()
                self.checkControlAndTargetTypes([], [qubits])
                theta = self.popValue()
                if IntegerType.isinstance(theta.type):
                    theta = arith.SIToFPOp(self.getFloatType(), theta).result
                quake.ExpPauliOp(theta, qubits, pauli=pauliWord)
                return

            elif node.func.id == 'int':
                # cast operation
                value = self.popValue()
                if IntegerType.isinstance(value.type):
                    self.pushValue(value)
                    return

                if F64Type.isinstance(value.type):
                    self.pushValue(
                        arith.FPToSIOp(self.getIntegerType(), value).result)
                    return

                self.emitFatalError("Invalid cast to integer.", node)

            elif node.func.id == 'list':
                if len(self.valueStack) == 2:
                    maybeIterableSize = self.popValue()
                    maybeIterable = self.popValue()

                    # Make sure that we have a list + size
                    if IntegerType.isinstance(maybeIterableSize.type):
                        if cc.PointerType.isinstance(maybeIterable.type):
                            ptrEleTy = cc.PointerType.getElementType(
                                maybeIterable.type)
                            if cc.ArrayType.isinstance(ptrEleTy):
                                # We're good, just pass this back through.
                                self.pushValue(maybeIterable)
                                self.pushValue(maybeIterableSize)
                                return
                if len(self.valueStack) == 1:
                    arrayTy = self.valueStack[0].type
                    if cc.PointerType.isinstance(arrayTy):
                        arrayTy = cc.PointerType.getElementType(arrayTy)
                    if cc.StdvecType.isinstance(arrayTy):
                        return
                    if cc.ArrayType.isinstance(arrayTy):
                        return

                self.emitFatalError('Invalid list() cast requested.', node)

            elif node.func.id in ['print_i64', 'print_f64']:
                self.__insertDbgStmt(self.popValue(), node.func.id)
                return

            elif node.func.id in globalRegisteredTypes:
                # Handle User-Custom Struct Constructor
                cls, annotations = globalRegisteredTypes[node.func.id]
                # Alloca the struct
                structTys = [
                    mlirTypeFromPyType(v, self.ctx)
                    for _, v in annotations.items()
                ]
                # Ensure we don't use hybrid data types
                numQuantumMemberTys = sum(
                    [1 if self.isQuantumType(ty) else 0 for ty in structTys])
                if numQuantumMemberTys != 0:  # we have quantum member types
                    if numQuantumMemberTys != len(structTys):
                        self.emitFatalError(
                            f'hybrid quantum-classical data types not allowed in kernel code',
                            node)

                isStruq = not (not structTys)
                for fieldTy in structTys:
                    if not self.isQuantumType(fieldTy):
                        isStruq = False
                if isStruq:
                    structTy = quake.StruqType.getNamed(self.ctx, node.func.id,
                                                        structTys)
                    # Disallow recursive quantum struct types.
                    for fieldTy in structTys:
                        if self.isQuantumStructType(fieldTy):
                            self.emitFatalError(
                                'recursive quantum struct types not allowed.',
                                node)
                else:
                    structTy = cc.StructType.getNamed(self.ctx, node.func.id,
                                                      structTys)

                # Disallow user specified methods on structs
                if len({
                        k: v
                        for k, v in cls.__dict__.items()
                        if not (k.startswith('__') and k.endswith('__'))
                }) != 0:
                    self.emitFatalError(
                        'struct types with user specified methods are not allowed.',
                        node)

                nArgs = len(self.valueStack)
                ctorArgs = [self.popValue() for _ in range(nArgs)]
                ctorArgs.reverse()

                if isStruq:
                    # If we have a quantum struct. We cannot allocate classical
                    # memory and load / store quantum type values to that memory
                    # space, so use `quake.MakeStruqOp`.
                    self.pushValue(quake.MakeStruqOp(structTy, ctorArgs).result)
                    return

                stackSlot = cc.AllocaOp(cc.PointerType.get(self.ctx, structTy),
                                        TypeAttr.get(structTy)).result

                # loop over each type and `compute_ptr` / store

                for i, ty in enumerate(structTys):
                    eleAddr = cc.ComputePtrOp(
                        cc.PointerType.get(self.ctx, ty), stackSlot, [],
                        DenseI32ArrayAttr.get([i], context=self.ctx)).result
                    cc.StoreOp(ctorArgs[i], eleAddr)
                self.pushValue(stackSlot)
                return

            else:
                self.emitFatalError(
                    "unhandled function call - {}, known kernels are {}".format(
                        node.func.id, globalKernelRegistry.keys()), node)

        elif isinstance(node.func, ast.Attribute):
            if node.func.value.id in ['numpy', 'np']:
                [self.visit(arg) for arg in node.args]

                namedArgs = {}
                for keyword in node.keywords:
                    self.visit(keyword.value)
                    namedArgs[keyword.arg] = self.popValue()

                value = self.popValue()

                if node.func.attr == 'array':
                    # `np.array(vec, <dtype = ty>)`
                    arrayType = value.type
                    if cc.PointerType.isinstance(value.type):
                        arrayType = cc.PointerType.getElementType(value.type)

                    if cc.StdvecType.isinstance(arrayType):
                        eleTy = cc.StdvecType.getElementType(arrayType)
                        dTy = eleTy
                        if len(namedArgs) > 0:
                            dTy = namedArgs['dtype']

                        # Convert the vector to the provided data type if needed.
                        self.pushValue(
                            self.__copyVectorAndCastElements(value, dTy))
                        return

                    raise self.emitFatalError(
                        f"unexpected numpy array initializer type: {value.type}",
                        node)

                value = self.ifPointerThenLoad(value)

                if node.func.attr in ['complex128', 'complex64']:
                    if node.func.attr == 'complex128':
                        ty = self.getComplexType()
                        eleTy = self.getFloatType()
                    if node.func.attr == 'complex64':
                        ty = self.getComplexType(width=32)
                        eleTy = self.getFloatType(width=32)

                    value = self.promoteOperandType(ty, value)
                    if (ty == value.type):
                        self.pushValue(value)
                        return

                    real = complex.ReOp(value).result
                    imag = complex.ImOp(value).result
                    real = self.promoteOperandType(eleTy, real)
                    imag = self.promoteOperandType(eleTy, imag)

                    self.pushValue(complex.CreateOp(ty, real, imag).result)
                    return

                if node.func.attr in ['float64', 'float32']:
                    if node.func.attr == 'float64':
                        ty = self.getFloatType()
                    if node.func.attr == 'float32':
                        ty = self.getFloatType(width=32)

                    value = self.promoteOperandType(ty, value)
                    self.pushValue(value)
                    return

                # Promote argument's types for `numpy.func` calls to match python's semantics
                if node.func.attr in ['sin', 'cos', 'sqrt', 'ceil', 'exp']:
                    if ComplexType.isinstance(value.type):
                        value = self.promoteOperandType(self.getComplexType(),
                                                        value)
                    if IntegerType.isinstance(value.type):
                        value = self.promoteOperandType(self.getFloatType(),
                                                        value)

                if node.func.attr == 'cos':
                    if ComplexType.isinstance(value.type):
                        self.pushValue(complex.CosOp(value).result)
                        return
                    self.pushValue(math.CosOp(value).result)
                    return
                if node.func.attr == 'sin':
                    if ComplexType.isinstance(value.type):
                        self.pushValue(complex.SinOp(value).result)
                        return
                    self.pushValue(math.SinOp(value).result)
                    return
                if node.func.attr == 'sqrt':
                    if ComplexType.isinstance(value.type):
                        self.pushValue(complex.SqrtOp(value).result)
                        return
                    self.pushValue(math.SqrtOp(value).result)
                    return
                if node.func.attr == 'exp':
                    if ComplexType.isinstance(value.type):
                        # Note: using `complex.ExpOp` results in a
                        # "can't legalize `complex.exp`" error.
                        # Using Euler's' formula instead:
                        #
                        # "e^(x+i*y) = (e^x) * (cos(y)+i*sin(y))"
                        complexType = ComplexType(value.type)
                        floatType = complexType.element_type
                        real = complex.ReOp(value).result
                        imag = complex.ImOp(value).result
                        left = self.promoteOperandType(complexType,
                                                       math.ExpOp(real).result)
                        re2 = math.CosOp(imag).result
                        im2 = math.SinOp(imag).result
                        right = complex.CreateOp(ComplexType.get(floatType),
                                                 re2, im2).result
                        res = complex.MulOp(left, right).result
                        self.pushValue(res)
                        return
                    self.pushValue(math.ExpOp(value).result)
                    return
                if node.func.attr == 'ceil':
                    if ComplexType.isinstance(value.type):
                        self.emitFatalError(
                            f"numpy call ({node.func.attr}) is not supported for complex numbers",
                            node)
                        return
                    self.pushValue(math.CeilOp(value).result)
                    return

                self.emitFatalError(
                    f"unsupported NumPy call ({node.func.attr})", node)

            self.generic_visit(node)

            if node.func.value.id == 'cudaq':
                if node.func.attr == 'complex':
                    self.pushValue(self.simulationDType())
                    return

                if node.func.attr == 'amplitudes':
                    value = self.popValue()
                    arrayType = value.type
                    if cc.PointerType.isinstance(value.type):
                        arrayType = cc.PointerType.getElementType(value.type)
                    if cc.StdvecType.isinstance(arrayType):
                        self.pushValue(value)
                        return

                    self.emitFatalError(
                        f"unsupported amplitudes argument type: {value.type}",
                        node)

                if node.func.attr == 'qvector':
                    if len(self.valueStack) == 0:
                        self.emitFatalError(
                            'qvector does not have default constructor. Init from size or existing state.',
                            node)

                    valueOrPtr = self.popValue()
                    initializerTy = valueOrPtr.type

                    if cc.PointerType.isinstance(initializerTy):
                        initializerTy = cc.PointerType.getElementType(
                            initializerTy)

                    if (IntegerType.isinstance(initializerTy)):
                        # handle `cudaq.qvector(n)`
                        value = self.ifPointerThenLoad(valueOrPtr)
                        ty = self.getVeqType()
                        qubits = quake.AllocaOp(ty, size=value).result
                        self.pushValue(qubits)
                        return
                    if cc.StdvecType.isinstance(initializerTy):
                        # handle `cudaq.qvector(initState)`

                        # Validate the length in case of a constant initializer:
                        # `cudaq.qvector([1., 0., ...])`
                        # `cudaq.qvector(np.array([1., 0., ...]))`
                        value = self.ifPointerThenLoad(valueOrPtr)
                        listScalar = None
                        arrNode = node.args[0]
                        if isinstance(arrNode, ast.List):
                            listScalar = arrNode.elts

                        if isinstance(arrNode, ast.Call) and isinstance(
                                arrNode.func, ast.Attribute):
                            if arrNode.func.value.id in [
                                    'numpy', 'np'
                            ] and arrNode.func.attr == 'array':
                                lst = node.args[0].args[0]
                                if isinstance(lst, ast.List):
                                    listScalar = lst.elts

                        if listScalar != None:
                            size = len(listScalar)
                            numQubits = np.log2(size)
                            if not numQubits.is_integer():
                                self.emitFatalError(
                                    "Invalid input state size for qvector init (not a power of 2)",
                                    node)

                        eleTy = cc.StdvecType.getElementType(value.type)
                        size = cc.StdvecSizeOp(self.getIntegerType(),
                                               value).result
                        numQubits = math.CountTrailingZerosOp(size).result

                        # TODO: Dynamically check if number of qubits is power of 2
                        # and if the state is normalized

                        ptrTy = cc.PointerType.get(self.ctx, eleTy)
                        arrTy = cc.ArrayType.get(self.ctx, eleTy)
                        ptrArrTy = cc.PointerType.get(self.ctx, arrTy)
                        veqTy = quake.VeqType.get(self.ctx)

                        qubits = quake.AllocaOp(veqTy, size=numQubits).result
                        data = cc.StdvecDataOp(ptrArrTy, value).result
                        init = quake.InitializeStateOp(veqTy, qubits,
                                                       data).result
                        self.pushValue(init)
                        return

                    if cc.StateType.isinstance(initializerTy):
                        # handle `cudaq.qvector(state)`
                        statePtr = self.ifNotPointerThenStore(valueOrPtr)

                        i64Ty = self.getIntegerType()
<<<<<<< HEAD
                        numQubits = cc.GetNumberOfQubitsOp(i64Ty,
                                                           statePtr).result
=======
                        numQubits = quake.GetNumberOfQubitsOp(i64Ty,
                                                              statePtr).result
>>>>>>> 2137a4a3

                        veqTy = quake.VeqType.get(self.ctx)
                        qubits = quake.AllocaOp(veqTy, size=numQubits).result
                        init = quake.InitializeStateOp(veqTy, qubits,
                                                       statePtr).result

                        self.pushValue(init)
                        return

                    self.emitFatalError(
                        f"unsupported qvector argument type: {value.type}",
                        node)
                    return

                if node.func.attr == "qubit":
                    if len(self.valueStack) == 1 and IntegerType.isinstance(
                            self.valueStack[0].type):
                        self.emitFatalError(
                            'cudaq.qubit() constructor does not take any arguments. To construct a vector of qubits, use `cudaq.qvector(N)`.'
                        )
                    self.pushValue(quake.AllocaOp(self.getRefType()).result)
                    return

                if node.func.attr == 'adjoint':
                    # Handle cudaq.adjoint(kernel, ...)
                    otherFuncName = node.args[0].id
                    if otherFuncName in self.symbolTable:
                        # This is a callable block argument
                        values = [
                            self.popValue()
                            for _ in range(len(self.valueStack) - 2)
                        ]
                        quake.ApplyOp([], [self.popValue()], [], values)
                        return

                    if otherFuncName not in globalKernelRegistry:
                        self.emitFatalError(
                            f"{otherFuncName} is not a known quantum kernel (was it annotated?)."
                        )

                    values = [
                        self.popValue() for _ in range(len(self.valueStack))
                    ]
                    values.reverse()
                    if len(values) != len(
                            globalKernelRegistry[otherFuncName].arguments):
                        self.emitFatalError(
                            f"incorrect number of runtime arguments for cudaq.control({otherFuncName},..) call.",
                            node)
                    quake.ApplyOp([], [], [],
                                  values,
                                  callee=FlatSymbolRefAttr.get(nvqppPrefix +
                                                               otherFuncName),
                                  is_adj=True)
                    return

                if node.func.attr == 'control':
                    # Handle cudaq.control(kernel, ...)
                    otherFuncName = node.args[0].id
                    if otherFuncName in self.symbolTable:
                        # This is a callable argument
                        values = [
                            self.popValue()
                            for _ in range(len(self.valueStack) - 2)
                        ]
                        controls = self.popValue()
                        a = quake.ApplyOp([], [self.popValue()], [controls],
                                          values)
                        return

                    if otherFuncName not in globalKernelRegistry:
                        self.emitFatalError(
                            f"{otherFuncName} is not a known quantum kernel (was it annotated?).",
                            node)
                    values = [
                        self.popValue()
                        for _ in range(len(self.valueStack) - 1)
                    ]
                    values.reverse()
                    if len(values) != len(
                            globalKernelRegistry[otherFuncName].arguments):
                        self.emitFatalError(
                            f"incorrect number of runtime arguments for cudaq.control({otherFuncName},..) call.",
                            node)
                    controls = self.popValue()
                    self.checkControlAndTargetTypes([controls], [])
                    quake.ApplyOp([], [], [controls],
                                  values,
                                  callee=FlatSymbolRefAttr.get(nvqppPrefix +
                                                               otherFuncName))
                    return

                if node.func.attr == 'compute_action':
                    # There can only be 2 arguments here.
                    action = None
                    compute = None
                    actionArg = node.args[1]
                    if isinstance(actionArg, ast.Name):
                        actionName = actionArg.id
                        if actionName in self.symbolTable:
                            action = self.symbolTable[actionName]
                        else:
                            self.emitFatalError(
                                "could not find action lambda / function in the symbol table.",
                                node)
                    else:
                        action = self.popValue()

                    computeArg = node.args[0]
                    if isinstance(computeArg, ast.Name):
                        computeName = computeArg.id
                        if computeName in self.symbolTable:
                            compute = self.symbolTable[computeName]
                        else:
                            self.emitFatalError(
                                "could not find compute lambda / function in the symbol table.",
                                node)
                    else:
                        compute = self.popValue()

                    quake.ComputeActionOp(compute, action)
                    return

                self.emitFatalError(
                    f'Invalid function or class type requested from the cudaq module ({node.func.attr})',
                    node)

            if node.func.value.id in self.symbolTable:
                # Method call on one of our variables
                var = self.symbolTable[node.func.value.id]
                if quake.VeqType.isinstance(var.type):
                    if node.func.attr == 'size':
                        # Handled already in the Attribute visit
                        return

                    # `qreg` or `qview` method call
                    if node.func.attr == 'back':
                        qrSize = quake.VeqSizeOp(self.getIntegerType(),
                                                 var).result
                        one = self.getConstantInt(1)
                        endOff = arith.SubIOp(qrSize, one)
                        if len(node.args):
                            # extract the `subveq`
                            startOff = arith.SubIOp(qrSize, self.popValue())
                            dyna = IntegerAttr.get(self.getIntegerType(), -1)
                            self.pushValue(
                                quake.SubVeqOp(self.getVeqType(),
                                               var,
                                               dyna,
                                               dyna,
                                               lower=startOff,
                                               upper=endOff).result)
                        else:
                            # extract the qubit...
                            self.pushValue(
                                quake.ExtractRefOp(self.getRefType(),
                                                   var,
                                                   -1,
                                                   index=endOff).result)
                        return
                    if node.func.attr == 'front':
                        zero = self.getConstantInt(0)
                        if len(node.args):
                            # extract the `subveq`
                            qrSize = self.popValue()
                            one = self.getConstantInt(1)
                            offset = arith.SubIOp(qrSize, one)
                            dyna = IntegerAttr.get(self.getIntegerType(), -1)
                            self.pushValue(
                                quake.SubVeqOp(self.getVeqType(),
                                               var,
                                               dyna,
                                               dyna,
                                               lower=zero,
                                               upper=offset).result)
                        else:
                            # extract the qubit...
                            self.pushValue(
                                quake.ExtractRefOp(self.getRefType(),
                                                   var,
                                                   -1,
                                                   index=zero).result)
                        return

            def maybeProposeOpAttrFix(opName, attrName):
                """
                Check the quantum operation attribute name and 
                propose a smart fix message if possible. For example, 
                if we have `x.control(...)` then remind the programmer the 
                correct attribute is `x.ctrl(...)`.
                """
                # TODO Add more possibilities in the future...
                if attrName in ['control'
                               ] or 'control' in attrName or 'ctrl' in attrName:
                    return f'Did you mean {opName}.ctrl(...)?'

                if attrName in ['adjoint'
                               ] or 'adjoint' in attrName or 'adj' in attrName:
                    return f'Did you mean {opName}.adj(...)?'

                return ''

            # We have a `func_name.ctrl`
            if node.func.value.id in ['h', 'x', 'y', 'z', 's', 't']:
                if node.func.attr == 'ctrl':
                    target = self.popValue()
                    # Should be number of arguments minus one for the controls
                    controls = [
                        self.popValue() for i in range(len(node.args) - 1)
                    ]
                    if not controls:
                        self.emitFatalError(
                            'controlled operation requested without any control argument(s).',
                            node)
                    negatedControlQubits = None
                    if len(self.controlNegations):
                        negCtrlBools = [None] * len(controls)
                        for i, c in enumerate(controls):
                            negCtrlBools[i] = c in self.controlNegations
                        negatedControlQubits = DenseBoolArrayAttr.get(
                            negCtrlBools)
                        self.controlNegations.clear()

                    opCtor = getattr(quake,
                                     '{}Op'.format(node.func.value.id.title()))
                    self.checkControlAndTargetTypes(controls, [target])
                    opCtor([], [],
                           controls, [target],
                           negated_qubit_controls=negatedControlQubits)
                    return
                if node.func.attr == 'adj':
                    target = self.popValue()
                    self.checkControlAndTargetTypes([], [target])
                    opCtor = getattr(quake,
                                     '{}Op'.format(node.func.value.id.title()))
                    if quake.VeqType.isinstance(target.type):

                        def bodyBuilder(iterVal):
                            q = quake.ExtractRefOp(self.getRefType(),
                                                   target,
                                                   -1,
                                                   index=iterVal).result
                            opCtor([], [], [], [q], is_adj=True)

                        veqSize = quake.VeqSizeOp(self.getIntegerType(),
                                                  target).result
                        self.createInvariantForLoop(veqSize, bodyBuilder)
                        return
                    elif quake.RefType.isinstance(target.type):
                        opCtor([], [], [], [target], is_adj=True)
                        return
                    else:
                        self.emitFatalError(
                            'adj quantum operation on incorrect type {}.'.
                            format(target.type), node)

                self.emitFatalError(
                    f'Unknown attribute on quantum operation {node.func.value.id} ({node.func.attr}). {maybeProposeOpAttrFix(node.func.value.id, node.func.attr)}'
                )

            # We have a `func_name.ctrl`
            if node.func.value.id == 'swap' and node.func.attr == 'ctrl':
                targetB = self.popValue()
                targetA = self.popValue()
                controls = [
                    self.popValue() for i in range(len(self.valueStack))
                ]
                if not controls:
                    self.emitFatalError(
                        'controlled operation requested without any control argument(s).',
                        node)
                opCtor = getattr(quake,
                                 '{}Op'.format(node.func.value.id.title()))
                self.checkControlAndTargetTypes(controls, [targetA, targetB])
                opCtor([], [], controls, [targetA, targetB])
                return

            if node.func.value.id in ['rx', 'ry', 'rz', 'r1']:
                if node.func.attr == 'ctrl':
                    target = self.popValue()
                    controls = [
                        self.popValue() for i in range(len(self.valueStack))
                    ]
                    param = controls[-1]
                    controls = controls[:-1]
                    if not controls:
                        self.emitFatalError(
                            'controlled operation requested without any control argument(s).',
                            node)
                    if IntegerType.isinstance(param.type):
                        param = arith.SIToFPOp(self.getFloatType(),
                                               param).result
                    elif not F64Type.isinstance(param.type):
                        self.emitFatalError(
                            'rotational parameter must be a float, or int.',
                            node)
                    opCtor = getattr(quake,
                                     '{}Op'.format(node.func.value.id.title()))
                    self.checkControlAndTargetTypes(controls, [target])
                    opCtor([], [param], controls, [target])
                    return

                if node.func.attr == 'adj':
                    target = self.popValue()
                    param = self.popValue()
                    if IntegerType.isinstance(param.type):
                        param = arith.SIToFPOp(self.getFloatType(),
                                               param).result
                    elif not F64Type.isinstance(param.type):
                        self.emitFatalError(
                            'rotational parameter must be a float, or int.',
                            node)
                    opCtor = getattr(quake,
                                     '{}Op'.format(node.func.value.id.title()))
                    self.checkControlAndTargetTypes([], [target])
                    if quake.VeqType.isinstance(target.type):

                        def bodyBuilder(iterVal):
                            q = quake.ExtractRefOp(self.getRefType(),
                                                   target,
                                                   -1,
                                                   index=iterVal).result
                            opCtor([], [param], [], [q], is_adj=True)

                        veqSize = quake.VeqSizeOp(self.getIntegerType(),
                                                  target).result
                        self.createInvariantForLoop(veqSize, bodyBuilder)
                        return
                    elif quake.RefType.isinstance(target.type):
                        opCtor([], [param], [], [target], is_adj=True)
                        return
                    else:
                        self.emitFatalError(
                            'adj quantum operation on incorrect type {}.'.
                            format(target.type), node)

                self.emitFatalError(
                    f'Unknown attribute on quantum operation {node.func.value.id} ({node.func.attr}). {maybeProposeOpAttrFix(node.func.value.id, node.func.attr)}'
                )

            if node.func.value.id == 'u3':
                numValues = len(self.valueStack)
                target = self.popValue()
                other_args = [self.popValue() for _ in range(numValues - 1)]

                opCtor = getattr(quake,
                                 '{}Op'.format(node.func.value.id.title()))

                if node.func.attr == 'ctrl':
                    controls = other_args[:-3]
                    if not controls:
                        self.emitFatalError(
                            'controlled operation requested without any control argument(s).',
                            node)
                    params = other_args[-3:]
                    params.reverse()
                    for idx, val in enumerate(params):
                        if IntegerType.isinstance(val.type):
                            params[idx] = arith.SIToFPOp(
                                self.getFloatType(), val).result
                        elif not F64Type.isinstance(val.type):
                            self.emitFatalError(
                                'rotational parameter must be a float, or int.',
                                node)
                    negatedControlQubits = None
                    if len(self.controlNegations):
                        negCtrlBools = [None] * len(controls)
                        for i, c in enumerate(controls):
                            negCtrlBools[i] = c in self.controlNegations
                        negatedControlQubits = DenseBoolArrayAttr.get(
                            negCtrlBools)
                        self.controlNegations.clear()

                    self.checkControlAndTargetTypes(controls, [target])
                    opCtor([],
                           params,
                           controls, [target],
                           negated_qubit_controls=negatedControlQubits)
                    return

                if node.func.attr == 'adj':
                    params = other_args
                    params.reverse()
                    for idx, val in enumerate(params):
                        if IntegerType.isinstance(val.type):
                            params[idx] = arith.SIToFPOp(
                                self.getFloatType(), val).result
                        elif not F64Type.isinstance(val.type):
                            self.emitFatalError(
                                'rotational parameter must be a float, or int.',
                                node)

                    self.checkControlAndTargetTypes([], [target])
                    if quake.VeqType.isinstance(target.type):

                        def bodyBuilder(iterVal):
                            q = quake.ExtractRefOp(self.getRefType(),
                                                   target,
                                                   -1,
                                                   index=iterVal).result
                            opCtor([], params, [], [q], is_adj=True)

                        veqSize = quake.VeqSizeOp(self.getIntegerType(),
                                                  target).result
                        self.createInvariantForLoop(veqSize, bodyBuilder)
                        return
                    elif quake.RefType.isinstance(target.type):
                        opCtor([], params, [], [target], is_adj=True)
                        return
                    else:
                        self.emitFatalError(
                            'adj quantum operation on incorrect type {}.'.
                            format(target.type), node)

            # custom `ctrl` and `adj`
            if node.func.value.id in globalRegisteredOperations:
                if not node.func.attr == 'ctrl' and not node.func.attr == 'adj':
                    self.emitFatalError(
                        f'Unknown attribute on custom operation {node.func.value.id} ({node.func.attr}).'
                    )

                unitary = globalRegisteredOperations[node.func.value.id]
                numTargets = int(np.log2(np.sqrt(unitary.size)))
                numValues = len(self.valueStack)
                targets = [self.popValue() for _ in range(numTargets)]
                targets.reverse()

                for i, t in enumerate(targets):
                    if not quake.RefType.isinstance(t.type):
                        self.emitFatalError(
                            f'invalid target operand {i}, broadcasting is not supported on custom operations.'
                        )

                globalName = f'{nvqppPrefix}{node.func.value.id}_generator_{numTargets}.rodata'

                currentST = SymbolTable(self.module.operation)
                if not globalName in currentST:
                    with InsertionPoint(self.module.body):
                        gen_vector_of_complex_constant(self.loc, self.module,
                                                       globalName,
                                                       unitary.tolist())

                negatedControlQubits = None
                controls = []
                is_adj = False

                if node.func.attr == 'ctrl':
                    controls = [
                        self.popValue() for _ in range(numValues - numTargets)
                    ]
                    if not controls:
                        self.emitFatalError(
                            'controlled operation requested without any control argument(s).',
                            node)
                    negatedControlQubits = None
                    if len(self.controlNegations):
                        negCtrlBools = [None] * len(controls)
                        for i, c in enumerate(controls):
                            negCtrlBools[i] = c in self.controlNegations
                        negatedControlQubits = DenseBoolArrayAttr.get(
                            negCtrlBools)
                        self.controlNegations.clear()
                if node.func.attr == 'adj':
                    is_adj = True

                self.checkControlAndTargetTypes(controls, targets)
                quake.CustomUnitarySymbolOp(
                    [],
                    generator=FlatSymbolRefAttr.get(globalName),
                    parameters=[],
                    controls=controls,
                    targets=targets,
                    is_adj=is_adj,
                    negated_qubit_controls=negatedControlQubits)
                return

            self.emitFatalError(
                f"Invalid function call - '{node.func.value.id}' is unknown.")

    def visit_ListComp(self, node):
        """
        This method currently supports lowering simple list comprehensions 
        to the MLIR. By simple, we mean expressions like 
        `[expr(iter) for iter in iterable]` or 
        `myList = [exprThatReturns(iter) for iter in iterable]`.
        """
        self.currentNode = node

        if len(node.generators) > 1:
            self.emitFatalError(
                "CUDA-Q only supports single generators for list comprehension.",
                node)

        if not isinstance(node.generators[0].target, ast.Name):
            self.emitFatalError(
                "only support named targets in list comprehension", node)

        # Handle the case of `[qOp(q) for q in veq]`
        if isinstance(
                node.generators[0].iter,
                ast.Name) and node.generators[0].iter.id in self.symbolTable:
            if quake.VeqType.isinstance(
                    self.symbolTable[node.generators[0].iter.id].type):
                # now we know we have `[expr(r) for r in iterable]`
                # reuse what we do in `visit_For()`
                forNode = ast.For()
                forNode.iter = node.generators[0].iter
                forNode.target = node.generators[0].target
                forNode.body = [node.elt]
                self.visit_For(forNode)
                return

        # General case of
        # `listVar = [expr(i) for i in iterable]`
        # Need to think of this as
        # `listVar = stdvec(iterable.size)`
        # `for i, r in enumerate(listVar):`
        # `   listVar[i] = expr(r)`

        # Let's handle the following `listVar` types
        # `   %9 = cc.alloca !cc.array<!cc.stdvec<T> x 2> -> ptr<array<stdvec<T> x N>`
        # or
        # `    %3 = cc.alloca T[%2 : i64] -> ptr<array<T>>`
        self.visit(node.generators[0].iter)

        if len(self.valueStack) != 2:
            self.emitFatalError(
                "Invalid CUDA-Q list creation via list comprehension - valid iterable not detected.",
                node)

        iterableSize = self.popValue()
        iterable = self.popValue()
        # We require that the iterable is a pointer to an `array<T>`
        # FIXME revisit this
        if not cc.PointerType.isinstance(iterable.type):
            self.emitFatalError(
                "CUDA-Q only considers general list comprehension on iterables from range(...)",
                node)

        arrayTy = cc.PointerType.getElementType(iterable.type)
        if not cc.ArrayType.isinstance(arrayTy):
            self.emitFatalError(
                "CUDA-Q only considers general list comprehension on iterables from range(...)",
                node)

        arrayEleTy = cc.ArrayType.getElementType(arrayTy)

        # If `node.elt` is `ast.List`, then we want to allocate a
        # `cc.array<cc.stdvec<i64> x len(node.elt.elts)>`
        # otherwise we just want to allocate an `array<T>`
        listValue = None
        listComputePtrTy = arrayEleTy
        if not isinstance(node.elt, ast.List):
            listValue = cc.AllocaOp(cc.PointerType.get(self.ctx, arrayTy),
                                    TypeAttr.get(arrayEleTy),
                                    seqSize=iterableSize).result
        else:
            listComputePtrTy = cc.StdvecType.get(self.ctx, arrayEleTy)
            arrOfStdvecTy = cc.ArrayType.get(self.ctx, listComputePtrTy)
            listValue = cc.AllocaOp(cc.PointerType.get(self.ctx, arrOfStdvecTy),
                                    TypeAttr.get(listComputePtrTy),
                                    seqSize=iterableSize).result

        def bodyBuilder(iterVar):
            self.symbolTable.pushScope()
            eleAddr = cc.ComputePtrOp(
                cc.PointerType.get(self.ctx, arrayEleTy), iterable, [iterVar],
                DenseI32ArrayAttr.get([kDynamicPtrIndex], context=self.ctx))
            loadedEle = cc.LoadOp(eleAddr).result
            self.symbolTable[node.generators[0].target.id] = loadedEle
            self.visit(node.elt)
            result = self.popValue()
            listValueAddr = cc.ComputePtrOp(
                cc.PointerType.get(self.ctx, listComputePtrTy), listValue,
                [iterVar],
                DenseI32ArrayAttr.get([kDynamicPtrIndex], context=self.ctx))
            cc.StoreOp(result, listValueAddr)
            self.symbolTable.popScope()

        self.createInvariantForLoop(iterableSize, bodyBuilder)
        self.pushValue(
            cc.StdvecInitOp(cc.StdvecType.get(self.ctx, listComputePtrTy),
                            listValue, iterableSize).result)
        return

    def visit_List(self, node):
        """
        This method will visit the `ast.List` node and represent lists of 
        quantum typed values as a concatenated `quake.ConcatOp` producing a 
        single `veq` instances. 
        """
        if self.verbose:
            print('[Visit List] {}',
                  ast.unparse(node) if hasattr(ast, 'unparse') else node)
        self.generic_visit(node)

        self.currentNode = node

        listElementValues = [self.popValue() for _ in range(len(node.elts))]
        listElementValues.reverse()
        valueTys = [
            quake.VeqType.isinstance(v.type) or quake.RefType.isinstance(v.type)
            for v in listElementValues
        ]
        if False not in valueTys:
            # this is a list of quantum types,
            # concatenate them into a `veq`
            if len(listElementValues) == 1:
                self.pushValue(listElementValues[0])
            else:
                self.pushValue(
                    quake.ConcatOp(self.getVeqType(), listElementValues).result)
            return

        # We do not store lists of pointers
        listElementValues = [
            cc.LoadOp(ele).result
            if cc.PointerType.isinstance(ele.type) else ele
            for ele in listElementValues
        ]

        # not a list of quantum types
        # Get the first element
        firstTy = listElementValues[0].type
        # Is this a list of homogenous types?
        isHomogeneous = False not in [
            firstTy == v.type for v in listElementValues
        ]

        # If not, see if the types are arithmetic and if so, find
        # the superior type and convert all to it.
        if not isHomogeneous:
            # this list does not contain all the same types of elements
            # check if they are at least all arithmetic
            isArithmetic = False not in [
                self.isArithmeticType(v.type) for v in listElementValues
            ]
            if isArithmetic:
                # Find the "superior type" (int < float < complex)
                superiorType = self.getIntegerType()
                for t in [v.type for v in listElementValues]:
                    if F32Type.isinstance(t):
                        superiorType = t
                    if F64Type.isinstance(t):
                        superiorType = t
                    if ComplexType.isinstance(t):
                        superiorType = t
                        break  # can do no better

                # Convert the values to the superior arithmetic type
                listElementValues = self.convertArithmeticToSuperiorType(
                    listElementValues, superiorType)

                # The list is now homogeneous
                isHomogeneous = True

        # If we are still not homogenous
        if not isHomogeneous:
            self.emitFatalError(
                "non-homogenous list not allowed - must all be same type: {}".
                format([v.type for v in listElementValues]), node)

        # Turn this List into a StdVec<T>
        self.pushValue(
            self.__createStdvecWithKnownValues(len(node.elts),
                                               listElementValues))

    def visit_Constant(self, node):
        """
        Convert constant values in the code to constant values in the MLIR. 
        """
        self.currentNode = node
        if self.verbose:
            print("[Visit Constant {}]".format(node.value))
        if isinstance(node.value, bool):
            self.pushValue(self.getConstantInt(node.value, 1))
            return

        if isinstance(node.value, int):
            self.pushValue(self.getConstantInt(node.value))
            return

        if isinstance(node.value, float):
            self.pushValue(self.getConstantFloat(node.value))
            return

        if isinstance(node.value, str):
            # Do not process the function doc string
            if self.docstring != None:
                if node.value.strip() == self.docstring.strip():
                    return

            strLitTy = cc.PointerType.get(
                self.ctx,
                cc.ArrayType.get(self.ctx, self.getIntegerType(8),
                                 len(node.value) + 1))
            self.pushValue(
                cc.CreateStringLiteralOp(strLitTy,
                                         StringAttr.get(node.value)).result)
            return

        if isinstance(node.value, type(1j)):
            self.pushValue(
                complex.CreateOp(ComplexType.get(self.getFloatType()),
                                 self.getConstantFloat(node.value.real),
                                 self.getConstantFloat(node.value.imag)).result)
            return

        self.emitFatalError("unhandled constant value", node)

    def visit_Subscript(self, node):
        """
        Convert element extractions (`__getitem__`, `operator[](idx)`, `q[1:3]`) to 
        corresponding extraction or slice code in the MLIR. This method handles 
        extraction for `veq` types and `stdvec` types. 
        """
        if self.verbose:
            print("[Visit Subscript]")

        self.currentNode = node

        # handle complex slice, VAR[lower:upper]
        if isinstance(node.slice, ast.Slice):

            self.visit(node.value)
            var = self.ifPointerThenLoad(self.popValue())

            lowerVal, upperVal, stepVal = (None, None, None)
            if node.slice.lower is not None:
                self.visit(node.slice.lower)
                lowerVal = self.popValue()
            else:
                lowerVal = self.getConstantInt(0)
            if node.slice.upper is not None:
                self.visit(node.slice.upper)
                upperVal = self.popValue()
            else:
                if quake.VeqType.isinstance(var.type):
                    upperVal = quake.VeqSizeOp(self.getIntegerType(64),
                                               var).result
                elif cc.StdvecType.isinstance(var.type):
                    upperVal = cc.StdvecSizeOp(self.getIntegerType(),
                                               var).result
                else:
                    self.emitFatalError(
                        f"unhandled upper slice == None, can't handle type {var.type}",
                        node)

            if node.slice.step is not None:
                self.emitFatalError("step value in slice is not supported.",
                                    node)

            if quake.VeqType.isinstance(var.type):
                # Upper bound is exclusive
                upperVal = arith.SubIOp(upperVal, self.getConstantInt(1)).result
                dyna = IntegerAttr.get(self.getIntegerType(), -1)
                self.pushValue(
                    quake.SubVeqOp(self.getVeqType(),
                                   var,
                                   dyna,
                                   dyna,
                                   lower=lowerVal,
                                   upper=upperVal).result)
            elif cc.StdvecType.isinstance(var.type):
                eleTy = cc.StdvecType.getElementType(var.type)
                ptrTy = cc.PointerType.get(self.ctx, eleTy)
                arrTy = cc.ArrayType.get(self.ctx, eleTy)
                ptrArrTy = cc.PointerType.get(self.ctx, arrTy)
                nElementsVal = arith.SubIOp(upperVal, lowerVal).result
                # need to compute the distance between `upperVal` and `lowerVal`
                # then slice is `stdvecdataOp + computeptr[lower] + stdvecinit[ptr,distance]`
                vecPtr = cc.StdvecDataOp(ptrArrTy, var).result
                ptr = cc.ComputePtrOp(
                    ptrTy, vecPtr, [lowerVal],
                    DenseI32ArrayAttr.get([kDynamicPtrIndex],
                                          context=self.ctx)).result
                self.pushValue(
                    cc.StdvecInitOp(var.type, ptr, nElementsVal).result)
            else:
                self.emitFatalError(
                    f"unhandled slice operation, cannot handle type {var.type}",
                    node)

            return

        self.generic_visit(node)

        assert len(self.valueStack) > 1

        # get the last name, should be name of var being subscripted
        var = self.ifPointerThenLoad(self.popValue())
        idx = self.popValue()

        # Support `VAR[-1]` as the last element of `VAR`
        if quake.VeqType.isinstance(var.type):
            if hasattr(idx.owner, 'opview') and isinstance(
                    idx.owner.opview, arith.ConstantOp):
                if 'value' in idx.owner.attributes:
                    concreteIntAttr = IntegerAttr(idx.owner.attributes['value'])
                    idxConcrete = concreteIntAttr.value
                    if idxConcrete == -1:
                        qrSize = quake.VeqSizeOp(self.getIntegerType(),
                                                 var).result
                        one = self.getConstantInt(1)
                        endOff = arith.SubIOp(qrSize, one)
                        self.pushValue(
                            quake.ExtractRefOp(self.getRefType(),
                                               var,
                                               -1,
                                               index=endOff).result)
                        return

            # Made it here, general VAR[idx], handle `veq` and `stdvec`
            qrefTy = self.getRefType()
            if not IntegerType.isinstance(idx.type):
                self.emitFatalError(
                    f'invalid index variable type used for qvector extraction ({idx.type})',
                    node)

            self.pushValue(
                quake.ExtractRefOp(qrefTy, var, -1, index=idx).result)
            return

        if cc.StdvecType.isinstance(var.type):
            eleTy = cc.StdvecType.getElementType(var.type)
            elePtrTy = cc.PointerType.get(self.ctx, eleTy)
            arrTy = cc.ArrayType.get(self.ctx, eleTy)
            ptrArrTy = cc.PointerType.get(self.ctx, arrTy)
            vecPtr = cc.StdvecDataOp(ptrArrTy, var).result
            eleAddr = cc.ComputePtrOp(
                elePtrTy, vecPtr, [idx],
                DenseI32ArrayAttr.get([kDynamicPtrIndex],
                                      context=self.ctx)).result
            if self.subscriptPushPointerValue:
                self.pushValue(eleAddr)
                return
            self.pushValue(cc.LoadOp(eleAddr).result)
            return

        if cc.PointerType.isinstance(var.type):
            ptrEleTy = cc.PointerType.getElementType(var.type)
            # Return the pointer if someone asked for it
            if self.subscriptPushPointerValue:
                self.pushValue(var)
                return
            if cc.ArrayType.isinstance(ptrEleTy):
                # Here we want subscript on `ptr<array<>>`
                arrayEleTy = cc.ArrayType.getElementType(ptrEleTy)
                ptrEleTy = cc.PointerType.get(self.ctx, arrayEleTy)
                casted = cc.CastOp(ptrEleTy, var).result
                eleAddr = cc.ComputePtrOp(
                    ptrEleTy, casted, [idx],
                    DenseI32ArrayAttr.get([kDynamicPtrIndex],
                                          context=self.ctx)).result
                self.pushValue(cc.LoadOp(eleAddr).result)
                return

        self.emitFatalError("unhandled subscript", node)

    def visit_For(self, node):
        """
        Visit the For node. This node represents the typical 
        Python for statement, `for VAR in ITERABLE`. Currently supported 
        ITERABLEs are the `veq` type, the `stdvec` type, and the result of 
        range() and enumerate(). 
        """

        if self.verbose:
            print('[Visit For]')

        self.currentNode = node

        # We can simplify `for i in range(N)` MLIR code immensely
        # by just building a for loop with N as the upper value,
        # no need to generate an array from the `range` call.
        if isinstance(node.iter, ast.Call):
            if node.iter.func.id == 'range':
                # This is a range(N) for loop, we just need
                # the upper bound N for this loop
                [self.visit(arg) for arg in node.iter.args]
                startVal, endVal, stepVal, isDecrementing = self.__processRangeLoopIterationBounds(
                    node.iter.args)

                def bodyBuilder(iterVar):
                    self.symbolTable.pushScope()
                    self.symbolTable.add(node.target.id, iterVar)
                    [self.visit(b) for b in node.body]
                    self.symbolTable.popScope()

                self.createInvariantForLoop(endVal,
                                            bodyBuilder,
                                            startVal=startVal,
                                            stepVal=stepVal,
                                            isDecrementing=isDecrementing)
                return

        self.visit(node.iter)
        assert len(self.valueStack) > 0 and len(self.valueStack) < 3

        totalSize = None
        iterable = None
        extractFunctor = None

        # It could be that its the only value we have,
        # in which case we know we have for var in iterable,
        # but we could also have another value on the stack,
        # the total size of the iterable, produced by range() / enumerate()
        if len(self.valueStack) == 1:
            # Get the iterable from the stack
            iterable = self.ifPointerThenLoad(self.popValue())
            # we currently handle `veq` and `stdvec` types
            if quake.VeqType.isinstance(iterable.type):
                size = quake.VeqType.getSize(iterable.type)
                if quake.VeqType.hasSpecifiedSize(iterable.type):
                    totalSize = self.getConstantInt(size)
                else:
                    totalSize = quake.VeqSizeOp(self.getIntegerType(64),
                                                iterable).result

                def functor(iter, idx):
                    return [
                        quake.ExtractRefOp(self.getRefType(),
                                           iter,
                                           -1,
                                           index=idx).result
                    ]

                extractFunctor = functor
            elif cc.StdvecType.isinstance(iterable.type):
                iterEleTy = cc.StdvecType.getElementType(iterable.type)
                totalSize = cc.StdvecSizeOp(self.getIntegerType(),
                                            iterable).result

                def functor(iter, idxVal):
                    elePtrTy = cc.PointerType.get(self.ctx, iterEleTy)
                    arrTy = cc.ArrayType.get(self.ctx, iterEleTy)
                    ptrArrTy = cc.PointerType.get(self.ctx, arrTy)
                    vecPtr = cc.StdvecDataOp(ptrArrTy, iter).result
                    eleAddr = cc.ComputePtrOp(
                        elePtrTy, vecPtr, [idxVal],
                        DenseI32ArrayAttr.get([kDynamicPtrIndex],
                                              context=self.ctx)).result
                    return [cc.LoadOp(eleAddr).result]

                extractFunctor = functor

            else:
                self.emitFatalError('{} iterable type not supported.', node)

        else:
            # In this case, we are coming from range() or enumerate(),
            # and the iterable is a cc.array and the total size of the
            # array is on the stack, pop it here
            totalSize = self.popValue()
            # Get the iterable from the stack
            iterable = self.popValue()

            # Double check our types are right
            assert cc.PointerType.isinstance(iterable.type)
            arrayType = cc.PointerType.getElementType(iterable.type)
            assert cc.ArrayType.isinstance(arrayType)
            elementType = cc.ArrayType.getElementType(arrayType)

            def functor(iter, idx):
                eleAddr = cc.ComputePtrOp(
                    cc.PointerType.get(self.ctx, elementType), iter, [idx],
                    DenseI32ArrayAttr.get([kDynamicPtrIndex],
                                          context=self.ctx)).result
                loaded = cc.LoadOp(eleAddr).result
                if IntegerType.isinstance(elementType):
                    return [loaded]
                elif cc.StructType.isinstance(elementType):
                    # Get struct types
                    types = cc.StructType.getTypes(elementType)
                    ret = []
                    for i, ty in enumerate(types):
                        ret.append(
                            cc.ExtractValueOp(
                                ty, loaded, [],
                                DenseI32ArrayAttr.get([i],
                                                      context=self.ctx)).result)
                    return ret

            extractFunctor = functor

        # Get the name of the variable, VAR in for VAR in range(...),
        # could be a tuple of names too
        varNames = []
        if isinstance(node.target, ast.Name):
            varNames.append(node.target.id)
        else:
            # has to be a `ast.Tuple`
            for elt in node.target.elts:
                varNames.append(elt.id)

        # We'll need a zero and one value of integer type
        iTy = self.getIntegerType(64)
        zero = arith.ConstantOp(iTy, IntegerAttr.get(iTy, 0))
        one = arith.ConstantOp(iTy, IntegerAttr.get(iTy, 1))

        def bodyBuilder(iterVar):
            self.symbolTable.pushScope()
            # we set the extract functor above, use it here
            values = extractFunctor(iterable, iterVar)
            for i, v in enumerate(values):
                self.symbolTable[varNames[i]] = v
            [self.visit(b) for b in node.body]
            self.symbolTable.popScope()

        self.createInvariantForLoop(totalSize, bodyBuilder)

    def visit_While(self, node):
        """
        Convert Python while statements into the equivalent CC `LoopOp`. 
        """
        if self.verbose:
            print("[Visit While = {}]".format(
                ast.unparse(node) if hasattr(ast, 'unparse') else node))

        self.currentNode = node

        loop = cc.LoopOp([], [], BoolAttr.get(False))
        whileBlock = Block.create_at_start(loop.whileRegion, [])
        with InsertionPoint(whileBlock):
            # BUG you cannot print MLIR values while building the cc `LoopOp` while region.
            # verify will get called, no terminator yet, CCOps.cpp:520
            v = self.verbose
            self.verbose = False
            self.visit(node.test)
            condition = self.popValue()
            if self.getIntegerType(1) != condition.type:
                # not equal to 0, then compare with 1
                condPred = IntegerAttr.get(self.getIntegerType(), 1)
                condition = arith.CmpIOp(condPred, condition,
                                         self.getConstantInt(0)).result
            cc.ConditionOp(condition, [])
            self.verbose = v

        bodyBlock = Block.create_at_start(loop.bodyRegion, [])
        with InsertionPoint(bodyBlock):
            self.symbolTable.pushScope()
            self.pushForBodyStack([])
            [self.visit(b) for b in node.body]
            if not self.hasTerminator(bodyBlock):
                cc.ContinueOp([])
            self.popForBodyStack()
            self.symbolTable.popScope()

    def visit_BoolOp(self, node):
        """
        Convert boolean operations into equivalent MLIR operations using 
        the Arith Dialect.
        """
        self.currentNode = node
        shortCircuitWhenTrue = isinstance(node.op, ast.Or)
        if isinstance(node.op, ast.And) or isinstance(node.op, ast.Or):
            # Visit the LHS and pop the value
            # Note we want any `mz(q)` calls to push their
            # result value to the stack, so we set a non-None
            # variable name here.
            self.currentAssignVariableName = ''
            self.visit(node.values[0])
            lhs = self.popValue()
            zero = self.getConstantInt(0, IntegerType(lhs.type).width)

            cond = arith.CmpIOp(
                self.getIntegerAttr(self.getIntegerType(),
                                    1 if shortCircuitWhenTrue else 0), lhs,
                zero).result

            ifOp = cc.IfOp([cond.type], cond, [])
            thenBlock = Block.create_at_start(ifOp.thenRegion, [])
            with InsertionPoint(thenBlock):
                if isinstance(node.op, ast.And):
                    constantFalse = arith.ConstantOp(cond.type,
                                                     BoolAttr.get(False))
                    cc.ContinueOp([constantFalse])
                else:
                    cc.ContinueOp([cond])

            elseBlock = Block.create_at_start(ifOp.elseRegion, [])
            with InsertionPoint(elseBlock):
                self.symbolTable.pushScope()
                self.pushIfStmtBlockStack()
                self.visit(node.values[1])
                rhs = self.popValue()
                cc.ContinueOp([rhs])
                self.popIfStmtBlockStack()
                self.symbolTable.popScope()

            # Reset the assign variable name
            self.currentAssignVariableName = None

            self.pushValue(ifOp.result)
            return

    def visit_Compare(self, node):
        """
        Visit while loop compare operations and translate to equivalent MLIR. 
        Note, Python lets you construct expressions with multiple comparators, 
        here we limit ourselves to just a single comparator. 
        """

        if len(node.ops) > 1:
            self.emitFatalError("only single comparators are supported.", node)

        self.currentNode = node

        iTy = self.getIntegerType()

        if isinstance(node.left, ast.Name):
            if node.left.id not in self.symbolTable:
                self.emitFatalError(
                    f"{node.left.id} was not initialized before use in compare expression.",
                    node)

        self.visit(node.left)
        left = self.popValue()
        self.visit(node.comparators[0])
        right = self.popValue()
        op = node.ops[0]

        left_type = left.type
        right_type = right.type

        if IntegerType.isinstance(left_type) and F64Type.isinstance(right_type):
            left = arith.SIToFPOp(self.getFloatType(), left).result
        elif F64Type.isinstance(left_type) and IntegerType.isinstance(
                right_type):
            right = arith.SIToFPOp(self.getFloatType(), right).result
        elif IntegerType.isinstance(left_type) and IntegerType.isinstance(
                right_type):
            if IntegerType(left_type).width < IntegerType(right_type).width:
                zeroext = IntegerType(left_type).width == 1
                left = cc.CastOp(right_type,
                                 left,
                                 sint=not zeroext,
                                 zint=zeroext).result
            elif IntegerType(left_type).width > IntegerType(right_type).width:
                zeroext = IntegerType(right_type).width == 1
                right = cc.CastOp(left_type,
                                  right,
                                  sint=not zeroext,
                                  zint=zeroext).result

        if isinstance(op, ast.Gt):
            if F64Type.isinstance(left.type):
                self.pushValue(
                    arith.CmpFOp(self.getIntegerAttr(iTy, 2), left,
                                 right).result)
            else:
                self.pushValue(
                    arith.CmpIOp(self.getIntegerAttr(iTy, 4), left,
                                 right).result)
            return

        if isinstance(op, ast.GtE):
            if F64Type.isinstance(left.type):
                self.pushValue(
                    arith.CmpFOp(self.getIntegerAttr(iTy, 3), left,
                                 right).result)
            else:
                self.pushValue(
                    arith.CmpIOp(self.getIntegerAttr(iTy, 5), left,
                                 right).result)
            return

        if isinstance(op, ast.Lt):
            if F64Type.isinstance(left.type):
                self.pushValue(
                    arith.CmpFOp(self.getIntegerAttr(iTy, 4), left,
                                 right).result)
            else:
                self.pushValue(
                    arith.CmpIOp(self.getIntegerAttr(iTy, 2), left,
                                 right).result)
            return

        if isinstance(op, ast.LtE):
            if F64Type.isinstance(left.type):
                self.pushValue(
                    arith.CmpFOp(self.getIntegerAttr(iTy, 5), left,
                                 right).result)
            else:
                self.pushValue(
                    arith.CmpIOp(self.getIntegerAttr(iTy, 7), left,
                                 right).result)
            return

        if isinstance(op, ast.NotEq):
            if F64Type.isinstance(left.type):
                self.pushValue(
                    arith.CmpFOp(self.getIntegerAttr(iTy, 6), left,
                                 right).result)
            else:
                self.pushValue(
                    arith.CmpIOp(self.getIntegerAttr(iTy, 1), left,
                                 right).result)
            return

        if isinstance(op, ast.Eq):
            if F64Type.isinstance(left.type):
                self.pushValue(
                    arith.CmpFOp(self.getIntegerAttr(iTy, 1), left,
                                 right).result)
            else:
                self.pushValue(
                    arith.CmpIOp(self.getIntegerAttr(iTy, 0), left,
                                 right).result)
            return

    def visit_AugAssign(self, node):
        """
        Visit augment-assign operations (e.g. +=). 
        """
        target = None
        self.currentNode = node

        if isinstance(node.target,
                      ast.Name) and node.target.id in self.symbolTable:
            target = self.symbolTable[node.target.id]
        else:
            self.emitFatalError(
                "unable to get augment-assign target variable from symbol table.",
                node)

        self.visit(node.value)
        value = self.popValue()

        loaded = cc.LoadOp(target).result
        if isinstance(node.op, ast.Sub):
            # i -= 1 -> i = i - 1
            if IntegerType.isinstance(loaded.type):
                res = arith.SubIOp(loaded, value).result
                cc.StoreOp(res, target)
                return

            self.emitFatalError("unhandled AugAssign.Sub types.", node)

        if isinstance(node.op, ast.Add):
            # i += 1 -> i = i + 1
            if IntegerType.isinstance(loaded.type):
                res = arith.AddIOp(loaded, value).result
                cc.StoreOp(res, target)
                return
            if F64Type.isinstance(loaded.type):
                if IntegerType.isinstance(value.type):
                    value = arith.SIToFPOp(loaded.type, value).result
                res = arith.AddFOp(loaded, value).result
                cc.StoreOp(res, target)
                return

            self.emitFatalError("unhandled AugAssign.Add types.", node)

        if isinstance(node.op, ast.Mult):
            # i *= 3 -> i = i * 3
            if IntegerType.isinstance(loaded.type):
                res = arith.MulIOp(loaded, value).result
                cc.StoreOp(res, target)
                return
            elif F64Type.isinstance(loaded.type):
                if IntegerType.isinstance(value.type):
                    value = arith.SIToFPOp(self.getFloatType(), value).result
                res = arith.MulFOp(loaded, value).result
                cc.StoreOp(res, target)
                return

            self.emitFatalError("unhandled AugAssign.Mult types.", node)

        self.emitFatalError("unhandled aug-assign operation.", node)

    def visit_If(self, node):
        """
        Map a Python `ast.If` node to an if statement operation in the CC dialect. 
        """
        if self.verbose:
            print("[Visit If = {}]".format(
                ast.unparse(node) if hasattr(ast, 'unparse') else node))

        self.currentNode = node

        # Visit the conditional node, retain
        # measurement results by assigning a dummy variable name
        self.currentAssignVariableName = ''
        self.visit(node.test)
        self.currentAssignVariableName = None

        condition = self.popValue()
        condition = self.ifPointerThenLoad(condition)

        if self.getIntegerType(1) != condition.type:
            # not equal to 0, then compare with 1
            condPred = IntegerAttr.get(self.getIntegerType(), 1)
            condition = arith.CmpIOp(condPred, condition,
                                     self.getConstantInt(0)).result

        ifOp = cc.IfOp([], condition, [])
        thenBlock = Block.create_at_start(ifOp.thenRegion, [])
        with InsertionPoint(thenBlock):
            self.symbolTable.pushScope()
            self.pushIfStmtBlockStack()
            [self.visit(b) for b in node.body]
            if not self.hasTerminator(thenBlock):
                cc.ContinueOp([])
            self.popIfStmtBlockStack()
            self.symbolTable.popScope()

        if len(node.orelse) > 0:
            elseBlock = Block.create_at_start(ifOp.elseRegion, [])
            with InsertionPoint(elseBlock):
                self.symbolTable.pushScope()
                self.pushIfStmtBlockStack()
                [self.visit(b) for b in node.orelse]
                if not self.hasTerminator(elseBlock):
                    cc.ContinueOp([])
                self.popIfStmtBlockStack()
                self.symbolTable.popScope()

    def visit_Return(self, node):
        if self.verbose:
            print("[Visit Return] = {}]".format(
                ast.unparse(node) if hasattr(ast, 'unparse') else node))

        if node.value == None:
            return

        self.walkingReturnNode = True
        self.visit(node.value)
        self.walkingReturnNode = False

        if len(self.valueStack) == 0:
            return

        result = self.ifPointerThenLoad(self.popValue())
        if cc.StdvecType.isinstance(result.type):
            symName = '__nvqpp_vectorCopyCtor'
            load_intrinsic(self.module, symName)
            eleTy = cc.StdvecType.getElementType(result.type)
            ptrTy = cc.PointerType.get(self.ctx, self.getIntegerType(8))
            arrTy = cc.ArrayType.get(self.ctx, self.getIntegerType(8))
            ptrArrTy = cc.PointerType.get(self.ctx, arrTy)
            resBuf = cc.StdvecDataOp(ptrArrTy, result).result
            # TODO Revisit this calculation
            byteWidth = 16 if ComplexType.isinstance(eleTy) else 8
            eleSize = self.getConstantInt(byteWidth)
            dynSize = cc.StdvecSizeOp(self.getIntegerType(), result).result
            resBuf = cc.CastOp(ptrTy, resBuf)
            heapCopy = func.CallOp([ptrTy], symName,
                                   [resBuf, dynSize, eleSize]).result
            res = cc.StdvecInitOp(result.type, heapCopy, dynSize).result
            func.ReturnOp([res])
            return

        result = self.ifPointerThenLoad(result)

        if self.symbolTable.numLevels() > 1:
            # We are in an inner scope, release all scopes before returning
            cc.UnwindReturnOp([result])
            return

        if result.type != self.knownResultType:
            # FIXME consider more auto-casting where possible
            result = self.promoteOperandType(self.knownResultType, result)

        if result.type != self.knownResultType:
            self.emitFatalError(
                f"Invalid return type, function was defined to return a {mlirTypeToPyType(self.knownResultType)} but the value being returned is of type {mlirTypeToPyType(result.type)}",
                node)

        func.ReturnOp([result])

    def visit_UnaryOp(self, node):
        """
        Map unary operations in the Python AST to equivalents in MLIR.
        """
        if self.verbose:
            print("[Visit Unary = {}]".format(
                ast.unparse(node) if hasattr(ast, 'unparse') else node))

        self.currentNode = node

        self.generic_visit(node)
        operand = self.popValue()
        # Handle qubit negations
        if isinstance(node.op, ast.Invert):
            if quake.RefType.isinstance(operand.type):
                self.controlNegations.append(operand)
                self.pushValue(operand)
                return

        if isinstance(node.op, ast.USub):
            # Make our lives easier for -1 used in variable subscript extraction
            if isinstance(node.operand,
                          ast.Constant) and node.operand.value == 1:
                self.pushValue(self.getConstantInt(-1))
                return

            if F64Type.isinstance(operand.type):
                self.pushValue(arith.NegFOp(operand).result)
            elif ComplexType.isinstance(operand.type):
                # `complex.NegOp` does not seem to work
                self.pushValue(
                    complex.MulOp(
                        complex.CreateOp(operand.type,
                                         self.getConstantFloat(-1.),
                                         self.getConstantFloat(0.)).result,
                        operand).result)
            else:
                negOne = self.getConstantInt(-1)
                self.pushValue(arith.MulIOp(negOne, operand).result)
            return

        if isinstance(node.op, ast.Not):
            if not IntegerType.isinstance(operand.type):
                self.emitFatalError("UnaryOp Not() on non-integer value.", node)

            zero = self.getConstantInt(0, IntegerType(operand.type).width)
            self.pushValue(
                arith.CmpIOp(IntegerAttr.get(self.getIntegerType(), 0), operand,
                             zero).result)
            return

        self.emitFatalError("unhandled UnaryOp.", node)

    def visit_Break(self, node):
        if self.verbose:
            print("[Visit Break]")

        self.currentNode = node

        if not self.isInForBody():
            self.emitFatalError("break statement outside of for loop body.",
                                node)

        if self.isInIfStmtBlock():
            # Get the innermost enclosing `for` or `while` loop
            inArgs = [b for b in self.inForBodyStack[-1]]
            cc.UnwindBreakOp(inArgs)
        else:
            cc.BreakOp([])

        return

    def visit_Continue(self, node):
        if self.verbose:
            print("[Visit Continue]")

        self.currentNode = node

        if not self.isInForBody():
            self.emitFatalError("continue statement outside of for loop body.",
                                node)

        if self.isInIfStmtBlock():
            # Get the innermost enclosing `for` or `while` loop
            inArgs = [b for b in self.inForBodyStack[-1]]
            cc.UnwindContinueOp(inArgs)
        else:
            cc.ContinueOp([])

    def visit_BinOp(self, node):
        """
        Visit binary operation nodes in the AST and map them to equivalents in the 
        MLIR. This method handles arithmetic operations between values. 
        """

        if self.verbose:
            print("[Visit BinaryOp = {}]".format(
                ast.unparse(node) if hasattr(ast, 'unparse') else node))

        self.currentNode = node

        # Get the left and right parts of this expression
        self.visit(node.left)
        left = self.popValue()
        self.visit(node.right)
        right = self.popValue()

        if cc.PointerType.isinstance(left.type):
            left = cc.LoadOp(left).result
        if cc.PointerType.isinstance(right.type):
            right = cc.LoadOp(right).result

        if not IntegerType.isinstance(left.type) and not F64Type.isinstance(
                left.type) and not ComplexType.isinstance(left.type):
            raise RuntimeError("Invalid type for Binary Op {} ({}, {})".format(
                type(node.op), left, right))

        if not IntegerType.isinstance(right.type) and not F64Type.isinstance(
                right.type) and not ComplexType.isinstance(right.type):
            raise RuntimeError("Invalid type for Binary Op {} ({}, {})".format(
                type(node.op), right, right))

        # Type promotion for addition, subtraction, multiplication, or division
        if isinstance(node.op, (ast.Add, ast.Sub, ast.Mult, ast.Div)):
            right = self.promoteOperandType(left.type, right)
            left = self.promoteOperandType(right.type, left)

        # Based on the op type and the leaf types, create the MLIR operator
        if isinstance(node.op, ast.Add):
            if IntegerType.isinstance(left.type):
                self.pushValue(arith.AddIOp(left, right).result)
                return
            elif F64Type.isinstance(left.type):
                self.pushValue(arith.AddFOp(left, right).result)
                return
            elif ComplexType.isinstance(left.type):
                self.pushValue(complex.AddOp(left, right).result)
                return
            else:
                self.emitFatalError("unhandled BinOp.Add types.", node)

        if isinstance(node.op, ast.Sub):
            if IntegerType.isinstance(left.type):
                self.pushValue(arith.SubIOp(left, right).result)
                return
            if F64Type.isinstance(left.type):
                self.pushValue(arith.SubFOp(left, right).result)
                return
            if ComplexType.isinstance(left.type):
                self.pushValue(complex.SubOp(left, right).result)
            else:
                self.emitFatalError("unhandled BinOp.Sub types.", node)
        if isinstance(node.op, ast.FloorDiv):
            if IntegerType.isinstance(left.type):
                self.pushValue(arith.FloorDivSIOp(left, right).result)
                return
            else:
                self.emitFatalError("unhandled BinOp.FloorDiv types.", node)
        if isinstance(node.op, ast.Div):
            if ComplexType.isinstance(left.type):
                self.pushValue(complex.DivOp(left, right).result)
                return

            if IntegerType.isinstance(left.type):
                left = arith.SIToFPOp(self.getFloatType(), left).result
            if IntegerType.isinstance(right.type):
                right = arith.SIToFPOp(self.getFloatType(), right).result

            self.pushValue(arith.DivFOp(left, right).result)
            return
        if isinstance(node.op, ast.Pow):
            if IntegerType.isinstance(left.type) and IntegerType.isinstance(
                    right.type):
                # `math.ipowi` does not lower to LLVM as is
                # workaround, use math to function conversion
                self.pushValue(math.IPowIOp(left, right).result)
                return

            if F64Type.isinstance(left.type) and IntegerType.isinstance(
                    right.type):
                self.pushValue(math.FPowIOp(left, right).result)
                return

            # now we know the types are different, default to float
            if IntegerType.isinstance(left.type):
                left = arith.SIToFPOp(self.getFloatType(), left).result
            if IntegerType.isinstance(right.type):
                right = arith.SIToFPOp(self.getFloatType(), right).result

            self.pushValue(math.PowFOp(left, right).result)
            return
        if isinstance(node.op, ast.Mult):
            if ComplexType.isinstance(left.type):
                self.pushValue(complex.MulOp(left, right).result)
                return

            if F64Type.isinstance(left.type):
                self.pushValue(arith.MulFOp(left, right).result)
                return

            if IntegerType.isinstance(left.type):
                self.pushValue(arith.MulIOp(left, right).result)
                return
            return
        if isinstance(node.op, ast.Mod):
            if F64Type.isinstance(left.type):
                left = arith.FPToSIOp(self.getIntegerType(), left).result
            if F64Type.isinstance(right.type):
                right = arith.FPToSIOp(self.getIntegerType(), right).result

            self.pushValue(arith.RemUIOp(left, right).result)
            return
        else:
            self.emitFatalError(f"unhandled binary operator - {node.op}", node)

    def visit_Name(self, node):
        """
        Visit `ast.Name` nodes and extract the correct value from the symbol table.
        """
        if self.verbose:
            print("[Visit Name {}]".format(node.id))

        self.currentNode = node

        if node.id in globalKernelRegistry:
            return

        if node.id == 'complex':
            self.pushValue(self.getComplexType())
            return

        if node.id == 'float':
            self.pushValue(self.getFloatType())
            return

        if node.id in self.symbolTable:
            value = self.symbolTable[node.id]
            if cc.PointerType.isinstance(value.type):
                eleTy = cc.PointerType.getElementType(value.type)
                if cc.ArrayType.isinstance(eleTy):
                    self.pushValue(value)
                    return
                # Retain `ptr<i8>`
                if IntegerType.isinstance(eleTy) and IntegerType(
                        eleTy).width == 8:
                    self.pushValue(value)
                    return
                if cc.StdvecType.isinstance(eleTy):
                    self.pushValue(value)
                    return
                if cc.StateType.isinstance(eleTy):
                    self.pushValue(value)
                    return
                loaded = cc.LoadOp(value).result
                self.pushValue(loaded)
            elif cc.CallableType.isinstance(
                    value.type) and not BlockArgument.isinstance(value):
                return
            else:
                self.pushValue(self.symbolTable[node.id])
            return

        if node.id in self.capturedVars:
            # Only support a small subset of types here
            complexType = type(1j)
            value = self.capturedVars[node.id]

            if isinstance(value, State):
                self.pushValue(self.capturedDataStorage.storeCudaqState(value))
                return

            if isinstance(value, (list, np.ndarray)) and isinstance(
                    value[0], (int, bool, float, np.float32, np.float64,
                               complexType, np.complex64, np.complex128)):
                elementValues = None
                if isinstance(value[0], (float, np.float64)):
                    elementValues = [self.getConstantFloat(el) for el in value]
                elif isinstance(value[0], np.float32):
                    elementValues = [
                        self.getConstantFloat(el, width=32) for el in value
                    ]
                elif isinstance(value[0], int):
                    elementValues = [self.getConstantInt(el) for el in value]
                elif isinstance(value[0], bool):
                    elementValues = [self.getConstantInt(el, 1) for el in value]
                elif isinstance(value[0], complexType) or isinstance(
                        value[0], np.complex128):
                    elementValues = [
                        self.getConstantComplex(el, width=64) for el in value
                    ]
                elif isinstance(value[0], np.complex64):
                    elementValues = [
                        self.getConstantComplex(el, width=32) for el in value
                    ]

                if elementValues != None:
                    # Save the copy of the captured list so we can compare
                    # it to the scope to detect changes on recompilation.
                    self.dependentCaptureVars[node.id] = value.copy()
                    mlirVal = self.__createStdvecWithKnownValues(
                        len(value), elementValues)
                    self.symbolTable.add(node.id, mlirVal, 0)
                    self.pushValue(mlirVal)
                    return

            mlirValCreator = None
            self.dependentCaptureVars[node.id] = value
            if isinstance(value, int):
                mlirValCreator = lambda: self.getConstantInt(value)
            elif isinstance(value, bool):
                mlirValCreator = lambda: self.getConstantInt(value, 1)
            elif isinstance(value, (float, np.float64)):
                mlirValCreator = lambda: self.getConstantFloat(value)
            elif isinstance(value, np.float32):
                mlirValCreator = lambda: self.getConstantFloat(value, width=32)
            elif isinstance(value, complexType) or isinstance(
                    value, np.complex128):
                mlirValCreator = lambda: self.getConstantComplex(value,
                                                                 width=64)
            elif isinstance(value, np.complex64):
                mlirValCreator = lambda: self.getConstantComplex(value,
                                                                 width=32)

            if mlirValCreator != None:
                with InsertionPoint.at_block_begin(self.entry):
                    mlirVal = mlirValCreator()
                    stackSlot = cc.AllocaOp(
                        cc.PointerType.get(self.ctx, mlirVal.type),
                        TypeAttr.get(mlirVal.type)).result
                    cc.StoreOp(mlirVal, stackSlot)
                    # Store at the top-level
                    self.symbolTable.add(node.id, stackSlot, 0)
                    self.pushValue(stackSlot)
                    return

            errorType = type(value).__name__
            if (isinstance(value, list)):
                errorType = f"{errorType}[{type(value[0]).__name__}]"

            self.emitFatalError(
                f"Invalid type for variable ({node.id}) captured from parent scope (only int, bool, float, complex, cudaq.State, and list/np.ndarray[int|bool|float|complex] accepted, type was {errorType}).",
                node)

        # Throw an exception for the case that the name is not
        # in the symbol table
        self.emitFatalError(
            f"Invalid variable name requested - '{node.id}' is not defined within the quantum kernel it is used in.",
            node)


def compile_to_mlir(astModule, metadata,
                    capturedDataStorage: CapturedDataStorage, **kwargs):
    """
    Compile the given Python AST Module for the CUDA-Q 
    kernel FunctionDef to an MLIR `ModuleOp`. 
    Return both the `ModuleOp` and the list of function 
    argument types as MLIR Types. 

    This function will first check to see if there are any dependent 
    kernels that are required by this function. If so, those kernels 
    will also be compiled into the `ModuleOp`. The AST will be stored 
    later for future potential dependent kernel lookups. 
    """

    global globalAstRegistry
    verbose = 'verbose' in kwargs and kwargs['verbose']
    returnType = kwargs['returnType'] if 'returnType' in kwargs else None
    lineNumberOffset = kwargs['location'] if 'location' in kwargs else ('', 0)
    parentVariables = kwargs[
        'parentVariables'] if 'parentVariables' in kwargs else {}

    # Create the AST Bridge
    bridge = PyASTBridge(capturedDataStorage,
                         verbose=verbose,
                         knownResultType=returnType,
                         returnTypeIsFromPython=True,
                         locationOffset=lineNumberOffset,
                         capturedVariables=parentVariables)

    # First validate the arguments, make sure they are annotated
    bridge.validateArgumentAnnotations(astModule)

    # First we need to find any dependent kernels, they have to be
    # built as part of this ModuleOp...
    vis = FindDepKernelsVisitor(bridge.ctx)
    vis.visit(astModule)
    depKernels = vis.depKernels

    # Keep track of a kernel call graph, we will
    # sort this later after we build up the graph
    callGraph = {vis.kernelName: {k for k, v in depKernels.items()}}

    # Visit dependent kernels recursively to
    # ensure we have all necessary kernels added to the
    # module
    transitiveDeps = depKernels
    while len(transitiveDeps):
        # For each found dependency, see if that kernel
        # has further dependencies
        for depKernelName, depKernelAst in transitiveDeps.items():
            localVis = FindDepKernelsVisitor(bridge.ctx)
            localVis.visit(depKernelAst[0])
            # Append the found dependencies to our running tally
            depKernels = {**depKernels, **localVis.depKernels}
            # Reset for the next go around
            transitiveDeps = localVis.depKernels
            # Update the call graph
            callGraph[localVis.kernelName] = {
                k for k, v in localVis.depKernels.items()
            }

    # Sort the call graph topologically
    callGraphSorter = graphlib.TopologicalSorter(callGraph)
    sortedOrder = callGraphSorter.static_order()

    # Add all dependent kernels to the MLIR Module,
    # Do not check any 'dependent' kernels that
    # have the same name as the main kernel here, i.e.
    # ignore kernels that have the same name as this one.
    for funcName in sortedOrder:
        if funcName != vis.kernelName and funcName in depKernels:
            # Build an AST Bridge and visit the dependent kernel
            # function. Provide the dependent kernel source location as well.
            PyASTBridge(capturedDataStorage,
                        existingModule=bridge.module,
                        locationOffset=depKernels[funcName][1]).visit(
                            depKernels[funcName][0])

    # Build the MLIR Module for this kernel
    bridge.visit(astModule)

    if verbose:
        print(bridge.module)

    # Canonicalize the code
    pm = PassManager.parse("builtin.module(canonicalize,cse)",
                           context=bridge.ctx)

    try:
        pm.run(bridge.module)
    except:
        raise RuntimeError("could not compile code for '{}'.".format(
            bridge.name))

    if metadata['conditionalOnMeasure']:
        SymbolTable(
            bridge.module.operation)[nvqppPrefix +
                                     bridge.name].attributes.__setitem__(
                                         'qubitMeasurementFeedback',
                                         BoolAttr.get(True, context=bridge.ctx))
    extraMetaData = {}
    if len(bridge.dependentCaptureVars):
        extraMetaData['dependent_captures'] = bridge.dependentCaptureVars

    return bridge.module, bridge.argTypes, extraMetaData<|MERGE_RESOLUTION|>--- conflicted
+++ resolved
@@ -2251,13 +2251,8 @@
                         statePtr = self.ifNotPointerThenStore(valueOrPtr)
 
                         i64Ty = self.getIntegerType()
-<<<<<<< HEAD
-                        numQubits = cc.GetNumberOfQubitsOp(i64Ty,
-                                                           statePtr).result
-=======
                         numQubits = quake.GetNumberOfQubitsOp(i64Ty,
                                                               statePtr).result
->>>>>>> 2137a4a3
 
                         veqTy = quake.VeqType.get(self.ctx)
                         qubits = quake.AllocaOp(veqTy, size=numQubits).result
