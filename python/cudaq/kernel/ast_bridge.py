--- conflicted
+++ resolved
@@ -1671,8 +1671,6 @@
                 args.append(arg)
             return args
 
-<<<<<<< HEAD
-=======
         def getNegatedControlQubits(controls):
             negatedControlQubits = None
             if len(self.controlNegations):
@@ -1683,7 +1681,6 @@
                 self.controlNegations.clear()
             return negatedControlQubits
 
->>>>>>> fe4014f8
         def processControlAndAdjoint(pyFuncVal, attrName):
             # NOTE: We currently generally don't have the means in the
             # compiler to handle composition of control and adjoint, since
@@ -1716,8 +1713,6 @@
                 inputTys, outputTys = otherFunc.arguments.types, otherFunc.results.types
                 kwargs["callee"] = FlatSymbolRefAttr.get(nvqppPrefix +
                                                          otherFuncName)
-<<<<<<< HEAD
-=======
             elif otherFuncName in globalRegisteredOperations:
                 self.emitFatalError(
                     f"calling cudaq.control or cudaq.adjoint on a globally registered operation is not supported",
@@ -1727,7 +1722,6 @@
                 self.emitFatalError(
                     f"calling cudaq.control or cudaq.adjoint on a built-in gate is not supported",
                     node)
->>>>>>> fe4014f8
             else:
                 self.emitFatalError(
                     f"{otherFuncName} is not a known quantum kernel - maybe a cudaq.kernel attribute is missing?.",
@@ -1738,13 +1732,6 @@
                 self.emitFatalError(
                     "missing control qubit(s) argument in cudaq.control", node)
             controls = values[:numControlArgs]
-<<<<<<< HEAD
-            if len(controls) == 1 and \
-                not quake.RefType.isinstance(controls[0].type) and \
-                not quake.VeqType.isinstance(controls[0].type):
-                self.emitFatalError(
-                    f'invalid argument type for control operand', node)
-=======
             invert_controls = lambda: None
             if len(controls) != 0:
                 assert (len(controls) == 1)
@@ -1758,19 +1745,14 @@
                     invert_controls = lambda: self.__applyQuantumOperation(
                         'x', [], controls)
                     self.controlNegations.clear()
->>>>>>> fe4014f8
             args = convertArguments(inputTys, values[numControlArgs:])
             if len(outputTys) != 0:
                 self.emitFatalError(
                     f'cannot take {attrName} of kernel {otherFuncName} that returns a value',
                     node)
-<<<<<<< HEAD
-            quake.ApplyOp([], indirectCallee, controls, args, **kwargs)
-=======
             invert_controls()
             quake.ApplyOp([], indirectCallee, controls, args, **kwargs)
             invert_controls()
->>>>>>> fe4014f8
 
         def processFunctionCall(fType, nrValsToPop):
             if len(fType.inputs) != nrValsToPop:
@@ -1912,16 +1894,11 @@
         # FIXME: This whole thing is widely inconsistent;
         # For example; we pop all values on the value stack for a simple gate
         # and allow x(q1, q2, q3, ...) here, but for a simple adjoint gate we
-<<<<<<< HEAD
-        # only ever pop a single value. I'll tackle this as part of revising
-        # the value stack, which should be a proper stack.
-=======
         # only ever pop a single value. Then there are the control qubits,
         # where we also allow to pass individual qubits instead of a vector.
         # I'll tackle this as part of revising the value stack.
         # FIXME: Expand the tests in test_control_negations as needed after
         # revising this.
->>>>>>> fe4014f8
         if isinstance(node.func, ast.Name):
             # Just visit the arguments, we know the name
             [self.visit(arg) for arg in node.args]
@@ -2130,15 +2107,7 @@
                         .format(node.func.id, len(node.args), MAX_ARGS))
                 target = self.popValue()
                 control = self.popValue()
-<<<<<<< HEAD
-                negatedControlQubits = None
-                if len(self.controlNegations):
-                    negCtrlBool = control in self.controlNegations
-                    negatedControlQubits = DenseBoolArrayAttr.get(negCtrlBool)
-                    self.controlNegations.clear()
-=======
                 negatedControlQubits = getNegatedControlQubits([control])
->>>>>>> fe4014f8
                 checkControlAndTargetTypes([control], [target])
                 # Map `cx` to `XOp`...
                 opCtor = getattr(
@@ -2176,10 +2145,7 @@
                         .format(node.func.id, len(node.args), MAX_ARGS))
                 target = self.popValue()
                 control = self.popValue()
-<<<<<<< HEAD
-=======
                 negatedControlQubits = getNegatedControlQubits([control])
->>>>>>> fe4014f8
                 checkControlAndTargetTypes([control], [target])
                 param = self.popValue()
                 if IntegerType.isinstance(param.type):
@@ -2526,7 +2492,6 @@
                 # since `numpy` arrays have a size attribute
                 self.visit(node.func)
                 return
-<<<<<<< HEAD
 
             if self.__isSupportedVectorFunction(node.func.attr):
 
@@ -2686,167 +2651,6 @@
                         self.pushValue(value)
                         return
 
-=======
-
-            if self.__isSupportedVectorFunction(node.func.attr):
-
-                # This means we are visiting this node twice -
-                # once in visit_Attribute, once here. But unless
-                # we make the functions we support on values explicit
-                # somewhere, there is no way around that.
-                self.visit(node.func.value)
-                funcVal = self.ifPointerThenLoad(self.popValue())
-
-                # Just to be nice and give a dedicated error.
-                if node.func.attr == 'append' and \
-                    (quake.VeqType.isinstance(funcVal.type) or cc.StdvecType.isinstance(funcVal.type)):
-                    self.emitFatalError(
-                        "CUDA-Q does not allow dynamic resizing or lists, arrays, or qvectors.",
-                        node)
-
-                # Neither Python lists nor `numpy` arrays have a function
-                # or attribute 'front'/'back'; hence we only support that
-                # for `qvectors`.
-                if not quake.VeqType.isinstance(funcVal.type):
-                    self.emitFatalError(
-                        f'function {node.func.attr} is not supported on a value of type {funcVal.type}',
-                        node)
-
-                funcArg = None
-                if len(node.args) > 1:
-                    self.emitFatalError(
-                        f'call to {node.func.attr} supports at most one value')
-                elif len(node.args) == 1:
-                    self.visit(node.args[0])
-                    funcArg = self.ifPointerThenLoad(self.popValue())
-                    if not IntegerType.isinstance(funcArg.type):
-                        self.emitFatalError(
-                            f'expecting an integer argument for call to {node.func.attr}',
-                            node)
-
-                # `qreg` or `qview` method call
-                if node.func.attr == 'back':
-                    qrSize = quake.VeqSizeOp(self.getIntegerType(),
-                                             funcVal).result
-                    one = self.getConstantInt(1)
-                    endOff = arith.SubIOp(qrSize, one)
-                    if funcArg is None:
-                        # extract the qubit...
-                        self.pushValue(
-                            quake.ExtractRefOp(self.getRefType(),
-                                               funcVal,
-                                               -1,
-                                               index=endOff).result)
-                    else:
-                        # extract the `subveq`
-                        startOff = arith.SubIOp(qrSize, funcArg)
-                        dyna = IntegerAttr.get(self.getIntegerType(), -1)
-                        self.pushValue(
-                            quake.SubVeqOp(self.getVeqType(),
-                                           funcVal,
-                                           dyna,
-                                           dyna,
-                                           lower=startOff,
-                                           upper=endOff).result)
-                    return
-
-                if node.func.attr == 'front':
-                    zero = self.getConstantInt(0)
-                    if funcArg is None:
-                        # extract the qubit...
-                        self.pushValue(
-                            quake.ExtractRefOp(self.getRefType(),
-                                               funcVal,
-                                               -1,
-                                               index=zero).result)
-                    else:
-                        # extract the `subveq`
-                        one = self.getConstantInt(1)
-                        offset = arith.SubIOp(funcArg, one)
-                        dyna = IntegerAttr.get(self.getIntegerType(), -1)
-                        self.pushValue(
-                            quake.SubVeqOp(self.getVeqType(),
-                                           funcVal,
-                                           dyna,
-                                           dyna,
-                                           lower=zero,
-                                           upper=offset).result)
-                    return
-
-                # To make sure we at least have a proper error if we have
-                # any mismatch between what is implemented, vs what's listed in
-                # __isSupportedVectorFunction.
-                self.emitFatalError(f'unsupported function {node.func.attr}',
-                                    node)
-
-            if isinstance(node.func.value, ast.Name):
-
-                if node.func.value.id in ['numpy', 'np']:
-                    [self.visit(arg) for arg in node.args]
-
-                    namedArgs = {}
-                    for keyword in node.keywords:
-                        self.visit(keyword.value)
-                        namedArgs[keyword.arg] = self.popValue()
-
-                    value = self.popValue()
-
-                    if node.func.attr == 'array':
-                        # `np.array(vec, <dtype = ty>)`
-                        arrayType = value.type
-                        if cc.PointerType.isinstance(value.type):
-                            arrayType = cc.PointerType.getElementType(
-                                value.type)
-
-                        if cc.StdvecType.isinstance(arrayType):
-                            eleTy = cc.StdvecType.getElementType(arrayType)
-                            dTy = eleTy
-                            if len(namedArgs) > 0:
-                                dTy = namedArgs['dtype']
-
-                            # Convert the vector to the provided data type if needed.
-                            self.pushValue(
-                                self.__copyVectorAndCastElements(
-                                    value, dTy, allowDemotion=True))
-                            return
-
-                        raise self.emitFatalError(
-                            f"unexpected numpy array initializer type: {value.type}",
-                            node)
-
-                    value = self.ifPointerThenLoad(value)
-
-                    if node.func.attr in ['complex128', 'complex64']:
-                        if node.func.attr == 'complex128':
-                            ty = self.getComplexType()
-                        if node.func.attr == 'complex64':
-                            ty = self.getComplexType(width=32)
-
-                        value = self.changeOperandToType(ty, value)
-                        self.pushValue(value)
-                        return
-
-                    if node.func.attr in ['float64', 'float32']:
-                        if node.func.attr == 'float64':
-                            ty = self.getFloatType(width=64)
-                        if node.func.attr == 'float32':
-                            ty = self.getFloatType(width=32)
-
-                        value = self.changeOperandToType(ty, value)
-                        self.pushValue(value)
-                        return
-
-                    if node.func.attr in ['int64', 'int32']:
-                        if node.func.attr == 'int64':
-                            ty = self.getIntegerType(width=64)
-                        if node.func.attr == 'int32':
-                            ty = self.getIntegerType(width=32)
-
-                        value = self.changeOperandToType(ty, value)
-                        self.pushValue(value)
-                        return
-
->>>>>>> fe4014f8
                     # Promote argument's types for `numpy.func` calls to match python's semantics
                     if self.__isSupportedNumpyFunction(node.func.attr):
                         if ComplexType.isinstance(value.type):
@@ -3147,18 +2951,7 @@
                             self.emitFatalError(
                                 'controlled operation requested without any control argument(s).',
                                 node)
-<<<<<<< HEAD
-                        negatedControlQubits = None
-                        if len(self.controlNegations):
-                            negCtrlBools = [None] * len(controls)
-                            for i, c in enumerate(controls):
-                                negCtrlBools[i] = c in self.controlNegations
-                            negatedControlQubits = DenseBoolArrayAttr.get(
-                                negCtrlBools)
-                            self.controlNegations.clear()
-=======
                         negatedControlQubits = getNegatedControlQubits(controls)
->>>>>>> fe4014f8
 
                         opCtor = getattr(
                             quake, '{}Op'.format(node.func.value.id.title()))
@@ -3208,12 +3001,6 @@
                         self.emitFatalError(
                             'controlled operation requested without any control argument(s).',
                             node)
-<<<<<<< HEAD
-                    opCtor = getattr(quake,
-                                     '{}Op'.format(node.func.value.id.title()))
-                    checkControlAndTargetTypes(controls, [targetA, targetB])
-                    opCtor([], [], controls, [targetA, targetB])
-=======
                     negatedControlQubits = getNegatedControlQubits(controls)
                     opCtor = getattr(quake,
                                      '{}Op'.format(node.func.value.id.title()))
@@ -3221,7 +3008,6 @@
                     opCtor([], [],
                            controls, [targetA, targetB],
                            negated_qubit_controls=negatedControlQubits)
->>>>>>> fe4014f8
                     return
 
                 if self.__isRotationGate(node.func.value.id):
@@ -3236,10 +3022,7 @@
                             self.emitFatalError(
                                 'controlled operation requested without any control argument(s).',
                                 node)
-<<<<<<< HEAD
-=======
                         negatedControlQubits = getNegatedControlQubits(controls)
->>>>>>> fe4014f8
                         if IntegerType.isinstance(param.type):
                             param = arith.SIToFPOp(self.getFloatType(),
                                                    param).result
@@ -3250,13 +3033,9 @@
                         opCtor = getattr(
                             quake, '{}Op'.format(node.func.value.id.title()))
                         checkControlAndTargetTypes(controls, [target])
-<<<<<<< HEAD
-                        opCtor([], [param], controls, [target])
-=======
                         opCtor([], [param],
                                controls, [target],
                                negated_qubit_controls=negatedControlQubits)
->>>>>>> fe4014f8
                         return
 
                     if node.func.attr == 'adj':
@@ -3292,7 +3071,6 @@
                             self.emitFatalError(
                                 'adj quantum operation on incorrect type {}.'.
                                 format(target.type), node)
-<<<<<<< HEAD
 
                     self.emitFatalError(
                         f'Unknown attribute on quantum operation {node.func.value.id} ({node.func.attr}). {maybeProposeOpAttrFix(node.func.value.id, node.func.attr)}'
@@ -3306,31 +3084,13 @@
                     opCtor = getattr(quake,
                                      '{}Op'.format(node.func.value.id.title()))
 
-=======
-
-                    self.emitFatalError(
-                        f'Unknown attribute on quantum operation {node.func.value.id} ({node.func.attr}). {maybeProposeOpAttrFix(node.func.value.id, node.func.attr)}'
-                    )
-
-                if node.func.value.id == 'u3':
-                    numValues = len(self.valueStack)
-                    target = self.popValue()
-                    other_args = [self.popValue() for _ in range(numValues - 1)]
-
-                    opCtor = getattr(quake,
-                                     '{}Op'.format(node.func.value.id.title()))
-
->>>>>>> fe4014f8
                     if node.func.attr == 'ctrl':
                         controls = other_args[:-3]
                         if not controls:
                             self.emitFatalError(
                                 'controlled operation requested without any control argument(s).',
                                 node)
-<<<<<<< HEAD
-=======
                         negatedControlQubits = getNegatedControlQubits(controls)
->>>>>>> fe4014f8
                         params = other_args[-3:]
                         params.reverse()
                         for idx, val in enumerate(params):
@@ -3341,17 +3101,6 @@
                                 self.emitFatalError(
                                     'rotational parameter must be a float, or int.',
                                     node)
-<<<<<<< HEAD
-                        negatedControlQubits = None
-                        if len(self.controlNegations):
-                            negCtrlBools = [None] * len(controls)
-                            for i, c in enumerate(controls):
-                                negCtrlBools[i] = c in self.controlNegations
-                            negatedControlQubits = DenseBoolArrayAttr.get(
-                                negCtrlBools)
-                            self.controlNegations.clear()
-=======
->>>>>>> fe4014f8
 
                         checkControlAndTargetTypes(controls, [target])
                         opCtor([],
@@ -3438,18 +3187,7 @@
                             self.emitFatalError(
                                 'controlled operation requested without any control argument(s).',
                                 node)
-<<<<<<< HEAD
-                        negatedControlQubits = None
-                        if len(self.controlNegations):
-                            negCtrlBools = [None] * len(controls)
-                            for i, c in enumerate(controls):
-                                negCtrlBools[i] = c in self.controlNegations
-                            negatedControlQubits = DenseBoolArrayAttr.get(
-                                negCtrlBools)
-                            self.controlNegations.clear()
-=======
                         negatedControlQubits = getNegatedControlQubits(controls)
->>>>>>> fe4014f8
                     if node.func.attr == 'adj':
                         is_adj = True
 
@@ -4039,12 +3777,8 @@
         if cc.StructType.isinstance(var.type):
             if self.subscriptPushPointerValue:
                 self.emitFatalError(
-<<<<<<< HEAD
-                    "indexing into struct elements must not modify value", node)
-=======
                     "indexing into tuple or dataclass must not modify value",
                     node)
->>>>>>> fe4014f8
 
             # Handle the case where we have a tuple member extraction, memory semantics
             memberTys = cc.StructType.getTypes(var.type)
@@ -4067,12 +3801,8 @@
         if quake.StruqType.isinstance(var.type):
             if self.subscriptPushPointerValue:
                 self.emitFatalError(
-<<<<<<< HEAD
-                    "indexing into struct elements must not modify value", node)
-=======
                     "indexing into quantum tuple or dataclass must not modify value",
                     node)
->>>>>>> fe4014f8
 
             memberTys = quake.StruqType.getTypes(var.type)
             idxValue = get_idx_value(len(memberTys))
@@ -4766,13 +4496,7 @@
         right = self.ifPointerThenLoad(right)
 
         # type promotion for anything except pow to match Python behavior
-<<<<<<< HEAD
         if not issubclass(nodeType, ast.Pow):
-=======
-        if not issubclass(
-                nodeType,
-            (ast.Pow, ast.Mod)):  # FIXME: remove modulo here and fix it below
->>>>>>> fe4014f8
             superiorTy = self.__get_superior_type(left.type, right.type)
             if superiorTy is not None:
                 left = self.changeOperandToType(superiorTy,
@@ -4876,7 +4600,6 @@
                 right = arith.SIToFPOp(self.getFloatType(), right).result
             if F64Type.isinstance(left.type):
                 self.pushValue(math.PowFOp(left, right).result)
-<<<<<<< HEAD
                 return
             else:
                 self.emitFatalError("unhandled BinOp.Pow types",
@@ -4893,26 +4616,6 @@
             else:
                 self.emitFatalError("unhandled BinOp.Mod types",
                                     self.currentNode)
-=======
-                return
-            else:
-                self.emitFatalError("unhandled BinOp.Pow types",
-                                    self.currentNode)
-
-        if issubclass(nodeType, ast.Mod):
-            # FIXME: This should be revised to
-            # 1) properly fail when we have a complex number
-            # 2) use `arith.RemFOp` for floating point
-            # (these changes are split out into a separate PR
-            # per review request)
-            if F64Type.isinstance(left.type):
-                left = arith.FPToSIOp(self.getIntegerType(), left).result
-            if F64Type.isinstance(right.type):
-                right = arith.FPToSIOp(self.getIntegerType(), right).result
-
-            self.pushValue(arith.RemUIOp(left, right).result)
-            return
->>>>>>> fe4014f8
 
         if issubclass(nodeType, ast.LShift):
             if IntegerType.isinstance(left.type):
@@ -4960,50 +4663,6 @@
                     self.currentNode)
 
         self.emitFatalError("unhandled binary operator", self.currentNode)
-<<<<<<< HEAD
-
-    def visit_BinOp(self, node):
-        """
-        Visit binary operation nodes in the AST and map them to equivalents in the 
-        MLIR. This method handles arithmetic operations between values. 
-        """
-
-        # Get the left and right parts of this expression
-        self.visit(node.left)
-        left = self.popValue()
-        self.visit(node.right)
-        right = self.popValue()
-
-        self.__process_binary_op(left, right, type(node.op))
-
-    def visit_AugAssign(self, node):
-        """
-        Visit augment-assign operations (e.g. +=). 
-        """
-        target = None
-
-        if isinstance(node.target,
-                      ast.Name) and node.target.id in self.symbolTable:
-            self.debug_msg(lambda: f'[(Inline) Visit Name]', node.target)
-            target = self.symbolTable[node.target.id]
-        else:
-            self.emitFatalError(
-                "augment-assign target variable is not defined or cannot be assigned to.",
-                node)
-
-        self.visit(node.value)
-        value = self.popValue()
-
-        loaded = cc.LoadOp(target).result
-        self.__process_binary_op(loaded, value, type(node.op))
-
-        res = self.popValue()
-        if res.type != loaded.type:
-            self.emitFatalError(
-                "augment-assign must not change the variable type", node)
-        cc.StoreOp(res, target)
-=======
->>>>>>> fe4014f8
 
     def visit_BinOp(self, node):
         """
