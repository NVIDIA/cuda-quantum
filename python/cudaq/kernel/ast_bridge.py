--- conflicted
+++ resolved
@@ -1850,11 +1850,7 @@
                         self.pushValue(qubits)
                         return
                     if cc.StdvecType.isinstance(value.type):
-<<<<<<< HEAD
-                        # handle `cudaq.qvector(list)`
-=======
                         # handle `cudaq.qvector(initState)`
->>>>>>> 1cc7ce61
 
                         # Validate the length in case of a constant initializer:
                         # `cudaq.qvector([1., 0., ...])`
@@ -1908,7 +1904,6 @@
                                                        initials).result
                         self.pushValue(init)
                         return
-<<<<<<< HEAD
                     
                     if cc.StateType.isinstance(value.type):
                         valuePtr = self.ifNotPointerThenStore(value)
@@ -1939,8 +1934,6 @@
 
                         self.pushValue(init)
                         return
-=======
->>>>>>> 1cc7ce61
 
                     self.emitFatalError(
                         f"unsupported qvector argument type: {value.type} (unknown)",
