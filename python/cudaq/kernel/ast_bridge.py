--- conflicted
+++ resolved
@@ -2482,33 +2482,10 @@
                     self.__insertDbgStmt(arg, node.func.attr)
                     return
 
-<<<<<<< HEAD
                 # Handle kernels defined in other modules
                 symName = processDecorator(node.func.attr, path=devKey)
                 if symName:
                     node.func = ast.Name(symName)
-=======
-            # Start by seeing if we have mod1.mod2.mod3...
-            moduleNames = []
-            value = node.func.value
-            while isinstance(value, ast.Attribute):
-                self.debug_msg(lambda: f'[(Inline) Visit Attribute]', value)
-                moduleNames.append(value.attr)
-                value = value.value
-                if isinstance(value, ast.Name):
-                    self.debug_msg(lambda: f'[(Inline) Visit Name]', value)
-                    moduleNames.append(value.id)
-                    break
-
-            if all(x in moduleNames for x in ['cudaq', 'dbg', 'ast']):
-                # FIXME: the above allows random permutations of these words
-                # Handle a debug print statement
-                [self.visit(arg) for arg in node.args]
-                if len(self.valueStack) != 1:
-                    self.emitFatalError(
-                        f"cudaq.dbg.ast.{node.func.attr} call invalid - "
-                        f"too many arguments passed.", node)
->>>>>>> 9fc928f3
 
         if isinstance(node.func, ast.Name):
             symName = (node.func.id if node.func.id in self.symbolTable
@@ -2519,36 +2496,7 @@
                     self.pushValue(result)
                 return
 
-<<<<<<< HEAD
             if node.func.id == 'complex':
-=======
-            # If we did have module names, then this is what we are looking for
-            if len(moduleNames):
-                name = node.func.attr
-                moduleNames.reverse()
-                if self.symbolTable[moduleNames[0]] is None:
-                    decorator = recover_kernel_decorator(name)
-                    if decorator:
-                        callee, fType = processDecoratorCall(decorator, name)
-                        if len(fType.inputs) != len(node.args):
-                            funcName = node.func.id if hasattr(
-                                node.func, 'id') else node.func.attr
-                            self.emitFatalError(
-                                f"invalid number of arguments passed to "
-                                f"callable {funcName} ({len(node.args)} vs "
-                                f"required {len(fType.inputs)})", node)
-                            [self.visit(arg) for arg in node.args]
-                            values = [self.popValue() for _ in node.args]
-                            values.reverse()
-                            values = [self.ifPointerThenLoad(v) for v in values]
-                            call = cc.CallCallableOp(fType.results, callee,
-                                                     values)
-                            sa = StringAttr.get(name)
-                            call.attributes.__setitem__('symbol', sa)
-                            for r in call.results:
-                                self.pushValue(r)
-                            return
->>>>>>> 9fc928f3
 
                 keywords = [kw.arg for kw in node.keywords]
                 kwreal = 'real' in keywords
