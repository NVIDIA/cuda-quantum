# ============================================================================ #
# Copyright (c) 2022 - 2024 NVIDIA Corporation & Affiliates.                   #
# All rights reserved.                                                         #
#                                                                              #
# This source code and the accompanying materials are made available under     #
# the terms of the Apache License 2.0 which accompanies this distribution.     #
# ============================================================================ #

import sys, os
from ._packages import *
from .kernel.kernel_decorator import kernel, PyKernelDecorator
from .kernel.kernel_builder import make_kernel, QuakeValue, PyKernel
from .kernel.ast_bridge import globalAstRegistry, globalKernelRegistry
from .kernel.qubit_qis import h, x, y, z, s, t, rx, ry, rz, r1, swap, exp_pauli, mx, my, mz, adjoint, control, compute_action
from .runtime.sample import sample
from .runtime.observe import observe
from .mlir._mlir_libs._quakeDialects import cudaq_runtime

# Add the parallel runtime types
parallel = cudaq_runtime.parallel

# Primitive Types
spin = cudaq_runtime.spin
qubit = cudaq_runtime.qubit
qvector = cudaq_runtime.qvector
qview = cudaq_runtime.qview
SpinOperator = cudaq_runtime.SpinOperator
Pauli = cudaq_runtime.Pauli
Kernel = PyKernel
Target = cudaq_runtime.Target
State = cudaq_runtime.State

# to be deprecated
qreg = cudaq_runtime.qvector

# Optimizers + Gradients
optimizers = cudaq_runtime.optimizers
gradients = cudaq_runtime.gradients
OptimizationResult = cudaq_runtime.OptimizationResult

# Runtime Functions
initialize_cudaq = cudaq_runtime.initialize_cudaq
set_target = cudaq_runtime.set_target
reset_target = cudaq_runtime.reset_target
has_target = cudaq_runtime.has_target
get_target = cudaq_runtime.get_target
get_targets = cudaq_runtime.get_targets
set_random_seed = cudaq_runtime.set_random_seed
mpi = cudaq_runtime.mpi
num_available_gpus = cudaq_runtime.num_available_gpus
set_noise = cudaq_runtime.set_noise
unset_noise = cudaq_runtime.unset_noise

# Noise Modeling
KrausChannel = cudaq_runtime.KrausChannel
KrausOperator = cudaq_runtime.KrausOperator
NoiseModel = cudaq_runtime.NoiseModel
DepolarizationChannel = cudaq_runtime.DepolarizationChannel
AmplitudeDampingChannel = cudaq_runtime.AmplitudeDampingChannel
PhaseFlipChannel = cudaq_runtime.PhaseFlipChannel
BitFlipChannel = cudaq_runtime.BitFlipChannel

# Functions
sample_async = cudaq_runtime.sample_async
observe_async = cudaq_runtime.observe_async
get_state = cudaq_runtime.get_state
get_state_async = cudaq_runtime.get_state_async
SampleResult = cudaq_runtime.SampleResult
ObserveResult = cudaq_runtime.ObserveResult
AsyncSampleResult = cudaq_runtime.AsyncSampleResult
AsyncObserveResult = cudaq_runtime.AsyncObserveResult
AsyncStateResult = cudaq_runtime.AsyncStateResult
vqe = cudaq_runtime.vqe

ComplexMatrix = cudaq_runtime.ComplexMatrix
to_qir = cudaq_runtime.get_qir
testing = cudaq_runtime.testing


def synthesize(kernel, *args):
    return PyKernelDecorator(None,
                             module=cudaq_runtime.synthesize(kernel, *args),
                             kernelName=kernel.name)


def __clearKernelRegistries():
    global globalKernelRegistry, globalAstRegistry
    globalKernelRegistry.clear()
    globalAstRegistry.clear()


# Expose chemistry domain functions
from .domains import chemistry
from .kernels import uccsd
from .dbg import ast

if not "CUDAQ_DYNLIBS" in os.environ:
    try:
        custatevec_libs = get_library_path("custatevec-cu11")
        custatevec_path = os.path.join(custatevec_libs, "libcustatevec.so.1")

        cutensornet_libs = get_library_path("cutensornet-cu11")
        cutensornet_path = os.path.join(cutensornet_libs, "libcutensornet.so.2")

        os.environ["CUDAQ_DYNLIBS"] = f"{custatevec_path}:{cutensornet_path}"
    except:
        import importlib.util
        if not importlib.util.find_spec("cuda-quantum") is None:
            print("Could not find a suitable cuQuantum Python package.")
        pass

initKwargs = {}

if '-target' in sys.argv:
    initKwargs['target'] = sys.argv[sys.argv.index('-target') + 1]
if '--target' in sys.argv:
    initKwargs['target'] = sys.argv[sys.argv.index('--target') + 1]
if '--emulate' in sys.argv:
    initKwargs['emulate'] = True
<<<<<<< HEAD
=======
if '--eager-mode' in sys.argv:
    PyKernelDecorator.globalJIT = False
if not '--cudaq-full-stack-trace' in sys.argv:
    sys.tracebacklimit = 0
>>>>>>> 4c94c776

cudaq_runtime.initialize_cudaq(**initKwargs)<|MERGE_RESOLUTION|>--- conflicted
+++ resolved
@@ -117,12 +117,7 @@
     initKwargs['target'] = sys.argv[sys.argv.index('--target') + 1]
 if '--emulate' in sys.argv:
     initKwargs['emulate'] = True
-<<<<<<< HEAD
-=======
-if '--eager-mode' in sys.argv:
-    PyKernelDecorator.globalJIT = False
 if not '--cudaq-full-stack-trace' in sys.argv:
     sys.tracebacklimit = 0
->>>>>>> 4c94c776
 
 cudaq_runtime.initialize_cudaq(**initKwargs)