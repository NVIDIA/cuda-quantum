/****************************************************************-*- C++ -*-****
 * Copyright (c) 2022 - 2025 NVIDIA Corporation & Affiliates.                  *
 * All rights reserved.                                                        *
 *                                                                             *
 * This source code and the accompanying materials are made available under    *
 * the terms of the Apache License 2.0 which accompanies this distribution.    *
 ******************************************************************************/

#pragma once

#include "PyTypes.h"
#include "common/FmtCore.h"
#include "cudaq/Optimizer/Builder/Runtime.h"
#include "cudaq/Optimizer/CodeGen/QIRFunctionNames.h"
#include "cudaq/Optimizer/CodeGen/QIROpaqueStructTypes.h"
#include "cudaq/Optimizer/Dialect/CC/CCTypes.h"
#include "cudaq/Optimizer/Dialect/Quake/QuakeTypes.h"
#include "cudaq/builder/kernel_builder.h"
#include "cudaq/qis/pauli_word.h"
#include "llvm/ADT/TypeSwitch.h"
#include "mlir/CAPI/IR.h"
#include "mlir/Conversion/LLVMCommon/TypeConverter.h"
#include "mlir/Dialect/Func/IR/FuncOps.h"
#include "mlir/Target/LLVMIR/TypeToLLVM.h"
#include <chrono>
#include <complex>
#include <functional>
#include <future>
#include <pybind11/complex.h>
#include <pybind11/pybind11.h>
#include <vector>

namespace py = pybind11;
using namespace std::chrono_literals;
using namespace mlir;

namespace cudaq {

/// @brief The OpaqueArguments type wraps a vector
/// of function arguments represented as opaque
/// pointers. For each element in the vector of opaque
/// pointers, we also track the arguments corresponding
/// deletion function - a function invoked upon destruction
/// of this OpaqueArguments to clean up the memory.
class OpaqueArguments {
public:
  using OpaqueArgDeleter = std::function<void(void *)>;

  const std::vector<void *> &getArgs() const { return args; }

private:
  /// @brief The opaque argument pointers
  std::vector<void *> args;

  /// @brief Deletion functions for the arguments.
  std::vector<OpaqueArgDeleter> deleters;

public:
  /// @brief Add an opaque argument and its `deleter` to this OpaqueArguments
  template <typename ArgPointer, typename Deleter>
  void emplace_back(ArgPointer &&pointer, Deleter &&deleter) {
    args.emplace_back(pointer);
    deleters.emplace_back(deleter);
  }

  /// @brief Return the `args` as a pointer to void*.
  void **data() { return args.data(); }

  /// @brief Return the number of arguments
  std::size_t size() { return args.size(); }

  /// Destructor, clean up the memory
  ~OpaqueArguments() {
    for (std::size_t counter = 0; auto &ptr : args)
      deleters[counter++](ptr);

    args.clear();
    deleters.clear();
  }
};

/// @brief This function modifies input arguments to convert them into valid
/// CUDA-Q argument types. Future work should make this function perform more
/// checks, we probably want to take the Kernel MLIR argument Types as input and
/// use that to validate that the passed arguments are good to go.
inline py::args simplifiedValidateInputArguments(py::args &args) {
  py::args processed = py::tuple(args.size());
  for (std::size_t i = 0; i < args.size(); ++i) {
    auto arg = args[i];
    // Check if it has tolist, so it might be a 1d buffer (array / numpy
    // ndarray)
    if (py::hasattr(args[i], "tolist")) {
      // This is a valid ndarray if it has tolist and shape
      if (!py::hasattr(args[i], "shape"))
        throw std::runtime_error(
            "Invalid input argument type, could not get shape of array.");

      // This is an ndarray with tolist() and shape attributes
      // get the shape and check its size
      auto shape = args[i].attr("shape").cast<py::tuple>();
      if (shape.size() != 1)
        throw std::runtime_error("Cannot pass ndarray with shape != (N,).");

      arg = args[i].attr("tolist")();
    } else if (py::isinstance<py::str>(arg)) {
      arg = py::cast<std::string>(arg);
    } else if (py::isinstance<py::list>(arg)) {
      py::list arg_list = py::cast<py::list>(arg);
      const bool all_strings = [&]() {
        for (auto &item : arg_list)
          if (!py::isinstance<py::str>(item))
            return false;
        return true;
      }();
      if (all_strings) {
        std::vector<cudaq::pauli_word> pw_list;
        pw_list.reserve(arg_list.size());
        for (auto &item : arg_list)
          pw_list.emplace_back(py::cast<std::string>(item));
        arg = std::move(pw_list);
      }
    }

    processed[i] = arg;
  }

  return processed;
}

/// @brief Search the given Module for the function with provided name.
inline mlir::func::FuncOp getKernelFuncOp(MlirModule module,
                                          const std::string &kernelName) {
  using namespace mlir;
  ModuleOp mod = unwrap(module);
  func::FuncOp kernelFunc;
  mod.walk([&](func::FuncOp function) {
    if (function.getName().equals("__nvqpp__mlirgen__" + kernelName)) {
      kernelFunc = function;
      return WalkResult::interrupt();
    }
    return WalkResult::advance();
  });

  if (!kernelFunc)
    throw std::runtime_error("Could not find " + kernelName +
                             " function in current module.");

  return kernelFunc;
}

template <typename T>
void checkArgumentType(py::handle arg, int index) {
  if (!py_ext::isConvertible<T>(arg)) {
    throw std::runtime_error(
        "kernel argument type is '" + std::string(py_ext::typeName<T>()) + "'" +
        " but argument provided is not (argument " + std::to_string(index) +
        ", value=" + py::str(arg).cast<std::string>() +
        ", type=" + py::str(py::type::of(arg)).cast<std::string>() + ").");
  }
}

template <typename T>
void checkListElementType(py::handle arg, int index, int elementIndex) {
  if (!py_ext::isConvertible<T>(arg)) {
    throw std::runtime_error(
        "kernel argument's element type is '" +
        std::string(py_ext::typeName<T>()) + "'" +
        " but argument provided is not (argument " + std::to_string(index) +
        ", element " + std::to_string(elementIndex) +
        ", value=" + py::str(arg).cast<std::string>() +
        ", type=" + py::str(py::type::of(arg)).cast<std::string>() + ").");
  }
}

template <typename T>
inline void addArgument(OpaqueArguments &argData, T &&arg) {
  T *allocatedArg = new T(std::move(arg));
  argData.emplace_back(allocatedArg,
                       [](void *ptr) { delete static_cast<T *>(ptr); });
}

template <typename T>
inline void valueArgument(OpaqueArguments &argData, T *arg) {
  argData.emplace_back(static_cast<void *>(arg), [](void *) {});
}

inline std::string mlirTypeToString(mlir::Type ty) {
  std::string msg;
  {
    llvm::raw_string_ostream os(msg);
    ty.print(os);
  }
  return msg;
}

/// @brief Return the size and member variable offsets for the input struct.
inline std::pair<std::size_t, std::vector<std::size_t>>
getTargetLayout(func::FuncOp func, cudaq::cc::StructType structTy) {
  auto mod = func->getParentOfType<ModuleOp>();
  StringRef dataLayoutSpec = "";
  if (auto attr = mod->getAttr(cudaq::opt::factory::targetDataLayoutAttrName))
    dataLayoutSpec = cast<StringAttr>(attr);
  auto dataLayout = llvm::DataLayout(dataLayoutSpec);
  // Convert bufferTy to llvm.
  llvm::LLVMContext context;
  LLVMTypeConverter converter(func.getContext());
  cudaq::opt::initializeTypeConversions(converter);
  auto llvmDialectTy = converter.convertType(structTy);
  LLVM::TypeToLLVMIRTranslator translator(context);
  auto *llvmStructTy =
      cast<llvm::StructType>(translator.translateType(llvmDialectTy));
  auto *layout = dataLayout.getStructLayout(llvmStructTy);
  auto strSize = layout->getSizeInBytes();
  std::vector<std::size_t> fieldOffsets;
  for (std::size_t i = 0, I = structTy.getMembers().size(); i != I; ++i)
    fieldOffsets.emplace_back(layout->getElementOffset(i));
  return {strSize, fieldOffsets};
}

/// @brief For the current struct member variable type, insert the
/// value into the dynamically-constructed struct.
inline void handleStructMemberVariable(void *data, std::size_t offset,
                                       Type memberType, py::object value) {
  auto appendValue = [](void *data, auto &&value, std::size_t offset) {
    std::memcpy(((char *)data) + offset, &value,
                sizeof(std::remove_cvref_t<decltype(value)>));
  };
  llvm::TypeSwitch<Type, void>(memberType)
      .Case([&](IntegerType ty) {
        if (ty.isInteger(1)) {
          appendValue(data, value.cast<py::bool_>(), offset);
          return;
        }
        appendValue(data, (std::size_t)value.cast<py::int_>(), offset);
      })
      .Case([&](mlir::Float64Type ty) {
        appendValue(data, (double)value.cast<py::float_>(), offset);
      })
      .Case([&](cudaq::cc::StdvecType ty) {
        auto appendVectorValue = []<typename T>(py::object value, void *data,
                                                std::size_t offset, T) {
          auto asList = value.cast<py::list>();
          std::vector<double> *values = new std::vector<double>(asList.size());
          for (std::size_t i = 0; auto &v : asList)
            (*values)[i++] = v.cast<double>();

          std::memcpy(((char *)data) + offset, values, 16);
        };

        TypeSwitch<Type, void>(ty.getElementType())
            .Case([&](IntegerType type) {
              if (type.isInteger(1)) {
                appendVectorValue(value, data, offset, bool());
                return;
              }

              appendVectorValue(value, data, offset, std::size_t());
              return;
            })
            .Case([&](FloatType type) {
              if (type.isF32()) {
                appendVectorValue(value, data, offset, float());
                return;
              }

              appendVectorValue(value, data, offset, double());
              return;
            });
      })
      .Default([&](Type ty) {
        ty.dump();
        throw std::runtime_error(
            "Type not supported for custom struct in kernel.");
      });
}

inline void packArgs(OpaqueArguments &argData, py::args args,
                     mlir::func::FuncOp kernelFuncOp,
                     const std::function<bool(OpaqueArguments &argData,
                                              py::object &arg)> &backupHandler,
                     std::size_t startingArgIdx = 0) {
  if (kernelFuncOp.getNumArguments() != args.size())
    throw std::runtime_error("Invalid runtime arguments - kernel expected " +
                             std::to_string(kernelFuncOp.getNumArguments()) +
                             " but was provided " +
                             std::to_string(args.size()) + " arguments.");

  for (std::size_t i = startingArgIdx; i < args.size(); i++) {
    py::object arg = args[i];
    auto kernelArgTy = kernelFuncOp.getArgument(i).getType();
    llvm::TypeSwitch<mlir::Type, void>(kernelArgTy)
        .Case([&](mlir::ComplexType ty) {
          checkArgumentType<py_ext::Complex>(arg, i);
          if (isa<Float64Type>(ty.getElementType())) {
            addArgument(argData, arg.cast<std::complex<double>>());
          } else if (isa<Float32Type>(ty.getElementType())) {
            addArgument(argData, arg.cast<std::complex<float>>());
          } else {
            throw std::runtime_error("Invalid complex type argument: " +
                                     py::str(args).cast<std::string>() +
                                     " Type: " + mlirTypeToString(ty));
          }
        })
        .Case([&](mlir::Float64Type ty) {
          checkArgumentType<py_ext::Float>(arg, i);
          addArgument(argData, arg.cast<double>());
        })
        .Case([&](mlir::Float32Type ty) {
          checkArgumentType<py_ext::Float>(arg, i);
          addArgument(argData, arg.cast<float>());
        })
        .Case([&](mlir::Float32Type ty) {
          if (!py::isinstance<py::float_>(arg))
            throw std::runtime_error("kernel argument type is `float` but "
                                     "argument provided is not (argument " +
                                     std::to_string(i) + ", value=" +
                                     py::str(arg).cast<std::string>() + ").");
          float *ourAllocatedArg = new float();
          *ourAllocatedArg = arg.cast<float>();
          argData.emplace_back(ourAllocatedArg, [](void *ptr) {
            delete static_cast<float *>(ptr);
          });
        })
        .Case([&](mlir::IntegerType ty) {
          if (ty.getIntOrFloatBitWidth() == 1) {
            checkArgumentType<py::bool_>(arg, i);
            addArgument(argData, arg.cast<bool>());
            return;
          }

          checkArgumentType<py::int_>(arg, i);
          addArgument(argData, arg.cast<long>());
        })
        .Case([&](cudaq::cc::CharspanType ty) {
          addArgument(argData, arg.cast<cudaq::pauli_word>().str());
        })
        .Case([&](cudaq::cc::PointerType ty) {
<<<<<<< HEAD
          if (isa<cudaq::cc::StateType>(ty.getElementType())) {
            addArgument(argData, cudaq::state(*arg.cast<cudaq::state *>()));
=======
          if (isa<quake::StateType>(ty.getElementType())) {
            valueArgument(argData, arg.cast<cudaq::state *>());
>>>>>>> 61c2ecfe
          } else {
            throw std::runtime_error("Invalid pointer type argument: " +
                                     py::str(arg).cast<std::string>() +
                                     " Type: " + mlirTypeToString(ty));
          }
        })
        .Case([&](cudaq::cc::StructType ty) {
          auto [size, offsets] = getTargetLayout(kernelFuncOp, ty);
          auto memberTys = ty.getMembers();
          auto allocatedArg = std::malloc(size);
          py::dict attributes = arg.attr("__annotations__").cast<py::dict>();
          for (std::size_t i = 0;
               const auto &[attr_name, unused] : attributes) {
            py::object attr_value =
                arg.attr(attr_name.cast<std::string>().c_str());
            handleStructMemberVariable(allocatedArg, offsets[i], memberTys[i],
                                       attr_value);
            i++;
          }

          argData.emplace_back(allocatedArg, [](void *ptr) { std::free(ptr); });
        })
        .Case([&](cudaq::cc::StdvecType ty) {
          checkArgumentType<py::list>(arg, i);
          auto casted = py::cast<py::list>(arg);
          auto eleTy = ty.getElementType();
          if (casted.empty()) {
            // Handle boolean different since C++ library implementation
            // for vectors of bool is different than other types.
            if (eleTy.isInteger(1)) {
              addArgument(argData, std::vector<bool>());
              return;
            }

            // If its empty, just put any vector on the `argData`,
            // it won't matter since it is empty and all
            // vectors have the same memory footprint (span-like).
            addArgument(argData, std::vector<std::size_t>());
            return;
          }

          // Define a generic vector allocator as a
          // templated lambda so we can capture argData and casted.
          auto genericVecAllocator = [&]<typename VecTy>(auto &&converter) {
            auto values = std::vector<VecTy>(casted.size());
            for (std::size_t counter = 0; auto el : casted) {
              auto converted = converter(el, i, counter);
              values[counter++] = converted;
            }
            addArgument(argData, std::move(values));
          };

          // Switch on the vector element type.
          TypeSwitch<Type, void>(eleTy)
              .Case([&](IntegerType type) {
                // Handle vec<bool> and vec<int>
                if (type.getIntOrFloatBitWidth() == 1) {
                  genericVecAllocator.template operator()<bool>(
                      [](py::handle element, int index, int elementIndex) {
                        checkListElementType<py::bool_>(element, index,
                                                        elementIndex);
                        return element.cast<bool>();
                      });
                  return;
                }

                genericVecAllocator.template operator()<long>(
                    [](py::handle element, int index,
                       int elementIndex) -> long {
                      checkListElementType<py::int_>(element, index,
                                                     elementIndex);
                      return element.cast<long>();
                    });
                return;
              })
              .Case([&](Float64Type type) {
                genericVecAllocator.template operator()<double>(
                    [](py::handle element, int index, int elementIndex) {
                      checkListElementType<py_ext::Float>(element, index,
                                                          elementIndex);
                      return element.cast<double>();
                    });
                return;
              })
              .Case([&](Float32Type type) {
                genericVecAllocator.template operator()<float>(
                    [](py::handle element, int index, int elementIndex) {
                      checkListElementType<py_ext::Float>(element, index,
                                                          elementIndex);
                      return element.cast<float>();
                    });
                return;
              })
              .Case([&](cudaq::cc::CharspanType type) {
                genericVecAllocator.template operator()<cudaq::pauli_word>(
                    [](py::handle element, int index, int elementIndex) {
                      return element.cast<cudaq::pauli_word>().str();
                    });
                return;
              })
              .Case([&](ComplexType type) {
                if (isa<Float64Type>(type.getElementType())) {
                  genericVecAllocator.template operator()<std::complex<double>>(
                      [](py::handle element, int index,
                         int elementIndex) -> std::complex<double> {
                        checkListElementType<py_ext::Complex>(element, index,
                                                              elementIndex);
                        return element.cast<std::complex<double>>();
                      });
                } else {
                  genericVecAllocator.template operator()<std::complex<float>>(
                      [](py::handle element, int index,
                         int elementIndex) -> std::complex<float> {
                        checkListElementType<py_ext::Complex>(element, index,
                                                              elementIndex);
                        return element.cast<std::complex<float>>();
                      });
                }
                return;
              })
              .Default([](Type ty) {
                throw std::runtime_error("invalid list element type (" +
                                         mlirTypeToString(ty) + ").");
              });
        })
        .Default([&](Type ty) {
          // See if we have a backup type handler.
          auto worked = backupHandler(argData, arg);
          if (!worked)
            throw std::runtime_error(
                "Could not pack argument: " + py::str(arg).cast<std::string>() +
                " Type: " + mlirTypeToString(ty));
        });
  }
}

/// @brief Return true if the given `py::args` represents a request for
/// broadcasting sample or observe over all argument sets. `args` types can be
/// `int`, `float`, `list`, so  we should check if `args[i]` is a `list` or
/// `ndarray`.
inline bool isBroadcastRequest(kernel_builder<> &builder, py::args &args) {
  if (args.empty())
    return false;

  auto arg = args[0];
  // Just need to check the leading argument
  if (py::isinstance<py::list>(arg) && !builder.isArgStdVec(0))
    return true;

  if (py::hasattr(arg, "tolist")) {
    if (!py::hasattr(arg, "shape"))
      return false;

    auto shape = arg.attr("shape").cast<py::tuple>();
    if (shape.size() == 1 && !builder.isArgStdVec(0))
      return true;

    // // If shape is 2, then we know its a list of list
    if (shape.size() == 2)
      return true;
  }

  return false;
}

/// @brief Create a new OpaqueArguments pointer and pack the
/// python arguments in it. Clients must delete the memory.
inline OpaqueArguments *toOpaqueArgs(py::args &args, MlirModule mod,
                                     const std::string &name) {
  auto kernelFunc = getKernelFuncOp(mod, name);
  auto *argData = new cudaq::OpaqueArguments();
  args = simplifiedValidateInputArguments(args);
  cudaq::packArgs(*argData, args, kernelFunc,
                  [](OpaqueArguments &, py::object &) { return false; });
  return argData;
}

} // namespace cudaq<|MERGE_RESOLUTION|>--- conflicted
+++ resolved
@@ -335,13 +335,8 @@
           addArgument(argData, arg.cast<cudaq::pauli_word>().str());
         })
         .Case([&](cudaq::cc::PointerType ty) {
-<<<<<<< HEAD
-          if (isa<cudaq::cc::StateType>(ty.getElementType())) {
-            addArgument(argData, cudaq::state(*arg.cast<cudaq::state *>()));
-=======
           if (isa<quake::StateType>(ty.getElementType())) {
             valueArgument(argData, arg.cast<cudaq::state *>());
->>>>>>> 61c2ecfe
           } else {
             throw std::runtime_error("Invalid pointer type argument: " +
                                      py::str(arg).cast<std::string>() +
