/*******************************************************************************
 * Copyright (c) 2022 - 2025 NVIDIA Corporation & Affiliates.                  *
 * All rights reserved.                                                        *
 *                                                                             *
 * This source code and the accompanying materials are made available under    *
 * the terms of the Apache License 2.0 which accompanies this distribution.    *
 ******************************************************************************/

#include "CUDAQTestUtils.h"
#include "common/RecordLogDecoder.h"
#include <cudaq.h>

CUDAQ_TEST(ParserTester, checkSingleBoolean) {
  const std::string log = "OUTPUT\tBOOL\ttrue\ti1\n";
  cudaq::RecordLogDecoder parser;
  parser.decode(log);
  auto *origBuffer = parser.getBufferPtr();
  bool value;
  std::memcpy(&value, origBuffer, sizeof(bool));
  EXPECT_EQ(true, value);
  origBuffer = nullptr;
<<<<<<< HEAD
=======
}

CUDAQ_TEST(ParserTester, checkMoreBoolean) {
  const std::string log = "OUTPUT\tBOOL\t1\ti1\n"
                          "OUTPUT\tBOOL\t0\ti1\n";
  cudaq::RecordLogDecoder parser;
  parser.decode(log);
  auto *origBuffer = parser.getBufferPtr();
  std::size_t bufferSize = parser.getBufferSize();
  EXPECT_EQ(2, bufferSize / sizeof(char));
  char *buffer = static_cast<char *>(malloc(bufferSize));
  std::memcpy(buffer, origBuffer, bufferSize);
  EXPECT_EQ(true, buffer[0]);
  EXPECT_EQ(false, buffer[1]);
  free(buffer);
  buffer = nullptr;
  origBuffer = nullptr;
>>>>>>> f9696e78
}

CUDAQ_TEST(ParserTester, checkIntegers) {
  const std::string log = "OUTPUT\tINT\t0\ti32\n"
                          "OUTPUT\tINT\t1\ti32\n"
                          "OUTPUT\tINT\t2\ti32\n";
  cudaq::RecordLogDecoder parser;
  parser.decode(log);
  auto *origBuffer = parser.getBufferPtr();
  std::size_t bufferSize = parser.getBufferSize();
  EXPECT_EQ(3, bufferSize / sizeof(int));
  int *buffer = static_cast<int *>(malloc(bufferSize));
  std::memcpy(buffer, origBuffer, bufferSize);
  for (int i = 0; i < 3; ++i)
    EXPECT_EQ(i, buffer[i]);
  free(buffer);
  buffer = nullptr;
  origBuffer = nullptr;
}

CUDAQ_TEST(ParserTester, checkDoubles) {
  const std::string log = "START\n"
                          "OUTPUT\tDOUBLE\t3.14\tf64\n"
                          "OUTPUT\tDOUBLE\t2.717\tf64\n"
                          "END\t0";
  cudaq::RecordLogDecoder parser;
  parser.decode(log);
  auto *origBuffer = parser.getBufferPtr();
  std::size_t bufferSize = parser.getBufferSize();
  EXPECT_EQ(2, bufferSize / sizeof(double));
  double *buffer = static_cast<double *>(malloc(bufferSize));
  std::memcpy(buffer, origBuffer, bufferSize);
  EXPECT_EQ(3.14, buffer[0]);
  EXPECT_EQ(2.717, buffer[1]);
  free(buffer);
  buffer = nullptr;
  origBuffer = nullptr;
}

CUDAQ_TEST(ParserTester, checkArrayOrdered) {
  const std::string log = "OUTPUT\tARRAY\t2\n"
                          "OUTPUT\tINT\t13\ti32\n"
                          "OUTPUT\tINT\t71\ti32\n";
  cudaq::RecordLogDecoder parser;
  parser.decode(log);
  auto *origBuffer = parser.getBufferPtr();
  std::size_t bufferSize = parser.getBufferSize();
  EXPECT_EQ(2, bufferSize / sizeof(int));
  int *buffer = static_cast<int *>(malloc(bufferSize));
  std::memcpy(buffer, origBuffer, bufferSize);
  EXPECT_EQ(13, buffer[0]);
  EXPECT_EQ(71, buffer[1]);
  free(buffer);
  buffer = nullptr;
  origBuffer = nullptr;
}

CUDAQ_TEST(ParserTester, checkArrayLabeled) {
  const std::string log = "OUTPUT\tARRAY\t3\tarray<i32 x 3>\n"
                          "OUTPUT\tINT\t5\t[0]\n"
                          "OUTPUT\tINT\t6\t[1]\n"
                          "OUTPUT\tINT\t7\t[2]\n";
  cudaq::RecordLogDecoder parser;
  parser.decode(log);
  auto *origBuffer = parser.getBufferPtr();
  std::size_t bufferSize = parser.getBufferSize();
<<<<<<< HEAD
  EXPECT_EQ(3, bufferSize / sizeof(int));
  int *buffer = static_cast<int *>(malloc(bufferSize));
  std::memcpy(buffer, origBuffer, bufferSize);
  EXPECT_EQ(5, buffer[0]);
  EXPECT_EQ(6, buffer[1]);
  EXPECT_EQ(7, buffer[2]);
=======
  char *buffer = static_cast<char *>(malloc(bufferSize));
  std::memcpy(buffer, origBuffer, bufferSize);
  cudaq::details::RunResultSpan span = {buffer, bufferSize};
  std::vector<std::vector<int>> results = {
      reinterpret_cast<std::vector<int> *>(span.data),
      reinterpret_cast<std::vector<int> *>(span.data + span.lengthInBytes)};
  EXPECT_EQ(1, results.size());
  EXPECT_EQ(3, results[0].size());
  EXPECT_EQ(5, results[0][0]);
  EXPECT_EQ(6, results[0][1]);
  EXPECT_EQ(7, results[0][2]);
  free(buffer);
  buffer = nullptr;
  origBuffer = nullptr;
}

CUDAQ_TEST(ParserTester, checkArrayIntMultiShot) {
  const std::string log = "OUTPUT\tARRAY\t2\tarray<i32 x 2>\n"
                          "OUTPUT\tINT\t42\t[0]\n"
                          "OUTPUT\tINT\t-13\t[1]\n"
                          "OUTPUT\tARRAY\t2\tarray<i32 x 2>\n"
                          "OUTPUT\tINT\t42\t[0]\n"
                          "OUTPUT\tINT\t-13\t[1]\n"
                          "OUTPUT\tARRAY\t2\tarray<i32 x 2>\n"
                          "OUTPUT\tINT\t42\t[0]\n"
                          "OUTPUT\tINT\t-13\t[1]\n";
  cudaq::RecordLogDecoder parser;
  parser.decode(log);
  auto *origBuffer = parser.getBufferPtr();
  std::size_t bufferSize = parser.getBufferSize();
  char *buffer = static_cast<char *>(malloc(bufferSize));
  std::memcpy(buffer, origBuffer, bufferSize);
  cudaq::details::RunResultSpan span = {buffer, bufferSize};
  std::vector<std::vector<int>> results = {
      reinterpret_cast<std::vector<int> *>(span.data),
      reinterpret_cast<std::vector<int> *>(span.data + span.lengthInBytes)};
  EXPECT_EQ(3, results.size());
  EXPECT_EQ(2, results[0].size());
  EXPECT_EQ(2, results[1].size());
  EXPECT_EQ(2, results[2].size());
  EXPECT_EQ(42, results[0][0]);
  EXPECT_EQ(-13, results[0][1]);
  EXPECT_EQ(42, results[1][0]);
  EXPECT_EQ(-13, results[1][1]);
  EXPECT_EQ(42, results[2][0]);
  EXPECT_EQ(-13, results[2][1]);
  free(buffer);
  buffer = nullptr;
  origBuffer = nullptr;
}

CUDAQ_TEST(ParserTester, checkArrayDoubleMultiShot) {
  const std::string log = "OUTPUT\tARRAY\t3\tarray<f64 x 3>\n"
                          "OUTPUT\tDOUBLE\t3.14159\t[0]\n"
                          "OUTPUT\tDOUBLE\t2.71828\t[1]\n"
                          "OUTPUT\tDOUBLE\t6.62607\t[2]\n"
                          "OUTPUT\tARRAY\t3\tarray<f64 x 3>\n"
                          "OUTPUT\tDOUBLE\t3.14159\t[0]\n"
                          "OUTPUT\tDOUBLE\t2.71828\t[1]\n"
                          "OUTPUT\tDOUBLE\t6.62607\t[2]\n";
  cudaq::RecordLogDecoder parser;
  parser.decode(log);
  auto *origBuffer = parser.getBufferPtr();
  std::size_t bufferSize = parser.getBufferSize();
  char *buffer = static_cast<char *>(malloc(bufferSize));
  std::memcpy(buffer, origBuffer, bufferSize);
  cudaq::details::RunResultSpan span = {buffer, bufferSize};
  std::vector<std::vector<double>> results = {
      reinterpret_cast<std::vector<double> *>(span.data),
      reinterpret_cast<std::vector<double> *>(span.data + span.lengthInBytes)};
  EXPECT_EQ(2, results.size());
  EXPECT_EQ(3, results[0].size());
  EXPECT_EQ(3, results[1].size());
  double tol = 1e-3;
  EXPECT_NEAR(3.14159, results[0][0], tol);
  EXPECT_NEAR(2.71828, results[0][1], tol);
  EXPECT_NEAR(6.62607, results[0][2], tol);
  EXPECT_NEAR(3.14159, results[1][0], tol);
  EXPECT_NEAR(2.71828, results[1][1], tol);
  EXPECT_NEAR(6.62607, results[1][2], tol);
>>>>>>> f9696e78
  free(buffer);
  buffer = nullptr;
  origBuffer = nullptr;
}

CUDAQ_TEST(ParserTester, checkTupleOrdered) {
  const std::string log = "OUTPUT\tTUPLE\t2\n"
                          "OUTPUT\tINT\t561\ti32\n"
                          "OUTPUT\tBOOL\tfalse\ti1\n";
  cudaq::RecordLogDecoder parser;
  parser.decode(log);
  auto *origBuffer = parser.getBufferPtr();
  std::size_t bufferSize = parser.getBufferSize();
  char *buffer = static_cast<char *>(malloc(bufferSize));
  std::memcpy(buffer, origBuffer, bufferSize);
  int tuple_0;
  bool tuple_1;
  EXPECT_EQ(bufferSize, sizeof(tuple_0) + sizeof(tuple_1));
  std::memcpy(&tuple_0, buffer, sizeof(tuple_0));
  std::memcpy(&tuple_1, buffer + sizeof(tuple_0), sizeof(tuple_1));
  EXPECT_EQ(561, tuple_0);
  EXPECT_EQ(false, tuple_1);
  free(buffer);
  buffer = nullptr;
  origBuffer = nullptr;
}

CUDAQ_TEST(ParserTester, checkTupleLabeled) {
  const std::string log = "OUTPUT\tTUPLE\t3\ttuple<i1, i32, f64>\n"
                          "OUTPUT\tBOOL\ttrue\t.0\n"
                          "OUTPUT\tINT\t37\t.1\n"
                          "OUTPUT\tDOUBLE\t3.1416\t.2\n";
  cudaq::RecordLogDecoder parser;
  parser.decode(log);
  auto *origBuffer = parser.getBufferPtr();
  std::size_t bufferSize = parser.getBufferSize();
  char *buffer = static_cast<char *>(malloc(bufferSize));
  std::memcpy(buffer, origBuffer, bufferSize);
  bool tuple_0;
  int tuple_1;
  double tuple_2;
  EXPECT_EQ(bufferSize, sizeof(tuple_0) + sizeof(tuple_1) + sizeof(tuple_2));
  std::memcpy(&tuple_0, buffer, sizeof(tuple_0));
  std::memcpy(&tuple_1, buffer + sizeof(tuple_0), sizeof(tuple_1));
  std::memcpy(&tuple_2, buffer + sizeof(tuple_0) + sizeof(tuple_1),
              sizeof(tuple_2));
  EXPECT_EQ(true, tuple_0);
  EXPECT_EQ(37, tuple_1);
  EXPECT_EQ(3.1416, tuple_2);
  free(buffer);
  buffer = nullptr;
  origBuffer = nullptr;
}

CUDAQ_TEST(ParserTester, checkMultipleShots) {
  const std::string log = "HEADER\tschema_name\tlabeled\n"
                          "START\n"
<<<<<<< HEAD
                          "OUTPUT\tARRAY\t2\tarray<i1 x 2>\n"
                          "OUTPUT\tBOOL\ttrue\t[0]\n"
                          "OUTPUT\tBOOL\ttrue\t[1]\n"
                          "END\t0\n"
                          "START\n"
                          "OUTPUT\tARRAY\t2\tarray<i1 x 2>\n"
                          "OUTPUT\tBOOL\tfalse\t[1]\n"
                          "OUTPUT\tBOOL\ttrue\t[0]\n"
                          "END\t0\n"
                          "START\n"
                          "OUTPUT\tARRAY\t2\tarray<i1 x 2>\n"
                          "OUTPUT\tBOOL\ttrue\t[1]\n"
                          "OUTPUT\tBOOL\tfalse\t[0]\n"
=======
                          "OUTPUT\tARRAY\t2\tarray<i16 x 2>\n"
                          "OUTPUT\tINT\t2345\t[0]\n"
                          "OUTPUT\tINT\t4567\t[1]\n"
                          "END\t0\n"
                          "START\n"
                          "OUTPUT\tARRAY\t2\tarray<i16 x 2>\n"
                          "OUTPUT\tINT\t7890\t[1]\n"
                          "OUTPUT\tINT\t5678\t[0]\n"
                          "END\t0\n"
                          "START\n"
                          "OUTPUT\tARRAY\t2\tarray<i16 x 2>\n"
                          "OUTPUT\tINT\t1234\t[1]\n"
                          "OUTPUT\tINT\t6789\t[0]\n"
>>>>>>> f9696e78
                          "END\t0";
  cudaq::RecordLogDecoder parser;
  parser.decode(log);
  auto *origBuffer = parser.getBufferPtr();
  std::size_t bufferSize = parser.getBufferSize();
<<<<<<< HEAD
  EXPECT_EQ(6, bufferSize / sizeof(char));
  char *buffer = static_cast<char *>(malloc(bufferSize));
  std::memcpy(buffer, origBuffer, bufferSize);
  EXPECT_EQ(true, buffer[0]);
  EXPECT_EQ(true, buffer[1]);
  EXPECT_EQ(true, buffer[2]);
  EXPECT_EQ(false, buffer[3]);
  EXPECT_EQ(false, buffer[4]);
  EXPECT_EQ(true, buffer[5]);
=======
  char *buffer = static_cast<char *>(malloc(bufferSize));
  std::memcpy(buffer, origBuffer, bufferSize);
  cudaq::details::RunResultSpan span = {buffer, bufferSize};
  std::vector<std::vector<std::int16_t>> results = {
      reinterpret_cast<std::vector<std::int16_t> *>(span.data),
      reinterpret_cast<std::vector<std::int16_t> *>(span.data +
                                                    span.lengthInBytes)};
  EXPECT_EQ(3, results.size());
  EXPECT_EQ(2, results[0].size());
  EXPECT_EQ(2, results[1].size());
  EXPECT_EQ(2, results[2].size());
  EXPECT_EQ(2345, results[0][0]);
  EXPECT_EQ(4567, results[0][1]);
  EXPECT_EQ(5678, results[1][0]);
  EXPECT_EQ(7890, results[1][1]);
  EXPECT_EQ(6789, results[2][0]);
  EXPECT_EQ(1234, results[2][1]);
>>>>>>> f9696e78
  free(buffer);
  buffer = nullptr;
  origBuffer = nullptr;
}<|MERGE_RESOLUTION|>--- conflicted
+++ resolved
@@ -19,8 +19,6 @@
   std::memcpy(&value, origBuffer, sizeof(bool));
   EXPECT_EQ(true, value);
   origBuffer = nullptr;
-<<<<<<< HEAD
-=======
 }
 
 CUDAQ_TEST(ParserTester, checkMoreBoolean) {
@@ -38,7 +36,6 @@
   free(buffer);
   buffer = nullptr;
   origBuffer = nullptr;
->>>>>>> f9696e78
 }
 
 CUDAQ_TEST(ParserTester, checkIntegers) {
@@ -105,14 +102,6 @@
   parser.decode(log);
   auto *origBuffer = parser.getBufferPtr();
   std::size_t bufferSize = parser.getBufferSize();
-<<<<<<< HEAD
-  EXPECT_EQ(3, bufferSize / sizeof(int));
-  int *buffer = static_cast<int *>(malloc(bufferSize));
-  std::memcpy(buffer, origBuffer, bufferSize);
-  EXPECT_EQ(5, buffer[0]);
-  EXPECT_EQ(6, buffer[1]);
-  EXPECT_EQ(7, buffer[2]);
-=======
   char *buffer = static_cast<char *>(malloc(bufferSize));
   std::memcpy(buffer, origBuffer, bufferSize);
   cudaq::details::RunResultSpan span = {buffer, bufferSize};
@@ -193,7 +182,6 @@
   EXPECT_NEAR(3.14159, results[1][0], tol);
   EXPECT_NEAR(2.71828, results[1][1], tol);
   EXPECT_NEAR(6.62607, results[1][2], tol);
->>>>>>> f9696e78
   free(buffer);
   buffer = nullptr;
   origBuffer = nullptr;
@@ -251,21 +239,6 @@
 CUDAQ_TEST(ParserTester, checkMultipleShots) {
   const std::string log = "HEADER\tschema_name\tlabeled\n"
                           "START\n"
-<<<<<<< HEAD
-                          "OUTPUT\tARRAY\t2\tarray<i1 x 2>\n"
-                          "OUTPUT\tBOOL\ttrue\t[0]\n"
-                          "OUTPUT\tBOOL\ttrue\t[1]\n"
-                          "END\t0\n"
-                          "START\n"
-                          "OUTPUT\tARRAY\t2\tarray<i1 x 2>\n"
-                          "OUTPUT\tBOOL\tfalse\t[1]\n"
-                          "OUTPUT\tBOOL\ttrue\t[0]\n"
-                          "END\t0\n"
-                          "START\n"
-                          "OUTPUT\tARRAY\t2\tarray<i1 x 2>\n"
-                          "OUTPUT\tBOOL\ttrue\t[1]\n"
-                          "OUTPUT\tBOOL\tfalse\t[0]\n"
-=======
                           "OUTPUT\tARRAY\t2\tarray<i16 x 2>\n"
                           "OUTPUT\tINT\t2345\t[0]\n"
                           "OUTPUT\tINT\t4567\t[1]\n"
@@ -279,23 +252,11 @@
                           "OUTPUT\tARRAY\t2\tarray<i16 x 2>\n"
                           "OUTPUT\tINT\t1234\t[1]\n"
                           "OUTPUT\tINT\t6789\t[0]\n"
->>>>>>> f9696e78
                           "END\t0";
   cudaq::RecordLogDecoder parser;
   parser.decode(log);
   auto *origBuffer = parser.getBufferPtr();
   std::size_t bufferSize = parser.getBufferSize();
-<<<<<<< HEAD
-  EXPECT_EQ(6, bufferSize / sizeof(char));
-  char *buffer = static_cast<char *>(malloc(bufferSize));
-  std::memcpy(buffer, origBuffer, bufferSize);
-  EXPECT_EQ(true, buffer[0]);
-  EXPECT_EQ(true, buffer[1]);
-  EXPECT_EQ(true, buffer[2]);
-  EXPECT_EQ(false, buffer[3]);
-  EXPECT_EQ(false, buffer[4]);
-  EXPECT_EQ(true, buffer[5]);
-=======
   char *buffer = static_cast<char *>(malloc(bufferSize));
   std::memcpy(buffer, origBuffer, bufferSize);
   cudaq::details::RunResultSpan span = {buffer, bufferSize};
@@ -313,7 +274,6 @@
   EXPECT_EQ(7890, results[1][1]);
   EXPECT_EQ(6789, results[2][0]);
   EXPECT_EQ(1234, results[2][1]);
->>>>>>> f9696e78
   free(buffer);
   buffer = nullptr;
   origBuffer = nullptr;
