# ============================================================================ #
# Copyright (c) 2022 - 2025 NVIDIA Corporation & Affiliates.                   #
# All rights reserved.                                                         #
#                                                                              #
# This source code and the accompanying materials are made available under     #
# the terms of the Apache License 2.0 which accompanies this distribution.     #
# ============================================================================ #

SET(CMAKE_BUILD_WITH_INSTALL_RPATH FALSE)
set (CMAKE_CXX_FLAGS
     "${CMAKE_CXX_FLAGS} -Wno-attributes -Wno-ctad-maybe-unsupported")
# clear any flags for static linking
SET(CMAKE_EXE_LINKER_FLAGS "")
SET(CMAKE_SHARED_LINKER_FLAGS "")

set(CUDAQ_RUNTIME_TEST_SOURCES 
  # Integration tests
  integration/adjoint_tester.cpp
  integration/builder_tester.cpp
  integration/ccnot_tester.cpp
  integration/deuteron_variational_tester.cpp
  integration/draw_tester.cpp
  integration/ghz_nisq_tester.cpp
  integration/gradient_tester.cpp
  integration/grover_test.cpp
  integration/nlopt_tester.cpp
  integration/qpe_ftqc.cpp
  integration/qpe_nisq.cpp
  integration/qubit_allocation.cpp
  integration/vqe_tester.cpp
  integration/bug67_vqe_then_sample.cpp
  integration/bug77_vqe_with_shots.cpp
  integration/bug116_cusv_measure_bug.cpp
  integration/async_tester.cpp
  integration/negative_controls_tester.cpp
  integration/observe_result_tester.cpp
  integration/noise_tester.cpp
  integration/get_state_tester.cpp
  integration/measure_reset_tester.cpp
  qir/NVQIRTester.cpp
  qis/QubitQISTester.cpp
  integration/kernels_tester.cpp
  common/MeasureCountsTester.cpp
  common/NoiseModelTester.cpp
  integration/tracer_tester.cpp
  integration/gate_library_tester.cpp
)

# Make it so we can get function symbols
set (CMAKE_ENABLE_EXPORTS TRUE)

include_directories(/usr/local/cuda/targets/x86_64-linux/include)

## This Macro allows us to create a test_runtime executable for 
## the sources in CUDAQ_RUNTIME_TEST_SOURCE for a specific backend simulator
macro (create_tests_with_backend NVQIR_BACKEND EXTRA_BACKEND_TESTER) 
  set(TEST_EXE_NAME "test_runtime_${NVQIR_BACKEND}")
  string(REPLACE "-" "_" NVQIR_BACKEND_OUT ${NVQIR_BACKEND})
  add_executable(${TEST_EXE_NAME} main.cpp ${CUDAQ_RUNTIME_TEST_SOURCES} ${EXTRA_BACKEND_TESTER})
  target_compile_definitions(${TEST_EXE_NAME} PRIVATE -DNVQIR_BACKEND_NAME=${NVQIR_BACKEND_OUT})
  target_compile_definitions(${TEST_EXE_NAME} PRIVATE __MATH_LONG_DOUBLE_CONSTANTS)
  target_include_directories(${TEST_EXE_NAME} PRIVATE .)

  # On GCC, the default is --as-needed for linking, and therefore the
  # nvqir-simulation plugin may not get picked up. This works as is on clang 
  # But here we add it purposefully to avoid that bug. 
  if (CMAKE_CXX_COMPILER_ID STREQUAL "GNU" AND NOT APPLE)
    target_link_options(${TEST_EXE_NAME} PRIVATE -Wl,--no-as-needed)
  endif()
  target_link_libraries(${TEST_EXE_NAME}
    PUBLIC 
    nvqir-${NVQIR_BACKEND}
    nvqir  
    cudaq
    fmt::fmt-header-only
    cudaq-platform-default
    cudaq-builder
    gtest_main)
  set(TEST_LABELS "")
  if (${NVQIR_BACKEND} STREQUAL "qpp")
    target_compile_definitions(${TEST_EXE_NAME} PRIVATE -DCUDAQ_SIMULATION_SCALAR_FP64)
  endif()
  if (${NVQIR_BACKEND} STREQUAL "dm")
    target_compile_definitions(${TEST_EXE_NAME} PRIVATE -DCUDAQ_BACKEND_DM -DCUDAQ_SIMULATION_SCALAR_FP64)
  endif()
  if (${NVQIR_BACKEND} STREQUAL "stim")
    target_compile_definitions(${TEST_EXE_NAME} PRIVATE -DCUDAQ_BACKEND_STIM -DCUDAQ_SIMULATION_SCALAR_FP64)
  endif()
  if (${NVQIR_BACKEND} STREQUAL "tensornet")
    target_compile_definitions(${TEST_EXE_NAME} PRIVATE -DCUDAQ_BACKEND_TENSORNET -DCUDAQ_SIMULATION_SCALAR_FP64)
    set(TEST_LABELS "gpu_required")
  endif()
  if (${NVQIR_BACKEND} STREQUAL "tensornet-mps")
    target_compile_definitions(${TEST_EXE_NAME} PRIVATE -DCUDAQ_BACKEND_TENSORNET -DCUDAQ_BACKEND_TENSORNET_MPS -DCUDAQ_SIMULATION_SCALAR_FP64)
    set(TEST_LABELS "gpu_required")
  endif()
  if (${NVQIR_BACKEND} STREQUAL "custatevec-fp32")
    target_compile_definitions(${TEST_EXE_NAME} PRIVATE -DCUDAQ_BACKEND_CUSTATEVEC_FP32 -DCUDAQ_SIMULATION_SCALAR_FP32)
    target_link_libraries(${TEST_EXE_NAME} PRIVATE ${CUDA_LIBRARIES} ${CUDA_CUDART_LIBRARY})
    set(TEST_LABELS "gpu_required")
  endif()
  if ("${TEST_LABELS}" STREQUAL "")
    gtest_discover_tests(${TEST_EXE_NAME})
  else()
    gtest_discover_tests(${TEST_EXE_NAME} PROPERTIES LABELS "${TEST_LABELS}")
  endif()
endmacro()

# We will always have the QPP backend, create a tester for it
create_tests_with_backend(qpp backends/QPPTester.cpp)
create_tests_with_backend(dm backends/QPPDMTester.cpp)
create_tests_with_backend(stim "")

if (CUSTATEVEC_ROOT AND CUDA_FOUND) 
  create_tests_with_backend(custatevec-fp32 "")
  # Given that the fp32 and fp64 difference is largely inherited
  # from a dependency, we omit fp64 tests here and rely on the 
  # dependency to to validate that functionality.
  # create_tests_with_backend(custatevec-fp64 "")
  
  add_executable(test_mqpu main.cpp mqpu/mqpu_tester.cpp)
  # Need to force the link to nvqir-qpp here if gcc.
  if (CMAKE_CXX_COMPILER_ID STREQUAL "GNU" AND NOT APPLE)
    target_link_options(test_mqpu PRIVATE -Wl,--no-as-needed)
  endif()
  target_link_libraries(test_mqpu
    PRIVATE 
    cudaq
    cudaq-builder
    cudaq-platform-mqpu
    nvqir-custatevec-fp64
    gtest_main)
  gtest_discover_tests(test_mqpu PROPERTIES LABELS "gpu_required")

  # Test CUDAQ_OBSERVE_FROM_SAMPLING=ON mode.
  # (term-by-term expectation value calculation by applying change-of-basis gates then reverting them)
  add_executable(test_custatevec_observe_from_sampling 
    integration/builder_tester.cpp  
    integration/deuteron_variational_tester.cpp
    integration/gradient_tester.cpp
    integration/nlopt_tester.cpp
  )
  target_include_directories(test_custatevec_observe_from_sampling PRIVATE .)
  target_compile_definitions(test_custatevec_observe_from_sampling 
                             PRIVATE -DNVQIR_BACKEND_NAME=custatevec_fp32)
  if (CMAKE_CXX_COMPILER_ID STREQUAL "GNU" AND NOT APPLE)
    target_link_options(test_custatevec_observe_from_sampling PRIVATE -Wl,--no-as-needed)
  endif()
  target_link_libraries(test_custatevec_observe_from_sampling
    PRIVATE 
    cudaq
    cudaq-builder
    cudaq-platform-default
    nvqir-custatevec-fp32
    gtest_main)
  # Run this test with "CUDAQ_OBSERVE_FROM_SAMPLING=1"
  gtest_discover_tests(test_custatevec_observe_from_sampling TEST_SUFFIX _DirectObserve PROPERTIES ENVIRONMENT "CUDAQ_OBSERVE_FROM_SAMPLING=1" PROPERTIES LABELS "gpu_required")

  if (MPI_CXX_FOUND)
    # Count the number of GPUs
    find_program(NVIDIA_SMI "nvidia-smi")
    if(NVIDIA_SMI)
      execute_process(COMMAND bash -c "nvidia-smi --list-gpus | wc -l" OUTPUT_VARIABLE NGPUS)
      # Only build this test if we have more than 1 GPU
      if (${NGPUS} GREATER_EQUAL 2)
        add_executable(test_mpi main.cpp mqpu/mpi_mqpu_tester.cpp)
        if (CMAKE_CXX_COMPILER_ID STREQUAL "GNU" AND NOT APPLE)
          target_link_options(test_mpi PRIVATE -Wl,--no-as-needed)
        endif()
        target_link_libraries(test_mpi
            PRIVATE 
            cudaq
            cudaq-platform-mqpu
            nvqir-custatevec-fp32
            gtest_main)
          configure_file("mqpu/run_mpi.sh.in"
                    "${CMAKE_BINARY_DIR}/unittests/run_mpi.sh" @ONLY)
        add_test(NAME MPITest COMMAND ${MPIEXEC} --allow-run-as-root -np 2 bash ${CMAKE_BINARY_DIR}/unittests/run_mpi.sh)
        set_tests_properties(MPITest PROPERTIES LABELS "gpu_required;mgpus_required")
      endif()
    endif() 

    add_executable(test_gpu_get_state main.cpp gpu/get_state_tester.cu)
    # Need to force the link to nvqir-qpp here if gcc.
    if (CMAKE_CXX_COMPILER_ID STREQUAL "GNU" AND NOT APPLE)
      target_link_options(test_gpu_get_state PRIVATE -Wl,--no-as-needed)
    endif()
    target_compile_options(test_gpu_get_state PRIVATE -Wno-suggest-override -Wno-attributes)
    target_include_directories(test_gpu_get_state PRIVATE .)
    target_link_libraries(test_gpu_get_state
      PRIVATE 
      cudaq
      cudaq-builder
      cudaq-platform-mqpu
      nvqir-custatevec-fp64
      gtest_main)
      gtest_discover_tests(test_gpu_get_state PROPERTIES LABELS "gpu_required")
  endif() 
endif()

if(TARGET nvqir-tensornet)
  message(STATUS "Building cutensornet backend tests.")
  create_tests_with_backend(tensornet "")
  create_tests_with_backend(tensornet-mps "")
  if (MPI_CXX_FOUND)
    # Count the number of GPUs
    find_program(NVIDIA_SMI "nvidia-smi")
    if(NVIDIA_SMI)
      execute_process(COMMAND bash -c "nvidia-smi --list-gpus | wc -l" OUTPUT_VARIABLE NGPUS)
      # Only build this test if we have more than 1 GPUs
      if (${NGPUS} GREATER_EQUAL 2)
        message(STATUS "Building cutensornet MPI tests.")
        add_executable(test_tensornet_mpi mpi/tensornet_mpi_tester.cpp)
        if (CMAKE_CXX_COMPILER_ID STREQUAL "GNU" AND NOT APPLE)
          target_link_options(test_tensornet_mpi PRIVATE -Wl,--no-as-needed)
        endif()
        target_link_libraries(test_tensornet_mpi
            PRIVATE 
            cudaq
            cudaq-platform-default
            nvqir-tensornet
            gtest)
        add_test(NAME TensornetMPITest COMMAND ${MPIEXEC} --allow-run-as-root -np 2 ${CMAKE_BINARY_DIR}/unittests/test_tensornet_mpi)
        set_tests_properties(TensornetMPITest PROPERTIES LABELS "gpu_required;mgpus_required")
      endif() # NGPUS
    endif() # NVIDIA_SMI
  endif() # MPI_CXX_FOUND
  
  # Test CUDAQ_TENSORNET_OBSERVE_CONTRACT_PATH_REUSE=ON mode (on a few test cases that have cudaq::observe)
  add_executable(test_tensornet_observe_path_reuse 
    integration/builder_tester.cpp  
    integration/deuteron_variational_tester.cpp
    integration/observe_result_tester.cpp
    integration/noise_tester.cpp # This test contains noisy observe test cases.
  )
  target_include_directories(test_tensornet_observe_path_reuse PRIVATE .)
  target_compile_definitions(test_tensornet_observe_path_reuse 
                             PRIVATE -DNVQIR_BACKEND_NAME=tensornet)
  if (CMAKE_CXX_COMPILER_ID STREQUAL "GNU" AND NOT APPLE)
    target_link_options(test_tensornet_observe_path_reuse PRIVATE -Wl,--no-as-needed)
  endif()
  target_link_libraries(test_tensornet_observe_path_reuse
    PRIVATE 
    cudaq
    cudaq-builder
    cudaq-platform-default
    nvqir-tensornet
    gtest_main)
  # Run this test with "CUDAQ_TENSORNET_OBSERVE_CONTRACT_PATH_REUSE=TRUE"
  gtest_discover_tests(test_tensornet_observe_path_reuse TEST_SUFFIX _PathReuse PROPERTIES ENVIRONMENT "CUDAQ_TENSORNET_OBSERVE_CONTRACT_PATH_REUSE=ON" PROPERTIES LABELS "gpu_required")
endif() 

# Create an executable for SpinOp UnitTests
set(CUDAQ_SPIN_TEST_SOURCES 
   # Spin
   spin_op/SpinOpTester.cpp
)
add_executable(test_spin main.cpp ${CUDAQ_SPIN_TEST_SOURCES})
target_link_libraries(test_spin
  PRIVATE 
  cudaq-spin
  gtest_main)
gtest_discover_tests(test_spin)

# Create an executable for operators UnitTests
set(CUDAQ_OPERATOR_TEST_SOURCES 
   dynamics/utils.cpp
   dynamics/scalar_operator.cpp
   dynamics/matrix_operator.cpp
   dynamics/spin_operator.cpp
   dynamics/boson_operator.cpp
   dynamics/fermion_operator.cpp
   dynamics/operator_conversions.cpp
   dynamics/product_operator.cpp
   dynamics/operator_sum.cpp
)
add_executable(test_operators main.cpp ${CUDAQ_OPERATOR_TEST_SOURCES})
if (CMAKE_CXX_COMPILER_ID STREQUAL "GNU" AND NOT APPLE)
  target_link_options(test_operators PRIVATE -Wl,--no-as-needed)
endif()
target_link_libraries(test_operators
  PRIVATE
  cudaq-spin
  cudaq-operator
  cudaq
<<<<<<< HEAD
  gtest_main)
gtest_discover_tests(test_operators)

=======
  gtest_main
  fmt::fmt-header-only)
gtest_discover_tests(test_operators)

if (CUDA_FOUND)
  find_package(CUDAToolkit REQUIRED)
  
  # Create an executable for dynamics UnitTests
  set(CUDAQ_DYNAMICS_TEST_SOURCES 
    dynamics/test_runge_kutta_integrator.cpp
    dynamics/test_helpers.cpp
    dynamics/test_cudm_state.cpp
    dynamics/test_cudm_time_stepper.cpp
    dynamics/test_cudm_expectation.cpp
    dynamics/test_evolve_single.cpp
    dynamics/test_evolve_api.cpp
  )
  add_executable(test_dynamics main.cpp ${CUDAQ_DYNAMICS_TEST_SOURCES})
  target_compile_definitions(test_dynamics PRIVATE -DCUDAQ_DYNAMICS_TARGET)
  if (CMAKE_CXX_COMPILER_ID STREQUAL "GNU" AND NOT APPLE)
    target_link_options(test_dynamics PRIVATE -Wl,--no-as-needed)
  endif()
  target_link_libraries(test_dynamics
    PRIVATE
    cudaq-spin
    cudaq-operator
    cudaq
    nvqir-dynamics
    ${CUDENSITYMAT_ROOT}/lib/libcudensitymat.so.0
    CUDA::cudart_static
    gtest_main
    fmt::fmt-header-only)
  target_include_directories(test_dynamics PRIVATE ${CMAKE_SOURCE_DIR}/runtime/nvqir/cudensitymat)
  gtest_discover_tests(test_dynamics)

  # Multi-QPU evolve_async test
  # Count the number of GPUs
  find_program(NVIDIA_SMI "nvidia-smi")
  if(NVIDIA_SMI)
    execute_process(COMMAND bash -c "nvidia-smi --list-gpus | wc -l" OUTPUT_VARIABLE NGPUS)
    # Only build this test if we have more than 1 GPU
    if (${NGPUS} GREATER_EQUAL 2)
      add_executable(test_evolve_async mqpu/dynamics_async_tester.cpp)
      if (CMAKE_CXX_COMPILER_ID STREQUAL "GNU" AND NOT APPLE)
        target_link_options(test_evolve_async PRIVATE -Wl,--no-as-needed)
      endif()
      target_compile_definitions(test_evolve_async PRIVATE -DCUDAQ_DYNAMICS_TARGET)
      target_link_libraries(test_evolve_async
        PRIVATE
        cudaq-spin
        cudaq-operator
        cudaq
        cudaq-platform-mqpu
        nvqir-dynamics
        ${CUDENSITYMAT_ROOT}/lib/libcudensitymat.so.0
        CUDA::cudart_static
        gtest_main
        fmt::fmt-header-only)
      gtest_discover_tests(test_evolve_async)
    endif()
  endif() 
endif()
>>>>>>> 69af32c7
add_subdirectory(plugin)

# build the test qudit execution manager
add_subdirectory(qudit)
add_executable(test_qudit main.cpp qudit/SimpleQuditTester.cpp)
if (CMAKE_CXX_COMPILER_ID STREQUAL "GNU" AND NOT APPLE)
  target_link_options(test_qudit PRIVATE -Wl,--no-as-needed)
endif()
target_link_libraries(test_qudit
  PRIVATE 
  cudaq
  cudaq-platform-default
  cudaq-em-qudit
  gtest_main)
gtest_discover_tests(test_qudit)

# build the test photonics execution manager
add_executable(test_photonics main.cpp photonics/PhotonicsTester.cpp)
if (CMAKE_CXX_COMPILER_ID STREQUAL "GNU" AND NOT APPLE)
  target_link_options(test_photonics PRIVATE -Wl,--no-as-needed)
endif()
target_link_libraries(test_photonics
  PRIVATE 
  cudaq
  cudaq-platform-default
  cudaq-em-photonics
  nvqir-qpp
  gtest_main)
gtest_discover_tests(test_photonics)

add_executable(test_utils main.cpp utils/UtilsTester.cpp utils/Tensor.cpp)
if (CMAKE_CXX_COMPILER_ID STREQUAL "GNU" AND NOT APPLE)
  target_link_options(test_utils PRIVATE -Wl,--no-as-needed)
endif()
target_link_libraries(test_utils
  PRIVATE 
  cudaq
  cudaq-platform-default
  cudaq-em-photonics
  nvqir
  nvqir-qpp fmt::fmt-header-only
  gtest_main)
gtest_discover_tests(test_utils)

# Create an executable for MPI UnitTests
# (only if MPI was found, i.e., the builtin plugin is available)
if (MPI_CXX_FOUND)
  set(CUDAQ_MPI_TEST_SOURCES 
    mpi/mpi_tester.cpp
  )
  add_executable(test_mpi_plugin ${CUDAQ_MPI_TEST_SOURCES})
  set(NUM_PROCS 4)
  target_compile_definitions(test_mpi_plugin PRIVATE -DNUM_PROCS=${NUM_PROCS})
  target_link_libraries(test_mpi_plugin
    PRIVATE 
    cudaq
    cudaq-platform-default
    nvqir-qpp
    gtest
  )
  target_link_options(test_mpi_plugin PRIVATE -Wl,--no-as-needed)
  # Check if `--allow-run-as-root` is supported (OpenMPI)
  # Note: MPICH doesn't need `--allow-run-as-root`.
  execute_process(COMMAND ${MPIEXEC} --allow-run-as-root -np ${NUM_PROCS} hostname ERROR_VARIABLE CHECK_ALLOW_RUN_AS_ROOT_RESULTS ERROR_STRIP_TRAILING_WHITESPACE OUTPUT_QUIET)
  if ("${CHECK_ALLOW_RUN_AS_ROOT_RESULTS}" STREQUAL "")
    set(MPI_EXEC_CMD_ARGS "--allow-run-as-root")
  endif()
  
  add_test(NAME MPIApiTest COMMAND ${MPIEXEC} ${MPI_EXEC_CMD_ARGS} -np ${NUM_PROCS} ${CMAKE_BINARY_DIR}/unittests/test_mpi_plugin)
endif()

add_subdirectory(backends)
add_subdirectory(Optimizer)

if (CUDAQ_ENABLE_PYTHON)
  if (NOT Python_FOUND)
    message(FATAL_ERROR "find_package(Python) not run?")
  endif()
  execute_process(COMMAND ${Python_EXECUTABLE} -c "import openfermionpyscf"
    OUTPUT_VARIABLE PYSCF_output
    ERROR_VARIABLE  PYSCF_error
    RESULT_VARIABLE PYSCF_result)

  if(NOT ${PYSCF_result} EQUAL 0)
    message(STATUS "OpenFermion PySCF not available for chemistry tests.")
    return()
  endif()

  message(STATUS "OpenFermion PySCF found, enabling chemistry tests.")
  add_executable(test_domains main.cpp domains/ChemistryTester.cpp)
  if (CMAKE_CXX_COMPILER_ID STREQUAL "GNU" AND NOT APPLE)
    target_link_options(test_domains PRIVATE -Wl,--no-as-needed)
  endif()
  target_compile_definitions(test_domains PRIVATE -DNVQIR_BACKEND_NAME=qpp -DCUDAQ_SIMULATION_SCALAR_FP64)
  target_include_directories(test_domains PRIVATE .)
  set_property(TARGET test_domains PROPERTY ENVIRONMENT "PYTHONPATH=${CMAKE_BINARY_DIR}/python")
  target_link_libraries(test_domains
    PRIVATE 
    cudaq
    cudaq-platform-default
    nvqir nvqir-qpp
    cudaq-spin
    cudaq-chemistry
    cudaq-pyscf
    gtest_main)
  gtest_discover_tests(test_domains
    TEST_SUFFIX _Sampling PROPERTIES ENVIRONMENT "PYTHONPATH=${CMAKE_BINARY_DIR}/python")
endif()<|MERGE_RESOLUTION|>--- conflicted
+++ resolved
@@ -283,11 +283,6 @@
   cudaq-spin
   cudaq-operator
   cudaq
-<<<<<<< HEAD
-  gtest_main)
-gtest_discover_tests(test_operators)
-
-=======
   gtest_main
   fmt::fmt-header-only)
 gtest_discover_tests(test_operators)
@@ -350,7 +345,6 @@
     endif()
   endif() 
 endif()
->>>>>>> 69af32c7
 add_subdirectory(plugin)
 
 # build the test qudit execution manager
