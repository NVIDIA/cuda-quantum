--- conflicted
+++ resolved
@@ -250,24 +250,14 @@
 endif()
 
 # Create an executable for SpinOp UnitTests
-<<<<<<< HEAD
 set(CUDAQ_SPIN_TEST_SOURCES 
-=======
-set(CUDAQ_SPIN_TEST_SOURCES
-   # Spin
->>>>>>> a13c8cef
    spin_op/SpinOpTester.cpp
 )
 add_executable(test_spin main.cpp ${CUDAQ_SPIN_TEST_SOURCES})
 target_link_libraries(test_spin
-<<<<<<< HEAD
   PRIVATE 
   cudaq
   cudaq-operator
-=======
-  PRIVATE
-  cudaq-spin
->>>>>>> a13c8cef
   gtest_main)
 gtest_discover_tests(test_spin)
 
@@ -324,7 +314,6 @@
   endif()
   target_link_libraries(test_dynamics
     PRIVATE
-    cudaq-spin
     cudaq-operator
     cudaq
     nvqir-dynamics
@@ -345,7 +334,6 @@
   target_compile_definitions(test_evolve_async PRIVATE -DCUDAQ_ANALOG_TARGET)
   target_link_libraries(test_evolve_async
     PRIVATE
-    cudaq-spin
     cudaq-operator
     cudaq
     cudaq-platform-mqpu
