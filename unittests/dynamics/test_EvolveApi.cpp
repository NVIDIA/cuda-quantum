--- conflicted
+++ resolved
@@ -119,54 +119,6 @@
   }
 }
 
-<<<<<<< HEAD
-TEST(EvolveAPITester, checkSuperopSimple) {
-  const cudaq::dimension_map dims = {{0, 2}};
-  cudaq::product_op<cudaq::matrix_handler> ham_ =
-      2.0 * M_PI * 0.1 * cudaq::spin_op::x(0);
-  cudaq::sum_op<cudaq::matrix_handler> ham(ham_);
-  constexpr int numSteps = 10;
-  cudaq::schedule schedule(cudaq::linspace(0.0, 1.0, numSteps), {"t"});
-  auto initialState =
-      cudaq::state::from_data(std::vector<std::complex<double>>{1.0, 0.0});
-  cudaq::integrators::runge_kutta integrator(1, 0.001);
-  cudaq::super_op sup;
-  // Apply `-iH * psi` superop
-  sup += cudaq::super_op::left_multiply(std::complex<double>(0.0, -1.0) *
-                                             ham);
-  auto result = cudaq::evolve(sup, dims, schedule, initialState, integrator,
-                              {cudaq::spin_op::z(0)}, true);
-
-  std::vector<double> theoryResults;
-  for (const auto &t : schedule) {
-    const double expected = std::cos(4.0 * M_PI * 0.1 * t.real());
-    theoryResults.emplace_back(expected);
-  }
-
-  int count = 0;
-  for (auto expVals : result.expectation_values.value()) {
-    EXPECT_EQ(expVals.size(), 1);
-    std::cout << "Result = " << (double)expVals[0] << "; expected "
-              << theoryResults[count] << "\n";
-    EXPECT_NEAR((double)expVals[0], theoryResults[count++], 1e-3);
-  }
-}
-
-TEST(EvolveAPITester, checkSuperopMasterEquation) {
-  constexpr int N = 10;
-  constexpr int numSteps = 101;
-  cudaq::schedule schedule(cudaq::linspace(0.0, 1.0, numSteps), {"t"});
-  auto ham = cudaq::boson_op::number(0);
-  const cudaq::dimension_map dimensions{{0, N}};
-  std::vector<std::complex<double>> rho0_(N * N, 0.0);
-  rho0_.back() = 1.0;
-  auto initialState = cudaq::state::from_data(rho0_);
-  cudaq::integrators::runge_kutta integrator(4, 0.01);
-  cudaq::super_op sup;
-  // Apply `-i[H, rho]` superop
-  sup += cudaq::super_op::left_multiply(std::complex<double>(0.0, -1.0) * ham);
-  sup += cudaq::super_op::right_multiply(std::complex<double>(0.0, 1.0) * ham);
-=======
 TEST(EvolveAPITester, checkBatchedSimple) {
   const cudaq::dimension_map dimensions = {{0, 2}};
   auto hamiltonian = 2.0 * M_PI * 0.1 * cudaq::spin_op::x(0);
@@ -228,7 +180,6 @@
     psi0_[N - i - 1] = 1.0;
     initialStates.emplace_back(cudaq::state::from_data(psi0_));
   }
->>>>>>> 1d62d8d2
 
   constexpr double decay_rate = 0.1;
 
@@ -243,37 +194,6 @@
         return result;
       };
 
-<<<<<<< HEAD
-  auto L = cudaq::scalar_operator(td_function) * cudaq::boson_op::annihilate(0);
-  auto L_dagger =
-      cudaq::scalar_operator(td_function) * cudaq::boson_op::create(0);
-  // Lindblad terms
-  // L * rho * L_dagger
-  sup += cudaq::super_op::left_right_multiply(L, L_dagger);
-  // -0.5 * L_dagger * L * rho
-  sup += cudaq::super_op::left_multiply(-0.5 * L_dagger * L);
-  // -0.5 * rho * L_dagger * L
-  sup += cudaq::super_op::right_multiply(-0.5 * L_dagger * L);
-
-  auto result = cudaq::evolve(sup, dimensions, schedule, initialState,
-                              integrator, {cudaq::boson_op::number(0)}, true);
-
-  EXPECT_TRUE(result.expectation_values.has_value());
-  EXPECT_EQ(result.expectation_values.value().size(), numSteps);
-  std::vector<double> theoryResults;
-  for (const auto &t : schedule) {
-    const double expected =
-        (N - 1) * std::exp(-decay_rate * (1.0 - std::exp(-t.real())));
-    theoryResults.emplace_back(expected);
-  }
-
-  int count = 0;
-  for (auto expVals : result.expectation_values.value()) {
-    EXPECT_EQ(expVals.size(), 1);
-    std::cout << "Result = " << (double)expVals[0] << "; expected "
-              << theoryResults[count] << "\n";
-    EXPECT_NEAR((double)expVals[0], theoryResults[count++], 1e-3);
-=======
   auto collapseOperator =
       cudaq::scalar_operator(td_function) * cudaq::boson_op::annihilate(0);
   cudaq::integrators::runge_kutta integrator(4, 0.01);
@@ -303,6 +223,96 @@
                 << theoryResults[count] << "\n";
       EXPECT_NEAR((double)expVals[0], theoryResults[count++], 0.01);
     }
->>>>>>> 1d62d8d2
+  }
+}
+
+TEST(EvolveAPITester, checkSuperopSimple) {
+  const cudaq::dimension_map dims = {{0, 2}};
+  cudaq::product_op<cudaq::matrix_handler> ham_ =
+      2.0 * M_PI * 0.1 * cudaq::spin_op::x(0);
+  cudaq::sum_op<cudaq::matrix_handler> ham(ham_);
+  constexpr int numSteps = 10;
+  cudaq::schedule schedule(cudaq::linspace(0.0, 1.0, numSteps), {"t"});
+  auto initialState =
+      cudaq::state::from_data(std::vector<std::complex<double>>{1.0, 0.0});
+  cudaq::integrators::runge_kutta integrator(1, 0.001);
+  cudaq::super_op sup;
+  // Apply `-iH * psi` superop
+  sup += cudaq::super_op::left_multiply(std::complex<double>(0.0, -1.0) * ham);
+  auto result = cudaq::evolve(sup, dims, schedule, initialState, integrator,
+                              {cudaq::spin_op::z(0)}, true);
+
+  std::vector<double> theoryResults;
+  for (const auto &t : schedule) {
+    const double expected = std::cos(4.0 * M_PI * 0.1 * t.real());
+    theoryResults.emplace_back(expected);
+  }
+
+  int count = 0;
+  for (auto expVals : result.expectation_values.value()) {
+    EXPECT_EQ(expVals.size(), 1);
+    std::cout << "Result = " << (double)expVals[0] << "; expected "
+              << theoryResults[count] << "\n";
+    EXPECT_NEAR((double)expVals[0], theoryResults[count++], 1e-3);
+  }
+}
+
+TEST(EvolveAPITester, checkSuperopMasterEquation) {
+  constexpr int N = 10;
+  constexpr int numSteps = 101;
+  cudaq::schedule schedule(cudaq::linspace(0.0, 1.0, numSteps), {"t"});
+  auto ham = cudaq::boson_op::number(0);
+  const cudaq::dimension_map dimensions{{0, N}};
+  std::vector<std::complex<double>> rho0_(N * N, 0.0);
+  rho0_.back() = 1.0;
+  auto initialState = cudaq::state::from_data(rho0_);
+  cudaq::integrators::runge_kutta integrator(4, 0.01);
+  cudaq::super_op sup;
+  // Apply `-i[H, rho]` superop
+  sup += cudaq::super_op::left_multiply(std::complex<double>(0.0, -1.0) * ham);
+  sup += cudaq::super_op::right_multiply(std::complex<double>(0.0, 1.0) * ham);
+
+  constexpr double decay_rate = 0.1;
+
+  auto td_function =
+      [decay_rate](const std::unordered_map<std::string, std::complex<double>>
+                       &parameters) {
+        auto entry = parameters.find("t");
+        if (entry == parameters.end())
+          throw std::runtime_error("Cannot find value of expected parameter");
+        const auto t = entry->second.real();
+        const auto result = std::sqrt(decay_rate * std::exp(-t));
+        return result;
+      };
+
+  auto L = cudaq::scalar_operator(td_function) * cudaq::boson_op::annihilate(0);
+  auto L_dagger =
+      cudaq::scalar_operator(td_function) * cudaq::boson_op::create(0);
+  // Lindblad terms
+  // L * rho * L_dagger
+  sup += cudaq::super_op::left_right_multiply(L, L_dagger);
+  // -0.5 * L_dagger * L * rho
+  sup += cudaq::super_op::left_multiply(-0.5 * L_dagger * L);
+  // -0.5 * rho * L_dagger * L
+  sup += cudaq::super_op::right_multiply(-0.5 * L_dagger * L);
+
+  auto result = cudaq::evolve(sup, dimensions, schedule, initialState,
+                              integrator, {cudaq::boson_op::number(0)}, true);
+
+  EXPECT_TRUE(result.expectation_values.has_value());
+  EXPECT_EQ(result.expectation_values.value().size(), numSteps);
+  std::vector<double> theoryResults;
+  for (const auto &t : schedule) {
+    const double expected =
+        (N - 1) * std::exp(-decay_rate * (1.0 - std::exp(-t.real())));
+    theoryResults.emplace_back(expected);
+  }
+
+  int count = 0;
+  for (auto expVals : result.expectation_values.value()) {
+    EXPECT_EQ(expVals.size(), 1);
+    std::cout << "Result = " << (double)expVals[0] << "; expected "
+              << theoryResults[count] << "\n";
+    EXPECT_NEAR((double)expVals[0], theoryResults[count++], 1e-3);
   }
 }