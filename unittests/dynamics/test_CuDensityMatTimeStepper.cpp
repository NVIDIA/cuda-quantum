/*******************************************************************************
 * Copyright (c) 2022 - 2025 NVIDIA Corporation & Affiliates.                  *
 * All rights reserved.                                                        *
 *                                                                             *
 * This source code and the accompanying materials are made available under    *
 * the terms of the Apache License 2.0 which accompanies this distribution.    *
 ******************************************************************************/

#include "CuDensityMatContext.h"
#include "CuDensityMatState.h"
#include "CuDensityMatTimeStepper.h"
#include "test_Mocks.h"
#include <CuDensityMatErrorHandling.h>
#include <gtest/gtest.h>
#include <iostream>
#include <memory>
using namespace cudaq;

class CuDensityMatTimeStepperTest : public ::testing::Test {
protected:
  cudensitymatHandle_t handle_;
  cudensitymatOperator_t liouvillian_;
  std::unique_ptr<CuDensityMatTimeStepper> time_stepper_;
  cudaq::state state_ = cudaq::state(nullptr);

  void SetUp() override {
    // Create library handle
    HANDLE_CUDM_ERROR(cudensitymatCreate(&handle_));

    // Create a mock Liouvillian
    liouvillian_ = mock_liouvillian(handle_);

    // Initialize the time stepper
    time_stepper_ =
        std::make_unique<CuDensityMatTimeStepper>(handle_, liouvillian_);

    state_ = cudaq::state::from_data(mock_initial_state_data());
    auto *simState = cudaq::state_helper::getSimulationState(&state_);
    auto *castSimState = dynamic_cast<CuDensityMatState *>(simState);
    EXPECT_TRUE(castSimState != nullptr);
    castSimState->initialize_cudm(handle_, mock_hilbert_space_dims());
    ASSERT_TRUE(castSimState->is_initialized());
  }

  void TearDown() override {
    // Clean up
    HANDLE_CUDM_ERROR(cudensitymatDestroyOperator(liouvillian_));
    // HANDLE_CUDM_ERROR(cudensitymatDestroy(handle_));
  }
};

// Test initialization of CuDensityMatTimeStepper
TEST_F(CuDensityMatTimeStepperTest, Initialization) {
  ASSERT_NE(time_stepper_, nullptr);
  auto *simState = cudaq::state_helper::getSimulationState(&state_);
  auto *castSimState = dynamic_cast<CuDensityMatState *>(simState);
  EXPECT_TRUE(castSimState != nullptr);
  ASSERT_TRUE(castSimState->is_initialized());
  ASSERT_FALSE(castSimState->is_density_matrix());
}

// Test a single compute step
TEST_F(CuDensityMatTimeStepperTest, ComputeStep) {
  EXPECT_NO_THROW(time_stepper_->compute(state_, 0.0, 1.0, {}));
}

// Compute step when handle is uninitialized
TEST_F(CuDensityMatTimeStepperTest, ComputeStepUninitializedHandle) {
  CuDensityMatTimeStepper invalidStepper(nullptr, liouvillian_);
  EXPECT_THROW(invalidStepper.compute(state_, 0.0, 1.0, {}),
               std::runtime_error);
}

// Compute step when liouvillian is missing
TEST_F(CuDensityMatTimeStepperTest, ComputeStepNoLiouvillian) {
  CuDensityMatTimeStepper invalidStepper(handle_, nullptr);
  EXPECT_THROW(invalidStepper.compute(state_, 0.0, 1.0, {}),
               std::runtime_error);
}

// Compute step with mismatched dimensions
TEST_F(CuDensityMatTimeStepperTest, ComputeStepMistmatchedDimensions) {
  EXPECT_THROW(
      std::unique_ptr<CuDensityMatState> mismatchedState =
          std::make_unique<CuDensityMatState>(
              handle_, mock_initial_state_data(), std::vector<int64_t>{3, 3}),
      std::invalid_argument);
}

// Compute step with zero step size
TEST_F(CuDensityMatTimeStepperTest, ComputeStepZeroStepSize) {
  EXPECT_THROW(time_stepper_->compute(state_, 0.0, 0.0, {}),
               std::runtime_error);
}

// Compute step with large time values
TEST_F(CuDensityMatTimeStepperTest, ComputeStepLargeTimeValues) {
  EXPECT_NO_THROW(time_stepper_->compute(state_, 1e6, 1e3, {}));
}

TEST_F(CuDensityMatTimeStepperTest, ComputeStepCheckOutput) {
  const std::vector<std::complex<double>> initialState = {
      {1.0, 0.0}, {0.0, 0.0}, {0.0, 0.0}, {0.0, 0.0}};
  const std::vector<int64_t> dims = {4};
  auto inputState = cudaq::state::from_data(initialState);
  auto *simState = cudaq::state_helper::getSimulationState(&inputState);
  auto *castSimState = dynamic_cast<CuDensityMatState *>(simState);
  EXPECT_TRUE(castSimState != nullptr);
  castSimState->initialize_cudm(handle_, dims);

  cudaq::boson_op_term op_1 = cudaq::boson_op::create(0);
  cudaq::sum_op<cudaq::matrix_handler> op(op_1);
  auto cudmOp = cudaq::dynamics::Context::getCurrentContext()
                    ->getOpConverter()
                    .convertToCudensitymatOperator(
                        {}, op, dims); // Initialize the time stepper
  auto time_stepper =
      std::make_unique<CuDensityMatTimeStepper>(handle_, cudmOp);
  auto outputState = time_stepper->compute(inputState, 0.0, 1.0, {});

  std::vector<std::complex<double>> outputStateVec(4);
  outputState.to_host(outputStateVec.data(), outputStateVec.size());
  // Create operator move the state up 1 step.
  const std::vector<std::complex<double>> expectedOutputState = {
      {0.0, 0.0}, {1.0, 0.0}, {0.0, 0.0}, {0.0, 0.0}};

  for (std::size_t i = 0; i < expectedOutputState.size(); ++i) {
    EXPECT_TRUE(std::abs(expectedOutputState[i] - outputStateVec[i]) < 1e-12);
  }
  HANDLE_CUDM_ERROR(cudensitymatDestroyOperator(cudmOp));
}

TEST_F(CuDensityMatTimeStepperTest, TimeSteppingWithLindblad) {
  std::vector<std::complex<double>> initial_state;
  initial_state.resize(100, {0.0, 0.0});
  initial_state[5 * 10 + 5] = {1.0, 0.0};

  const std::vector<int64_t> dims = {10};
  auto input_state = cudaq::state::from_data(initial_state);
  auto *simState = cudaq::state_helper::getSimulationState(&input_state);
  auto *castSimState = dynamic_cast<CuDensityMatState *>(simState);
  EXPECT_TRUE(castSimState != nullptr);
  castSimState->initialize_cudm(handle_, dims);
  cudaq::product_op<cudaq::matrix_handler> c_op_0 =
      cudaq::boson_op::annihilate(0);
  cudaq::sum_op<cudaq::matrix_handler> c_op(c_op_0);
  cudaq::sum_op<cudaq::matrix_handler> zero_op = 0.0 * c_op;
  auto cudm_lindblad_op =
      cudaq::dynamics::Context::getCurrentContext()
          ->getOpConverter()
          .constructLiouvillian(zero_op, {c_op}, dims, {}, true);

  auto time_stepper =
      std::make_unique<CuDensityMatTimeStepper>(handle_, cudm_lindblad_op);
  auto output_state = time_stepper->compute(input_state, 0.0, 1.0, {});

  std::vector<std::complex<double>> output_state_vec(100);
  output_state.to_host(output_state_vec.data(), output_state_vec.size());
  EXPECT_NEAR(
      std::abs(output_state_vec[4 * 10 + 4] - std::complex<double>(5.0, 0.0)),
      0.0, 1e-12);
  EXPECT_NEAR(
      std::abs(output_state_vec[5 * 10 + 5] - std::complex<double>(-5.0, 0.0)),
      0.0, 1e-12);

  HANDLE_CUDM_ERROR(cudensitymatDestroyOperator(cudm_lindblad_op));
}

TEST_F(CuDensityMatTimeStepperTest, CheckScalarCallback) {
  const std::vector<std::complex<double>> initialState = {
      {1.0, 0.0}, {0.0, 0.0}, {0.0, 0.0}, {0.0, 0.0}};
  const std::vector<int64_t> dims = {4};
  auto inputState = cudaq::state::from_data(initialState);
  auto *simState = cudaq::state_helper::getSimulationState(&inputState);
  auto *castSimState = dynamic_cast<CuDensityMatState *>(simState);
  EXPECT_TRUE(castSimState != nullptr);
  castSimState->initialize_cudm(handle_, dims);
  const std::string paramName = "alpha";
  const std::complex<double> paramValue{2.0, 3.0};
  std::unordered_map<std::string, std::complex<double>> params{
      {paramName, paramValue}};

  auto function =
      [paramName](const std::unordered_map<std::string, std::complex<double>>
                      &parameters) {
        auto entry = parameters.find(paramName);
        if (entry == parameters.end())
          throw std::runtime_error(
              "Cannot find value of expected parameter named " + paramName);
        return entry->second;
      };

  cudaq::product_op<cudaq::matrix_handler> op_t =
      cudaq::scalar_operator(function) * cudaq::boson_op::create(0);
  cudaq::sum_op<cudaq::matrix_handler> op(op_t);
  auto cudmOp = cudaq::dynamics::Context::getCurrentContext()
                    ->getOpConverter()
                    .convertToCudensitymatOperator(params, op, dims);
  // Initialize the time stepper
  auto time_stepper =
      std::make_unique<CuDensityMatTimeStepper>(handle_, cudmOp);
  auto outputState = time_stepper->compute(inputState, 1.0, 1.0, params);
  outputState.dump(std::cout);
  std::vector<std::complex<double>> outputStateVec(4);
  outputState.to_host(outputStateVec.data(), outputStateVec.size());
  // Create operator move the state up 1 step.
  const std::vector<std::complex<double>> expectedOutputState = {
      {0.0, 0.0}, paramValue, {0.0, 0.0}, {0.0, 0.0}};

  for (std::size_t i = 0; i < expectedOutputState.size(); ++i) {
    EXPECT_TRUE(std::abs(expectedOutputState[i] - outputStateVec[i]) < 1e-12);
  }
  HANDLE_CUDM_ERROR(cudensitymatDestroyOperator(cudmOp));
}

TEST_F(CuDensityMatTimeStepperTest, CheckTensorCallback) {
  const std::vector<std::complex<double>> initialState = {{1.0, 0.0},
                                                          {1.0, 0.0}};
  const std::vector<int64_t> dims = {2};
  auto inputState = cudaq::state::from_data(initialState);
  auto *simState = cudaq::state_helper::getSimulationState(&inputState);
  auto *castSimState = dynamic_cast<CuDensityMatState *>(simState);
  EXPECT_TRUE(castSimState != nullptr);
  castSimState->initialize_cudm(handle_, dims);

  const std::string paramName = "beta";
  const std::complex<double> paramValue{2.0, 3.0};
  std::unordered_map<std::string, std::complex<double>> params{
      {paramName, paramValue}};

  auto tensorFunction =
      [paramName](const std::vector<int> &dimensions,
                  const std::unordered_map<std::string, std::complex<double>>
<<<<<<< HEAD
                      &parameters) -> matrix_2 {
    if (dimensions.empty())
=======
                      &parameters) -> complex_matrix {
    if (dimensions.empty()) {
>>>>>>> 7c64da6a
      throw std::runtime_error("Empty dimensions vector received!");

    auto entry = parameters.find(paramName);
    if (entry == parameters.end())
      throw std::runtime_error(
          "Cannot find value of expected parameter named " + paramName);

    std::complex<double> value = entry->second;
    complex_matrix mat(2, 2);
    mat[{0, 0}] = value;
    mat[{1, 1}] = std::conj(value);
    mat[{0, 1}] = {0.0, 0.0};
    mat[{1, 0}] = {0.0, 0.0};
    return mat;
  };

  matrix_handler::define("CustomTensorOp", {2}, tensorFunction);
  auto op = cudaq::matrix_handler::instantiate("CustomTensorOp", {0});
  auto cudmOp = cudaq::dynamics::Context::getCurrentContext()
                    ->getOpConverter()
                    .convertToCudensitymatOperator(params, op, dims);
  // Initialize the time stepper
  auto time_stepper =
      std::make_unique<CuDensityMatTimeStepper>(handle_, cudmOp);
  auto outputState = time_stepper->compute(inputState, 1.0, 1.0, params);
  outputState.dump(std::cout);
  std::vector<std::complex<double>> outputStateVec(2);
  outputState.to_host(outputStateVec.data(), outputStateVec.size());
  // Create operator move the state up 1 step.
  const std::vector<std::complex<double>> expectedOutputState = {
      paramValue, std::conj(paramValue)};

  for (std::size_t i = 0; i < expectedOutputState.size(); ++i) {
    EXPECT_TRUE(std::abs(expectedOutputState[i] - outputStateVec[i]) < 1e-12);
  }
  HANDLE_CUDM_ERROR(cudensitymatDestroyOperator(cudmOp));
}

TEST_F(CuDensityMatTimeStepperTest, ComputeOperatorOrder) {
  const std::vector<std::complex<double>> initialState = {
      {1.0, 0.0}, {1.0, 0.0}, {1.0, 0.0}, {1.0, 0.0}};
  const std::vector<int64_t> dims = {4};
  auto inputState = cudaq::state::from_data(initialState);
  auto *simState = cudaq::state_helper::getSimulationState(&inputState);
  auto *castSimState = dynamic_cast<CuDensityMatState *>(simState);
  EXPECT_TRUE(castSimState != nullptr);
  castSimState->initialize_cudm(handle_, dims);

  cudaq::product_op<cudaq::matrix_handler> op_t =
      cudaq::boson_op::create(0) *
      cudaq::boson_op::annihilate(0); // a_dagger * a
  cudaq::sum_op<cudaq::matrix_handler> op(op_t);
  const auto opMat = op.to_matrix({{0, 4}});

  std::cout << "Op matrix:\n" << opMat.to_string() << "\n";
  auto cudmOp = cudaq::dynamics::Context::getCurrentContext()
                    ->getOpConverter()
                    .convertToCudensitymatOperator(
                        {}, op, dims); // Initialize the time stepper
  auto time_stepper =
      std::make_unique<CuDensityMatTimeStepper>(handle_, cudmOp);
  auto outputState = time_stepper->compute(inputState, 0.0, 1.0, {});
  std::vector<std::complex<double>> expectedOutputStateVec(4);
  // Diagonal elements
  for (std::size_t i = 0; i < expectedOutputStateVec.size(); ++i)
    expectedOutputStateVec[i] = opMat[{i, i}];

  std::vector<std::complex<double>> outputStateVec(4);
  outputState.to_host(outputStateVec.data(), outputStateVec.size());
  HANDLE_CUDM_ERROR(cudensitymatDestroyOperator(cudmOp));
  for (std::size_t i = 0; i < expectedOutputStateVec.size(); ++i) {
    std::cout << "Result = " << outputStateVec[i]
              << "; vs. expected = " << expectedOutputStateVec[i] << "\n";
    EXPECT_TRUE(std::abs(expectedOutputStateVec[i] - outputStateVec[i]) <
                1e-12);
  }
}

TEST_F(CuDensityMatTimeStepperTest, ComputeOperatorOrderDensityMatrix) {
  constexpr int N = 4;
  const std::vector<std::complex<double>> initialState(N * N, 1.0);
  const std::vector<int64_t> dims = {N};
  auto inputState = cudaq::state::from_data(initialState);
  auto *simState = cudaq::state_helper::getSimulationState(&inputState);
  auto *castSimState = dynamic_cast<CuDensityMatState *>(simState);
  EXPECT_TRUE(castSimState != nullptr);
  castSimState->initialize_cudm(handle_, dims);

  cudaq::product_op<cudaq::matrix_handler> op_t =
      cudaq::boson_op::create(0) *
      cudaq::boson_op::annihilate(0); // a_dagger * a
  cudaq::sum_op<cudaq::matrix_handler> op(op_t);
  const auto opMat = op.to_matrix({{0, N}});
  cudaq::complex_matrix rho = cudaq::complex_matrix::identity(N);
  for (std::size_t col = 0; col < N; ++col)
    for (std::size_t row = 0; row < N; ++row)
      rho[{row, col}] = 1.0;
  const auto expectedResult =
      std::complex<double>(0.0, -1.0) * (opMat * rho - rho * opMat);
  std::cout << "Expected result:\n" << expectedResult.to_string() << "\n";
  auto cudmOp = cudaq::dynamics::Context::getCurrentContext()
                    ->getOpConverter()
                    .constructLiouvillian(op, {}, dims, {}, true);
  auto time_stepper =
      std::make_unique<CuDensityMatTimeStepper>(handle_, cudmOp);
  auto outputState = time_stepper->compute(inputState, 0.0, 1.0, {});
  std::vector<std::complex<double>> outputStateVec(initialState.size());
  outputState.to_host(outputStateVec.data(), outputStateVec.size());
  HANDLE_CUDM_ERROR(cudensitymatDestroyOperator(cudmOp));
  for (std::size_t i = 0; i < outputStateVec.size(); ++i) {
    const auto col = i / N;
    const auto row = i % N;
    std::cout << "Result = " << outputStateVec[i]
              << "; vs. expected = " << expectedResult[{row, col}] << "\n";
    EXPECT_TRUE(std::abs(outputStateVec[i] - expectedResult[{row, col}]) <
                1e-12);
  }
}<|MERGE_RESOLUTION|>--- conflicted
+++ resolved
@@ -231,13 +231,8 @@
   auto tensorFunction =
       [paramName](const std::vector<int> &dimensions,
                   const std::unordered_map<std::string, std::complex<double>>
-<<<<<<< HEAD
-                      &parameters) -> matrix_2 {
+                      &parameters) -> complex_matrix {
     if (dimensions.empty())
-=======
-                      &parameters) -> complex_matrix {
-    if (dimensions.empty()) {
->>>>>>> 7c64da6a
       throw std::runtime_error("Empty dimensions vector received!");
 
     auto entry = parameters.find(paramName);
