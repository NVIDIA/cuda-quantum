--- conflicted
+++ resolved
@@ -49,9 +49,6 @@
             pip install --no-cache-dir mpi4py~=3.1; \
         fi; \
     fi
-<<<<<<< HEAD
-RUN pip install --no-cache-dir nvidia-curand nvidia-cuda-runtime
-=======
 # Install CUDA Python packages based on CUDA version
 RUN cuda_major_version=$(echo ${CUDA_VERSION} | cut -d . -f1) && \
     if [ "$cuda_major_version" = "12" ]; then \
@@ -67,7 +64,6 @@
     else \
         echo "Unsupported CUDA major version: ${cuda_major_version}" && exit 1; \
     fi
->>>>>>> 9c630389
 
 # Make sure that apt-get remains updated at the end!;
 # If we don't do that, then apt-get will get confused when some CUDA
