#!/bin/bash

# ============================================================================ #
# Copyright (c) 2022 - 2023 NVIDIA Corporation & Affiliates.                   #
# All rights reserved.                                                         #
#                                                                              #
# This source code and the accompanying materials are made available under     #
# the terms of the Apache License 2.0 which accompanies this distribution.     #
# ============================================================================ #

trap '(return 0 2>/dev/null) && return 1 || exit 1' ERR

case $1 in
    *ubuntu*)
        pkg_manager=apt-get
    ;;
    *debian*) 
        pkg_manager=apt-get
    ;;
    *almalinux*|*redhat*)
        pkg_manager=dnf
    ;;
    *fedora*)
        pkg_manager=dnf
    ;;
    *opensuse*) 
        pkg_manager=zypper
    ;;
    *)  echo "No package manager configured for $1" >&2
        (return 0 2>/dev/null) && return 1 || exit 1
    ;;
esac

CUDA_DOWNLOAD_URL=https://developer.download.nvidia.com/compute/cuda/repos
CUDA_DISTRIBUTION=${CUDA_DISTRIBUTION:-'rhel9'} # not really a great option, but allows some basic testing
CUDA_VERSION_SUFFIX=$(echo ${CUDART_VERSION:-'11.8'} | tr . -)
CUDA_PACKAGES=$(echo "cuda-cudart cuda-nvtx libcusolver libcublas" | sed "s/[^ ]*/&-${CUDA_VERSION_SUFFIX} /g")
CUDA_ARCH_FOLDER=$([ "$(uname -m)" == "aarch64" ] && echo sbsa || echo x86_64)

if [ "$pkg_manager" == "apt-get" ]; then
    ## [Prerequisites]
    apt-get update && apt-get install -y --no-install-recommends \
        sudo wget ca-certificates
    echo "apt-get install -y --no-install-recommends openssh-client" > install_sshclient.sh

    ## [C++ standard library]
    apt-get install -y --no-install-recommends ${LIBSTDCPP_PACKAGE:-'libstdc++-11-dev'}

    ## [CUDA runtime libraries]
    wget "${CUDA_DOWNLOAD_URL}/${CUDA_DISTRIBUTION}/${CUDA_ARCH_FOLDER}/cuda-keyring_1.1-1_all.deb"
    dpkg -i cuda-keyring_1.1-1_all.deb && apt-get update 
    apt-get install -y --no-install-recommends ${CUDA_PACKAGES}
    rm cuda-keyring_1.1-1_all.deb

elif [ "$pkg_manager" == "dnf" ]; then
    ## [Prerequisites]
    dnf install -y --nobest --setopt=install_weak_deps=False \
        sudo 'dnf-command(config-manager)'
    echo "dnf install -y --nobest --setopt=install_weak_deps=False openssh-clients" > install_sshclient.sh

    ## [C++ standard library]
    LIBSTDCPP_PACKAGE=${LIBSTDCPP_PACKAGE:-'gcc-toolset-12-libstdc++-devel'}
    GCC_VERSION=`echo $LIBSTDCPP_PACKAGE | (egrep -o '[0-9]+' || true)`
    dnf install -y --nobest --setopt=install_weak_deps=False ${LIBSTDCPP_PACKAGE}
    enable_script=`find / -path '*gcc*' -path '*'$GCC_VERSIONS'*' -name enable`
    if [ -n "$enable_script" ]; then
        . "$enable_script"
<<<<<<< HEAD
        # The script to enable the toolchain does not add the headers to the default
        # include path. We hence do that manually here.
        gcc_install_root="$(dirname "$enable_script")/root"
        export CPLUS_INCLUDE_PATH="${CPLUS_INCLUDE_PATH:+CPLUS_INCLUDE_PATH:}${gcc_install_root}/usr/include/"
=======
>>>>>>> 620319bc
    fi

    ## [CUDA runtime libraries]
    dnf config-manager --add-repo "${CUDA_DOWNLOAD_URL}/${CUDA_DISTRIBUTION}/${CUDA_ARCH_FOLDER}/cuda-${CUDA_DISTRIBUTION}.repo"
    dnf install -y --nobest --setopt=install_weak_deps=False ${CUDA_PACKAGES}

elif [ "$pkg_manager" == "zypper" ]; then
    ## [Prerequisites]
    zypper clean --all && zypper --non-interactive up --no-recommends
    zypper --non-interactive in --no-recommends sudo gzip tar
    echo "zypper --non-interactive in --no-recommends openssh-clients" > install_sshclient.sh

    ## [C++ standard library]
    zypper --non-interactive in --no-recommends ${LIBSTDCPP_PACKAGE:-'libstdc++-devel'}

    ## [CUDA runtime libraries]
    zypper ar "${CUDA_DOWNLOAD_URL}/${CUDA_DISTRIBUTION}/${CUDA_ARCH_FOLDER}/cuda-${CUDA_DISTRIBUTION}.repo"
    zypper --non-interactive --gpg-auto-import-keys in --no-recommends ${CUDA_PACKAGES}

else
    echo "Installation via $pkg_manager is not yet implemented." >&2
    (return 0 2>/dev/null) && return 1 || exit 1
fi

trap - ERR
(return 0 2>/dev/null) && return 0 || exit 0<|MERGE_RESOLUTION|>--- conflicted
+++ resolved
@@ -65,13 +65,10 @@
     enable_script=`find / -path '*gcc*' -path '*'$GCC_VERSIONS'*' -name enable`
     if [ -n "$enable_script" ]; then
         . "$enable_script"
-<<<<<<< HEAD
         # The script to enable the toolchain does not add the headers to the default
         # include path. We hence do that manually here.
         gcc_install_root="$(dirname "$enable_script")/root"
         export CPLUS_INCLUDE_PATH="${CPLUS_INCLUDE_PATH:+CPLUS_INCLUDE_PATH:}${gcc_install_root}/usr/include/"
-=======
->>>>>>> 620319bc
     fi
 
     ## [CUDA runtime libraries]
