--- conflicted
+++ resolved
@@ -39,19 +39,15 @@
 
 RUN sed -ie 's/include-system-site-packages\s*=\s*false/include-system-site-packages = true/g' "$VIRTUAL_ENV/pyvenv.cfg"
 
-<<<<<<< HEAD
 # FIXME: remove the following line before merging to public repo
 ENV PIP_EXTRA_INDEX_URL=http://localhost:8080
 
-RUN python${python_version} -m pip install ${pip_install_flags} /tmp/$cuda_quantum_wheel
+RUN python${python_version} -m pip cache purge && \
+    python${python_version} -m pip install ${pip_install_flags} /tmp/$cuda_quantum_wheel
 
 # FIXME: remove the following line before merging to public repo
 ENV PIP_EXTRA_INDEX_URL=
 
-=======
-RUN python${python_version} -m pip cache purge && \
-    python${python_version} -m pip install ${pip_install_flags} /tmp/$cuda_quantum_wheel
->>>>>>> 3ac999f0
 RUN if [ -n "$optional_dependencies" ]; then \
         cudaq_package=$(echo $cuda_quantum_wheel | cut -d '-' -f1 | tr _ -) && \
         python${python_version} -m pip install ${pip_install_flags} $cudaq_package[$optional_dependencies]; \
