--- conflicted
+++ resolved
@@ -14,15 +14,9 @@
 #   docker build -t ghcr.io/nvidia/cuda-quantum-devdeps:manylinux -f docker/build/devdeps.manylinux.Dockerfile .
 #
 # The variable $toolchain indicates which compiler toolchain to build the LLVM libraries with. 
-<<<<<<< HEAD
-# The toolchain used to build the LLVM binaries that CUDA Quantum depends on must be used to build
-# CUDA Quantum. This image sets the CC and CXX environment variables to use that toolchain. 
-# Currently, clang16 and gcc11, gcc12, and gcc13 are supported.
-=======
 # The toolchain used to build the LLVM binaries that CUDA-Q depends on must be used to build
 # CUDA-Q. This image sets the CC and CXX environment variables to use that toolchain. 
-# Currently, clang15 and gcc11 are supported.
->>>>>>> 401e711f
+# Currently, clang16 and gcc11, gcc12, and gcc13 are supported.
 
 # There are currently no multi-platform manylinux images available.
 # See https://github.com/pypa/manylinux/issues/1306.
