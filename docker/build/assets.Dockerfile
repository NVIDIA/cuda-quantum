# ============================================================================ #
# Copyright (c) 2022 - 2024 NVIDIA Corporation & Affiliates.                   #
# All rights reserved.                                                         #
#                                                                              #
# This source code and the accompanying materials are made available under     #
# the terms of the Apache License 2.0 which accompanies this distribution.     #
# ============================================================================ #

# This file builds the CUDA Quantum binaries from scratch such that they can be
# used on a range of Linux systems, provided the requirements documented in 
# the data center installation guide are satisfied.
#
# Usage:
# Must be built from the repo root with:
#   docker build -t ghcr.io/nvidia/cuda-quantum-assets:amd64-llvm-main -f docker/build/assets.Dockerfile .

# [Operating System]
ARG base_image=amd64/almalinux:8
FROM ${base_image} AS prereqs
SHELL ["/bin/bash", "-c"]

# When a dialogue box would be needed during install, assume default configurations.
# Set here to avoid setting it for all install commands. 
# Given as arg to make sure that this value is only set during build but not in the launched container.
ARG DEBIAN_FRONTEND=noninteractive
RUN dnf install -y --nobest --setopt=install_weak_deps=False \
        'dnf-command(config-manager)' && \
    dnf config-manager --enable powertools
ADD scripts/configure_build.sh /cuda-quantum/scripts/configure_build.sh

# [Prerequisites]
ARG PYTHON=python3.11
RUN dnf install -y --nobest --setopt=install_weak_deps=False ${PYTHON}

# [Build Dependencies]
RUN dnf install -y --nobest --setopt=install_weak_deps=False wget git unzip

## [CUDA]
RUN source /cuda-quantum/scripts/configure_build.sh install-cuda
## [Compiler Toolchain]
RUN source /cuda-quantum/scripts/configure_build.sh install-gcc

# [CUDA-Q Dependencies]
ADD scripts/install_prerequisites.sh /cuda-quantum/scripts/install_prerequisites.sh
ADD scripts/install_toolchain.sh /cuda-quantum/scripts/install_toolchain.sh
ADD scripts/build_llvm.sh /cuda-quantum/scripts/build_llvm.sh
ADD cmake/caches/LLVM.cmake /cuda-quantum/cmake/caches/LLVM.cmake
ADD tpls/customizations/llvm /cuda-quantum/tpls/customizations/llvm
ADD .gitmodules /cuda-quantum/.gitmodules
ADD .git/modules/tpls/pybind11/HEAD /.git_modules/tpls/pybind11/HEAD
ADD .git/modules/tpls/llvm/HEAD /.git_modules/tpls/llvm/HEAD

# This is a hack so that we do not need to rebuild the prerequisites 
# whenever we pick up a new CUDA-Q commit (which is always in CI).
RUN cd /cuda-quantum && git init && \
    git config -f .gitmodules --get-regexp '^submodule\..*\.path$' | \
    while read path_key local_path; do \
        if [ -f "/.git_modules/$local_path/HEAD" ]; then \
            url_key=$(echo $path_key | sed 's/\.path/.url/') && \
            url=$(git config -f .gitmodules --get "$url_key") && \
            git update-index --add --cacheinfo 160000 \
            $(cat /.git_modules/$local_path/HEAD) $local_path; \
        fi; \
    done && git submodule init && git submodule
RUN cd /cuda-quantum && source scripts/configure_build.sh && \
    LLVM_PROJECTS='clang;flang;lld;mlir;openmp;runtimes' \
    bash scripts/install_prerequisites.sh -t llvm

# Validate that the built toolchain and libraries have no GCC dependencies.
RUN source /cuda-quantum/scripts/configure_build.sh && \
    shared_libraries=$(find "${LLVM_INSTALL_PREFIX}" -name '*.so') && \
    executables=$(find "${LLVM_INSTALL_PREFIX}" -executable -type f) && \
    for binary in ${shared_libraries} ${executables}; do \
        if [ -n "$(ldd "${binary}" 2>/dev/null | grep gcc)" ]; then \
            echo -e "\e[01;31mError: ${binary} depends on gcc libraries.\e[0m" >&2; \
        fi \
    done && \
    if [ -n "$(ldd ${shared_libraries} ${executables} | grep gcc)" ]; then \
        echo -e "\e[01;31mThe produced Clang toolchain and libraries depend on GCC libraries.\e[0m" >&2; \
        exit 1; \
    fi

# Checking out a CUDA-Q commit is suboptimal, since the source code
# version must match this file. At the same time, adding the entire current
# directory will always rebuild CUDA-Q, so we instead just add only
# the necessary files for the build to each build stage.
ADD .git/index /cuda-quantum/.git/index
ADD .git/modules/ /cuda-quantum/.git/modules/

## [C++ support]
FROM prereqs AS cpp_build
ADD "cmake" /cuda-quantum/cmake
ADD "docs/CMakeLists.txt" /cuda-quantum/docs/CMakeLists.txt
ADD "docs/sphinx/examples" /cuda-quantum/docs/sphinx/examples
ADD "docs/sphinx/snippets" /cuda-quantum/docs/sphinx/snippets
ADD "include" /cuda-quantum/include
ADD "lib" /cuda-quantum/lib
ADD "runtime" /cuda-quantum/runtime
ADD "scripts/build_cudaq.sh" /cuda-quantum/scripts/build_cudaq.sh
ADD "scripts/migrate_assets.sh" /cuda-quantum/scripts/migrate_assets.sh
ADD "scripts/cudaq_set_env.sh" /cuda-quantum/scripts/cudaq_set_env.sh
ADD "targettests" /cuda-quantum/targettests
ADD "test" /cuda-quantum/test
ADD "tools" /cuda-quantum/tools
ADD "tpls/customizations" /cuda-quantum/tpls/customizations
ADD "tpls/json" /cuda-quantum/tpls/json
ADD "unittests" /cuda-quantum/unittests
ADD "utils" /cuda-quantum/utils
ADD "CMakeLists.txt" /cuda-quantum/CMakeLists.txt
ADD "LICENSE" /cuda-quantum/LICENSE
ADD "NOTICE" /cuda-quantum/NOTICE

ARG release_version=
ENV CUDA_QUANTUM_VERSION=$release_version

# Note: We statically link libc++ here to make it easy to build shared CUDA-Q libraries with nvq++
# that can then be linked to and called from other C++ code compiled with a different toolchain
# and linked against a different standard library.
RUN cd /cuda-quantum && source scripts/configure_build.sh && \
    LLVM_STAGE1_BUILD="$(find "$(dirname "$(mktemp -d -u)")" -maxdepth 2 -name llvm)" \
    # IMPORTANT:
    # Make sure that the variables and arguments configured here match
    # the ones in the install_prerequisites.sh invocation in the prereqs stage!
    ## [>CUDAQuantumCppBuild]
    CUDAQ_ENABLE_STATIC_LINKING=TRUE \
    CUDAQ_REQUIRE_OPENMP=TRUE \
    CUDAQ_WERROR=TRUE \
    CUDAQ_PYTHON_SUPPORT=OFF \
    LLVM_PROJECTS='clang;flang;lld;mlir;openmp;runtimes' \
    bash scripts/build_cudaq.sh -t llvm -v
    ## [<CUDAQuantumCppBuild]

# Validate that the nvidia backend was built.
RUN source /cuda-quantum/scripts/configure_build.sh && \
    if [ -z "$(ls $CUDAQ_INSTALL_PREFIX/targets/nvidia.yml)" ]; then \
        echo -e "\e[01;31mError: Missing nvidia backend.\e[0m" >&2; \
        exit 1; \
    fi

# Validate that the built toolchain and libraries have no GCC dependencies.
RUN source /cuda-quantum/scripts/configure_build.sh && \
    shared_libraries=$(find "${CUDAQ_INSTALL_PREFIX}" -name '*.so') && \
    executables=$(find "${CUDAQ_INSTALL_PREFIX}" -executable -type f) && \
    has_gcc_dependencies=false && \
    for binary in ${shared_libraries} ${executables}; do \
        libname="$(basename "$binary")" && \
        # Linking cublas dynamically necessarily adds a libgcc_s dependency to the GPU-based simulators.
        # The same holds for a range of CUDA libraries, whereas libcudart.so does not have any GCC dependencies.
        if [ "${libname#libnvqir-custatevec}" != "$libname" ] || [ "${libname#libnvqir-tensornet}" != "$libname" ]; then \
            echo "Skipping validation of $libname."; \
        elif [ -n "$(ldd "${binary}" 2>/dev/null | grep gcc)" ]; then \
            has_gcc_dependencies=true && \
            echo -e "\e[01;31mError: ${binary} depends on gcc libraries.\e[0m" >&2; \
        fi \
    done && \
    if $has_gcc_dependencies; then \
        echo -e "\e[01;31mThe produced CUDA-Q toolchain and libraries depend on GCC libraries.\e[0m" >&2; \
        exit 1; \
    fi

## [Python support]
FROM prereqs AS python_build
ADD "pyproject.toml" /cuda-quantum/pyproject.toml
ADD "python" /cuda-quantum/python
ADD "cmake" /cuda-quantum/cmake
ADD "include" /cuda-quantum/include
ADD "lib" /cuda-quantum/lib
ADD "runtime" /cuda-quantum/runtime
ADD "tools" /cuda-quantum/tools
ADD "tpls/customizations" /cuda-quantum/tpls/customizations
ADD "tpls/json" /cuda-quantum/tpls/json
ADD "utils" /cuda-quantum/utils
ADD "CMakeLists.txt" /cuda-quantum/CMakeLists.txt
ADD "LICENSE" /cuda-quantum/LICENSE
ADD "NOTICE" /cuda-quantum/NOTICE

ARG release_version=
ENV SETUPTOOLS_SCM_PRETEND_VERSION=$release_version

ARG PYTHON=python3.11
RUN dnf install -y --nobest --setopt=install_weak_deps=False ${PYTHON}-devel && \
    ${PYTHON} -m ensurepip --upgrade && \
    ${PYTHON} -m pip install numpy build auditwheel patchelf

RUN cd /cuda-quantum && source scripts/configure_build.sh && \
    # Needed to retrigger the LLVM build, since the MLIR Python bindings
    # are not built in the prereqs stage.
    rm -rf "${LLVM_INSTALL_PREFIX}" && \
    LLVM_STAGE1_BUILD="$(find "$(dirname "$(mktemp -d -u)")" -maxdepth 2 -name llvm)" \
    # IMPORTANT:
    # Make sure that the invocation of the install_prerequisites.sh script here matches
    # the ones in the install_prerequisites.sh invocation in the prereqs stage!
    ## [>CUDAQuantumPythonBuild]
    LLVM_PROJECTS='clang;flang;lld;mlir;python-bindings;openmp;runtimes' \
    bash scripts/install_prerequisites.sh -t llvm && \
    CC="$LLVM_INSTALL_PREFIX/bin/clang" \
    CXX="$LLVM_INSTALL_PREFIX/bin/clang++" \
    FC="$LLVM_INSTALL_PREFIX/bin/flang-new" \
    python3 -m build --wheel
    ## [<CUDAQuantumPythonBuild]

# The '[a-z]*linux_[^\.]*' is meant to catch things like:
# - manylinux_2_28_x86_64,
# - manylinux_2_28_aarch64,
# - linux_x86_64, etc.
# If input is linux_<ARCH>, then choose manylinux_2_28_<ARCH> output
RUN echo "Patching up wheel using auditwheel..." && \
    ## [>CUDAQuantumWheel]
    CUDAQ_WHEEL="$(find . -name 'cuda_quantum*.whl')" && \
    MANYLINUX_PLATFORM="$(echo ${CUDAQ_WHEEL} | grep -o '[a-z]*linux_[^\.]*' | sed -re 's/^linux_/manylinux_2_28_/')" && \
    LD_LIBRARY_PATH="${LD_LIBRARY_PATH}:$(pwd)/_skbuild/lib" \ 
    python3 -m auditwheel -v repair ${CUDAQ_WHEEL} \
        --plat ${MANYLINUX_PLATFORM} \
        --exclude libcublas.so.11 \
        --exclude libcublasLt.so.11 \
        --exclude libcusolver.so.11 \
        --exclude libcutensor.so.2 \
        --exclude libcutensornet.so.2 \
        --exclude libcustatevec.so.1 \
        --exclude libcudart.so.11.0 \
<<<<<<< HEAD
        --exclude libnvToolsExt.so.1
=======
        --exclude libnvidia-ml.so.1
>>>>>>> d8a74c2a
    ## [<CUDAQuantumWheel]

# Validate that the nvidia backend was built.
RUN if [ -z "$(ls /cuda-quantum/_skbuild/targets/nvidia.yml)" ]; then \
        echo -e "\e[01;31mError: Missing nvidia backend.\e[0m" >&2; \
        exit 1; \
    fi

# Validate that the built toolchain and libraries have no GCC dependencies.
RUN source /cuda-quantum/scripts/configure_build.sh && \
    shared_libraries=$(find "${LLVM_INSTALL_PREFIX}" -name '*.so') && \
    executables=$(find "${LLVM_INSTALL_PREFIX}" -executable -type f) && \
    for binary in ${shared_libraries} ${executables}; do \
        if [ -n "$(ldd "${binary}" 2>/dev/null | grep gcc)" ]; then \
            echo -e "\e[01;31mError: ${binary} depends on gcc libraries.\e[0m" >&2; \
        fi \
    done && \
    if [ -n "$(ldd ${shared_libraries} ${executables} | grep gcc)" ]; then \
        echo -e "\e[01;31mThe produced Clang toolchain and libraries depend on GCC libraries.\e[0m" >&2; \
        exit 1; \
    fi

## [Python Tests]
FROM python_build AS python_tests
RUN gcc_packages=$(dnf list installed "gcc*" | sed '/Installed Packages/d' | cut -d ' ' -f1) && \
    dnf remove -y $gcc_packages && dnf clean all && \
    dnf install -y --nobest --setopt=install_weak_deps=False glibc-devel

## [Python MLIR tests]
RUN cd /cuda-quantum && source scripts/configure_build.sh && \
    python3 -m pip install lit pytest && \
    "${LLVM_INSTALL_PREFIX}/bin/llvm-lit" -v _skbuild/python/tests/mlir \
        --param nvqpp_site_config=_skbuild/python/tests/mlir/lit.site.cfg.py
# The other tests for the Python wheel are run post-installation.

## [C++ Tests]
FROM cpp_build AS cpp_tests
RUN gcc_packages=$(dnf list installed "gcc*" | sed '/Installed Packages/d' | cut -d ' ' -f1) && \
    dnf remove -y $gcc_packages && dnf clean all && \
    dnf install -y --nobest --setopt=install_weak_deps=False glibc-devel

RUN if [ ! -x "$(command -v nvidia-smi)" ] || [ -z "$(nvidia-smi | egrep -o "CUDA Version: ([0-9]{1,}\.)+[0-9]{1,}")" ]; then \
        excludes="--label-exclude gpu_required"; \
    else \
        # Removing gcc packages remove the CUDA toolkit since it depends on them
        source /cuda-quantum/scripts/configure_build.sh install-cudart; \
    fi && cd /cuda-quantum && \
    excludes+=" --exclude-regex ctest-nvqpp|ctest-targettests" && \
    ctest --output-on-failure --test-dir build $excludes

ENV PATH="${PATH}:/usr/local/cuda/bin" 
RUN if [ -x "$(command -v nvidia-smi)" ] && [ -n "$(nvidia-smi | egrep -o "CUDA Version: ([0-9]{1,}\.)+[0-9]{1,}")" ]; then \
        source /cuda-quantum/scripts/configure_build.sh install-cudart && \
        # Installing the CUDA compiler will install libstdc++ as well
        dnf install -y --nobest --setopt=install_weak_deps=False \
            cuda-compiler-$(echo ${CUDA_VERSION} | tr . -) \
            cuda-cudart-devel-$(echo ${CUDA_VERSION} | tr . -); \
    fi

RUN python3 -m ensurepip --upgrade && python3 -m pip install lit && \
    dnf install -y --nobest --setopt=install_weak_deps=False file which
RUN cd /cuda-quantum && source scripts/configure_build.sh && \
    if [ ! -x "$(command -v nvcc)" ]; then \
        # The tests is marked correctly as requiring nvcc, but since nvcc
        # is available during the build we need to filter it manually.
        filtered=" --filter-out MixedLanguage/cuda-1"; \
    fi && \
    "$LLVM_INSTALL_PREFIX/bin/llvm-lit" -v build/test \
        --param nvqpp_site_config=build/test/lit.site.cfg.py ${filtered} && \
    # FIXME: Some tests are still failing when building against libc++
    # tracked in https://github.com/NVIDIA/cuda-quantum/issues/1712
    filtered=" --filter-out Kernel/inline-qpu-func" && \
    if [ ! -x "$(command -v nvcc)" ]; then \
        filtered+="|TargetConfig/check_compile"; \
    fi && \
    "$LLVM_INSTALL_PREFIX/bin/llvm-lit" -v build/targettests \
        --param nvqpp_site_config=build/targettests/lit.site.cfg.py ${filtered}

FROM cpp_tests
COPY --from=python_tests /wheelhouse /cuda-quantum/wheelhouse

# Installing a minimal set of CUDA development dependencies.
RUN . /cuda-quantum/scripts/configure_build.sh install-gcc && \
    . /cuda-quantum/scripts/configure_build.sh install-cudart && \
    dnf install -y --nobest --setopt=install_weak_deps=False \
        cuda-compiler-$(echo ${CUDA_VERSION} | tr . -) \
        cuda-cudart-devel-$(echo ${CUDA_VERSION} | tr . -) \
        libcublas-devel-$(echo ${CUDA_VERSION} | tr . -)
<|MERGE_RESOLUTION|>--- conflicted
+++ resolved
@@ -218,11 +218,8 @@
         --exclude libcutensornet.so.2 \
         --exclude libcustatevec.so.1 \
         --exclude libcudart.so.11.0 \
-<<<<<<< HEAD
-        --exclude libnvToolsExt.so.1
-=======
+        --exclude libnvToolsExt.so.1 \
         --exclude libnvidia-ml.so.1
->>>>>>> d8a74c2a
     ## [<CUDAQuantumWheel]
 
 # Validate that the nvidia backend was built.
