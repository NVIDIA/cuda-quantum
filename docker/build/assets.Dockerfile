# ============================================================================ #
# Copyright (c) 2022 - 2024 NVIDIA Corporation & Affiliates.                   #
# All rights reserved.                                                         #
#                                                                              #
# This source code and the accompanying materials are made available under     #
# the terms of the Apache License 2.0 which accompanies this distribution.     #
# ============================================================================ #

# This file builds the CUDA Quantum binaries from scratch such that they can be
# used on a range of Linux systems, provided the requirements documented in 
# the data center installation guide are satisfied.
#
# Usage:
# Must be built from the repo root with:
<<<<<<< HEAD
#   docker build -t ghcr.io/nvidia/cuda-quantum-assets:amd64-cu11-llvm-main -f docker/build/assets.Dockerfile .
=======
#   docker build -t ghcr.io/nvidia/cuda-quantum-assets:amd64-llvm-main -f docker/build/assets.Dockerfile .
>>>>>>> c01d894b

# [Operating System]
ARG base_image=amd64/almalinux:8
FROM ${base_image} AS prereqs
SHELL ["/bin/bash", "-c"]
ARG cuda_version
ENV CUDA_VERSION=${cuda_version}

# When a dialogue box would be needed during install, assume default configurations.
# Set here to avoid setting it for all install commands. 
# Given as arg to make sure that this value is only set during build but not in the launched container.
ARG DEBIAN_FRONTEND=noninteractive
RUN dnf install -y --nobest --setopt=install_weak_deps=False \
        'dnf-command(config-manager)' && \
    dnf config-manager --enable powertools
ADD scripts/configure_build.sh /cuda-quantum/scripts/configure_build.sh

# [Prerequisites]
ARG PYTHON=python3.11
RUN dnf install -y --nobest --setopt=install_weak_deps=False ${PYTHON}

# [Build Dependencies]
RUN dnf install -y --nobest --setopt=install_weak_deps=False wget git unzip

## [CUDA]
RUN source /cuda-quantum/scripts/configure_build.sh install-cuda
## [Compiler Toolchain]
RUN source /cuda-quantum/scripts/configure_build.sh install-gcc

# [CUDA-Q Dependencies]
ADD scripts/install_prerequisites.sh /cuda-quantum/scripts/install_prerequisites.sh
ADD scripts/install_toolchain.sh /cuda-quantum/scripts/install_toolchain.sh
ADD scripts/build_llvm.sh /cuda-quantum/scripts/build_llvm.sh
ADD cmake/caches/LLVM.cmake /cuda-quantum/cmake/caches/LLVM.cmake
ADD tpls/customizations/llvm /cuda-quantum/tpls/customizations/llvm
ADD .gitmodules /cuda-quantum/.gitmodules
ADD .git/modules/tpls/pybind11/HEAD /.git_modules/tpls/pybind11/HEAD
ADD .git/modules/tpls/llvm/HEAD /.git_modules/tpls/llvm/HEAD

# This is a hack so that we do not need to rebuild the prerequisites 
# whenever we pick up a new CUDA-Q commit (which is always in CI).
RUN cd /cuda-quantum && git init && \
    git config -f .gitmodules --get-regexp '^submodule\..*\.path$' | \
    while read path_key local_path; do \
        if [ -f "/.git_modules/$local_path/HEAD" ]; then \
            url_key=$(echo $path_key | sed 's/\.path/.url/') && \
            url=$(git config -f .gitmodules --get "$url_key") && \
            git update-index --add --cacheinfo 160000 \
            $(cat /.git_modules/$local_path/HEAD) $local_path; \
        fi; \
    done && git submodule init && git submodule
RUN cd /cuda-quantum && source scripts/configure_build.sh && \
    LLVM_PROJECTS='clang;flang;lld;mlir;openmp;runtimes' \
    bash scripts/install_prerequisites.sh -t llvm

# Validate that the built toolchain and libraries have no GCC dependencies.
RUN source /cuda-quantum/scripts/configure_build.sh && \
    shared_libraries=$(find "${LLVM_INSTALL_PREFIX}" -name '*.so') && \
    executables=$(find "${LLVM_INSTALL_PREFIX}" -executable -type f) && \
    for binary in ${shared_libraries} ${executables}; do \
        if [ -n "$(ldd "${binary}" 2>/dev/null | grep gcc)" ]; then \
            echo -e "\e[01;31mError: ${binary} depends on gcc libraries.\e[0m" >&2; \
        fi \
    done && \
    if [ -n "$(ldd ${shared_libraries} ${executables} | grep gcc)" ]; then \
        echo -e "\e[01;31mThe produced Clang toolchain and libraries depend on GCC libraries.\e[0m" >&2; \
        exit 1; \
    fi

# Checking out a CUDA-Q commit is suboptimal, since the source code
# version must match this file. At the same time, adding the entire current
# directory will always rebuild CUDA-Q, so we instead just add only
# the necessary files for the build to each build stage.
ADD .git/index /cuda-quantum/.git/index
ADD .git/modules/ /cuda-quantum/.git/modules/

## [C++ support]
FROM prereqs AS cpp_build
ADD "cmake" /cuda-quantum/cmake
ADD "docs/CMakeLists.txt" /cuda-quantum/docs/CMakeLists.txt
ADD "docs/sphinx/examples" /cuda-quantum/docs/sphinx/examples
ADD "docs/sphinx/snippets" /cuda-quantum/docs/sphinx/snippets
ADD "include" /cuda-quantum/include
ADD "lib" /cuda-quantum/lib
ADD "runtime" /cuda-quantum/runtime
ADD "scripts/build_cudaq.sh" /cuda-quantum/scripts/build_cudaq.sh
ADD "scripts/migrate_assets.sh" /cuda-quantum/scripts/migrate_assets.sh
ADD "scripts/cudaq_set_env.sh" /cuda-quantum/scripts/cudaq_set_env.sh
ADD "targettests" /cuda-quantum/targettests
ADD "test" /cuda-quantum/test
ADD "tools" /cuda-quantum/tools
ADD "tpls/customizations" /cuda-quantum/tpls/customizations
ADD "tpls/json" /cuda-quantum/tpls/json
ADD "unittests" /cuda-quantum/unittests
ADD "utils" /cuda-quantum/utils
ADD "CMakeLists.txt" /cuda-quantum/CMakeLists.txt
ADD "LICENSE" /cuda-quantum/LICENSE
ADD "NOTICE" /cuda-quantum/NOTICE

ARG release_version=
ENV CUDA_QUANTUM_VERSION=$release_version

# Note: We statically link libc++ here to make it easy to build shared CUDA-Q libraries with nvq++
# that can then be linked to and called from other C++ code compiled with a different toolchain
# and linked against a different standard library.
RUN cd /cuda-quantum && source scripts/configure_build.sh && \
    LLVM_STAGE1_BUILD="$(find "$(dirname "$(mktemp -d -u)")" -maxdepth 2 -name llvm)" \
    # IMPORTANT:
    # Make sure that the variables and arguments configured here match
    # the ones in the install_prerequisites.sh invocation in the prereqs stage!
    ## [>CUDAQuantumCppBuild]
    CUDAQ_ENABLE_STATIC_LINKING=TRUE \
    CUDAQ_REQUIRE_OPENMP=TRUE \
    CUDAQ_WERROR=TRUE \
    CUDAQ_PYTHON_SUPPORT=OFF \
    LLVM_PROJECTS='clang;flang;lld;mlir;openmp;runtimes' \
    bash scripts/build_cudaq.sh -t llvm -v
    ## [<CUDAQuantumCppBuild]

# Validate that the nvidia backend was built.
RUN source /cuda-quantum/scripts/configure_build.sh && \
    if [ -z "$(ls $CUDAQ_INSTALL_PREFIX/targets/nvidia.config)" ]; then \
        echo -e "\e[01;31mError: Missing nvidia backend.\e[0m" >&2; \
        exit 1; \
    fi

# Validate that the built toolchain and libraries have no GCC dependencies.
RUN source /cuda-quantum/scripts/configure_build.sh && \
    shared_libraries=$(find "${CUDAQ_INSTALL_PREFIX}" -name '*.so') && \
    executables=$(find "${CUDAQ_INSTALL_PREFIX}" -executable -type f) && \
    has_gcc_dependencies=false && \
    for binary in ${shared_libraries} ${executables}; do \
        libname="$(basename "$binary")" && \
        # Linking cublas dynamically necessarily adds a libgcc_s dependency to the GPU-based simulators.
        # The same holds for a range of CUDA libraries, whereas libcudart.so does not have any GCC dependencies.
        if [ "${libname#libnvqir-custatevec}" != "$libname" ] || [ "${libname#libnvqir-tensornet}" != "$libname" ]; then \
            echo "Skipping validation of $libname."; \
        elif [ -n "$(ldd "${binary}" 2>/dev/null | grep gcc)" ]; then \
            has_gcc_dependencies=true && \
            echo -e "\e[01;31mError: ${binary} depends on gcc libraries.\e[0m" >&2; \
        fi \
    done && \
    if $has_gcc_dependencies; then \
        echo -e "\e[01;31mThe produced CUDA-Q toolchain and libraries depend on GCC libraries.\e[0m" >&2; \
        exit 1; \
    fi

## [Python support]
FROM prereqs AS python_build
ADD "pyproject.toml" /cuda-quantum/pyproject.toml
ADD "python" /cuda-quantum/python
ADD "cmake" /cuda-quantum/cmake
ADD "include" /cuda-quantum/include
ADD "lib" /cuda-quantum/lib
ADD "runtime" /cuda-quantum/runtime
ADD "tools" /cuda-quantum/tools
ADD "tpls/customizations" /cuda-quantum/tpls/customizations
ADD "tpls/json" /cuda-quantum/tpls/json
ADD "utils" /cuda-quantum/utils
ADD "CMakeLists.txt" /cuda-quantum/CMakeLists.txt
ADD "LICENSE" /cuda-quantum/LICENSE
ADD "NOTICE" /cuda-quantum/NOTICE

ARG release_version=
ENV SETUPTOOLS_SCM_PRETEND_VERSION=$release_version

ARG PYTHON=python3.11
RUN dnf install -y --nobest --setopt=install_weak_deps=False ${PYTHON}-devel && \
    ${PYTHON} -m ensurepip --upgrade && \
    ${PYTHON} -m pip install numpy build auditwheel patchelf

RUN cd /cuda-quantum && source scripts/configure_build.sh && \
    # Needed to retrigger the LLVM build, since the MLIR Python bindings
    # are not built in the prereqs stage.
    rm -rf "${LLVM_INSTALL_PREFIX}" && \
    LLVM_STAGE1_BUILD="$(find "$(dirname "$(mktemp -d -u)")" -maxdepth 2 -name llvm)" \
    # IMPORTANT:
    # Make sure that the invocation of the install_prerequisites.sh script here matches
    # the ones in the install_prerequisites.sh invocation in the prereqs stage!
    ## [>CUDAQuantumPythonBuild]
    LLVM_PROJECTS='clang;flang;lld;mlir;python-bindings;openmp;runtimes' \
    bash scripts/install_prerequisites.sh -t llvm && \
    CC="$LLVM_INSTALL_PREFIX/bin/clang" \
    CXX="$LLVM_INSTALL_PREFIX/bin/clang++" \
    FC="$LLVM_INSTALL_PREFIX/bin/flang-new" \
    python3 -m build --wheel
    ## [<CUDAQuantumPythonBuild]

# The '[a-z]*linux_[^\.]*' is meant to catch things like:
# - manylinux_2_28_x86_64,
# - manylinux_2_28_aarch64,
# - linux_x86_64, etc.
# If input is linux_<ARCH>, then choose manylinux_2_28_<ARCH> output
RUN echo "Patching up wheel using auditwheel..." && \
    ## [>CUDAQuantumWheel]
    CUDAQ_WHEEL="$(find . -name 'cuda_quantum*.whl')" && \
    MANYLINUX_PLATFORM="$(echo ${CUDAQ_WHEEL} | grep -o '[a-z]*linux_[^\.]*' | sed -re 's/^linux_/manylinux_2_28_/')" && \
    LD_LIBRARY_PATH="${LD_LIBRARY_PATH}:$(pwd)/_skbuild/lib" \ 
    python3 -m auditwheel -v repair ${CUDAQ_WHEEL} \
        --plat ${MANYLINUX_PLATFORM} \
        --exclude libcublas.so.11 \
        --exclude libcublasLt.so.11 \
        --exclude libcusolver.so.11 \
        --exclude libcutensor.so.2 \
        --exclude libcutensornet.so.2 \
        --exclude libcustatevec.so.1 \
        --exclude libcudart.so.11.0 \
        --exclude libnvToolsExt.so.1
    ## [<CUDAQuantumWheel]

# Validate that the nvidia backend was built.
RUN if [ -z "$(ls /cuda-quantum/_skbuild/targets/nvidia.config)" ]; then \
        echo -e "\e[01;31mError: Missing nvidia backend.\e[0m" >&2; \
        exit 1; \
    fi

# Validate that the built toolchain and libraries have no GCC dependencies.
RUN source /cuda-quantum/scripts/configure_build.sh && \
    shared_libraries=$(find "${LLVM_INSTALL_PREFIX}" -name '*.so') && \
    executables=$(find "${LLVM_INSTALL_PREFIX}" -executable -type f) && \
    for binary in ${shared_libraries} ${executables}; do \
        if [ -n "$(ldd "${binary}" 2>/dev/null | grep gcc)" ]; then \
            echo -e "\e[01;31mError: ${binary} depends on gcc libraries.\e[0m" >&2; \
        fi \
    done && \
    if [ -n "$(ldd ${shared_libraries} ${executables} | grep gcc)" ]; then \
        echo -e "\e[01;31mThe produced Clang toolchain and libraries depend on GCC libraries.\e[0m" >&2; \
        exit 1; \
    fi

## [Python Tests]
FROM python_build AS python_tests
RUN gcc_packages=$(dnf list installed "gcc*" | sed '/Installed Packages/d' | cut -d ' ' -f1) && \
    dnf remove -y $gcc_packages && dnf clean all && \
    dnf install -y --nobest --setopt=install_weak_deps=False glibc-devel

## [Python MLIR tests]
RUN cd /cuda-quantum && source scripts/configure_build.sh && \
    python3 -m pip install lit pytest && \
    "${LLVM_INSTALL_PREFIX}/bin/llvm-lit" -v _skbuild/python/tests/mlir \
        --param nvqpp_site_config=_skbuild/python/tests/mlir/lit.site.cfg.py
# The other tests for the Python wheel are run post-installation.

## [C++ Tests]
FROM cpp_build AS cpp_tests
RUN gcc_packages=$(dnf list installed "gcc*" | sed '/Installed Packages/d' | cut -d ' ' -f1) && \
    dnf remove -y $gcc_packages && dnf clean all && \
    dnf install -y --nobest --setopt=install_weak_deps=False glibc-devel

RUN if [ ! -x "$(command -v nvidia-smi)" ] || [ -z "$(nvidia-smi | egrep -o "CUDA Version: ([0-9]{1,}\.)+[0-9]{1,}")" ]; then \
        excludes="--label-exclude gpu_required"; \
    else \
        # Removing gcc packages remove the CUDA toolkit since it depends on them
        source /cuda-quantum/scripts/configure_build.sh install-cudart; \
    fi && cd /cuda-quantum && \
    excludes+=" --exclude-regex ctest-nvqpp|ctest-targettests" && \
    ctest --output-on-failure --test-dir build $excludes

ENV PATH="${PATH}:/usr/local/cuda/bin" 
RUN if [ -x "$(command -v nvidia-smi)" ] && [ -n "$(nvidia-smi | egrep -o "CUDA Version: ([0-9]{1,}\.)+[0-9]{1,}")" ]; then \
        source /cuda-quantum/scripts/configure_build.sh install-cudart && \
        # Installing the CUDA compiler will install libstdc++ as well
        dnf install -y --nobest --setopt=install_weak_deps=False \
            cuda-compiler-$(echo ${CUDA_VERSION} | tr . -) \
            cuda-cudart-devel-$(echo ${CUDA_VERSION} | tr . -); \
    fi

RUN python3 -m ensurepip --upgrade && python3 -m pip install lit && \
    dnf install -y --nobest --setopt=install_weak_deps=False file which
RUN cd /cuda-quantum && source scripts/configure_build.sh && \
    if [ ! -x "$(command -v nvcc)" ]; then \
        # The tests is marked correctly as requiring nvcc, but since nvcc
        # is available during the build we need to filter it manually.
        filtered=" --filter-out MixedLanguage/cuda-1"; \
    fi && \
    "$LLVM_INSTALL_PREFIX/bin/llvm-lit" -v build/test \
        --param nvqpp_site_config=build/test/lit.site.cfg.py ${filtered} && \
    # FIXME: Some tests are still failing when building against libc++
    # tracked in https://github.com/NVIDIA/cuda-quantum/issues/1712
    filtered=" --filter-out execution/sim_gate_timing|Kernel/inline-qpu-func" && \
    "$LLVM_INSTALL_PREFIX/bin/llvm-lit" -v build/targettests \
        --param nvqpp_site_config=build/targettests/lit.site.cfg.py ${filtered}

FROM cpp_tests
COPY --from=python_tests /wheelhouse /cuda-quantum/wheelhouse

# Installing a minimal set of CUDA development dependencies.
RUN . /cuda-quantum/scripts/configure_build.sh install-gcc && \
    . /cuda-quantum/scripts/configure_build.sh install-cudart && \
    dnf install -y --nobest --setopt=install_weak_deps=False \
        cuda-compiler-$(echo ${CUDA_VERSION} | tr . -) \
        cuda-cudart-devel-$(echo ${CUDA_VERSION} | tr . -) \
        libcublas-devel-$(echo ${CUDA_VERSION} | tr . -)
<|MERGE_RESOLUTION|>--- conflicted
+++ resolved
@@ -12,11 +12,7 @@
 #
 # Usage:
 # Must be built from the repo root with:
-<<<<<<< HEAD
 #   docker build -t ghcr.io/nvidia/cuda-quantum-assets:amd64-cu11-llvm-main -f docker/build/assets.Dockerfile .
-=======
-#   docker build -t ghcr.io/nvidia/cuda-quantum-assets:amd64-llvm-main -f docker/build/assets.Dockerfile .
->>>>>>> c01d894b
 
 # [Operating System]
 ARG base_image=amd64/almalinux:8
