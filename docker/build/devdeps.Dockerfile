--- conflicted
+++ resolved
@@ -156,11 +156,7 @@
     && python3 -m pip install --no-cache-dir \
         lit==18.1.4 pytest==8.2.0 numpy==1.26.4 requests==2.31.0 \
         fastapi==0.111.0 uvicorn==0.29.0 pydantic==2.7.1 llvmlite==0.42.0 \
-<<<<<<< HEAD
-        pyspelling==2.10 pymdown-extensions==10.8.1 \
-=======
         pyspelling==2.10 pymdown-extensions==10.8.1 yapf \
->>>>>>> e72ebf2b
         scipy==1.10.1 openfermionpyscf==0.5 'h5py<3.11' \
     && apt-get autoremove -y --purge && apt-get clean && rm -rf /var/lib/apt/lists/*
 
