--- conflicted
+++ resolved
@@ -48,15 +48,11 @@
     && cd /llvm-project && git checkout $llvm_commit \
     && apt-get autoremove -y --purge && apt-get clean && rm -rf /var/lib/apt/lists/* 
 
-<<<<<<< HEAD
 # Apply customization for https://github.com/NVIDIA/cuda-quantum/issues/1421
 ADD ./tpls/customizations/llvm/llvm_pr71968_mod.diff /
 RUN cd /llvm-project && git apply /llvm_pr71968_mod.diff && rm /llvm_pr71968_mod.diff
 
-# Build the LLVM libraries and compiler toolchain needed to build CUDA Quantum;
-=======
 # Build the the LLVM libraries and compiler toolchain needed to build CUDA-Q;
->>>>>>> 9162486b
 # The safest option to avoid any compatibility issues is to build an application using these libraries 
 # with the same compiler toolchain that the libraries were compiled with.
 # Since the llvm libraries needed to build CUDA-Q include the compiler toolchain, we can build 
