--- conflicted
+++ resolved
@@ -154,15 +154,9 @@
         git gdb ninja-build file lldb \
         python3 python3-pip libpython3-dev \
     && python3 -m pip install --no-cache-dir \
-<<<<<<< HEAD
         lit==18.1.4 pytest==8.2.0 numpy==1.26.4 requests==2.31.0 \
         fastapi==0.111.0 uvicorn==0.29.0 pydantic==2.7.1 llvmlite==0.42.0 \
-        pyspelling==2.10 pymdown-extensions==10.8.1 \
-=======
-        lit pytest numpy \
-        fastapi uvicorn pydantic requests llvmlite \
-        pyspelling pymdown-extensions yapf \
->>>>>>> d8a74c2a
+        pyspelling==2.10 pymdown-extensions==10.8.1 yapf \
         scipy==1.10.1 openfermionpyscf==0.5 'h5py<3.11' \
     && apt-get autoremove -y --purge && apt-get clean && rm -rf /var/lib/apt/lists/*
 
