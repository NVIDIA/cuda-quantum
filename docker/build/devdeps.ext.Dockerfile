# ============================================================================ #
# Copyright (c) 2022 - 2024 NVIDIA Corporation & Affiliates.                   #
# All rights reserved.                                                         #
#                                                                              #
# This source code and the accompanying materials are made available under     #
# the terms of the Apache License 2.0 which accompanies this distribution.     #
# ============================================================================ #

# This file contains additional CUDA-Q development dependencies. 
# The image installs cuQuantum, cuTensor, and the CUDA packages defined by the
# cuda_packages build argument. It copies the OpenMPI installation and its 
# dependencies from the given ompidev_image. The copied paths can be configured
# via build arguments.  
#
# Usage:
# Must be built from the repo root with:
#   docker build -t ghcr.io/nvidia/cuda-quantum-devdeps:ext -f docker/build/devdeps.ext.Dockerfile .

ARG cuda_version=11.8
ARG base_image=ghcr.io/nvidia/cuda-quantum-devdeps:gcc11-main
ARG ompidev_image=ghcr.io/nvidia/cuda-quantum-devdeps:cu12-ompi-main
FROM $ompidev_image AS ompibuild
ARG cuda_version
RUN if [ -z "${cuda_version}" ]; then \
        echo -e "\e[01;31mError: Missing argument cuda_version.\e[0m" >&2 && \
        exit 1; \
    fi && \        
    if [ -n "${CUDA_VERSION}" ] && [ "${CUDA_VERSION}" != "${cuda_version}" ]; then \
        echo -e "\e[01;31mError: CUDA version ${CUDA_VERSION} in ompidev_image does not match ${cuda_version}.\e[0m" >&2 && \
        exit 1; \
    fi

FROM $base_image
SHELL ["/bin/bash", "-c"]
ARG cuda_version
ENV CUDA_VERSION=${cuda_version}

# When a dialogue box would be needed during install, assume default configurations.
# Set here to avoid setting it for all install commands. 
# Given as arg to make sure that this value is only set during build but not in the launched container.
ARG DEBIAN_FRONTEND=noninteractive
RUN apt update && apt-get install -y --no-install-recommends ca-certificates wget \
    && apt-get upgrade -y libc-bin libcap2 \
    && apt-get autoremove -y --purge && apt-get clean && rm -rf /var/lib/apt/lists/* 

# Install Mellanox OFED runtime dependencies.

RUN apt-get update && apt-get install -y --no-install-recommends gnupg \
    && wget -qO - "https://www.mellanox.com/downloads/ofed/RPM-GPG-KEY-Mellanox" | apt-key add - \
    && mkdir -p /etc/apt/sources.list.d && wget -q -nc --no-check-certificate -P /etc/apt/sources.list.d "https://linux.mellanox.com/public/repo/mlnx_ofed/5.3-1.0.0.1/ubuntu20.04/mellanox_mlnx_ofed.list" \
    && apt-get update -y && apt-get install -y --no-install-recommends \
        ibverbs-providers ibverbs-utils \
        libibmad5 libibumad3 libibverbs1 librdmacm1 \
    && rm /etc/apt/trusted.gpg && rm /etc/apt/sources.list.d/mellanox_mlnx_ofed.list \
    && apt-get remove -y gnupg \
    && apt-get autoremove -y --purge && apt-get clean && rm -rf /var/lib/apt/lists/* 

# Copy over SLURM PMI2.

ARG PMI_INSTALL_PREFIX=/usr/local/pmi
ENV PMI_INSTALL_PREFIX="$PMI_INSTALL_PREFIX"
ENV LD_LIBRARY_PATH="$LD_LIBRARY_PATH:$PMI_INSTALL_PREFIX/lib"
COPY --from=ompibuild "$PMI_INSTALL_PREFIX" "$PMI_INSTALL_PREFIX"

# Copy over GDRCOPY and install runtime dependencies.

ARG GDRCOPY_INSTALL_PREFIX=/usr/local/gdrcopy
ENV GDRCOPY_INSTALL_PREFIX="$GDRCOPY_INSTALL_PREFIX"
ENV CPATH="$GDRCOPY_INSTALL_PREFIX/include:$CPATH"
ENV LIBRARY_PATH="$GDRCOPY_INSTALL_PREFIX/lib64:$LIBRARY_PATH"
COPY --from=ompibuild "$GDRCOPY_INSTALL_PREFIX" "$GDRCOPY_INSTALL_PREFIX"

RUN echo "$GDRCOPY_INSTALL_PREFIX/lib64" >> /etc/ld.so.conf.d/hpccm.conf && ldconfig \
    && apt-get update -y && apt-get install -y --no-install-recommends \
        libgcrypt20 libnuma1 \
    && apt-get autoremove -y --purge && apt-get clean && rm -rf /var/lib/apt/lists/* 

# Copy over UCX.

ARG UCX_INSTALL_PREFIX=/usr/local/ucx
ENV UCX_INSTALL_PREFIX="$UCX_INSTALL_PREFIX"
ENV LD_LIBRARY_PATH="$LD_LIBRARY_PATH:$UCX_INSTALL_PREFIX/lib"
COPY --from=ompibuild "$UCX_INSTALL_PREFIX" "$UCX_INSTALL_PREFIX"

# Copy over MUNGE.

ARG MUNGE_INSTALL_PREFIX=/usr/local/munge
ENV MUNGE_INSTALL_PREFIX="$MUNGE_INSTALL_PREFIX"
COPY --from=ompibuild "$MUNGE_INSTALL_PREFIX" "$MUNGE_INSTALL_PREFIX"

# Copy over PMIX and install runtime dependencies.

ARG PMIX_INSTALL_PREFIX=/usr/local/pmix
ENV PMIX_INSTALL_PREFIX="$PMIX_INSTALL_PREFIX"
ENV PATH="$PMIX_INSTALL_PREFIX/bin:$PATH"
ENV CPATH="$PMIX_INSTALL_PREFIX/include:$CPATH"
ENV LD_LIBRARY_PATH="$PMIX_INSTALL_PREFIX/lib:$LD_LIBRARY_PATH"
COPY --from=ompibuild "$PMIX_INSTALL_PREFIX" "$PMIX_INSTALL_PREFIX"

RUN apt-get update -y && apt-get install -y --no-install-recommends \
        hwloc libevent-dev \
    && apt-get autoremove -y --purge && apt-get clean && rm -rf /var/lib/apt/lists/* 

# Copy over OpenMPI and install runtime dependencies.

ARG OPENMPI_INSTALL_PREFIX=/usr/local/openmpi
ENV OPENMPI_INSTALL_PREFIX="$OPENMPI_INSTALL_PREFIX"
ENV MPI_HOME="$OPENMPI_INSTALL_PREFIX"
ENV MPI_ROOT="$OPENMPI_INSTALL_PREFIX"
ENV MPI_PATH="$OPENMPI_INSTALL_PREFIX"
ENV PATH="$OPENMPI_INSTALL_PREFIX/bin:$PATH"
ENV CPATH="$OPENMPI_INSTALL_PREFIX/include:/usr/local/ofed/5.0-0/include:$CPATH"
ENV LIBRARY_PATH="/usr/local/ofed/5.0-0/lib:$LIBRARY_PATH"
ENV LD_LIBRARY_PATH="$LD_LIBRARY_PATH:$OPENMPI_INSTALL_PREFIX/lib"
COPY --from=ompibuild "$OPENMPI_INSTALL_PREFIX" "$OPENMPI_INSTALL_PREFIX"

RUN echo "$OPENMPI_INSTALL_PREFIX/lib" >> /etc/ld.so.conf.d/hpccm.conf && ldconfig \
    && apt-get update -y && apt-get install -y --no-install-recommends \
        flex openssh-client \
    && apt-get autoremove -y --purge && apt-get clean && rm -rf /var/lib/apt/lists/* 

# Set some configurations in the form of environment variables.

ENV OMPI_MCA_btl=^smcuda,vader,tcp,uct,openib
ENV OMPI_MCA_pml=ucx
ENV UCX_IB_PCI_RELAXED_ORDERING=on
ENV UCX_MAX_RNDV_RAILS=1
ENV UCX_MEMTYPE_CACHE=n
ENV UCX_TLS=rc,cuda_copy,cuda_ipc,gdr_copy,sm

# Install CUDA

ARG cuda_packages="cuda-cudart cuda-nvrtc cuda-compiler libcublas-dev libcusolver"
RUN if [ -n "$cuda_packages" ]; then \
        arch_folder=$([ "$(uname -m)" == "aarch64" ] && echo sbsa || echo x86_64) \
        && cuda_packages=`printf '%s\n' $cuda_packages | xargs -I {} echo {}-$(echo ${CUDA_VERSION} | tr . -)` \
        && wget -q "https://developer.download.nvidia.com/compute/cuda/repos/ubuntu2204/$arch_folder/cuda-keyring_1.0-1_all.deb" \
        && dpkg -i cuda-keyring_1.0-1_all.deb \
        && apt-get update && apt-get install -y --no-install-recommends $cuda_packages \
        && rm cuda-keyring_1.0-1_all.deb \
        && apt-get autoremove -y --purge && apt-get clean && rm -rf /var/lib/apt/lists/*; \
    fi

# The installation of CUDA above creates files that will be injected upon launching the container
# with the --gpu=all flag. This creates issues upon container launch. We hence remove these files.
# As long as the container is launched with the --gpu=all flag, the GPUs remain accessible and CUDA
# is fully functional. See also https://github.com/NVIDIA/nvidia-docker/issues/1699.
RUN if [ -z "$CUDA_ROOT" ]; then \
        rm -rf \
        /usr/lib/$(uname -m)-linux-gnu/libcuda.so* \
        /usr/lib/$(uname -m)-linux-gnu/libnvcuvid.so* \
        /usr/lib/$(uname -m)-linux-gnu/libnvidia-*.so* \
        /usr/lib/firmware \
        /usr/local/cuda/compat/lib; \
    fi

ENV CUDA_INSTALL_PREFIX="/usr/local/cuda-${CUDA_VERSION}"
ENV CUDA_HOME="$CUDA_INSTALL_PREFIX"
ENV CUDA_ROOT="$CUDA_INSTALL_PREFIX"
ENV CUDA_PATH="$CUDA_INSTALL_PREFIX"
ENV PATH="${CUDA_INSTALL_PREFIX}/lib64/:${CUDA_INSTALL_PREFIX}/bin:${PATH}"

# Install cuQuantum dependencies, including cuTensor.
RUN apt-get update && apt-get install -y --no-install-recommends \
        python3 python3-pip && \
<<<<<<< HEAD
    apt-get autoremove -y && apt-get clean && rm -rf /var/lib/apt/lists/* \
=======
    apt-get autoremove -y && apt-get clean && rm -rf /var/lib/apt/lists/* && \
>>>>>>> b50e5f34
    python3 -m pip install cuquantum-python-cu$(echo $CUDA_VERSION | cut -d . -f1)~=24.11 && \
    if [ "$(python3 --version | grep -o [0-9\.]* | cut -d . -f -2)" != "3.10" ]; then \
        echo "expecting Python version 3.10"; \
    fi

ARG CUQUANTUM_INSTALL_PREFIX=/usr/local/lib/python3.10/dist-packages/cuquantum
ENV CUQUANTUM_INSTALL_PREFIX="$CUQUANTUM_INSTALL_PREFIX"
ENV CUQUANTUM_ROOT="$CUQUANTUM_INSTALL_PREFIX"
ENV CUQUANTUM_PATH="$CUQUANTUM_INSTALL_PREFIX"
ENV LD_LIBRARY_PATH="$CUQUANTUM_INSTALL_PREFIX/lib:$LD_LIBRARY_PATH"
ENV CPATH="$CUQUANTUM_INSTALL_PREFIX/include:$CPATH"

ARG CUTENSOR_INSTALL_PREFIX=/usr/local/lib/python3.10/dist-packages/cutensor
ENV CUTENSOR_INSTALL_PREFIX="$CUTENSOR_INSTALL_PREFIX"
ENV CUTENSOR_ROOT="$CUTENSOR_INSTALL_PREFIX"
ENV LD_LIBRARY_PATH="$CUTENSOR_INSTALL_PREFIX/lib:$LD_LIBRARY_PATH"
ENV CPATH="$CUTENSOR_INSTALL_PREFIX/include:$CPATH"

# Active MPI support for the cuTensorNet library
RUN cd "$CUQUANTUM_INSTALL_PREFIX/distributed_interfaces/" && source activate_mpi_cutn.sh
ENV CUTENSORNET_COMM_LIB="$CUQUANTUM_INSTALL_PREFIX/distributed_interfaces/libcutensornet_distributed_interface_mpi.so"<|MERGE_RESOLUTION|>--- conflicted
+++ resolved
@@ -163,11 +163,7 @@
 # Install cuQuantum dependencies, including cuTensor.
 RUN apt-get update && apt-get install -y --no-install-recommends \
         python3 python3-pip && \
-<<<<<<< HEAD
-    apt-get autoremove -y && apt-get clean && rm -rf /var/lib/apt/lists/* \
-=======
     apt-get autoremove -y && apt-get clean && rm -rf /var/lib/apt/lists/* && \
->>>>>>> b50e5f34
     python3 -m pip install cuquantum-python-cu$(echo $CUDA_VERSION | cut -d . -f1)~=24.11 && \
     if [ "$(python3 --version | grep -o [0-9\.]* | cut -d . -f -2)" != "3.10" ]; then \
         echo "expecting Python version 3.10"; \
