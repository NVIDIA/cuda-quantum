/*******************************************************************************
 * Copyright (c) 2022 - 2025 NVIDIA Corporation & Affiliates.                  *
 * All rights reserved.                                                        *
 *                                                                             *
 * This source code and the accompanying materials are made available under    *
 * the terms of the Apache License 2.0 which accompanies this distribution.    *
 ******************************************************************************/

// This test is compiled inside the runtime directory tree. We include it as a
// regression test and use FileCheck to verify the output.

// RUN: test_argument_conversion | FileCheck %s

#include "common/ArgumentConversion.h"
#include "cudaq/Optimizer/Dialect/CC/CCDialect.h"
#include "cudaq/Optimizer/Dialect/Quake/QuakeDialect.h"
#include "cudaq/Optimizer/InitAllDialects.h"
#include "cudaq/qis/pauli_word.h"
#include "cudaq/qis/state.h"
#include "mlir/Parser/Parser.h"
#include <cassert>
#include <memory>
#include <numeric>

/// @cond DO_NOT_DOCUMENT
/// @brief Fake simulation or quantum device state to use in tests.
class FakeDeviceState : public cudaq::SimulationState {
private:
  std::string kernelName;
  std::vector<void *> args;
  std::size_t size = 0;
  void *data = 0;

public:
  virtual std::unique_ptr<SimulationState>
  createFromSizeAndPtr(std::size_t size, void *data,
                       std::size_t dataType) override {
    throw std::runtime_error("Not implemented");
  }

  FakeDeviceState() = default;
  FakeDeviceState(std::size_t size, void *data) : size(size), data(data) {}
  FakeDeviceState(const std::string &kernelName, const std::vector<void *> args)
      : kernelName(kernelName), args(args) {}
  FakeDeviceState(const FakeDeviceState &other)
      : kernelName(other.kernelName), args(other.args) {}

  virtual std::unique_ptr<cudaq::SimulationState>
  createFromData(const cudaq::state_data &data) override {
    throw std::runtime_error("Not implemented");
  }

  virtual bool hasData() const override { return data != nullptr; }

  virtual std::optional<std::pair<std::string, std::vector<void *>>>
  getKernelInfo() const override {
    if (!hasData())
      return std::make_pair(kernelName, args);
    throw std::runtime_error("Not implemented");
  }

  virtual Tensor getTensor(std::size_t tensorIdx = 0) const override {
    throw std::runtime_error("Not implemented");
  }

  virtual std::vector<Tensor> getTensors() const override {
    throw std::runtime_error("Not implemented");
  }

  virtual std::size_t getNumTensors() const override {
    if (hasData())
      return 1;
    throw std::runtime_error("Not implemented");
  }

  virtual std::size_t getNumQubits() const override {
    if (hasData())
      return std::countr_zero(size);
    throw std::runtime_error("Not implemented");
  }

  virtual std::complex<double> overlap(const SimulationState &other) override {
    throw std::runtime_error("Not implemented");
  }

  virtual std::complex<double>
  getAmplitude(const std::vector<int> &basisState) override {
    throw std::runtime_error("Not implemented");
  }

  virtual std::vector<std::complex<double>>
  getAmplitudes(const std::vector<std::vector<int>> &basisStates) override {
    throw std::runtime_error("Not implemented");
  }

  virtual void dump(std::ostream &os) const override {
    throw std::runtime_error("Not implemented");
  }

  virtual precision getPrecision() const override {
    if (hasData())
      return cudaq::SimulationState::precision::fp64;
    throw std::runtime_error("Not implemented");
  }

  virtual void destroyState() override {}

  virtual std::complex<double>
  operator()(std::size_t tensorIdx,
             const std::vector<std::size_t> &indices) override {
    if (hasData()) {
      assert(tensorIdx == 0);
      assert(indices.size() == 1);
      return *(static_cast<std::complex<double> *>(data) + indices[0]);
    }
    throw std::runtime_error("Not implemented");
  }

  virtual std::size_t getNumElements() const override {
    if (hasData())
      return size;
    throw std::runtime_error("Not implemented");
  }

  virtual bool isDeviceData() const override { return false; }

  virtual bool isArrayLike() const override { return true; }

  virtual void toHost(std::complex<double> *clientAllocatedData,
                      std::size_t numElements) const override {
    throw std::runtime_error("Not implemented");
  }

  virtual void toHost(std::complex<float> *clientAllocatedData,
                      std::size_t numElements) const override {
    throw std::runtime_error("Not implemented");
  }

  virtual ~FakeDeviceState() override {}
};
/// @endcond

extern "C" void __cudaq_deviceCodeHolderAdd(const char *, const char *);

<<<<<<< HEAD
void dumpSubstitutionModules(cudaq::opt::ArgumentConverter &ab) {
  std::function<void(cudaq::opt::ArgumentConverter &)> dump =
      [&dump](cudaq::opt::ArgumentConverter &con) {
        // Dump the conversions
        llvm::outs() << "========================================\n"
                        "Substitution module:\n"
                     << con.getKernelName() << "\n"
                     << con.getSubstitutionModule() << '\n';

        for (auto &calleeCon : con.getCalleeConverters())
          dump(calleeCon);
      };

  dump(ab);
=======
void dumpSubstitutionModules(cudaq::opt::ArgumentConverter &con) {
  for (auto &kInfo : con.getKernelSubstitutions()) {
    // Dump the conversions
    llvm::outs() << "========================================\n"
                    "Substitution module:\n"
                 << kInfo.getKernelName() << "\n"
                 << kInfo.getSubstitutionModule() << '\n';
  }
>>>>>>> 5e43057f
}

void doSimpleTest(mlir::MLIRContext *ctx, const std::string &typeName,
                  std::vector<void *> args,
                  const std::string &additionalCode = "") {
  std::string code = additionalCode + R"#(
func.func private @callee(%0: )#" +
                     typeName + R"#()
func.func @__nvqpp__mlirgen__testy(%0: )#" +
                     typeName + R"#() {
  call @callee(%0) : ()#" +
                     typeName + R"#() -> ()
  return
})#";

  // Create the Module
  auto mod = mlir::parseSourceString<mlir::ModuleOp>(code, ctx);
  llvm::outs() << "Source module:\n" << *mod << '\n';
  cudaq::opt::ArgumentConverter ab{"testy", *mod};
  // Create the argument conversions
  ab.gen(args);
  // Dump all conversions
  dumpSubstitutionModules(ab);
}

void doTest(mlir::MLIRContext *ctx, std::vector<std::string> &typeNames,
            std::vector<void *> args, std::size_t startingArgIdx = 0) {

  std::string code;
  llvm::raw_string_ostream ss(code);

  // Create code
  std::vector<int> indices(args.size());
  std::iota(indices.begin(), indices.end(), 0);
  auto argPairs = llvm::zip_equal(indices, typeNames);

  ss << "func.func private @callee(";
  llvm::interleaveComma(argPairs, ss, [&](auto p) {
    ss << "%" << std::get<0>(p) << ": " << std::get<1>(p);
  });
  ss << ")\n";

  ss << "func.func @__nvqpp__mlirgen__testy(";
  llvm::interleaveComma(argPairs, ss, [&](auto p) {
    ss << "%" << std::get<0>(p) << ": " << std::get<1>(p);
  });
  ss << ") {";

  ss << "  call @callee(";
  llvm::interleaveComma(indices, ss, [&](auto p) { ss << "%" << p; });

  ss << "): (";
  llvm::interleaveComma(typeNames, ss, [&](auto t) { ss << t; });
  ss << ") -> ()\n";

  ss << "  return\n";
  ss << "}\n";

  // Create the Module
  auto mod = mlir::parseSourceString<mlir::ModuleOp>(code, ctx);
  llvm::outs() << "Source module:\n" << *mod << '\n';
  cudaq::opt::ArgumentConverter ab{"testy", *mod};
  // Create the argument conversions
  ab.gen_drop_front(args, startingArgIdx);
  // Dump all conversions
  dumpSubstitutionModules(ab);
}

void test_scalars(mlir::MLIRContext *ctx) {
  {
    bool x = true;
    std::vector<void *> v = {static_cast<void *>(&x)};
    doSimpleTest(ctx, "i1", v);
  }
  // clang-format off
// CHECK-LABEL: Source module:
// CHECK:         func.func private @callee(i1)
// CHECK:       Substitution module:

// CHECK-LABEL:   cc.arg_subst[0] {
// CHECK:           %[[VAL_0:.*]] = arith.constant true
// CHECK:         }
  // clang-format on
  {
    char x = 'X';
    std::vector<void *> v = {static_cast<void *>(&x)};
    doSimpleTest(ctx, "i8", v);
  }
  // clang-format off
// CHECK:       Source module:
// CHECK:         func.func private @callee(i8)
// CHECK:       Substitution module:

// CHECK-LABEL:   cc.arg_subst[0] {
// CHECK:           %[[VAL_0:.*]] = arith.constant 88 : i8
// CHECK:         }
  // clang-format on
  {
    std::int16_t x = 103;
    std::vector<void *> v = {static_cast<void *>(&x)};
    doSimpleTest(ctx, "i16", v);
  }
  // clang-format off
// CHECK:       Source module:
// CHECK:         func.func private @callee(i16)
// CHECK:       Substitution module:

// CHECK-LABEL:   cc.arg_subst[0] {
// CHECK:           %[[VAL_0:.*]] = arith.constant 103 : i16
// CHECK:         }
  // clang-format on
  {
    std::int32_t x = 14581;
    std::vector<void *> v = {static_cast<void *>(&x)};
    doSimpleTest(ctx, "i32", v);
  }
  // clang-format off
// CHECK:       Source module:
// CHECK:         func.func private @callee(i32)
// CHECK:       Substitution module:

// CHECK-LABEL:   cc.arg_subst[0] {
// CHECK:           %[[VAL_0:.*]] = arith.constant 14581 : i32
// CHECK:         }
  // clang-format on
  {
    std::int64_t x = 78190214;
    std::vector<void *> v = {static_cast<void *>(&x)};
    doSimpleTest(ctx, "i64", v);
  }
  // clang-format off
// CHECK:       Source module:
// CHECK:         func.func private @callee(i64)
// CHECK:       Substitution module:

// CHECK-LABEL:   cc.arg_subst[0] {
// CHECK:           %[[VAL_0:.*]] = arith.constant 78190214 : i64
// CHECK:         }
  // clang-format on

  {
    float x = 974.17244;
    std::vector<void *> v = {static_cast<void *>(&x)};
    doSimpleTest(ctx, "f32", v);
  }
  // clang-format off
// CHECK:       Source module:
// CHECK:         func.func private @callee(f32)
// CHECK:       Substitution module:

// CHECK-LABEL:   cc.arg_subst[0] {
// CHECK:           %[[VAL_0:.*]] = arith.constant 974.172424 : f32
// CHECK:         }
  // clang-format on
  {
    double x = 77.4782348;
    std::vector<void *> v = {static_cast<void *>(&x)};
    doSimpleTest(ctx, "f64", v);
  }
  // clang-format off
// CHECK:       Source module:
// CHECK:         func.func private @callee(f64)
// CHECK:       Substitution module:

// CHECK-LABEL:   cc.arg_subst[0] {
// CHECK:           %[[VAL_0:.*]] = arith.constant 77.478234799999996 : f64
// CHECK:         }
  // clang-format on

  {
    cudaq::pauli_word x{"XYZ"};
    std::vector<void *> v = {static_cast<void *>(&x)};
    doSimpleTest(ctx, "!cc.charspan", v);
  }
  // clang-format off
// CHECK:       Source module:
// CHECK:         func.func private @callee(!cc.charspan)
// CHECK:       Substitution module:

// CHECK-LABEL:   cc.arg_subst[0] {
// CHECK:           %[[VAL_0:.*]] = cc.string_literal "XYZ" : !cc.ptr<!cc.array<i8 x 4>>
// CHECK:           %[[VAL_1:.*]] = cc.cast %[[VAL_0]] : (!cc.ptr<!cc.array<i8 x 4>>) -> !cc.ptr<i8>
// CHECK:           %[[VAL_2:.*]] = arith.constant 3 : i64
// CHECK:           %[[VAL_3:.*]] = cc.stdvec_init %[[VAL_1]], %[[VAL_2]] : (!cc.ptr<i8>, i64) -> !cc.charspan
// CHECK:         }
  // clang-format on
}

void test_vectors(mlir::MLIRContext *ctx) {
  {
    std::vector<std::int32_t> x = {14581, 0xcafe, 42, 0xbeef};
    std::vector<void *> v = {static_cast<void *>(&x)};
    doSimpleTest(ctx, "!cc.stdvec<i32>", v);
  }
  // clang-format off
// CHECK:       Source module:
// CHECK:         func.func private @callee(!cc.stdvec<i32>)
// CHECK:       Substitution module:

// CHECK-LABEL:   cc.arg_subst[0] {
// CHECK:           %[[VAL_0:.*]] = cc.alloca !cc.array<i32 x 4>
// CHECK:           %[[VAL_1:.*]] = arith.constant 14581 : i32
// CHECK:           %[[VAL_2:.*]] = cc.compute_ptr %[[VAL_0]][0] : (!cc.ptr<!cc.array<i32 x 4>>) -> !cc.ptr<i32>
// CHECK:           cc.store %[[VAL_1]], %[[VAL_2]] : !cc.ptr<i32>
// CHECK:           %[[VAL_3:.*]] = arith.constant 51966 : i32
// CHECK:           %[[VAL_4:.*]] = cc.compute_ptr %[[VAL_0]][1] : (!cc.ptr<!cc.array<i32 x 4>>) -> !cc.ptr<i32>
// CHECK:           cc.store %[[VAL_3]], %[[VAL_4]] : !cc.ptr<i32>
// CHECK:           %[[VAL_5:.*]] = arith.constant 42 : i32
// CHECK:           %[[VAL_6:.*]] = cc.compute_ptr %[[VAL_0]][2] : (!cc.ptr<!cc.array<i32 x 4>>) -> !cc.ptr<i32>
// CHECK:           cc.store %[[VAL_5]], %[[VAL_6]] : !cc.ptr<i32>
// CHECK:           %[[VAL_7:.*]] = arith.constant 48879 : i32
// CHECK:           %[[VAL_8:.*]] = cc.compute_ptr %[[VAL_0]][3] : (!cc.ptr<!cc.array<i32 x 4>>) -> !cc.ptr<i32>
// CHECK:           cc.store %[[VAL_7]], %[[VAL_8]] : !cc.ptr<i32>
// CHECK:           %[[VAL_9:.*]] = arith.constant 4 : i64
// CHECK:           %[[VAL_10:.*]] = cc.stdvec_init %[[VAL_0]], %[[VAL_9]] : (!cc.ptr<!cc.array<i32 x 4>>, i64) -> !cc.stdvec<i32>
// CHECK:         }
  // clang-format on

  {
    std::vector<cudaq::pauli_word> x = {cudaq::pauli_word{"XX"},
                                        cudaq::pauli_word{"XY"}};
    std::vector<void *> v = {static_cast<void *>(&x)};
    doSimpleTest(ctx, "!cc.stdvec<!cc.charspan>", v);
  }
  // clang-format off
// CHECK-LABEL:   cc.arg_subst[0] {
// CHECK:           %[[VAL_0:.*]] = cc.alloca !cc.array<!cc.charspan x 2>
// CHECK:           %[[VAL_1:.*]] = cc.string_literal "XX" : !cc.ptr<!cc.array<i8 x 3>>
// CHECK:           %[[VAL_2:.*]] = cc.cast %[[VAL_1]] : (!cc.ptr<!cc.array<i8 x 3>>) -> !cc.ptr<i8>
// CHECK:           %[[VAL_3:.*]] = arith.constant 2 : i64
// CHECK:           %[[VAL_4:.*]] = cc.stdvec_init %[[VAL_2]], %[[VAL_3]] : (!cc.ptr<i8>, i64) -> !cc.charspan
// CHECK:           %[[VAL_5:.*]] = cc.compute_ptr %[[VAL_0]][0] : (!cc.ptr<!cc.array<!cc.charspan x 2>>) -> !cc.ptr<!cc.charspan>
// CHECK:           cc.store %[[VAL_4]], %[[VAL_5]] : !cc.ptr<!cc.charspan>
// CHECK:           %[[VAL_6:.*]] = cc.string_literal "XY" : !cc.ptr<!cc.array<i8 x 3>>
// CHECK:           %[[VAL_7:.*]] = cc.cast %[[VAL_6]] : (!cc.ptr<!cc.array<i8 x 3>>) -> !cc.ptr<i8>
// CHECK:           %[[VAL_8:.*]] = arith.constant 2 : i64
// CHECK:           %[[VAL_9:.*]] = cc.stdvec_init %[[VAL_7]], %[[VAL_8]] : (!cc.ptr<i8>, i64) -> !cc.charspan
// CHECK:           %[[VAL_10:.*]] = cc.compute_ptr %[[VAL_0]][1] : (!cc.ptr<!cc.array<!cc.charspan x 2>>) -> !cc.ptr<!cc.charspan>
// CHECK:           cc.store %[[VAL_9:.*]], %[[VAL_10:.*]] : !cc.ptr<!cc.charspan>
// CHECK:           %[[VAL_11:.*]] = arith.constant 2 : i64
// CHECK:           %[[VAL_12:.*]] = cc.stdvec_init %[[VAL_0]], %[[VAL_11]] : (!cc.ptr<!cc.array<!cc.charspan x 2>>, i64) -> !cc.stdvec<!cc.charspan>
// CHECK:         }
  // clang-format on
}

void test_aggregates(mlir::MLIRContext *ctx) {
  {
    struct ure {
      int _0;
      double _1;
      char _2;
      short _3;
    };
    ure x = {static_cast<int>(0xcafebabe), 87.6545, 'A',
             static_cast<short>(0xfade)};
    std::vector<void *> v = {static_cast<void *>(&x)};
    doSimpleTest(ctx, "!cc.struct<{i32,f64,i8,i16}>", v);
  }
  // clang-format off
// CHECK:       Source module:
// CHECK:         func.func private @callee(!cc.struct<{i32, f64, i8, i16}>)
// CHECK:       Substitution module:

// CHECK-LABEL:   cc.arg_subst[0] {
// CHECK:           %[[VAL_0:.*]] = cc.undef !cc.struct<{i32, f64, i8, i16}>
// CHECK:           %[[VAL_1:.*]] = arith.constant -889275714 : i32
// CHECK:           %[[VAL_2:.*]] = cc.insert_value %[[VAL_0]][0], %[[VAL_1]]  : (!cc.struct<{i32, f64, i8, i16}>, i32) -> !cc.struct<{i32, f64, i8, i16}>
// CHECK:           %[[VAL_3:.*]] = arith.constant 87.654499999999998 : f64
// CHECK:           %[[VAL_4:.*]] = cc.insert_value %[[VAL_2]][1], %[[VAL_3]] : (!cc.struct<{i32, f64, i8, i16}>, f64) -> !cc.struct<{i32, f64, i8, i16}>
// CHECK:           %[[VAL_5:.*]] = arith.constant 65 : i8
// CHECK:           %[[VAL_6:.*]] = cc.insert_value %[[VAL_4]][2], %[[VAL_5]] : (!cc.struct<{i32, f64, i8, i16}>, i8) -> !cc.struct<{i32, f64, i8, i16}>
// CHECK:           %[[VAL_7:.*]] = arith.constant -1314 : i16
// CHECK:           %[[VAL_8:.*]] = cc.insert_value %[[VAL_6]][3], %[[VAL_7]] : (!cc.struct<{i32, f64, i8, i16}>, i16) -> !cc.struct<{i32, f64, i8, i16}>
// CHECK:         }
  // clang-format on
}

void test_recursive(mlir::MLIRContext *ctx) {
  {
    struct ure {
      int _0;
      double _1;
      char _2;
      short _3;
    };
    ure x0 = {static_cast<int>(0xcafebabe), 87.6545, 'A',
              static_cast<short>(0xfade)};
    ure x1 = {5412, 23894.5, 'B', 0xada};
    ure x2 = {90210, 782934.78923, 'C', 747};
    std::vector<ure> x = {x0, x1, x2};
    std::vector<void *> v = {static_cast<void *>(&x)};
    doSimpleTest(ctx, "!cc.stdvec<!cc.struct<{i32,f64,i8,i16}>>", v);
  }
  // clang-format off
// CHECK:       Source module:
// CHECK:         func.func private @callee(!cc.stdvec<!cc.struct<{i32, f64, i8, i16}>>)
// CHECK:       Substitution module:

// CHECK-LABEL:   cc.arg_subst[0] {
// CHECK:           %[[VAL_0:.*]] = cc.alloca !cc.array<!cc.struct<{i32, f64, i8, i16}> x 3>
// CHECK:           %[[VAL_1:.*]] = cc.undef !cc.struct<{i32, f64, i8, i16}>
// CHECK:           %[[VAL_2:.*]] = arith.constant -889275714 : i32
// CHECK:           %[[VAL_3:.*]] = cc.insert_value %[[VAL_1]][0], %[[VAL_2]] : (!cc.struct<{i32, f64, i8, i16}>, i32) -> !cc.struct<{i32, f64, i8, i16}>
// CHECK:           %[[VAL_4:.*]] = arith.constant 87.654499999999998 : f64
// CHECK:           %[[VAL_5:.*]] = cc.insert_value %[[VAL_3]][1], %[[VAL_4]] : (!cc.struct<{i32, f64, i8, i16}>, f64) -> !cc.struct<{i32, f64, i8, i16}>
// CHECK:           %[[VAL_6:.*]] = arith.constant 65 : i8
// CHECK:           %[[VAL_7:.*]] = cc.insert_value %[[VAL_5]][2], %[[VAL_6]] : (!cc.struct<{i32, f64, i8, i16}>, i8) -> !cc.struct<{i32, f64, i8, i16}>
// CHECK:           %[[VAL_8:.*]] = arith.constant -1314 : i16
// CHECK:           %[[VAL_9:.*]] = cc.insert_value %[[VAL_7]][3], %[[VAL_8]] : (!cc.struct<{i32, f64, i8, i16}>, i16) -> !cc.struct<{i32, f64, i8, i16}>
// CHECK:           %[[VAL_10:.*]] = cc.compute_ptr %[[VAL_0]][0] : (!cc.ptr<!cc.array<!cc.struct<{i32, f64, i8, i16}> x 3>>) -> !cc.ptr<!cc.struct<{i32, f64, i8, i16}>>
// CHECK:           cc.store %[[VAL_9]], %[[VAL_10]] : !cc.ptr<!cc.struct<{i32, f64, i8, i16}>>
// CHECK:           %[[VAL_11:.*]] = cc.undef !cc.struct<{i32, f64, i8, i16}>
// CHECK:           %[[VAL_12:.*]] = arith.constant 5412 : i32
// CHECK:           %[[VAL_13:.*]] = cc.insert_value %[[VAL_11]][0], %[[VAL_12]] : (!cc.struct<{i32, f64, i8, i16}>, i32) -> !cc.struct<{i32, f64, i8, i16}>
// CHECK:           %[[VAL_14:.*]] = arith.constant 2.389450e+04 : f64
// CHECK:           %[[VAL_15:.*]] = cc.insert_value %[[VAL_13]][1], %[[VAL_14]] : (!cc.struct<{i32, f64, i8, i16}>, f64) -> !cc.struct<{i32, f64, i8, i16}>
// CHECK:           %[[VAL_16:.*]] = arith.constant 66 : i8
// CHECK:           %[[VAL_17:.*]] = cc.insert_value %[[VAL_15]][2], %[[VAL_16]] : (!cc.struct<{i32, f64, i8, i16}>, i8) -> !cc.struct<{i32, f64, i8, i16}>
// CHECK:           %[[VAL_18:.*]] = arith.constant 2778 : i16
// CHECK:           %[[VAL_19:.*]] = cc.insert_value %[[VAL_17]][3], %[[VAL_18]] : (!cc.struct<{i32, f64, i8, i16}>, i16) -> !cc.struct<{i32, f64, i8, i16}>
// CHECK:           %[[VAL_20:.*]] = cc.compute_ptr %[[VAL_0]][1] : (!cc.ptr<!cc.array<!cc.struct<{i32, f64, i8, i16}> x 3>>) -> !cc.ptr<!cc.struct<{i32, f64, i8, i16}>>
// CHECK:           cc.store %[[VAL_19]], %[[VAL_20]] : !cc.ptr<!cc.struct<{i32, f64, i8, i16}>>
// CHECK:           %[[VAL_21:.*]] = cc.undef !cc.struct<{i32, f64, i8, i16}>
// CHECK:           %[[VAL_22:.*]] = arith.constant 90210 : i32
// CHECK:           %[[VAL_23:.*]] = cc.insert_value %[[VAL_21]][0], %[[VAL_22]] : (!cc.struct<{i32, f64, i8, i16}>, i32) -> !cc.struct<{i32, f64, i8, i16}>
// CHECK:           %[[VAL_24:.*]] = arith.constant 782934.78922999999 : f64
// CHECK:           %[[VAL_25:.*]] = cc.insert_value %[[VAL_23]][1], %[[VAL_24]] : (!cc.struct<{i32, f64, i8, i16}>, f64) -> !cc.struct<{i32, f64, i8, i16}>
// CHECK:           %[[VAL_26:.*]] = arith.constant 67 : i8
// CHECK:           %[[VAL_27:.*]] = cc.insert_value %[[VAL_25]][2], %[[VAL_26]] : (!cc.struct<{i32, f64, i8, i16}>, i8) -> !cc.struct<{i32, f64, i8, i16}>
// CHECK:           %[[VAL_28:.*]] = arith.constant 747 : i16
// CHECK:           %[[VAL_29:.*]] = cc.insert_value %[[VAL_27]][3], %[[VAL_28]] : (!cc.struct<{i32, f64, i8, i16}>, i16) -> !cc.struct<{i32, f64, i8, i16}>
// CHECK:           %[[VAL_30:.*]] = cc.compute_ptr %[[VAL_0]][2] : (!cc.ptr<!cc.array<!cc.struct<{i32, f64, i8, i16}> x 3>>) -> !cc.ptr<!cc.struct<{i32, f64, i8, i16}>>
// CHECK:           cc.store %[[VAL_29]], %[[VAL_30]] : !cc.ptr<!cc.struct<{i32, f64, i8, i16}>>
// CHECK:           %[[VAL_31:.*]] = arith.constant 3 : i64
// CHECK:           %[[VAL_32:.*]] = cc.stdvec_init %[[VAL_0]], %[[VAL_31]] : (!cc.ptr<!cc.array<!cc.struct<{i32, f64, i8, i16}> x 3>>, i64) -> !cc.stdvec<!cc.struct<{i32, f64, i8, i16}>>
// CHECK:         }
  // clang-format on
}

void test_simulation_state(mlir::MLIRContext *ctx) {
  {
    std::vector<std::complex<double>> data{M_SQRT1_2, M_SQRT1_2, 0., 0.,
                                           0.,        0.,        0., 0.};
    auto x = cudaq::state(new FakeDeviceState(data.size(), data.data()));
    std::vector<void *> v = {static_cast<void *>(&x)};
    doSimpleTest(ctx, "!cc.ptr<!cc.state>", v);
  }

  // clang-format off
// CHECK:       Source module:
// CHECK:         func.func private @callee(!cc.ptr<!cc.state>)
// CHECK:       Substitution module:

// CHECK-LABEL:   cc.arg_subst[0] {
// CHECK:           %[[VAL_0:.*]] = cc.address_of @[[VAL_GC:.*]] : !cc.ptr<!cc.array<complex<f64> x 8>>
// CHECK:           %[[VAL_1:.*]] = arith.constant 8 : i64
// CHECK:           %[[VAL_2:.*]] = quake.create_state %[[VAL_0]], %[[VAL_1]] : (!cc.ptr<!cc.array<complex<f64> x 8>>, i64) -> !cc.ptr<!cc.state>
// CHECK:        }
// CHECK-DAG:    cc.global constant private @[[VAL_GC]] (dense<[(0.70710678118654757,0.000000e+00), (0.70710678118654757,0.000000e+00), (0.000000e+00,0.000000e+00), (0.000000e+00,0.000000e+00), (0.000000e+00,0.000000e+00), (0.000000e+00,0.000000e+00), (0.000000e+00,0.000000e+00), (0.000000e+00,0.000000e+00)]> : tensor<8xcomplex<f64>>) : !cc.array<complex<f64> x 8>
  // clang-format on
}

void test_quantum_state(mlir::MLIRContext *ctx) {
  {
    // @cudaq.kernel
    // def init(n: int):
    //    q = cudaq.qvector(n)
    //    x(q[0])
    //
    // def kernel(s: cudaq.State):
    //   ...
    //
    // s = cudaq.get_state(init, 2)
    // cudaq.sample(kernel, s)
    auto init = "init";
    auto initCode =
        "func.func private @__nvqpp__mlirgen__init(%arg0: i64) {\n"
        "  %0 = quake.alloca !quake.veq<?>[%arg0 : i64]\n"
        "  %1 = quake.extract_ref %0[0] : (!quake.veq<?>) -> !quake.ref\n"
        "  quake.x %1 : (!quake.ref) -> ()\n"
        "  return\n"
        "}\n";
    __cudaq_deviceCodeHolderAdd(init, initCode);

    std::int64_t n = 2;
    std::vector<void *> a = {static_cast<void *>(&n)};
    auto s = cudaq::state(new FakeDeviceState(init, a));
    std::vector<void *> v = {static_cast<void *>(&s)};
    doSimpleTest(ctx, "!cc.ptr<!cc.state>", v, initCode);
  }

  // clang-format off
// CHECK:       Source module:
// CHECK:         func.func private @__nvqpp__mlirgen__init(%arg0: i64) {
// CHECK:           %[[VAL_0:.*]] = quake.alloca !quake.veq<?>[%arg0 : i64]
// CHECK:           %[[VAL_1:.*]] = quake.extract_ref %[[VAL_0]][0] : (!quake.veq<?>) -> !quake.ref
// CHECK:           quake.x %[[VAL_1]] : (!quake.ref) -> ()
// CHECK:           return
// CHECK:         }
// CHECK:         func.func private @callee(!cc.ptr<!cc.state>)

// CHECK:         ========================================
// CHECK:         Substitution module:
// CHECK:         testy
// CHECK-LABEL:   cc.arg_subst[0] {
// CHECK:           %[[VAL_0:.*]] = quake.materialize_state @__nvqpp__mlirgen__init.num_qubits_[[HASH_0:.*]] @__nvqpp__mlirgen__init.init_[[HASH_0]] : !cc.ptr<!cc.state>
// CHECK:         }
// CHECK:         func.func private @__nvqpp__mlirgen__init.init_[[HASH_0]](%arg0: i64, %arg1: !quake.veq<?>) -> !quake.veq<?> {
// CHECK:           %[[VAL_0:.*]] = arith.constant 0 : i64
// CHECK:           %[[VAL_1:.*]] = arith.constant 1 : i64
// CHECK:           %[[VAL_2:.*]] = arith.subi %arg0, %[[VAL_1]] : i64
// CHECK:           %[[VAL_3:.*]] = quake.subveq %arg1, %[[VAL_0]], %[[VAL_2]] : (!quake.veq<?>, i64, i64) -> !quake.veq<?>
// CHECK:           %[[VAL_4:.*]] = arith.addi %[[VAL_0]], %arg0 : i64
// CHECK:           %[[VAL_5:.*]] = arith.addi %[[VAL_0]], %arg0 : i64
// CHECK:           %[[VAL_6:.*]] = quake.extract_ref %[[VAL_3]][0] : (!quake.veq<?>) -> !quake.ref
// CHECK:           quake.x %[[VAL_6]] : (!quake.ref) -> ()
// CHECK:           %[[VAL_7:.*]] = arith.subi %[[VAL_5]], %[[VAL_1]] : i64
// CHECK:           %[[VAL_8:.*]] = quake.subveq %arg1, %[[VAL_0]], %[[VAL_7]] : (!quake.veq<?>, i64, i64) -> !quake.veq<?>
// CHECK:           return %[[VAL_8]] : !quake.veq<?>
// CHECK:         }
// CHECK:         func.func private @__nvqpp__mlirgen__init.num_qubits_[[HASH_0]](%arg0: i64) -> i64 {
// CHECK:           %[[VAL_0:.*]] = arith.constant 0 : i64
// CHECK:           %[[VAL_1:.*]] = arith.addi %[[VAL_0]], %arg0 : i64
// CHECK:           return %[[VAL_1]] : i64
// CHECK:         }
// CHECK:         ========================================
// CHECK:         Substitution module:
// CHECK:         init.init_[[HASH_0]]
// CHECK-LABEL:   cc.arg_subst[0] {
// CHECK:           %[[VAL_0:.*]] = arith.constant 2 : i64
// CHECK:         }
// CHECK:         ========================================
// CHECK:         Substitution module:
// CHECK:         init.num_qubits_[[HASH_0]]
// CHECK-LABEL:   cc.arg_subst[0] {
// CHECK:           %[[VAL_0:.*]] = arith.constant 2 : i64
// CHECK:         }
  // clang-format on

  {
    // @cudaq.kernel
    // def init(n: int):
    //    q = cudaq.qvector(n)
    //    x(q[0])
    //
    // def state_param(s: cudaq.State)
    //    q = cudaq.qvector(s)
    //    x(q[0])
    //
    // def kernel(s: cudaq.State):
    //   ...
    //
    // s0 = cudaq.get_state(init, 2)
    // s1 = cudaq.get_state(state_param, s0)
    // cudaq.sample(kernel, s1)
    auto init = "init1";
    auto initCode =
        "func.func private @__nvqpp__mlirgen__init1(%arg0: i64) {\n"
        "  %0 = quake.alloca !quake.veq<?>[%arg0 : i64]\n"
        "  %1 = quake.extract_ref %0[0] : (!quake.veq<?>) -> !quake.ref\n"
        "  quake.x %1 : (!quake.ref) -> ()\n"
        "  return\n"
        "}\n";
    __cudaq_deviceCodeHolderAdd(init, initCode);

    auto stateParam = "state_param";
    auto stateParamCode =
        "func.func private @__nvqpp__mlirgen__state_param(%arg0: "
        "!cc.ptr<!cc.state>) {\n"
        "  %0 = quake.get_number_of_qubits %arg0 : (!cc.ptr<!cc.state>) -> "
        "i64\n"
        "  %1 = quake.alloca !quake.veq<?>[%0 : i64]\n"
        "  %2 = quake.init_state %1, %arg0 : (!quake.veq<?>, "
        "!cc.ptr<!cc.state>) -> !quake.veq<?>\n"
        "  %3 = quake.extract_ref %2[0] : (!quake.veq<?>) -> !quake.ref\n"
        "  quake.x %3 : (!quake.ref) -> ()\n"
        "  return\n"
        "}\n";

    __cudaq_deviceCodeHolderAdd(stateParam, stateParamCode);

    std::int64_t n = 2;
    std::vector<void *> a = {static_cast<void *>(&n)};
    auto s0 = cudaq::state(new FakeDeviceState(init, a));
    std::vector<void *> v0 = {static_cast<void *>(&s0)};
    auto s1 = cudaq::state(new FakeDeviceState(stateParam, v0));
    std::vector<void *> v1 = {static_cast<void *>(&s1)};

    auto code = std::string{initCode} + std::string{stateParamCode};
    doSimpleTest(ctx, "!cc.ptr<!cc.state>", v1, code);
  }

  // clang-format off
// CHECK:       Source module:
// CHECK:         func.func private @__nvqpp__mlirgen__init1(%arg0: i64) {
// CHECK:           %[[VAL_0:.*]] = quake.alloca !quake.veq<?>[%arg0 : i64]
// CHECK:           %[[VAL_1:.*]] = quake.extract_ref %[[VAL_0]][0] : (!quake.veq<?>) -> !quake.ref
// CHECK:           quake.x %[[VAL_1]] : (!quake.ref) -> ()
// CHECK:           return
// CHECK:         }
// CHECK:         func.func private @__nvqpp__mlirgen__state_param(%arg0: !cc.ptr<!cc.state>) {
// CHECK:           %[[VAL_0:.*]] = quake.get_number_of_qubits %arg0 : (!cc.ptr<!cc.state>) -> i64
// CHECK:           %[[VAL_1:.*]] = quake.alloca !quake.veq<?>[%[[VAL_0]] : i64]
// CHECK:           %[[VAL_2:.*]] = quake.init_state %[[VAL_1]], %arg0 : (!quake.veq<?>, !cc.ptr<!cc.state>) -> !quake.veq<?>
// CHECK:           return
// CHECK:         }
// CHECK:         func.func private @callee(!cc.ptr<!cc.state>)

// CHECK:         ========================================
// CHECK:         Substitution module:
// CHECK:         testy
// CHECK-LABEL:   cc.arg_subst[0] {
// CHECK:           %0 = quake.materialize_state @__nvqpp__mlirgen__state_param.num_qubits_[[HASH_0:.*]] @__nvqpp__mlirgen__state_param.init_[[HASH_0]] : !cc.ptr<!cc.state>
// CHECK:         }
// CHECK:         func.func private @__nvqpp__mlirgen__state_param.init_[[HASH_0]](%arg0: !cc.ptr<!cc.state>, %arg1: !quake.veq<?>) -> !quake.veq<?> {
// CHECK:           %[[VAL_0:.*]] = arith.constant 0 : i64
// CHECK:           %[[VAL_1:.*]] = arith.constant 1 : i64
// CHECK:           %[[VAL_2:.*]] = quake.get_number_of_qubits %arg0 : (!cc.ptr<!cc.state>) -> i64
// CHECK:           %[[VAL_3:.*]] = arith.subi %[[VAL_2]], %[[VAL_1]] : i64
// CHECK:           %[[VAL_4:.*]] = quake.subveq %arg1, %[[VAL_0]], %[[VAL_3]] : (!quake.veq<?>, i64, i64) -> !quake.veq<?>
// CHECK:           %[[VAL_5:.*]] = arith.addi %[[VAL_0]], %[[VAL_2]] : i64
// CHECK:           %[[VAL_6:.*]] = arith.addi %[[VAL_0]], %[[VAL_2]] : i64
// CHECK:           %[[VAL_7:.*]] = quake.init_state %[[VAL_4]], %arg0 : (!quake.veq<?>, !cc.ptr<!cc.state>) -> !quake.veq<?>
// CHECK:           %[[VAL_8:.*]] = arith.subi %[[VAL_6]], %[[VAL_1]] : i64
// CHECK:           %[[VAL_9:.*]] = quake.subveq %arg1, %[[VAL_0]], %[[VAL_8]] : (!quake.veq<?>, i64, i64) -> !quake.veq<?>
// CHECK:           return %[[VAL_9]] : !quake.veq<?>
// CHECK:         }
// CHECK:         func.func private @__nvqpp__mlirgen__state_param.num_qubits_[[HASH_0]](%arg0: !cc.ptr<!cc.state>) -> i64 {
// CHECK:           %[[VAL_0:.*]] = arith.constant 0 : i64
// CHECK:           %[[VAL_1:.*]] = quake.get_number_of_qubits %arg0 : (!cc.ptr<!cc.state>) -> i64
// CHECK:           %[[VAL_2:.*]] = arith.addi %[[VAL_0]], %[[VAL_1]] : i64
// CHECK:           return %[[VAL_2]] : i64
// CHECK:         }
// CHECK:         ========================================
// CHECK:         Substitution module:
// CHECK:         state_param.init_[[HASH_0]]
// CHECK-LABEL:   cc.arg_subst[0] {
// CHECK:           %0 = quake.materialize_state @__nvqpp__mlirgen__init1.num_qubits_[[HASH_1:.*]] @__nvqpp__mlirgen__init1.init_[[HASH_1]] : !cc.ptr<!cc.state>
// CHECK:         }
// CHECK:         func.func private @__nvqpp__mlirgen__init1.init_[[HASH_1]](%arg0: i64, %arg1: !quake.veq<?>) -> !quake.veq<?> {
// CHECK:           %[[VAL_0:.*]] = arith.constant 0 : i64
// CHECK:           %[[VAL_1:.*]] = arith.constant 1 : i64
// CHECK:           %[[VAL_2:.*]] = arith.subi %arg0, %[[VAL_1]] : i64
// CHECK:           %[[VAL_3:.*]] = quake.subveq %arg1, %[[VAL_0]], %[[VAL_2]] : (!quake.veq<?>, i64, i64) -> !quake.veq<?>
// CHECK:           %[[VAL_4:.*]] = arith.addi %[[VAL_0]], %arg0 : i64
// CHECK:           %[[VAL_5:.*]] = arith.addi %[[VAL_0]], %arg0 : i64
// CHECK:           %[[VAL_6:.*]] = quake.extract_ref %[[VAL_3]][0] : (!quake.veq<?>) -> !quake.ref
// CHECK:           quake.x %[[VAL_6]] : (!quake.ref) -> ()
// CHECK:           %[[VAL_7:.*]] = arith.subi %[[VAL_5]], %[[VAL_1]] : i64
// CHECK:           %[[VAL_8:.*]] = quake.subveq %arg1, %[[VAL_0]], %[[VAL_7]] : (!quake.veq<?>, i64, i64) -> !quake.veq<?>
// CHECK:           return %[[VAL_8]] : !quake.veq<?>
// CHECK:         }
// CHECK:         func.func private @__nvqpp__mlirgen__init1.num_qubits_[[HASH_1]](%arg0: i64) -> i64 {
// CHECK:           %[[VAL_0:.*]] = arith.constant 0 : i64
// CHECK:           %[[VAL_1:.*]] = arith.addi %[[VAL_0]], %arg0 : i64
// CHECK:           return %[[VAL_1]] : i64
// CHECK:         }
// CHECK:         ========================================
// CHECK:         Substitution module:
// CHECK:         init1.init_[[HASH_1]]
// CHECK-LABEL:   cc.arg_subst[0] {
// CHECK:           %[[VAL_0:.*]] = arith.constant 2 : i64
// CHECK:         }
// CHECK:         ========================================
// CHECK:         Substitution module:
// CHECK:         init1.num_qubits_[[HASH_1]]
// CHECK-LABEL:   cc.arg_subst[0] {
// CHECK:           %[[VAL_0:.*]] = arith.constant 2 : i64
// CHECK:         }
// CHECK:         ========================================
// CHECK:         Substitution module:
// CHECK:         state_param.num_qubits_[[HASH_0]]
// CHECK-LABEL:   cc.arg_subst[0] {
// CHECK:           %[[VAL_0:.*]] = quake.materialize_state @__nvqpp__mlirgen__init1.num_qubits_[[HASH_1]] @__nvqpp__mlirgen__init1.init_[[HASH_1]] : !cc.ptr<!cc.state>
// CHECK:         }

  // clang-format on

  {
    // @cudaq.kernel
    // def init(n: int):
    //    q0 = cudaq.qvector(n)
    //    x(q0[0])
    //    r = mz(q0[0])
    //    if (r):
    //       q1 = cudaq.qvector(n)
    //       x(q1[0])
    //       y(q0[0])
    //
    // def kernel(s: cudaq.State):
    //   ...
    //
    // s = cudaq.get_state(init, 2)
    // cudaq.sample(kernel, s)
    auto init = "init2";
    auto initCode =
        " func.func private @__nvqpp__mlirgen__init2(%arg0: i64) {\n"
        "   %2 = quake.alloca !quake.veq<?>[%arg0 : i64]\n"
        "   %3 = quake.extract_ref %2[0] : (!quake.veq<?>) -> !quake.ref\n"
        "   quake.x %3 : (!quake.ref) -> ()\n"
        "   %measOut = quake.mz %3 name \"q0\" : (!quake.ref) -> "
        "!quake.measure\n"
        "   %4 = quake.discriminate %measOut : (!quake.measure) -> i1\n"
        "   cc.if(%4) {\n"
        "    %6 = quake.alloca !quake.veq<?>[%arg0 : i64]\n"
        "    %7 = quake.extract_ref %6[0] : (!quake.veq<?>) -> !quake.ref\n"
        "    quake.x %7 : (!quake.ref) -> ()\n"
        "    %8 = quake.extract_ref %2[1] : (!quake.veq<?>) -> !quake.ref\n"
        "    quake.y %8 : (!quake.ref) -> ()\n"
        "   }\n"
        "   return\n"
        "}\n";

    __cudaq_deviceCodeHolderAdd(init, initCode);

    std::int64_t n = 2;
    std::vector<void *> a = {static_cast<void *>(&n)};
    auto s = cudaq::state(new FakeDeviceState(init, a));
    std::vector<void *> v = {static_cast<void *>(&s)};
    doSimpleTest(ctx, "!cc.ptr<!cc.state>", v, initCode);
  }

  // clang-format off
// CHECK:       Source module:
// CHECK:         func.func private @__nvqpp__mlirgen__init2(%arg0: i64) {
// CHECK:           %[[VAL_0:.*]] = quake.alloca !quake.veq<?>[%arg0 : i64]
// CHECK:           %[[VAL_1:.*]] = quake.extract_ref %[[VAL_0]][0] : (!quake.veq<?>) -> !quake.ref
// CHECK:           quake.x %[[VAL_1]] : (!quake.ref) -> ()
// CHECK:           %[[VAL_2:.*]] = quake.mz %[[VAL_1]] name "q0" : (!quake.ref) -> !quake.measure
// CHECK:           %[[VAL_3:.*]] = quake.discriminate %[[VAL_2]] : (!quake.measure) -> i1
// CHECK:           cc.if(%[[VAL_3]]) {
// CHECK:             %[[VAL_4:.*]] = quake.alloca !quake.veq<?>[%arg0 : i64]
// CHECK:             %[[VAL_5:.*]] = quake.extract_ref %[[VAL_4]][0] : (!quake.veq<?>) -> !quake.ref
// CHECK:             quake.x %[[VAL_5]] : (!quake.ref) -> ()
// CHECK:             %[[VAL_6:.*]] = quake.extract_ref %[[VAL_0]][1] : (!quake.veq<?>) -> !quake.ref
// CHECK:             quake.y %[[VAL_6]] : (!quake.ref) -> ()
// CHECK:           }
// CHECK:           return
// CHECK:         }
// CHECK:         func.func private @callee(!cc.ptr<!cc.state>)

// CHECK:         ========================================
// CHECK:         Substitution module:
// CHECK:         testy
// CHECK-LABEL:   cc.arg_subst[0] {
// CHECK:           %[[VAL_0:.*]] = quake.materialize_state @__nvqpp__mlirgen__init2.num_qubits_[[HASH_1:.*]] @__nvqpp__mlirgen__init2.init_[[HASH_1]] : !cc.ptr<!cc.state>
// CHECK:         }
// CHECK:         func.func private @__nvqpp__mlirgen__init2.init_[[HASH_1]](%arg0: i64, %arg1: !quake.veq<?>) -> !quake.veq<?> {
// CHECK:           %[[VAL_0:.*]] = arith.constant 0 : i64
// CHECK:           %[[VAL_1:.*]] = arith.constant 1 : i64
// CHECK:           %[[VAL_2:.*]] = arith.subi %arg0, %[[VAL_1]] : i64
// CHECK:           %[[VAL_3:.*]] = quake.subveq %arg1, %[[VAL_0]], %[[VAL_2]] : (!quake.veq<?>, i64, i64) -> !quake.veq<?>
// CHECK:           %[[VAL_4:.*]] = arith.addi %[[VAL_0]], %arg0 : i64
// CHECK:           %[[VAL_5:.*]] = arith.addi %[[VAL_0]], %arg0 : i64
// CHECK:           %[[VAL_6:.*]] = quake.extract_ref %[[VAL_3]][0] : (!quake.veq<?>) -> !quake.ref
// CHECK:           quake.x %[[VAL_6]] : (!quake.ref) -> ()
// CHECK:           %[[VAL_7:.*]] = quake.mz %[[VAL_6]] name "q0" : (!quake.ref) -> !quake.measure
// CHECK:           %[[VAL_8:.*]] = quake.discriminate %[[VAL_7]] : (!quake.measure) -> i1
// CHECK:           cc.if(%[[VAL_8]]) {
// CHECK:             %[[VAL_11:.*]] = quake.alloca !quake.veq<?>[%arg0 : i64]
// CHECK:             %[[VAL_12:.*]] = quake.extract_ref %[[VAL_11]][0] : (!quake.veq<?>) -> !quake.ref
// CHECK:             quake.x %[[VAL_12]] : (!quake.ref) -> ()
// CHECK:             %[[VAL_13:.*]] = quake.extract_ref %[[VAL_3]][1] : (!quake.veq<?>) -> !quake.ref
// CHECK:             quake.y %[[VAL_13]] : (!quake.ref) -> ()
// CHECK:           }
// CHECK:           %[[VAL_9:.*]] = arith.subi %[[VAL_5]], %[[VAL_1]] : i64
// CHECK:           %[[VAL_10:.*]] = quake.subveq %arg1, %[[VAL_0]], %[[VAL_9]] : (!quake.veq<?>, i64, i64) -> !quake.veq<?>
// CHECK:           return %[[VAL_10]] : !quake.veq<?>
// CHECK:         }
// CHECK:         func.func private @__nvqpp__mlirgen__init2.num_qubits_[[HASH_1]](%arg0: i64) -> i64 {
// CHECK:           %[[VAL_0:.*]] = arith.constant 0 : i64
// CHECK:           %[[VAL_1:.*]] = arith.addi %[[VAL_0]], %arg0 : i64
// CHECK:           return %[[VAL_1]] : i64
// CHECK:         }
// CHECK:         ========================================
// CHECK:         Substitution module:
// CHECK:         init2.init_[[HASH_1]]
// CHECK-LABEL:   cc.arg_subst[0] {
// CHECK:           %[[VAL_0:.*]] = arith.constant 2 : i64
// CHECK:         }
// CHECK:         ========================================
// CHECK:         Substitution module:
// CHECK:         init2.num_qubits_[[HASH_1]]
// CHECK-LABEL:   cc.arg_subst[0] {
// CHECK:           %[[VAL_0:.*]] = arith.constant 2 : i64
// CHECK:         }
  // clang-format on
}

void test_combinations(mlir::MLIRContext *ctx) {
  {
    bool x = true;
    std::vector<void *> v = {static_cast<void *>(&x)};
    std::vector<std::string> t = {"i1"};
    doTest(ctx, t, v);
  }
  // clang-format off
// CHECK-LABEL: Source module:
// CHECK:         func.func private @callee(i1)
// CHECK:       Substitution module:

// CHECK-LABEL:   cc.arg_subst[0] {
// CHECK:           %[[VAL_0:.*]] = arith.constant true
// CHECK:         }
  // clang-format on

  {
    bool x = true;
    bool y = false;
    std::vector<void *> v = {static_cast<void *>(&x), static_cast<void *>(&y)};
    std::vector<std::string> t = {"i1", "i1"};
    doTest(ctx, t, v);
  }
  // clang-format off
// CHECK:       Source module:
// CHECK:         func.func private @callee(i1, i1)
// CHECK:       Substitution module:

// CHECK-LABEL:   cc.arg_subst[0] {
// CHECK:           %[[VAL_0:.*]] = arith.constant true
// CHECK:         }
// CHECK-LABEL:   cc.arg_subst[1] {
// CHECK:           %[[VAL_1:.*]] = arith.constant false
// CHECK:         }
  // clang-format on

  {
    bool x = true;
    std::int32_t y = 42;
    std::vector<void *> v = {static_cast<void *>(&x), static_cast<void *>(&y)};
    std::vector<std::string> t = {"i1", "i32"};
    doTest(ctx, t, v, 1);
  }

  // clang-format off
// CHECK:       Source module:
// CHECK:         func.func private @callee(i1, i32)
// CHECK:       Substitution module:

// CHECK-LABEL:   cc.arg_subst[1] {
// CHECK:           %[[VAL_0:.*]] = arith.constant 42 : i32
// CHECK:         }
  // clang-format on

  {
    std::vector<std::complex<double>> data{M_SQRT1_2, M_SQRT1_2, 0., 0.,
                                           0.,        0.,        0., 0.};

    std::vector<double> x = {0.5, 0.6};
    cudaq::state y{new FakeDeviceState(data.size(), data.data())};
    std::vector<cudaq::pauli_word> z = {
        cudaq::pauli_word{"XX"},
        cudaq::pauli_word{"XY"},
    };

    std::vector<void *> v = {static_cast<void *>(&x), static_cast<void *>(&y),
                             static_cast<void *>(&z)};
    std::vector<std::string> t = {"!cc.stdvec<f32>", "!cc.ptr<!cc.state>",
                                  "!cc.stdvec<!cc.charspan>"};
    doTest(ctx, t, v);
  }

  // clang-format off
// CHECK:       Source module:
// CHECK:         func.func private @callee(!cc.stdvec<f32>, !cc.ptr<!cc.state>, !cc.stdvec<!cc.charspan>)
// CHECK:       Substitution module:

// CHECK-LABEL:   cc.arg_subst[0] {
// CHECK:           %[[VAL_0:.*]] = cc.alloca !cc.array<f32 x 4>
// CHECK:           %[[VAL_1:.*]] = arith.constant 0.000000e+00 : f32
// CHECK:           %[[VAL_2:.*]] = cc.compute_ptr %[[VAL_0]][0] : (!cc.ptr<!cc.array<f32 x 4>>) -> !cc.ptr<f32>
// CHECK:           cc.store %[[VAL_1]], %[[VAL_2]] : !cc.ptr<f32>
// CHECK:           %[[VAL_3:.*]] = arith.constant 1.750000e+00 : f32
// CHECK:           %[[VAL_4:.*]] = cc.compute_ptr %[[VAL_0]][1] : (!cc.ptr<!cc.array<f32 x 4>>) -> !cc.ptr<f32>
// CHECK:           cc.store %[[VAL_3]], %[[VAL_4]] : !cc.ptr<f32>
// CHECK:           %[[VAL_5:.*]] = arith.constant 4.17232506E-8 : f32
// CHECK:           %[[VAL_6:.*]] = cc.compute_ptr %[[VAL_0]][2] : (!cc.ptr<!cc.array<f32 x 4>>) -> !cc.ptr<f32>
// CHECK:           cc.store %[[VAL_5]], %[[VAL_6]] : !cc.ptr<f32>
// CHECK:           %[[VAL_7:.*]] = arith.constant 1.775000e+00 : f32
// CHECK:           %[[VAL_8:.*]] = cc.compute_ptr %[[VAL_0]][3] : (!cc.ptr<!cc.array<f32 x 4>>) -> !cc.ptr<f32>
// CHECK:           cc.store %[[VAL_7]], %[[VAL_8]] : !cc.ptr<f32>
// CHECK:           %[[VAL_9:.*]] = arith.constant 4 : i64
// CHECK:           %[[VAL_10:.*]] = cc.stdvec_init %[[VAL_0]], %[[VAL_9]] : (!cc.ptr<!cc.array<f32 x 4>>, i64) -> !cc.stdvec<f32>
// CHECK:         }
// CHECK-LABEL:   cc.arg_subst[1] {
// CHECK:           %[[VAL_0:.*]] = cc.address_of @[[VAL_GC:.*]] : !cc.ptr<!cc.array<complex<f64> x 8>>
// CHECK:           %[[VAL_1:.*]] = arith.constant 8 : i64
// CHECK:           %[[VAL_5:.*]] = quake.create_state %[[VAL_0]], %[[VAL_1]] : (!cc.ptr<!cc.array<complex<f64> x 8>>, i64) -> !cc.ptr<!cc.state>
// CHECK:         }
// CHECK-DAG:     cc.global constant private @[[VAL_GC]] (dense<[(0.70710678118654757,0.000000e+00), (0.70710678118654757,0.000000e+00), (0.000000e+00,0.000000e+00), (0.000000e+00,0.000000e+00), (0.000000e+00,0.000000e+00), (0.000000e+00,0.000000e+00), (0.000000e+00,0.000000e+00), (0.000000e+00,0.000000e+00)]> : tensor<8xcomplex<f64>>) : !cc.array<complex<f64> x 8>
// CHECK-LABEL:   cc.arg_subst[2] {
// CHECK:           %[[VAL_0:.*]] = cc.alloca !cc.array<!cc.charspan x 2>
// CHECK:           %[[VAL_1:.*]] = cc.string_literal "XX" : !cc.ptr<!cc.array<i8 x 3>>
// CHECK:           %[[VAL_2:.*]] = cc.cast %[[VAL_1]] : (!cc.ptr<!cc.array<i8 x 3>>) -> !cc.ptr<i8>
// CHECK:           %[[VAL_3:.*]] = arith.constant 2 : i64
// CHECK:           %[[VAL_4:.*]] = cc.stdvec_init %[[VAL_2]], %[[VAL_3]] : (!cc.ptr<i8>, i64) -> !cc.charspan
// CHECK:           %[[VAL_5:.*]] = cc.compute_ptr %[[VAL_0]][0] : (!cc.ptr<!cc.array<!cc.charspan x 2>>) -> !cc.ptr<!cc.charspan>
// CHECK:           cc.store %[[VAL_4]], %[[VAL_5]] : !cc.ptr<!cc.charspan>
// CHECK:           %[[VAL_6:.*]] = cc.string_literal "XY" : !cc.ptr<!cc.array<i8 x 3>>
// CHECK:           %[[VAL_7:.*]] = cc.cast %[[VAL_6]] : (!cc.ptr<!cc.array<i8 x 3>>) -> !cc.ptr<i8>
// CHECK:           %[[VAL_8:.*]] = arith.constant 2 : i64
// CHECK:           %[[VAL_9:.*]] = cc.stdvec_init %[[VAL_7]], %[[VAL_8]] : (!cc.ptr<i8>, i64) -> !cc.charspan
// CHECK:           %[[VAL_10:.*]] = cc.compute_ptr %[[VAL_0]][1] : (!cc.ptr<!cc.array<!cc.charspan x 2>>) -> !cc.ptr<!cc.charspan>
// CHECK:           cc.store %[[VAL_9]], %[[VAL_10]] : !cc.ptr<!cc.charspan>
// CHECK:           %[[VAL_11:.*]] = arith.constant 2 : i64
// CHECK:           %[[VAL_12:.*]] = cc.stdvec_init %[[VAL_0]], %[[VAL_11]] : (!cc.ptr<!cc.array<!cc.charspan x 2>>, i64) -> !cc.stdvec<!cc.charspan>
// CHECK:         }
  // clang-format on
}

int main() {
  mlir::DialectRegistry registry;
  cudaq::registerAllDialects(registry);
  mlir::MLIRContext context(registry);
  context.loadAllAvailableDialects();
  test_scalars(&context);
  test_vectors(&context);
  test_aggregates(&context);
  test_recursive(&context);
  test_simulation_state(&context);
  test_quantum_state(&context);
  test_combinations(&context);
  return 0;
}<|MERGE_RESOLUTION|>--- conflicted
+++ resolved
@@ -142,22 +142,6 @@
 
 extern "C" void __cudaq_deviceCodeHolderAdd(const char *, const char *);
 
-<<<<<<< HEAD
-void dumpSubstitutionModules(cudaq::opt::ArgumentConverter &ab) {
-  std::function<void(cudaq::opt::ArgumentConverter &)> dump =
-      [&dump](cudaq::opt::ArgumentConverter &con) {
-        // Dump the conversions
-        llvm::outs() << "========================================\n"
-                        "Substitution module:\n"
-                     << con.getKernelName() << "\n"
-                     << con.getSubstitutionModule() << '\n';
-
-        for (auto &calleeCon : con.getCalleeConverters())
-          dump(calleeCon);
-      };
-
-  dump(ab);
-=======
 void dumpSubstitutionModules(cudaq::opt::ArgumentConverter &con) {
   for (auto &kInfo : con.getKernelSubstitutions()) {
     // Dump the conversions
@@ -166,7 +150,6 @@
                  << kInfo.getKernelName() << "\n"
                  << kInfo.getSubstitutionModule() << '\n';
   }
->>>>>>> 5e43057f
 }
 
 void doSimpleTest(mlir::MLIRContext *ctx, const std::string &typeName,
