--- conflicted
+++ resolved
@@ -378,15 +378,9 @@
 // CHECK-LABEL:   cc.arg_subst[0] {
 // CHECK:           %[[VAL_0:.*]] = cc.address_of @[[VAL_GC:.*]] : !cc.ptr<!cc.array<complex<f64> x 8>>
 // CHECK:           %[[VAL_1:.*]] = arith.constant 8 : i64
-<<<<<<< HEAD
-// CHECK:           %[[VAL_2:.*]] = cc.create_state %[[VAL_0]], %[[VAL_1]] : (!cc.ptr<!cc.array<complex<f64> x 8>>, i64) -> !cc.ptr<!cc.state>
-// CHECK:        }
-// CHECK-DAG:    cc.global constant @[[VAL_GC]] (dense<[(0.70710678118654757,0.000000e+00), (0.70710678118654757,0.000000e+00), (0.000000e+00,0.000000e+00), (0.000000e+00,0.000000e+00), (0.000000e+00,0.000000e+00), (0.000000e+00,0.000000e+00), (0.000000e+00,0.000000e+00), (0.000000e+00,0.000000e+00)]> : tensor<8xcomplex<f64>>) : !cc.array<complex<f64> x 8>
-=======
 // CHECK:           %[[VAL_2:.*]] = quake.create_state %[[VAL_0]], %[[VAL_1]] : (!cc.ptr<!cc.array<complex<f64> x 8>>, i64) -> !cc.ptr<!cc.state>
 // CHECK:        }
 // CHECK-DAG:    cc.global constant private @[[VAL_GC]] (dense<[(0.70710678118654757,0.000000e+00), (0.70710678118654757,0.000000e+00), (0.000000e+00,0.000000e+00), (0.000000e+00,0.000000e+00), (0.000000e+00,0.000000e+00), (0.000000e+00,0.000000e+00), (0.000000e+00,0.000000e+00), (0.000000e+00,0.000000e+00)]> : tensor<8xcomplex<f64>>) : !cc.array<complex<f64> x 8>
->>>>>>> 2137a4a3
   // clang-format on
 }
 
@@ -488,15 +482,9 @@
 // CHECK-LABEL:   cc.arg_subst[1] {
 // CHECK:           %[[VAL_0:.*]] = cc.address_of @[[VAL_GC:.*]] : !cc.ptr<!cc.array<complex<f64> x 8>>
 // CHECK:           %[[VAL_1:.*]] = arith.constant 8 : i64
-<<<<<<< HEAD
-// CHECK:           %[[VAL_5:.*]] = cc.create_state %[[VAL_0]], %[[VAL_1]] : (!cc.ptr<!cc.array<complex<f64> x 8>>, i64) -> !cc.ptr<!cc.state>
-// CHECK:         }
-// CHECK-DAG:     cc.global constant @[[VAL_GC]] (dense<[(0.70710678118654757,0.000000e+00), (0.70710678118654757,0.000000e+00), (0.000000e+00,0.000000e+00), (0.000000e+00,0.000000e+00), (0.000000e+00,0.000000e+00), (0.000000e+00,0.000000e+00), (0.000000e+00,0.000000e+00), (0.000000e+00,0.000000e+00)]> : tensor<8xcomplex<f64>>) : !cc.array<complex<f64> x 8>
-=======
 // CHECK:           %[[VAL_5:.*]] = quake.create_state %[[VAL_0]], %[[VAL_1]] : (!cc.ptr<!cc.array<complex<f64> x 8>>, i64) -> !cc.ptr<!cc.state>
 // CHECK:         }
 // CHECK-DAG:     cc.global constant private @[[VAL_GC]] (dense<[(0.70710678118654757,0.000000e+00), (0.70710678118654757,0.000000e+00), (0.000000e+00,0.000000e+00), (0.000000e+00,0.000000e+00), (0.000000e+00,0.000000e+00), (0.000000e+00,0.000000e+00), (0.000000e+00,0.000000e+00), (0.000000e+00,0.000000e+00)]> : tensor<8xcomplex<f64>>) : !cc.array<complex<f64> x 8>
->>>>>>> 2137a4a3
 // CHECK-LABEL:   cc.arg_subst[2] {
 // CHECK:           %[[VAL_0:.*]] = cc.alloca !cc.array<!cc.charspan x 2>
 // CHECK:           %[[VAL_1:.*]] = cc.string_literal "XX" : !cc.ptr<!cc.array<i8 x 3>>
