--- conflicted
+++ resolved
@@ -536,30 +536,18 @@
 
     auto s = cudaq::state(new FakeDeviceState(init, {}));
     std::vector<void *> v = {static_cast<void *>(&s)};
-<<<<<<< HEAD
-    doSimpleTest(ctx, "!cc.ptr<!cc.state>", v, initCode);
-=======
     doSimpleTest(ctx, "!cc.ptr<!quake.state>", v, initCode);
->>>>>>> 61c2ecfe
-  }
-
-  // clang-format off
-// CHECK:       Source module:
-<<<<<<< HEAD
-// CHECK:         func.func private @callee(!cc.ptr<!cc.state>)
-=======
+  }
+
+  // clang-format off
+// CHECK:       Source module:
 // CHECK:         func.func private @callee(!cc.ptr<!quake.state>)
->>>>>>> 61c2ecfe
 
 // CHECK:         ========================================
 // CHECK:         Substitution module:
 // CHECK:         testy
 // CHECK-LABEL:   cc.arg_subst[0] {
-<<<<<<< HEAD
-// CHECK:           %[[VAL_0:.*]] = quake.materialize_state @__nvqpp__mlirgen__init.num_qubits_[[HASH_0:.*]], @__nvqpp__mlirgen__init.init_[[HASH_0]] : !cc.ptr<!cc.state>
-=======
 // CHECK:           %[[VAL_0:.*]] = quake.materialize_state @__nvqpp__mlirgen__init.num_qubits_[[HASH_0:.*]], @__nvqpp__mlirgen__init.init_[[HASH_0]] : !cc.ptr<!quake.state>
->>>>>>> 61c2ecfe
 // CHECK:         }
 // CHECK:         func.func private @__nvqpp__mlirgen__init.init_[[HASH_0]](%arg0: !quake.veq<?>) -> !quake.veq<?> {
 // CHECK:           %[[VAL_0:.*]] = arith.constant 0 : i64
@@ -612,30 +600,18 @@
     std::vector<void *> a = {static_cast<void *>(&n)};
     auto s = cudaq::state(new FakeDeviceState(init, a));
     std::vector<void *> v = {static_cast<void *>(&s)};
-<<<<<<< HEAD
-    doSimpleTest(ctx, "!cc.ptr<!cc.state>", v, initCode);
-=======
     doSimpleTest(ctx, "!cc.ptr<!quake.state>", v, initCode);
->>>>>>> 61c2ecfe
-  }
-
-  // clang-format off
-// CHECK:       Source module:
-<<<<<<< HEAD
-// CHECK:         func.func private @callee(!cc.ptr<!cc.state>)
-=======
+  }
+
+  // clang-format off
+// CHECK:       Source module:
 // CHECK:         func.func private @callee(!cc.ptr<!quake.state>)
->>>>>>> 61c2ecfe
 
 // CHECK:         ========================================
 // CHECK:         Substitution module:
 // CHECK:         testy
 // CHECK-LABEL:   cc.arg_subst[0] {
-<<<<<<< HEAD
-// CHECK:           %[[VAL_0:.*]] = quake.materialize_state @__nvqpp__mlirgen__init0.num_qubits_[[HASH_0:.*]], @__nvqpp__mlirgen__init0.init_[[HASH_0]] : !cc.ptr<!cc.state>
-=======
 // CHECK:           %[[VAL_0:.*]] = quake.materialize_state @__nvqpp__mlirgen__init0.num_qubits_[[HASH_0:.*]], @__nvqpp__mlirgen__init0.init_[[HASH_0]] : !cc.ptr<!quake.state>
->>>>>>> 61c2ecfe
 // CHECK:         }
 // CHECK:         func.func private @__nvqpp__mlirgen__init0.init_[[HASH_0]](%arg0: i64, %arg1: !quake.veq<?>) -> !quake.veq<?> {
 // CHECK:           %[[VAL_0:.*]] = arith.constant 0 : i64
@@ -697,21 +673,12 @@
     auto stateParam = "state_param";
     auto stateParamCode =
         "func.func private @__nvqpp__mlirgen__state_param(%arg0: "
-<<<<<<< HEAD
-        "!cc.ptr<!cc.state>) {\n"
-        "  %0 = quake.get_number_of_qubits %arg0 : (!cc.ptr<!cc.state>) -> "
-        "i64\n"
-        "  %1 = quake.alloca !quake.veq<?>[%0 : i64]\n"
-        "  %2 = quake.init_state %1, %arg0 : (!quake.veq<?>, "
-        "!cc.ptr<!cc.state>) -> !quake.veq<?>\n"
-=======
         "!cc.ptr<!quake.state>) {\n"
         "  %0 = quake.get_number_of_qubits %arg0 : (!cc.ptr<!quake.state>) -> "
         "i64\n"
         "  %1 = quake.alloca !quake.veq<?>[%0 : i64]\n"
         "  %2 = quake.init_state %1, %arg0 : (!quake.veq<?>, "
         "!cc.ptr<!quake.state>) -> !quake.veq<?>\n"
->>>>>>> 61c2ecfe
         "  %3 = quake.extract_ref %2[0] : (!quake.veq<?>) -> !quake.ref\n"
         "  quake.x %3 : (!quake.ref) -> ()\n"
         "  return\n"
@@ -729,62 +696,35 @@
     std::vector<void *> v2 = {static_cast<void *>(&s2)};
 
     auto code = std::string{initCode} + std::string{stateParamCode};
-<<<<<<< HEAD
-    doSimpleTest(ctx, "!cc.ptr<!cc.state>", v2, code);
-=======
     doSimpleTest(ctx, "!cc.ptr<!quake.state>", v2, code);
->>>>>>> 61c2ecfe
-  }
-
-  // clang-format off
-// CHECK:       Source module:
-<<<<<<< HEAD
-// CHECK:         func.func private @callee(!cc.ptr<!cc.state>)
-=======
+  }
+
+  // clang-format off
+// CHECK:       Source module:
 // CHECK:         func.func private @callee(!cc.ptr<!quake.state>)
->>>>>>> 61c2ecfe
 
 // CHECK:         ========================================
 // CHECK:         Substitution module:
 // CHECK:         testy
 // CHECK-LABEL:   cc.arg_subst[0] {
-<<<<<<< HEAD
-// CHECK:           %0 = quake.materialize_state @__nvqpp__mlirgen__state_param.num_qubits_[[HASH_0:.*]], @__nvqpp__mlirgen__state_param.init_[[HASH_0]] : !cc.ptr<!cc.state>
-// CHECK:         }
-// CHECK:         func.func private @__nvqpp__mlirgen__state_param.init_[[HASH_0]](%arg0: !cc.ptr<!cc.state>, %arg1: !quake.veq<?>) -> !quake.veq<?> {
-// CHECK:           %[[VAL_0:.*]] = arith.constant 0 : i64
-// CHECK:           %[[VAL_1:.*]] = arith.constant 1 : i64
-// CHECK:           %[[VAL_2:.*]] = quake.get_number_of_qubits %arg0 : (!cc.ptr<!cc.state>) -> i64
-=======
 // CHECK:           %0 = quake.materialize_state @__nvqpp__mlirgen__state_param.num_qubits_[[HASH_0:.*]], @__nvqpp__mlirgen__state_param.init_[[HASH_0]] : !cc.ptr<!quake.state>
 // CHECK:         }
 // CHECK:         func.func private @__nvqpp__mlirgen__state_param.init_[[HASH_0]](%arg0: !cc.ptr<!quake.state>, %arg1: !quake.veq<?>) -> !quake.veq<?> {
 // CHECK:           %[[VAL_0:.*]] = arith.constant 0 : i64
 // CHECK:           %[[VAL_1:.*]] = arith.constant 1 : i64
 // CHECK:           %[[VAL_2:.*]] = quake.get_number_of_qubits %arg0 : (!cc.ptr<!quake.state>) -> i64
->>>>>>> 61c2ecfe
 // CHECK:           %[[VAL_3:.*]] = arith.subi %[[VAL_2]], %[[VAL_1]] : i64
 // CHECK:           %[[VAL_4:.*]] = quake.subveq %arg1, %[[VAL_0]], %[[VAL_3]] : (!quake.veq<?>, i64, i64) -> !quake.veq<?>
 // CHECK:           %[[VAL_5:.*]] = arith.addi %[[VAL_0]], %[[VAL_2]] : i64
 // CHECK:           %[[VAL_6:.*]] = arith.addi %[[VAL_0]], %[[VAL_2]] : i64
-<<<<<<< HEAD
-// CHECK:           %[[VAL_7:.*]] = quake.init_state %[[VAL_4]], %arg0 : (!quake.veq<?>, !cc.ptr<!cc.state>) -> !quake.veq<?>
-=======
 // CHECK:           %[[VAL_7:.*]] = quake.init_state %[[VAL_4]], %arg0 : (!quake.veq<?>, !cc.ptr<!quake.state>) -> !quake.veq<?>
->>>>>>> 61c2ecfe
 // CHECK:           %[[VAL_8:.*]] = arith.subi %[[VAL_6]], %[[VAL_1]] : i64
 // CHECK:           %[[VAL_9:.*]] = quake.subveq %arg1, %[[VAL_0]], %[[VAL_8]] : (!quake.veq<?>, i64, i64) -> !quake.veq<?>
 // CHECK:           return %[[VAL_9]] : !quake.veq<?>
 // CHECK:         }
-<<<<<<< HEAD
-// CHECK:         func.func private @__nvqpp__mlirgen__state_param.num_qubits_[[HASH_0]](%arg0: !cc.ptr<!cc.state>) -> i64 {
-// CHECK:           %[[VAL_0:.*]] = arith.constant 0 : i64
-// CHECK:           %[[VAL_1:.*]] = quake.get_number_of_qubits %arg0 : (!cc.ptr<!cc.state>) -> i64
-=======
 // CHECK:         func.func private @__nvqpp__mlirgen__state_param.num_qubits_[[HASH_0]](%arg0: !cc.ptr<!quake.state>) -> i64 {
 // CHECK:           %[[VAL_0:.*]] = arith.constant 0 : i64
 // CHECK:           %[[VAL_1:.*]] = quake.get_number_of_qubits %arg0 : (!cc.ptr<!quake.state>) -> i64
->>>>>>> 61c2ecfe
 // CHECK:           %[[VAL_2:.*]] = arith.addi %[[VAL_0]], %[[VAL_1]] : i64
 // CHECK:           return %[[VAL_2]] : i64
 // CHECK:         }
@@ -792,43 +732,24 @@
 // CHECK:         Substitution module:
 // CHECK:         state_param.init_[[HASH_0]]
 // CHECK-LABEL:   cc.arg_subst[0] {
-<<<<<<< HEAD
-// CHECK:           %0 = quake.materialize_state @__nvqpp__mlirgen__state_param.num_qubits_[[HASH_1:.*]], @__nvqpp__mlirgen__state_param.init_[[HASH_1]] : !cc.ptr<!cc.state>
-// CHECK:         }
-// CHECK:         func.func private @__nvqpp__mlirgen__state_param.init_[[HASH_1]](%arg0: !cc.ptr<!cc.state>, %arg1: !quake.veq<?>) -> !quake.veq<?> {
-// CHECK:           %[[VAL_0:.*]] = arith.constant 0 : i64
-// CHECK:           %[[VAL_1:.*]] = arith.constant 1 : i64
-// CHECK:           %[[VAL_2:.*]] = quake.get_number_of_qubits %arg0 : (!cc.ptr<!cc.state>) -> i64
-=======
 // CHECK:           %0 = quake.materialize_state @__nvqpp__mlirgen__state_param.num_qubits_[[HASH_1:.*]], @__nvqpp__mlirgen__state_param.init_[[HASH_1]] : !cc.ptr<!quake.state>
 // CHECK:         }
 // CHECK:         func.func private @__nvqpp__mlirgen__state_param.init_[[HASH_1]](%arg0: !cc.ptr<!quake.state>, %arg1: !quake.veq<?>) -> !quake.veq<?> {
 // CHECK:           %[[VAL_0:.*]] = arith.constant 0 : i64
 // CHECK:           %[[VAL_1:.*]] = arith.constant 1 : i64
 // CHECK:           %[[VAL_2:.*]] = quake.get_number_of_qubits %arg0 : (!cc.ptr<!quake.state>) -> i64
->>>>>>> 61c2ecfe
 // CHECK:           %[[VAL_3:.*]] = arith.subi %[[VAL_2]], %[[VAL_1]] : i64
 // CHECK:           %[[VAL_4:.*]] = quake.subveq %arg1, %[[VAL_0]], %[[VAL_3]] : (!quake.veq<?>, i64, i64) -> !quake.veq<?>
 // CHECK:           %[[VAL_5:.*]] = arith.addi %[[VAL_0]], %[[VAL_2]] : i64
 // CHECK:           %[[VAL_6:.*]] = arith.addi %[[VAL_0]], %[[VAL_2]] : i64
-<<<<<<< HEAD
-// CHECK:           %[[VAL_7:.*]] = quake.init_state %[[VAL_4]], %arg0 : (!quake.veq<?>, !cc.ptr<!cc.state>) -> !quake.veq<?>
-=======
 // CHECK:           %[[VAL_7:.*]] = quake.init_state %[[VAL_4]], %arg0 : (!quake.veq<?>, !cc.ptr<!quake.state>) -> !quake.veq<?>
->>>>>>> 61c2ecfe
 // CHECK:           %[[VAL_8:.*]] = arith.subi %[[VAL_6]], %[[VAL_1]] : i64
 // CHECK:           %[[VAL_9:.*]] = quake.subveq %arg1, %[[VAL_0]], %[[VAL_8]] : (!quake.veq<?>, i64, i64) -> !quake.veq<?>
 // CHECK:           return %[[VAL_9]] : !quake.veq<?>
 // CHECK:         }
-<<<<<<< HEAD
-// CHECK:         func.func private @__nvqpp__mlirgen__state_param.num_qubits_[[HASH_1]](%arg0: !cc.ptr<!cc.state>) -> i64 {
-// CHECK:           %[[VAL_0:.*]] = arith.constant 0 : i64
-// CHECK:           %[[VAL_1:.*]] = quake.get_number_of_qubits %arg0 : (!cc.ptr<!cc.state>) -> i64
-=======
 // CHECK:         func.func private @__nvqpp__mlirgen__state_param.num_qubits_[[HASH_1]](%arg0: !cc.ptr<!quake.state>) -> i64 {
 // CHECK:           %[[VAL_0:.*]] = arith.constant 0 : i64
 // CHECK:           %[[VAL_1:.*]] = quake.get_number_of_qubits %arg0 : (!cc.ptr<!quake.state>) -> i64
->>>>>>> 61c2ecfe
 // CHECK:           %[[VAL_2:.*]] = arith.addi %[[VAL_0]], %[[VAL_1]] : i64
 // CHECK:           return %[[VAL_2]] : i64
 // CHECK:         }
@@ -836,11 +757,7 @@
 // CHECK:         Substitution module:
 // CHECK:         state_param.init_[[HASH_1]]
 // CHECK-LABEL:   cc.arg_subst[0] {
-<<<<<<< HEAD
-// CHECK:           %0 = quake.materialize_state @__nvqpp__mlirgen__init1.num_qubits_[[HASH_2:.*]], @__nvqpp__mlirgen__init1.init_[[HASH_2]] : !cc.ptr<!cc.state>
-=======
 // CHECK:           %0 = quake.materialize_state @__nvqpp__mlirgen__init1.num_qubits_[[HASH_2:.*]], @__nvqpp__mlirgen__init1.init_[[HASH_2]] : !cc.ptr<!quake.state>
->>>>>>> 61c2ecfe
 // CHECK:         }
 // CHECK:         func.func private @__nvqpp__mlirgen__init1.init_[[HASH_2]](%arg0: i64,  %arg1: !quake.veq<?>) -> !quake.veq<?> {
 // CHECK:           %[[VAL_0:.*]] = arith.constant 0 : i64
@@ -874,21 +791,13 @@
 // CHECK:         Substitution module:
 // CHECK:         state_param.num_qubits_[[HASH_1]]
 // CHECK-LABEL:   cc.arg_subst[0] {
-<<<<<<< HEAD
-// CHECK:           %0 = quake.materialize_state @__nvqpp__mlirgen__init1.num_qubits_[[HASH_2]], @__nvqpp__mlirgen__init1.init_[[HASH_2]] : !cc.ptr<!cc.state>
-=======
 // CHECK:           %0 = quake.materialize_state @__nvqpp__mlirgen__init1.num_qubits_[[HASH_2]], @__nvqpp__mlirgen__init1.init_[[HASH_2]] : !cc.ptr<!quake.state>
->>>>>>> 61c2ecfe
 // CHECK:         }
 // CHECK:         ========================================
 // CHECK:         Substitution module:
 // CHECK:         state_param.num_qubits_[[HASH_0]]
 // CHECK-LABEL:   cc.arg_subst[0] {
-<<<<<<< HEAD
-// CHECK:           %0 = quake.materialize_state @__nvqpp__mlirgen__state_param.num_qubits_[[HASH_1]], @__nvqpp__mlirgen__state_param.init_[[HASH_1]] : !cc.ptr<!cc.state>
-=======
 // CHECK:           %0 = quake.materialize_state @__nvqpp__mlirgen__state_param.num_qubits_[[HASH_1]], @__nvqpp__mlirgen__state_param.init_[[HASH_1]] : !cc.ptr<!quake.state>
->>>>>>> 61c2ecfe
 // CHECK:         }
   // clang-format on
 
@@ -933,30 +842,18 @@
     std::vector<void *> a = {static_cast<void *>(&n)};
     auto s = cudaq::state(new FakeDeviceState(init, a));
     std::vector<void *> v = {static_cast<void *>(&s)};
-<<<<<<< HEAD
-    doSimpleTest(ctx, "!cc.ptr<!cc.state>", v, initCode);
-=======
     doSimpleTest(ctx, "!cc.ptr<!quake.state>", v, initCode);
->>>>>>> 61c2ecfe
-  }
-
-  // clang-format off
-// CHECK:       Source module:
-<<<<<<< HEAD
-// CHECK:         func.func private @callee(!cc.ptr<!cc.state>)
-=======
+  }
+
+  // clang-format off
+// CHECK:       Source module:
 // CHECK:         func.func private @callee(!cc.ptr<!quake.state>)
->>>>>>> 61c2ecfe
 
 // CHECK:         ========================================
 // CHECK:         Substitution module:
 // CHECK:         testy
 // CHECK-LABEL:   cc.arg_subst[0] {
-<<<<<<< HEAD
-// CHECK:           %[[VAL_0:.*]] = quake.materialize_state @__nvqpp__mlirgen__init2.num_qubits_[[HASH_1:.*]], @__nvqpp__mlirgen__init2.init_[[HASH_1]] : !cc.ptr<!cc.state>
-=======
 // CHECK:           %[[VAL_0:.*]] = quake.materialize_state @__nvqpp__mlirgen__init2.num_qubits_[[HASH_1:.*]], @__nvqpp__mlirgen__init2.init_[[HASH_1]] : !cc.ptr<!quake.state>
->>>>>>> 61c2ecfe
 // CHECK:         }
 // CHECK:         func.func private @__nvqpp__mlirgen__init2.init_[[HASH_1]](%arg0: i64, %arg1: !quake.veq<?>) -> !quake.veq<?> {
 // CHECK:           %[[VAL_0:.*]] = arith.constant 0 : i64
@@ -1025,30 +922,18 @@
     std::vector<void *> a = {static_cast<void *>(&n)};
     auto s = cudaq::state(new FakeDeviceState(init, a));
     std::vector<void *> v = {static_cast<void *>(&s)};
-<<<<<<< HEAD
-    doSimpleTest(ctx, "!cc.ptr<!cc.state>", v, initCode);
-=======
     doSimpleTest(ctx, "!cc.ptr<!quake.state>", v, initCode);
->>>>>>> 61c2ecfe
-  }
-
-  // clang-format off
-// CHECK:       Source module:
-<<<<<<< HEAD
-// CHECK:         func.func private @callee(!cc.ptr<!cc.state>)
-=======
+  }
+
+  // clang-format off
+// CHECK:       Source module:
 // CHECK:         func.func private @callee(!cc.ptr<!quake.state>)
->>>>>>> 61c2ecfe
 
 // CHECK:         ========================================
 // CHECK:         Substitution module:
 // CHECK:         testy
 // CHECK-LABEL:   cc.arg_subst[0] {
-<<<<<<< HEAD
-// CHECK:           %[[VAL_0:.*]] = quake.materialize_state @__nvqpp__mlirgen__init3.num_qubits_[[HASH_0:.*]], @__nvqpp__mlirgen__init3.init_[[HASH_0]] : !cc.ptr<!cc.state>
-=======
 // CHECK:           %[[VAL_0:.*]] = quake.materialize_state @__nvqpp__mlirgen__init3.num_qubits_[[HASH_0:.*]], @__nvqpp__mlirgen__init3.init_[[HASH_0]] : !cc.ptr<!quake.state>
->>>>>>> 61c2ecfe
 // CHECK:         }
 // CHECK:         func.func private @__nvqpp__mlirgen__init3.init_[[HASH_0]](%arg0: i64, %arg1: !quake.veq<?>) -> !quake.veq<?> {
 // CHECK:           %[[VAL_0:.*]] = arith.constant 0 : i64
