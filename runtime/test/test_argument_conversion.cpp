--- conflicted
+++ resolved
@@ -18,10 +18,6 @@
 #include "cudaq/qis/pauli_word.h"
 #include "cudaq/qis/state.h"
 #include "mlir/Parser/Parser.h"
-<<<<<<< HEAD
-#include <cassert>
-=======
->>>>>>> cc1faea5
 #include <memory>
 #include <numeric>
 
@@ -112,10 +108,6 @@
   operator()(std::size_t tensorIdx,
              const std::vector<std::size_t> &indices) override {
     if (hasData()) {
-<<<<<<< HEAD
-      assert(tensorIdx == 0);
-      assert(indices.size() == 1);
-=======
       if (tensorIdx != 0)
         throw std::runtime_error("Non-zero tensor index is not supported");
 
@@ -123,7 +115,6 @@
         throw std::runtime_error(
             "Multi-dimensional tensor index is not supported");
 
->>>>>>> cc1faea5
       return *(static_cast<std::complex<double> *>(data) + indices[0]);
     }
     throw std::runtime_error("Not implemented");
@@ -156,22 +147,12 @@
 extern "C" void __cudaq_deviceCodeHolderAdd(const char *, const char *);
 
 void dumpSubstitutionModules(cudaq::opt::ArgumentConverter &con) {
-<<<<<<< HEAD
-  for (auto &kInfo : con.getKernelSubstitutions()) {
-    // Dump the conversions
-    llvm::outs() << "========================================\n"
-                    "Substitution module:\n"
-                 << kInfo.getKernelName() << "\n"
-                 << kInfo.getSubstitutionModule() << '\n';
-  }
-=======
   // Dump the conversions
   for (auto *kInfo : con.getKernelSubstitutions())
     llvm::outs() << "========================================\n"
                     "Substitution module:\n"
                  << kInfo->getKernelName() << "\n"
                  << kInfo->getSubstitutionModule() << '\n';
->>>>>>> cc1faea5
 }
 
 void doSimpleTest(mlir::MLIRContext *ctx, const std::string &typeName,
@@ -566,11 +547,7 @@
 // CHECK:         Substitution module:
 // CHECK:         testy
 // CHECK-LABEL:   cc.arg_subst[0] {
-<<<<<<< HEAD
-// CHECK:           %[[VAL_0:.*]] = quake.materialize_state @__nvqpp__mlirgen__init.num_qubits_[[HASH_0:.*]] @__nvqpp__mlirgen__init.init_[[HASH_0]] : !cc.ptr<!cc.state>
-=======
 // CHECK:           %[[VAL_0:.*]] = quake.materialize_state @__nvqpp__mlirgen__init.num_qubits_[[HASH_0:.*]], @__nvqpp__mlirgen__init.init_[[HASH_0]] : !cc.ptr<!cc.state>
->>>>>>> cc1faea5
 // CHECK:         }
 // CHECK:         func.func private @__nvqpp__mlirgen__init.init_[[HASH_0]](%arg0: !quake.veq<?>) -> !quake.veq<?> {
 // CHECK:           %[[VAL_0:.*]] = arith.constant 0 : i64
@@ -634,11 +611,7 @@
 // CHECK:         Substitution module:
 // CHECK:         testy
 // CHECK-LABEL:   cc.arg_subst[0] {
-<<<<<<< HEAD
-// CHECK:           %[[VAL_0:.*]] = quake.materialize_state @__nvqpp__mlirgen__init0.num_qubits_[[HASH_0:.*]] @__nvqpp__mlirgen__init0.init_[[HASH_0]] : !cc.ptr<!cc.state>
-=======
 // CHECK:           %[[VAL_0:.*]] = quake.materialize_state @__nvqpp__mlirgen__init0.num_qubits_[[HASH_0:.*]], @__nvqpp__mlirgen__init0.init_[[HASH_0]] : !cc.ptr<!cc.state>
->>>>>>> cc1faea5
 // CHECK:         }
 // CHECK:         func.func private @__nvqpp__mlirgen__init0.init_[[HASH_0]](%arg0: i64, %arg1: !quake.veq<?>) -> !quake.veq<?> {
 // CHECK:           %[[VAL_0:.*]] = arith.constant 0 : i64
@@ -687,17 +660,6 @@
     //
     // s0 = cudaq.get_state(init1, 2)
     // s1 = cudaq.get_state(state_param, s0)
-<<<<<<< HEAD
-    // cudaq.sample(kernel, s1)
-    auto init = "init1";
-    auto initCode =
-        "func.func private @__nvqpp__mlirgen__init1(%arg0: i64) {\n"
-        "  %0 = quake.alloca !quake.veq<?>[%arg0 : i64]\n"
-        "  %1 = quake.extract_ref %0[0] : (!quake.veq<?>) -> !quake.ref\n"
-        "  quake.x %1 : (!quake.ref) -> ()\n"
-        "  return\n"
-        "}\n";
-=======
     // s2 = cudaq.get_state(state_param, s1)
     // s3 = cudaq.get_state(state_param, s2)
     // cudaq.sample(kernel, s3)
@@ -706,7 +668,6 @@
                     "  %0 = quake.alloca !quake.veq<?>[%arg0 : i64]\n"
                     "  return\n"
                     "}\n";
->>>>>>> cc1faea5
     __cudaq_deviceCodeHolderAdd(init, initCode);
 
     auto stateParam = "state_param";
@@ -731,17 +692,11 @@
     std::vector<void *> v0 = {static_cast<void *>(&s0)};
     auto s1 = cudaq::state(new FakeDeviceState(stateParam, v0));
     std::vector<void *> v1 = {static_cast<void *>(&s1)};
-<<<<<<< HEAD
-
-    auto code = std::string{initCode} + std::string{stateParamCode};
-    doSimpleTest(ctx, "!cc.ptr<!cc.state>", v1, code);
-=======
     auto s2 = cudaq::state(new FakeDeviceState(stateParam, v1));
     std::vector<void *> v2 = {static_cast<void *>(&s2)};
 
     auto code = std::string{initCode} + std::string{stateParamCode};
     doSimpleTest(ctx, "!cc.ptr<!cc.state>", v2, code);
->>>>>>> cc1faea5
   }
 
   // clang-format off
@@ -752,11 +707,7 @@
 // CHECK:         Substitution module:
 // CHECK:         testy
 // CHECK-LABEL:   cc.arg_subst[0] {
-<<<<<<< HEAD
-// CHECK:           %0 = quake.materialize_state @__nvqpp__mlirgen__state_param.num_qubits_[[HASH_0:.*]] @__nvqpp__mlirgen__state_param.init_[[HASH_0]] : !cc.ptr<!cc.state>
-=======
 // CHECK:           %0 = quake.materialize_state @__nvqpp__mlirgen__state_param.num_qubits_[[HASH_0:.*]], @__nvqpp__mlirgen__state_param.init_[[HASH_0]] : !cc.ptr<!cc.state>
->>>>>>> cc1faea5
 // CHECK:         }
 // CHECK:         func.func private @__nvqpp__mlirgen__state_param.init_[[HASH_0]](%arg0: !cc.ptr<!cc.state>, %arg1: !quake.veq<?>) -> !quake.veq<?> {
 // CHECK:           %[[VAL_0:.*]] = arith.constant 0 : i64
@@ -781,24 +732,6 @@
 // CHECK:         Substitution module:
 // CHECK:         state_param.init_[[HASH_0]]
 // CHECK-LABEL:   cc.arg_subst[0] {
-<<<<<<< HEAD
-// CHECK:           %0 = quake.materialize_state @__nvqpp__mlirgen__init1.num_qubits_[[HASH_1:.*]] @__nvqpp__mlirgen__init1.init_[[HASH_1]] : !cc.ptr<!cc.state>
-// CHECK:         }
-// CHECK:         func.func private @__nvqpp__mlirgen__init1.init_[[HASH_1]](%arg0: i64, %arg1: !quake.veq<?>) -> !quake.veq<?> {
-// CHECK:           %[[VAL_0:.*]] = arith.constant 0 : i64
-// CHECK:           %[[VAL_1:.*]] = arith.constant 1 : i64
-// CHECK:           %[[VAL_2:.*]] = arith.subi %arg0, %[[VAL_1]] : i64
-// CHECK:           %[[VAL_3:.*]] = quake.subveq %arg1, %[[VAL_0]], %[[VAL_2]] : (!quake.veq<?>, i64, i64) -> !quake.veq<?>
-// CHECK:           %[[VAL_4:.*]] = arith.addi %[[VAL_0]], %arg0 : i64
-// CHECK:           %[[VAL_5:.*]] = arith.addi %[[VAL_0]], %arg0 : i64
-// CHECK:           %[[VAL_6:.*]] = quake.extract_ref %[[VAL_3]][0] : (!quake.veq<?>) -> !quake.ref
-// CHECK:           quake.x %[[VAL_6]] : (!quake.ref) -> ()
-// CHECK:           %[[VAL_7:.*]] = arith.subi %[[VAL_5]], %[[VAL_1]] : i64
-// CHECK:           %[[VAL_8:.*]] = quake.subveq %arg1, %[[VAL_0]], %[[VAL_7]] : (!quake.veq<?>, i64, i64) -> !quake.veq<?>
-// CHECK:           return %[[VAL_8]] : !quake.veq<?>
-// CHECK:         }
-// CHECK:         func.func private @__nvqpp__mlirgen__init1.num_qubits_[[HASH_1]](%arg0: i64) -> i64 {
-=======
 // CHECK:           %0 = quake.materialize_state @__nvqpp__mlirgen__state_param.num_qubits_[[HASH_1:.*]], @__nvqpp__mlirgen__state_param.init_[[HASH_1]] : !cc.ptr<!cc.state>
 // CHECK:         }
 // CHECK:         func.func private @__nvqpp__mlirgen__state_param.init_[[HASH_1]](%arg0: !cc.ptr<!cc.state>, %arg1: !quake.veq<?>) -> !quake.veq<?> {
@@ -838,51 +771,34 @@
 // CHECK:           return %[[VAL_9]] : !quake.veq<?>
 // CHECK:         }
 // CHECK:         func.func private @__nvqpp__mlirgen__init1.num_qubits_[[HASH_2]](%arg0: i64) -> i64 {
->>>>>>> cc1faea5
 // CHECK:           %[[VAL_0:.*]] = arith.constant 0 : i64
 // CHECK:           %[[VAL_1:.*]] = arith.addi %[[VAL_0]], %arg0 : i64
 // CHECK:           return %[[VAL_1]] : i64
 // CHECK:         }
 // CHECK:         ========================================
 // CHECK:         Substitution module:
-<<<<<<< HEAD
-// CHECK:         init1.init_[[HASH_1]]
-=======
 // CHECK:         init1.init_[[HASH_2]]
->>>>>>> cc1faea5
 // CHECK-LABEL:   cc.arg_subst[0] {
 // CHECK:           %[[VAL_0:.*]] = arith.constant 2 : i64
 // CHECK:         }
 // CHECK:         ========================================
 // CHECK:         Substitution module:
-<<<<<<< HEAD
-// CHECK:         init1.num_qubits_[[HASH_1]]
-=======
 // CHECK:         init1.num_qubits_[[HASH_2]]
->>>>>>> cc1faea5
 // CHECK-LABEL:   cc.arg_subst[0] {
 // CHECK:           %[[VAL_0:.*]] = arith.constant 2 : i64
 // CHECK:         }
 // CHECK:         ========================================
 // CHECK:         Substitution module:
-<<<<<<< HEAD
+// CHECK:         state_param.num_qubits_[[HASH_1]]
+// CHECK-LABEL:   cc.arg_subst[0] {
+// CHECK:           %0 = quake.materialize_state @__nvqpp__mlirgen__init1.num_qubits_[[HASH_2]], @__nvqpp__mlirgen__init1.init_[[HASH_2]] : !cc.ptr<!cc.state>
+// CHECK:         }
+// CHECK:         ========================================
+// CHECK:         Substitution module:
 // CHECK:         state_param.num_qubits_[[HASH_0]]
 // CHECK-LABEL:   cc.arg_subst[0] {
-// CHECK:           %[[VAL_0:.*]] = quake.materialize_state @__nvqpp__mlirgen__init1.num_qubits_[[HASH_1]] @__nvqpp__mlirgen__init1.init_[[HASH_1]] : !cc.ptr<!cc.state>
-// CHECK:         }
-
-=======
-// CHECK:         state_param.num_qubits_[[HASH_1]]
-// CHECK-LABEL:   cc.arg_subst[0] {
-// CHECK:           %0 = quake.materialize_state @__nvqpp__mlirgen__init1.num_qubits_[[HASH_2]], @__nvqpp__mlirgen__init1.init_[[HASH_2]] : !cc.ptr<!cc.state>
-// CHECK:         }
-// CHECK:         ========================================
-// CHECK:         Substitution module:
-// CHECK:         state_param.num_qubits_[[HASH_0]]
-// CHECK-LABEL:   cc.arg_subst[0] {
 // CHECK:           %0 = quake.materialize_state @__nvqpp__mlirgen__state_param.num_qubits_[[HASH_1]], @__nvqpp__mlirgen__state_param.init_[[HASH_1]] : !cc.ptr<!cc.state>
 // CHECK:         }
->>>>>>> cc1faea5
   // clang-format on
 
   {
@@ -937,11 +853,7 @@
 // CHECK:         Substitution module:
 // CHECK:         testy
 // CHECK-LABEL:   cc.arg_subst[0] {
-<<<<<<< HEAD
-// CHECK:           %[[VAL_0:.*]] = quake.materialize_state @__nvqpp__mlirgen__init2.num_qubits_[[HASH_1:.*]] @__nvqpp__mlirgen__init2.init_[[HASH_1]] : !cc.ptr<!cc.state>
-=======
 // CHECK:           %[[VAL_0:.*]] = quake.materialize_state @__nvqpp__mlirgen__init2.num_qubits_[[HASH_1:.*]], @__nvqpp__mlirgen__init2.init_[[HASH_1]] : !cc.ptr<!cc.state>
->>>>>>> cc1faea5
 // CHECK:         }
 // CHECK:         func.func private @__nvqpp__mlirgen__init2.init_[[HASH_1]](%arg0: i64, %arg1: !quake.veq<?>) -> !quake.veq<?> {
 // CHECK:           %[[VAL_0:.*]] = arith.constant 0 : i64
@@ -1021,11 +933,7 @@
 // CHECK:         Substitution module:
 // CHECK:         testy
 // CHECK-LABEL:   cc.arg_subst[0] {
-<<<<<<< HEAD
-// CHECK:           %[[VAL_0:.*]] = quake.materialize_state @__nvqpp__mlirgen__init3.num_qubits_[[HASH_0:.*]] @__nvqpp__mlirgen__init3.init_[[HASH_0]] : !cc.ptr<!cc.state>
-=======
 // CHECK:           %[[VAL_0:.*]] = quake.materialize_state @__nvqpp__mlirgen__init3.num_qubits_[[HASH_0:.*]], @__nvqpp__mlirgen__init3.init_[[HASH_0]] : !cc.ptr<!cc.state>
->>>>>>> cc1faea5
 // CHECK:         }
 // CHECK:         func.func private @__nvqpp__mlirgen__init3.init_[[HASH_0]](%arg0: i64, %arg1: !quake.veq<?>) -> !quake.veq<?> {
 // CHECK:           %[[VAL_0:.*]] = arith.constant 0 : i64
