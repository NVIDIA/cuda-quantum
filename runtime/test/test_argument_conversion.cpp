--- conflicted
+++ resolved
@@ -644,11 +644,7 @@
 
   {
     // @cudaq.kernel
-<<<<<<< HEAD
-    // def init(n: int):
-=======
     // def init1(n: int):
->>>>>>> 4df43904
     //    q = cudaq.qvector(n)
     //    x(q[0])
     //
@@ -659,11 +655,7 @@
     // def kernel(s: cudaq.State):
     //   ...
     //
-<<<<<<< HEAD
-    // s0 = cudaq.get_state(init, 2)
-=======
     // s0 = cudaq.get_state(init1, 2)
->>>>>>> 4df43904
     // s1 = cudaq.get_state(state_param, s0)
     // cudaq.sample(kernel, s1)
     auto init = "init1";
@@ -779,11 +771,7 @@
 
   {
     // @cudaq.kernel
-<<<<<<< HEAD
-    // def init(n: int):
-=======
     // def init2(n: int):
->>>>>>> 4df43904
     //    q0 = cudaq.qvector(n)
     //    x(q0[0])
     //    r = mz(q0[0])
@@ -795,11 +783,7 @@
     // def kernel(s: cudaq.State):
     //   ...
     //
-<<<<<<< HEAD
-    // s = cudaq.get_state(init, 2)
-=======
     // s = cudaq.get_state(init2, 2)
->>>>>>> 4df43904
     // cudaq.sample(kernel, s)
     auto init = "init2";
     auto initCode =
@@ -881,11 +865,7 @@
   // clang-format on
 
   {
-<<<<<<< HEAD
-    // (No memtoreg pass before synthesis)
-=======
     // (No memtoreg pass before argument conversion)
->>>>>>> 4df43904
     // @cudaq.kernel
     // def init3(n: int):
     //    q0 = cudaq.qvector(n)
