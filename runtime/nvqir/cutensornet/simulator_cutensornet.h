/*******************************************************************************
 * Copyright (c) 2022 - 2023 NVIDIA Corporation & Affiliates.                  *
 * All rights reserved.                                                        *
 *                                                                             *
 * This source code and the accompanying materials are made available under    *
 * the terms of the Apache License 2.0 which accompanies this distribution.    *
 ******************************************************************************/

#pragma once

#include "CircuitSimulator.h"
#include "cutensornet.h"
#include "tensornet_state.h"

namespace nvqir {
/// @brief Base class of `cutensornet` simulator backends
class SimulatorTensorNetBase : public nvqir::CircuitSimulatorBase<double> {

public:
  SimulatorTensorNetBase();
  SimulatorTensorNetBase(const SimulatorTensorNetBase &another) = delete;
  SimulatorTensorNetBase &
  operator=(const SimulatorTensorNetBase &another) = delete;
  SimulatorTensorNetBase(SimulatorTensorNetBase &&another) noexcept = delete;
  SimulatorTensorNetBase &
  operator=(SimulatorTensorNetBase &&another) noexcept = delete;

  virtual ~SimulatorTensorNetBase();

  /// @brief Apply quantum gate
  void applyGate(const GateApplicationTask &task) override;

  // Override base calculateStateDim (we don't instantiate full state vector in
  // the tensornet backend). When the user want to retrieve the state vector, we
  // check if it is feasible to do so.
  virtual std::size_t calculateStateDim(const std::size_t numQubits) override {
    return numQubits;
  }

  /// @brief Reset the state of a given qubit to zero
  virtual void resetQubit(const std::size_t qubitIdx) override;

  /// @brief Perform a measurement on a given qubit
  virtual bool measureQubit(const std::size_t qubitIdx) override;

  /// @brief Sample a subset of qubits
  virtual cudaq::ExecutionResult
  sample(const std::vector<std::size_t> &measuredBits,
         const int shots) override;

  /// @brief Evaluate the expectation value of a given observable
  virtual cudaq::ExecutionResult observe(const cudaq::spin_op &op) override;

  /// @brief Add qubits to the underlying quantum state
<<<<<<< HEAD
  virtual void addQubitsToState(std::size_t count);
=======
  virtual void
  addQubitsToState(std::size_t count,
                   const std::complex<double> *state = nullptr) override;
>>>>>>> 8c0641ad

  /// @brief Return the state vector data
  virtual cudaq::State getStateData() override;

  /// Clone API
  virtual nvqir::CircuitSimulator *clone() override;

protected:
  // Sub-type need to implement
  virtual void prepareQubitTensorState() = 0;

  /// @brief Grow the qubit register by one qubit
  virtual void addQubitToState() override;

  /// @brief Destroy the entire qubit register
  virtual void deallocateStateImpl() override;

  /// @brief Reset all qubits to zero
  virtual void setToZeroState() override;

  /// @brief Query if direct expectation value calculation is enabled
  virtual bool canHandleObserve() override;

protected:
  cutensornetHandle_t m_cutnHandle;
  std::unique_ptr<TensorNetState> m_state;
  std::unordered_map<std::string, void *> m_gateDeviceMemCache;
};

} // end namespace nvqir<|MERGE_RESOLUTION|>--- conflicted
+++ resolved
@@ -52,13 +52,9 @@
   virtual cudaq::ExecutionResult observe(const cudaq::spin_op &op) override;
 
   /// @brief Add qubits to the underlying quantum state
-<<<<<<< HEAD
-  virtual void addQubitsToState(std::size_t count);
-=======
   virtual void
   addQubitsToState(std::size_t count,
                    const std::complex<double> *state = nullptr) override;
->>>>>>> 8c0641ad
 
   /// @brief Return the state vector data
   virtual cudaq::State getStateData() override;
