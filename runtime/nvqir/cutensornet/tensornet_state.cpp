--- conflicted
+++ resolved
@@ -21,7 +21,6 @@
       qubitDims.data(), CUDA_C_64F, &m_quantumState));
 }
 
-<<<<<<< HEAD
 TensorNetState::TensorNetState(const std::vector<int> &basisState,
                                cutensornetHandle_t handle)
     : TensorNetState(basisState.size(), handle) {
@@ -34,7 +33,7 @@
   m_tempDevicePtrs.emplace_back(d_gate);
   for (int32_t qId = 0; const auto &bit : basisState) {
     if (bit == 1) {
-      applyGate({qId}, d_gate);
+      applyGate({}, {qId}, d_gate);
     }
     ++qId;
   }
@@ -44,24 +43,36 @@
   return createFromOpTensors(m_numQubits, m_tensorOps, m_cutnHandle);
 }
 
-void TensorNetState::applyGate(const std::vector<int32_t> &qubitIds,
+void TensorNetState::applyGate(const std::vector<int32_t> &controlQubits,
+                               const std::vector<int32_t> &targetQubits,
                                void *gateDeviceMem, bool adjoint) {
-
-  HANDLE_CUTN_ERROR(cutensornetStateApplyTensor(
-      m_cutnHandle, m_quantumState, qubitIds.size(), qubitIds.data(),
-      gateDeviceMem, nullptr, /*immutable*/ 1,
-      /*adjoint*/ static_cast<int32_t>(adjoint), /*unitary*/ 1, &m_tensorId));
-  m_tensorOps.emplace_back(
-      AppliedTensorOp{gateDeviceMem, qubitIds, adjoint, true});
+  if (controlQubits.empty()) {
+    HANDLE_CUTN_ERROR(cutensornetStateApplyTensorOperator(
+        m_cutnHandle, m_quantumState, targetQubits.size(), targetQubits.data(),
+        gateDeviceMem, nullptr, /*immutable*/ 1,
+        /*adjoint*/ static_cast<int32_t>(adjoint), /*unitary*/ 1, &m_tensorId));
+  } else {
+    HANDLE_CUTN_ERROR(cutensornetStateApplyControlledTensorOperator(
+        m_cutnHandle, m_quantumState, /*numControlModes=*/controlQubits.size(),
+        /*stateControlModes=*/controlQubits.data(),
+        /*stateControlValues=*/nullptr,
+        /*numTargetModes*/ targetQubits.size(),
+        /*stateTargetModes*/ targetQubits.data(), gateDeviceMem, nullptr,
+        /*immutable*/ 1,
+        /*adjoint*/ static_cast<int32_t>(adjoint), /*unitary*/ 1, &m_tensorId));
+  }
+  m_tensorOps.emplace_back(AppliedTensorOp{gateDeviceMem, targetQubits,
+                                           controlQubits, adjoint, true});
 }
 
 void TensorNetState::applyQubitProjector(void *proj_d,
                                          const std::vector<int32_t> &qubitIdx) {
-  HANDLE_CUTN_ERROR(cutensornetStateApplyTensor(
+  HANDLE_CUTN_ERROR(cutensornetStateApplyTensorOperator(
       m_cutnHandle, m_quantumState, qubitIdx.size(), qubitIdx.data(), proj_d,
-      nullptr, /*immutable*/ 1,
+      nullptr,
+      /*immutable*/ 1,
       /*adjoint*/ 0, /*unitary*/ 0, &m_tensorId));
-  m_tensorOps.emplace_back(AppliedTensorOp{proj_d, qubitIdx, false, false});
+  m_tensorOps.emplace_back(AppliedTensorOp{proj_d, qubitIdx, {}, false, false});
 }
 
 void TensorNetState::addQubits(std::size_t numQubits) {
@@ -77,11 +88,24 @@
   // the new wires are all empty (zero state).
   int64_t tensorId = 0;
   for (auto &op : m_tensorOps)
-    HANDLE_CUTN_ERROR(cutensornetStateApplyTensor(
-        m_cutnHandle, m_quantumState, op.qubitIds.size(), op.qubitIds.data(),
-        op.deviceData, nullptr, /*immutable*/ 1,
-        /*adjoint*/ static_cast<int32_t>(op.isAdjoint),
-        /*unitary*/ static_cast<int32_t>(op.isUnitary), &tensorId));
+    if (op.controlQubitIds.empty()) {
+      HANDLE_CUTN_ERROR(cutensornetStateApplyTensorOperator(
+          m_cutnHandle, m_quantumState, op.targetQubitIds.size(),
+          op.targetQubitIds.data(), op.deviceData, nullptr, /*immutable*/ 1,
+          /*adjoint*/ static_cast<int32_t>(op.isAdjoint),
+          /*unitary*/ static_cast<int32_t>(op.isUnitary), &tensorId));
+    } else {
+      HANDLE_CUTN_ERROR(cutensornetStateApplyControlledTensorOperator(
+          m_cutnHandle, m_quantumState,
+          /*numControlModes=*/op.controlQubitIds.size(),
+          /*stateControlModes=*/op.controlQubitIds.data(),
+          /*stateControlValues=*/nullptr,
+          /*numTargetModes*/ op.targetQubitIds.size(),
+          /*stateTargetModes*/ op.targetQubitIds.data(), op.deviceData, nullptr,
+          /*immutable*/ 1,
+          /*adjoint*/ static_cast<int32_t>(op.isAdjoint),
+          /*unitary*/ static_cast<int32_t>(op.isUnitary), &m_tensorId));
+    }
 }
 
 void TensorNetState::addQubits(std::span<std::complex<double>> stateVec) {
@@ -110,33 +134,6 @@
   // Project the state of those new qubits to the input state.
   applyQubitProjector(d_proj, qubitIdx);
   m_tempDevicePtrs.emplace_back(d_proj);
-=======
-void TensorNetState::applyGate(const std::vector<int32_t> &controlQubits,
-                               const std::vector<int32_t> &targetQubits,
-                               void *gateDeviceMem, bool adjoint) {
-  if (controlQubits.empty()) {
-    HANDLE_CUTN_ERROR(cutensornetStateApplyTensorOperator(
-        m_cutnHandle, m_quantumState, targetQubits.size(), targetQubits.data(),
-        gateDeviceMem, nullptr, /*immutable*/ 1,
-        /*adjoint*/ static_cast<int32_t>(adjoint), /*unitary*/ 1, &m_tensorId));
-  } else {
-    HANDLE_CUTN_ERROR(cutensornetStateApplyControlledTensorOperator(
-        m_cutnHandle, m_quantumState, /*numControlModes=*/controlQubits.size(),
-        /*stateControlModes=*/controlQubits.data(),
-        /*stateControlValues=*/nullptr,
-        /*numTargetModes*/ targetQubits.size(),
-        /*stateTargetModes*/ targetQubits.data(), gateDeviceMem, nullptr,
-        /*immutable*/ 1,
-        /*adjoint*/ static_cast<int32_t>(adjoint), /*unitary*/ 1, &m_tensorId));
-  }
-}
-
-void TensorNetState::applyQubitProjector(void *proj_d, int32_t qubitIdx) {
-  HANDLE_CUTN_ERROR(cutensornetStateApplyTensorOperator(
-      m_cutnHandle, m_quantumState, 1, &qubitIdx, proj_d, nullptr,
-      /*immutable*/ 1,
-      /*adjoint*/ 0, /*unitary*/ 0, &m_tensorId));
->>>>>>> 02e766a2
 }
 
 std::unordered_map<std::string, size_t>
@@ -561,9 +558,10 @@
   auto state = std::make_unique<TensorNetState>(numQubits, handle);
   for (const auto &op : opTensors)
     if (op.isUnitary)
-      state->applyGate(op.qubitIds, op.deviceData, op.isAdjoint);
+      state->applyGate(op.controlQubitIds, op.targetQubitIds, op.deviceData,
+                       op.isAdjoint);
     else
-      state->applyQubitProjector(op.deviceData, op.qubitIds);
+      state->applyQubitProjector(op.deviceData, op.targetQubitIds);
 
   return state;
 }
