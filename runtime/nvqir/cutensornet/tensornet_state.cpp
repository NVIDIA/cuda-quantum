/*******************************************************************************
 * Copyright (c) 2022 - 2025 NVIDIA Corporation & Affiliates.                  *
 * All rights reserved.                                                        *
 *                                                                             *
 * This source code and the accompanying materials are made available under    *
 * the terms of the Apache License 2.0 which accompanies this distribution.    *
 ******************************************************************************/

#include "tensornet_state.h"
#include "common/EigenDense.h"
#include <bitset>
#include <cassert>

namespace nvqir {

TensorNetState::TensorNetState(std::size_t numQubits,
                               ScratchDeviceMem &inScratchPad,
                               cutensornetHandle_t handle,
                               std::mt19937 &randomEngine)
    : m_numQubits(numQubits), m_cutnHandle(handle), scratchPad(inScratchPad),
      m_randomEngine(randomEngine) {
  const std::vector<int64_t> qubitDims(m_numQubits, 2);
  HANDLE_CUTN_ERROR(cutensornetCreateState(
      m_cutnHandle, CUTENSORNET_STATE_PURITY_PURE, m_numQubits,
      qubitDims.data(), CUDA_C_64F, &m_quantumState));
}

TensorNetState::TensorNetState(const std::vector<int> &basisState,
                               ScratchDeviceMem &inScratchPad,
                               cutensornetHandle_t handle,
                               std::mt19937 &randomEngine)
    : TensorNetState(basisState.size(), inScratchPad, handle, randomEngine) {
  constexpr std::complex<double> h_xGate[4] = {0.0, 1.0, 1.0, 0.0};
  constexpr auto sizeBytes = 4 * sizeof(std::complex<double>);
  void *d_gate{nullptr};
  HANDLE_CUDA_ERROR(cudaMalloc(&d_gate, sizeBytes));
  HANDLE_CUDA_ERROR(
      cudaMemcpy(d_gate, h_xGate, sizeBytes, cudaMemcpyHostToDevice));
  m_tempDevicePtrs.emplace_back(d_gate);
  for (int32_t qId = 0; const auto &bit : basisState) {
    if (bit == 1) {
      applyGate({}, {qId}, d_gate);
    }
    ++qId;
  }
}

std::unique_ptr<TensorNetState> TensorNetState::clone() const {
  return createFromOpTensors(m_numQubits, m_tensorOps, scratchPad, m_cutnHandle,
                             m_randomEngine);
}

void TensorNetState::applyGate(const std::vector<int32_t> &controlQubits,
                               const std::vector<int32_t> &targetQubits,
                               void *gateDeviceMem, bool adjoint) {
  ScopedTraceWithContext("TensorNetState::applyGate", controlQubits.size(),
                         targetQubits.size());
  if (controlQubits.empty()) {
    HANDLE_CUTN_ERROR(cutensornetStateApplyTensorOperator(
        m_cutnHandle, m_quantumState, targetQubits.size(), targetQubits.data(),
        gateDeviceMem, nullptr, /*immutable*/ 1,
        /*adjoint*/ static_cast<int32_t>(adjoint), /*unitary*/ 1, &m_tensorId));
  } else {
    HANDLE_CUTN_ERROR(cutensornetStateApplyControlledTensorOperator(
        m_cutnHandle, m_quantumState, /*numControlModes=*/controlQubits.size(),
        /*stateControlModes=*/controlQubits.data(),
        /*stateControlValues=*/nullptr,
        /*numTargetModes*/ targetQubits.size(),
        /*stateTargetModes*/ targetQubits.data(), gateDeviceMem, nullptr,
        /*immutable*/ 1,
        /*adjoint*/ static_cast<int32_t>(adjoint), /*unitary*/ 1, &m_tensorId));
  }
  m_tensorOps.emplace_back(AppliedTensorOp{gateDeviceMem, targetQubits,
                                           controlQubits, adjoint, true});
}

void TensorNetState::applyUnitaryChannel(
    const std::vector<int32_t> &qubits, const std::vector<void *> &krausOps,
    const std::vector<double> &probabilities) {
  LOG_API_TIME();
  HANDLE_CUTN_ERROR(cutensornetStateApplyUnitaryChannel(
      m_cutnHandle, m_quantumState, /*numStateModes=*/qubits.size(),
      /*stateModes=*/qubits.data(),
      /*numTensors=*/krausOps.size(),
      /*tensorData=*/const_cast<void **>(krausOps.data()),
      /*tensorModeStrides=*/nullptr,
      /*probabilities=*/probabilities.data(), &m_tensorId));
  m_tensorOps.emplace_back(AppliedTensorOp{qubits, krausOps, probabilities});
  m_hasNoiseChannel = true;
}

void TensorNetState::applyQubitProjector(void *proj_d,
                                         const std::vector<int32_t> &qubitIdx) {
  LOG_API_TIME();
  HANDLE_CUTN_ERROR(cutensornetStateApplyTensorOperator(
      m_cutnHandle, m_quantumState, qubitIdx.size(), qubitIdx.data(), proj_d,
      nullptr,
      /*immutable*/ 1,
      /*adjoint*/ 0, /*unitary*/ 0, &m_tensorId));
  m_tensorOps.emplace_back(AppliedTensorOp{proj_d, qubitIdx, {}, false, false});
}

void TensorNetState::addQubits(std::size_t numQubits) {
  LOG_API_TIME();
  // Destroy the current quantum circuit state
  HANDLE_CUTN_ERROR(cutensornetDestroyState(m_quantumState));
  m_numQubits += numQubits;
  const std::vector<int64_t> qubitDims(m_numQubits, 2);
  HANDLE_CUTN_ERROR(cutensornetCreateState(
      m_cutnHandle, CUTENSORNET_STATE_PURITY_PURE, m_numQubits,
      qubitDims.data(), CUDA_C_64F, &m_quantumState));
  // Append any previously-applied gate tensors.
  // These tensors will only be appending to those existing qubit wires, i.e.,
  // the new wires are all empty (zero state).
  int64_t tensorId = 0;
  for (auto &op : m_tensorOps)
    if (op.deviceData) {
      if (op.controlQubitIds.empty()) {
        HANDLE_CUTN_ERROR(cutensornetStateApplyTensorOperator(
            m_cutnHandle, m_quantumState, op.targetQubitIds.size(),
            op.targetQubitIds.data(), op.deviceData, nullptr, /*immutable*/ 1,
            /*adjoint*/ static_cast<int32_t>(op.isAdjoint),
            /*unitary*/ static_cast<int32_t>(op.isUnitary), &tensorId));
      } else {
        HANDLE_CUTN_ERROR(cutensornetStateApplyControlledTensorOperator(
            m_cutnHandle, m_quantumState,
            /*numControlModes=*/op.controlQubitIds.size(),
            /*stateControlModes=*/op.controlQubitIds.data(),
            /*stateControlValues=*/nullptr,
            /*numTargetModes*/ op.targetQubitIds.size(),
            /*stateTargetModes*/ op.targetQubitIds.data(), op.deviceData,
            nullptr,
            /*immutable*/ 1,
            /*adjoint*/ static_cast<int32_t>(op.isAdjoint),
            /*unitary*/ static_cast<int32_t>(op.isUnitary), &m_tensorId));
      }
    } else if (op.unitaryChannel.has_value()) {
      HANDLE_CUTN_ERROR(cutensornetStateApplyUnitaryChannel(
          m_cutnHandle, m_quantumState,
          /*numStateModes=*/op.targetQubitIds.size(),
          /*stateModes=*/op.targetQubitIds.data(),
          /*numTensors=*/op.unitaryChannel->tensorData.size(),
          /*tensorData=*/op.unitaryChannel->tensorData.data(),
          /*tensorModeStrides=*/nullptr,
          /*probabilities=*/op.unitaryChannel->probabilities.data(),
          &m_tensorId));
    } else {
      throw std::runtime_error("Invalid AppliedTensorOp encountered.");
    }
}

void TensorNetState::addQubits(std::span<std::complex<double>> stateVec) {
  LOG_API_TIME();
  const std::size_t numQubits = std::log2(stateVec.size());
  auto ket =
      Eigen::Map<const Eigen::VectorXcd>(stateVec.data(), stateVec.size());
  Eigen::VectorXcd initState = Eigen::VectorXcd::Zero(stateVec.size());
  initState(0) = std::complex<double>{1.0, 0.0};
  Eigen::MatrixXcd stateVecProj = ket * initState.transpose();
  assert(static_cast<std::size_t>(stateVecProj.size()) ==
         stateVec.size() * stateVec.size());
  stateVecProj.transposeInPlace();
  void *d_proj{nullptr};
  HANDLE_CUDA_ERROR(
      cudaMalloc(&d_proj, stateVecProj.size() * sizeof(std::complex<double>)));
  HANDLE_CUDA_ERROR(
      cudaMemcpy(d_proj, stateVecProj.data(),
                 stateVecProj.size() * sizeof(std::complex<double>),
                 cudaMemcpyHostToDevice));

  std::vector<int32_t> qubitIdx(numQubits);
  std::iota(qubitIdx.begin(), qubitIdx.end(), m_numQubits);
  // Add qubits in zero state
  addQubits(numQubits);

  // Project the state of those new qubits to the input state.
  applyQubitProjector(d_proj, qubitIdx);
  m_tempDevicePtrs.emplace_back(d_proj);
}

std::pair<cutensornetStateSampler_t, cutensornetWorkspaceDescriptor_t>
TensorNetState::prepareSample(const std::vector<int32_t> &measuredBitIds) {
  LOG_API_TIME();
  // Create the quantum circuit sampler
  cutensornetStateSampler_t sampler;
  {
    ScopedTraceWithContext("cutensornetCreateSampler");
    HANDLE_CUTN_ERROR(cutensornetCreateSampler(
        m_cutnHandle, m_quantumState, measuredBitIds.size(),
        measuredBitIds.data(), &sampler));
  }

  // Configure the quantum circuit sampler
  constexpr int32_t numHyperSamples =
      8; // desired number of hyper samples used in the tensor network
         // contraction path finder
  {
    ScopedTraceWithContext("cutensornetSamplerConfigure");
    HANDLE_CUTN_ERROR(cutensornetSamplerConfigure(
        m_cutnHandle, sampler, CUTENSORNET_SAMPLER_CONFIG_NUM_HYPER_SAMPLES,
        &numHyperSamples, sizeof(numHyperSamples)));

    // Generate a random seed from the backend simulator's random engine.
    // Note: Even after a random seed setting at the user's level,
    // consecutive `cudaq::sample` calls will still return different results
    // (yet deterministic), i.e., the seed that we send to cutensornet should
    // not be the user's seed.
    const int32_t rndSeed = m_randomEngine();
    HANDLE_CUTN_ERROR(cutensornetSamplerConfigure(
        m_cutnHandle, sampler, CUTENSORNET_SAMPLER_CONFIG_DETERMINISTIC,
        &rndSeed, sizeof(rndSeed)));
  }

  // Prepare the quantum circuit sampler
  cutensornetWorkspaceDescriptor_t workDesc;
  HANDLE_CUTN_ERROR(
      cutensornetCreateWorkspaceDescriptor(m_cutnHandle, &workDesc));
  {
    ScopedTraceWithContext("cutensornetSamplerPrepare");
    HANDLE_CUTN_ERROR(cutensornetSamplerPrepare(m_cutnHandle, sampler,
                                                scratchPad.scratchSize,
                                                workDesc, /*cudaStream*/ 0));
  }
  // Attach the workspace buffer
  int64_t worksize{0};
  HANDLE_CUTN_ERROR(cutensornetWorkspaceGetMemorySize(
      m_cutnHandle, workDesc, CUTENSORNET_WORKSIZE_PREF_RECOMMENDED,
      CUTENSORNET_MEMSPACE_DEVICE, CUTENSORNET_WORKSPACE_SCRATCH, &worksize));
  // This should not happen (cutensornetWorkspaceGetMemorySize would have
  // returned an error code).
  if (worksize <= 0)
    throw std::runtime_error(
        "INTERNAL ERROR: Invalid workspace size encountered.");

  if (worksize <= static_cast<int64_t>(scratchPad.scratchSize)) {
    HANDLE_CUTN_ERROR(cutensornetWorkspaceSetMemory(
        m_cutnHandle, workDesc, CUTENSORNET_MEMSPACE_DEVICE,
        CUTENSORNET_WORKSPACE_SCRATCH, scratchPad.d_scratch, worksize));
  } else {
    throw std::runtime_error("ERROR: Insufficient workspace size on Device!");
  }

  return std::make_pair(sampler, workDesc);
}

std::unordered_map<std::string, size_t>
TensorNetState::executeSample(cutensornetStateSampler_t &sampler,
                              cutensornetWorkspaceDescriptor_t &workDesc,
                              const std::vector<int32_t> &measuredBitIds,
                              int32_t shots, bool enableCacheWorkspace) {
  int64_t reqCacheSize{0};
  void *d_cache{nullptr};
  if (enableCacheWorkspace) {
    ScopedTraceWithContext("Allocate Cache Workspace");
    HANDLE_CUTN_ERROR(cutensornetWorkspaceGetMemorySize(
        m_cutnHandle, workDesc, CUTENSORNET_WORKSIZE_PREF_RECOMMENDED,
        CUTENSORNET_MEMSPACE_DEVICE, CUTENSORNET_WORKSPACE_CACHE,
        &reqCacheSize));

    // Query the GPU memory capacity
    std::size_t freeSize{0}, totalSize{0};
    HANDLE_CUDA_ERROR(cudaMemGetInfo(&freeSize, &totalSize));
    // Compute the minimum of [required size, or 90% of the free memory (to
    // avoid oversubscribing)] (see cutensornet examples)
    const std::size_t cacheSizeAvailable =
        std::min(static_cast<size_t>(reqCacheSize),
                 size_t(freeSize * 0.9) - (size_t(freeSize * 0.9) % 4096));
    cudaq::info("Cache size = {} bytes", cacheSizeAvailable);
    const auto errCode = cudaMalloc(&d_cache, cacheSizeAvailable);
    if (errCode == cudaSuccess) {
      HANDLE_CUTN_ERROR(cutensornetWorkspaceSetMemory(
          m_cutnHandle, workDesc, CUTENSORNET_MEMSPACE_DEVICE,
          CUTENSORNET_WORKSPACE_CACHE, d_cache, cacheSizeAvailable));
    } else {
      cudaq::info("Failed to allocate cache workspace memory.");
      d_cache = nullptr;
    }
  }
  // Sample the quantum circuit state
  std::unordered_map<std::string, size_t> counts;
  // If this is a trajectory simulation, each shot needs an independent
  // trajectory sampling.
  const int MAX_SHOTS_PER_RUNS = m_hasNoiseChannel ? 1 : 10000;
  int shotsToRun = shots;
  while (shotsToRun > 0) {
    const int numShots = std::min(shotsToRun, MAX_SHOTS_PER_RUNS);
    std::vector<int64_t> samples(measuredBitIds.size() * numShots);
    {
      ScopedTraceWithContext("cutensornetSamplerSample");
      HANDLE_CUTN_ERROR(cutensornetSamplerSample(
          m_cutnHandle, sampler, numShots, workDesc, samples.data(),
          /*cudaStream*/ 0));
    }

    const auto numMeasuredQubits = measuredBitIds.size();
    std::string bitstring(numMeasuredQubits, '0');
    for (int i = 0; i < numShots; ++i) {
      constexpr char digits[2] = {'0', '1'};
      for (std::size_t j = 0; j < numMeasuredQubits; ++j)
        bitstring[j] = digits[samples[i * numMeasuredQubits + j]];
      counts[bitstring] += 1;
    }
    shotsToRun -= numShots;
  }

  if (enableCacheWorkspace && d_cache) {
    HANDLE_CUDA_ERROR(cudaFree(d_cache));
  }
  return counts;
}

std::unordered_map<std::string, size_t>
TensorNetState::sample(const std::vector<int32_t> &measuredBitIds,
                       int32_t shots, bool enableCacheWorkspace) {
  LOG_API_TIME();
  auto [sampler, workDesc] = prepareSample(measuredBitIds);
  std::unordered_map<std::string, size_t> counts = executeSample(
      sampler, workDesc, measuredBitIds, shots, enableCacheWorkspace);
  // Destroy the workspace descriptor
  HANDLE_CUTN_ERROR(cutensornetDestroyWorkspaceDescriptor(workDesc));
  // Destroy the quantum circuit sampler
  HANDLE_CUTN_ERROR(cutensornetDestroySampler(sampler));
  return counts;
}

std::pair<void *, std::size_t> TensorNetState::contractStateVectorInternal(
    const std::vector<int32_t> &projectedModes,
    const std::vector<int64_t> &in_projectedModeValues) {
  // Make sure that we don't overflow the memory size calculation.
  // Note: the actual limitation will depend on the system memory.
  if ((m_numQubits - projectedModes.size()) > 64 ||
      (1ull << (m_numQubits - projectedModes.size())) >
          std::numeric_limits<uint64_t>::max() / sizeof(std::complex<double>))
    throw std::runtime_error(
        "Too many qubits are requested for full state vector contraction.");
  LOG_API_TIME();
  void *d_sv{nullptr};
  const uint64_t svDim = 1ull << (m_numQubits - projectedModes.size());
  {
    ScopedTraceWithContext("TensorNetState::contractStateVectorInternal "
                           "State vector allocation");
    HANDLE_CUDA_ERROR(cudaMalloc(&d_sv, svDim * sizeof(std::complex<double>)));
  }
  // Create the quantum state amplitudes accessor
  cutensornetStateAccessor_t accessor;
  {
    ScopedTraceWithContext("cutensornetCreateAccessor");
    HANDLE_CUTN_ERROR(cutensornetCreateAccessor(
        m_cutnHandle, m_quantumState, projectedModes.size(),
        projectedModes.data(), nullptr, &accessor));
  }

  const int32_t numHyperSamples =
      8; // desired number of hyper samples used in the tensor network
         // contraction path finder
  {
    ScopedTraceWithContext("cutensornetAccessorConfigure");
    HANDLE_CUTN_ERROR(cutensornetAccessorConfigure(
        m_cutnHandle, accessor, CUTENSORNET_ACCESSOR_OPT_NUM_HYPER_SAMPLES,
        &numHyperSamples, sizeof(numHyperSamples)));
  }
  // Prepare the quantum state amplitudes accessor
  cutensornetWorkspaceDescriptor_t workDesc;
  HANDLE_CUTN_ERROR(
      cutensornetCreateWorkspaceDescriptor(m_cutnHandle, &workDesc));
  {
    ScopedTraceWithContext("cutensornetAccessorPrepare");
    HANDLE_CUTN_ERROR(cutensornetAccessorPrepare(
        m_cutnHandle, accessor, scratchPad.scratchSize, workDesc, 0));
  }
  // Attach the workspace buffer
  int64_t worksize = 0;
  HANDLE_CUTN_ERROR(cutensornetWorkspaceGetMemorySize(
      m_cutnHandle, workDesc, CUTENSORNET_WORKSIZE_PREF_RECOMMENDED,
      CUTENSORNET_MEMSPACE_DEVICE, CUTENSORNET_WORKSPACE_SCRATCH, &worksize));
  if (worksize <= static_cast<int64_t>(scratchPad.scratchSize)) {
    HANDLE_CUTN_ERROR(cutensornetWorkspaceSetMemory(
        m_cutnHandle, workDesc, CUTENSORNET_MEMSPACE_DEVICE,
        CUTENSORNET_WORKSPACE_SCRATCH, scratchPad.d_scratch, worksize));
  } else {
    throw std::runtime_error("ERROR: Insufficient workspace size on Device!");
  }

  // Compute the quantum state amplitudes
  std::complex<double> stateNorm{0.0, 0.0};
  if (!in_projectedModeValues.empty() &&
      in_projectedModeValues.size() != projectedModes.size())
    throw std::invalid_argument(fmt::format(
        "The number of projected modes ({}) must equal the number of "
        "projected values ({}).",
        projectedModes.size(), in_projectedModeValues.size()));
  // All projected modes are assumed to be projected to 0 if none provided.
  std::vector<int64_t> projectedModeValues =
      in_projectedModeValues.empty()
          ? std::vector<int64_t>(projectedModes.size(), 0)
          : in_projectedModeValues;
  {
    ScopedTraceWithContext("cutensornetAccessorCompute");
    HANDLE_CUTN_ERROR(cutensornetAccessorCompute(
        m_cutnHandle, accessor, projectedModeValues.data(), workDesc, d_sv,
        static_cast<void *>(&stateNorm), 0));
  }
  // Free resources
  HANDLE_CUTN_ERROR(cutensornetDestroyWorkspaceDescriptor(workDesc));
  HANDLE_CUTN_ERROR(cutensornetDestroyAccessor(accessor));

  return std::make_pair(d_sv, svDim);
}

std::vector<MPSTensor>
TensorNetState::setupMPSFactorize(int64_t maxExtent, double absCutoff,
                                  double relCutoff,
                                  cutensornetTensorSVDAlgo_t algo) {
  LOG_API_TIME();
  if (m_numQubits == 0)
    return {};
  if (m_numQubits == 1) {
    // Single tensor
    MPSTensor tensor;
    tensor.extents = {2};
    HANDLE_CUDA_ERROR(
        cudaMalloc(&tensor.deviceData, 2 * sizeof(std::complex<double>)));

    return {tensor};
  }

  std::vector<MPSTensor> mpsTensors(m_numQubits);
  std::vector<int64_t *> extentsPtr(m_numQubits);
  for (std::size_t i = 0; i < m_numQubits; ++i) {
    if (i == 0) {
      mpsTensors[i].extents = {2, maxExtent};
      HANDLE_CUDA_ERROR(
          cudaMalloc(&mpsTensors[i].deviceData,
                     2 * maxExtent * sizeof(std::complex<double>)));
    } else if (i == m_numQubits - 1) {
      mpsTensors[i].extents = {maxExtent, 2};
      HANDLE_CUDA_ERROR(
          cudaMalloc(&mpsTensors[i].deviceData,
                     2 * maxExtent * sizeof(std::complex<double>)));
    } else {
      mpsTensors[i].extents = {maxExtent, 2, maxExtent};
      HANDLE_CUDA_ERROR(
          cudaMalloc(&mpsTensors[i].deviceData,
                     2 * maxExtent * maxExtent * sizeof(std::complex<double>)));
    }
    extentsPtr[i] = mpsTensors[i].extents.data();
  }
  {
    ScopedTraceWithContext("cutensornetStateFinalizeMPS");
    // Specify the final target MPS representation (use default fortran strides)
    HANDLE_CUTN_ERROR(cutensornetStateFinalizeMPS(
        m_cutnHandle, m_quantumState, CUTENSORNET_BOUNDARY_CONDITION_OPEN,
        extentsPtr.data(), /*strides=*/nullptr));
  }
  // Set up the SVD method for truncation.
  HANDLE_CUTN_ERROR(cutensornetStateConfigure(
      m_cutnHandle, m_quantumState, CUTENSORNET_STATE_CONFIG_MPS_SVD_ALGO,
      &algo, sizeof(algo)));
  HANDLE_CUTN_ERROR(cutensornetStateConfigure(
      m_cutnHandle, m_quantumState, CUTENSORNET_STATE_CONFIG_MPS_SVD_ABS_CUTOFF,
      &absCutoff, sizeof(absCutoff)));
  HANDLE_CUTN_ERROR(cutensornetStateConfigure(
      m_cutnHandle, m_quantumState, CUTENSORNET_STATE_CONFIG_MPS_SVD_REL_CUTOFF,
      &relCutoff, sizeof(relCutoff)));
  return mpsTensors;
}

void TensorNetState::computeMPSFactorize(std::vector<MPSTensor> &mpsTensors) {
  LOG_API_TIME();
  if (mpsTensors.empty())
    return;
  if (mpsTensors.size() == 1) {
    MPSTensor &tensor = mpsTensors[0];
    // Just contract all the gates to the tensor.
    // Note: if none gates, don't call `getStateVector`, which performs a
    // contraction (`Flop count is zero` error).
    const std::vector<std::complex<double>> stateVec =
        isDirty() ? getStateVector()
                  : std::vector<std::complex<double>>{1.0, 0.0};
    assert(stateVec.size() == 2);
    HANDLE_CUDA_ERROR(cudaMemcpy(tensor.deviceData, stateVec.data(),
                                 2 * sizeof(std::complex<double>),
                                 cudaMemcpyHostToDevice));
    return;
  }

  std::vector<int64_t *> extentsPtr(mpsTensors.size());
  std::vector<void *> allData(mpsTensors.size());
  for (std::size_t i = 0; auto &tensor : mpsTensors) {
    allData[i] = tensor.deviceData;
    extentsPtr[i] = tensor.extents.data();
    ++i;
  }

  // Prepare the MPS computation and attach workspace
  cutensornetWorkspaceDescriptor_t workDesc;

  HANDLE_CUTN_ERROR(
      cutensornetCreateWorkspaceDescriptor(m_cutnHandle, &workDesc));
  {
    ScopedTraceWithContext("cutensornetStatePrepare");
    HANDLE_CUTN_ERROR(cutensornetStatePrepare(
        m_cutnHandle, m_quantumState, scratchPad.scratchSize, workDesc, 0));
  }
  int64_t worksize{0};
  HANDLE_CUTN_ERROR(cutensornetWorkspaceGetMemorySize(
      m_cutnHandle, workDesc, CUTENSORNET_WORKSIZE_PREF_RECOMMENDED,
      CUTENSORNET_MEMSPACE_DEVICE, CUTENSORNET_WORKSPACE_SCRATCH, &worksize));
  if (worksize <= static_cast<int64_t>(scratchPad.scratchSize)) {
    HANDLE_CUTN_ERROR(cutensornetWorkspaceSetMemory(
        m_cutnHandle, workDesc, CUTENSORNET_MEMSPACE_DEVICE,
        CUTENSORNET_WORKSPACE_SCRATCH, scratchPad.d_scratch, worksize));
  } else {
    throw std::runtime_error("ERROR: Insufficient workspace size on Device!");
  }
  int64_t hostWorkspaceSize;
  HANDLE_CUTN_ERROR(cutensornetWorkspaceGetMemorySize(
      m_cutnHandle, workDesc, CUTENSORNET_WORKSIZE_PREF_RECOMMENDED,
      CUTENSORNET_MEMSPACE_HOST, CUTENSORNET_WORKSPACE_SCRATCH,
      &hostWorkspaceSize));

  void *hostWork = nullptr;
  if (hostWorkspaceSize > 0) {
    hostWork = malloc(hostWorkspaceSize);
    if (!hostWork) {
      throw std::runtime_error("Unable to allocate " +
                               std::to_string(hostWorkspaceSize) +
                               " bytes for cuTensorNet host workspace.");
    }
  }

  HANDLE_CUTN_ERROR(cutensornetWorkspaceSetMemory(
      m_cutnHandle, workDesc, CUTENSORNET_MEMSPACE_HOST,
      CUTENSORNET_WORKSPACE_SCRATCH, hostWork, hostWorkspaceSize));

  {
    ScopedTraceWithContext("cutensornetStateCompute");
    // Execute MPS computation
    HANDLE_CUTN_ERROR(cutensornetStateCompute(
        m_cutnHandle, m_quantumState, workDesc, extentsPtr.data(),
        /*strides=*/nullptr, allData.data(), 0));
  }

  if (hostWork)
    free(hostWork);
}

std::vector<std::complex<double>> TensorNetState::getStateVector(
    const std::vector<int32_t> &projectedModes,
    const std::vector<int64_t> &projectedModeValues) {
  auto [d_sv, svDim] =
      contractStateVectorInternal(projectedModes, projectedModeValues);
  std::vector<std::complex<double>> h_sv(svDim);
  HANDLE_CUDA_ERROR(cudaMemcpy(h_sv.data(), d_sv,
                               svDim * sizeof(std::complex<double>),
                               cudaMemcpyDeviceToHost));
  // Free resources
  HANDLE_CUDA_ERROR(cudaFree(d_sv));

  return h_sv;
}

std::vector<std::complex<double>>
TensorNetState::computeRDM(const std::vector<int32_t> &qubits) {
  // Make sure that we don't overflow the memory size calculation.
  // Note: the actual limitation will depend on the system memory.
  if (qubits.size() >= 32 ||
      (1ull << (2 * qubits.size())) >
          std::numeric_limits<uint64_t>::max() / sizeof(std::complex<double>))
    throw std::runtime_error("Too many qubits are requested for reduced "
                             "density matrix contraction.");
  LOG_API_TIME();
  void *d_rdm{nullptr};
  const uint64_t rdmSize = 1ull << (2 * qubits.size());
  const uint64_t rdmSizeBytes = rdmSize * sizeof(std::complex<double>);
  HANDLE_CUDA_ERROR(cudaMalloc(&d_rdm, rdmSizeBytes));

  cutensornetStateMarginal_t marginal;
  {
    ScopedTraceWithContext("cutensornetCreateMarginal");
    HANDLE_CUTN_ERROR(cutensornetCreateMarginal(
        m_cutnHandle, m_quantumState, qubits.size(), qubits.data(),
        /*numProjectedModes*/ 0, /*projectedModes*/ nullptr,
        /*marginalTensorStrides*/ nullptr, &marginal));
  }

  const int32_t numHyperSamples =
      8; // desired number of hyper samples used in the tensor network
         // contraction path finder
  {
    ScopedTraceWithContext("cutensornetMarginalConfigure");
    HANDLE_CUTN_ERROR(cutensornetMarginalConfigure(
        m_cutnHandle, marginal, CUTENSORNET_MARGINAL_OPT_NUM_HYPER_SAMPLES,
        &numHyperSamples, sizeof(numHyperSamples)));
  }

  // Prepare the specified quantum circuit reduced density matrix (marginal)
  cutensornetWorkspaceDescriptor_t workDesc;
  HANDLE_CUTN_ERROR(
      cutensornetCreateWorkspaceDescriptor(m_cutnHandle, &workDesc));
  {
    ScopedTraceWithContext("cutensornetMarginalPrepare");
    HANDLE_CUTN_ERROR(cutensornetMarginalPrepare(
        m_cutnHandle, marginal, scratchPad.scratchSize, workDesc, 0));
  }
  // Attach the workspace buffer
  int64_t worksize{0};
  HANDLE_CUTN_ERROR(cutensornetWorkspaceGetMemorySize(
      m_cutnHandle, workDesc, CUTENSORNET_WORKSIZE_PREF_RECOMMENDED,
      CUTENSORNET_MEMSPACE_DEVICE, CUTENSORNET_WORKSPACE_SCRATCH, &worksize));
  if (worksize <= static_cast<int64_t>(scratchPad.scratchSize)) {
    HANDLE_CUTN_ERROR(cutensornetWorkspaceSetMemory(
        m_cutnHandle, workDesc, CUTENSORNET_MEMSPACE_DEVICE,
        CUTENSORNET_WORKSPACE_SCRATCH, scratchPad.d_scratch, worksize));
  } else {
    throw std::runtime_error("ERROR: Insufficient workspace size on Device!");
  }
  {
    ScopedTraceWithContext("cutensornetMarginalCompute");
    // Compute the specified quantum circuit reduced density matrix (marginal)
    HANDLE_CUTN_ERROR(cutensornetMarginalCompute(m_cutnHandle, marginal,
                                                 nullptr, workDesc, d_rdm, 0));
  }
  std::vector<std::complex<double>> h_rdm(rdmSize);
  HANDLE_CUDA_ERROR(
      cudaMemcpy(h_rdm.data(), d_rdm, rdmSizeBytes, cudaMemcpyDeviceToHost));

  // Clean up
  HANDLE_CUTN_ERROR(cutensornetDestroyWorkspaceDescriptor(workDesc));
  HANDLE_CUTN_ERROR(cutensornetDestroyMarginal(marginal));
  HANDLE_CUDA_ERROR(cudaFree(d_rdm));

  return h_rdm;
}

// Returns MPS tensors (device mems)
// Note: user needs to clean up these tensors
std::vector<MPSTensor>
TensorNetState::factorizeMPS(int64_t maxExtent, double absCutoff,
                             double relCutoff,
                             cutensornetTensorSVDAlgo_t algo) {
  LOG_API_TIME();
  auto mpsTensors = setupMPSFactorize(maxExtent, absCutoff, relCutoff, algo);
  computeMPSFactorize(mpsTensors);
  return mpsTensors;
}

std::vector<std::complex<double>> TensorNetState::computeExpVals(
    const std::vector<std::vector<bool>> &symplecticRepr,
    const std::optional<std::size_t> &numberTrajectories) {
  LOG_API_TIME();
  if (symplecticRepr.empty())
    return {};

  const std::size_t numQubits = getNumQubits();
  const auto numSpinOps = symplecticRepr[0].size() / 2;
  std::vector<std::complex<double>> allExpVals;
  allExpVals.reserve(symplecticRepr.size());

  constexpr int ALIGNMENT_BYTES = 256;
  const int placeHolderArraySize = ALIGNMENT_BYTES * numQubits;

  void *pauliMats_h = malloc(placeHolderArraySize);
  void *pauliMats_d{nullptr};
  HANDLE_CUDA_ERROR(cudaMalloc(&pauliMats_d, placeHolderArraySize));
  std::vector<const void *> pauliTensorData;
  std::vector<std::vector<int32_t>> stateModes;

  for (std::size_t i = 0; i < numQubits; ++i) {
    pauliTensorData.emplace_back(static_cast<char *>(pauliMats_d) +
                                 ALIGNMENT_BYTES * i);
    stateModes.emplace_back(std::vector<int32_t>{static_cast<int32_t>(i)});
  }

  const std::vector<int64_t> qubitDims(numQubits, 2);

  // Initialize device mem for Pauli matrices
  constexpr std::complex<double> PauliI_h[4] = {
      {1.0, 0.0}, {0.0, 0.0}, {0.0, 0.0}, {1.0, 0.0}};

  constexpr std::complex<double> PauliX_h[4]{
      {0.0, 0.0}, {1.0, 0.0}, {1.0, 0.0}, {0.0, 0.0}};

  constexpr std::complex<double> PauliY_h[4]{
      {0.0, 0.0}, {0.0, -1.0}, {0.0, 1.0}, {0.0, 0.0}};

  constexpr std::complex<double> PauliZ_h[4]{
      {1.0, 0.0}, {0.0, 0.0}, {0.0, 0.0}, {-1.0, 0.0}};

  cutensornetNetworkOperator_t cutnNetworkOperator;

  HANDLE_CUTN_ERROR(cutensornetCreateNetworkOperator(
      m_cutnHandle, numQubits, qubitDims.data(), CUDA_C_64F,
      &cutnNetworkOperator));

  const std::vector<int32_t> numModes(pauliTensorData.size(), 1);
  int64_t id;
  std::vector<const int32_t *> dataStateModes;
  for (const auto &stateMode : stateModes) {
    dataStateModes.emplace_back(stateMode.data());
  }
  const cuDoubleComplex termCoeff{1.0, 0.0};
  HANDLE_CUTN_ERROR(cutensornetNetworkOperatorAppendProduct(
      m_cutnHandle, cutnNetworkOperator, termCoeff, pauliTensorData.size(),
      numModes.data(), dataStateModes.data(),
      /*tensorModeStrides*/ nullptr, pauliTensorData.data(), &id));

  // Step 1: create
  cutensornetStateExpectation_t tensorNetworkExpectation;
  {
    ScopedTraceWithContext("cutensornetCreateExpectation");
    HANDLE_CUTN_ERROR(cutensornetCreateExpectation(m_cutnHandle, m_quantumState,
                                                   cutnNetworkOperator,
                                                   &tensorNetworkExpectation));
  }
  // Step 2: configure
  // Note: as we reuse this path across many contractions, use a higher number
  // of hyper samples.
  const int32_t numHyperSamples =
      512; // desired number of hyper samples used in the tensor network
           // contraction path finder
  {
    ScopedTraceWithContext("cutensornetExpectationConfigure");
    HANDLE_CUTN_ERROR(cutensornetExpectationConfigure(
        m_cutnHandle, tensorNetworkExpectation,
        CUTENSORNET_EXPECTATION_OPT_NUM_HYPER_SAMPLES, &numHyperSamples,
        sizeof(numHyperSamples)));
  }

  // Step 3: Prepare
  cutensornetWorkspaceDescriptor_t workDesc;
  HANDLE_CUTN_ERROR(
      cutensornetCreateWorkspaceDescriptor(m_cutnHandle, &workDesc));
  {
    ScopedTraceWithContext("cutensornetExpectationPrepare");
    HANDLE_CUTN_ERROR(
        cutensornetExpectationPrepare(m_cutnHandle, tensorNetworkExpectation,
                                      scratchPad.scratchSize, workDesc,
                                      /*cudaStream*/ 0));
  }

  // Attach the workspace buffer
  int64_t worksize{0};
  HANDLE_CUTN_ERROR(cutensornetWorkspaceGetMemorySize(
      m_cutnHandle, workDesc, CUTENSORNET_WORKSIZE_PREF_RECOMMENDED,
      CUTENSORNET_MEMSPACE_DEVICE, CUTENSORNET_WORKSPACE_SCRATCH, &worksize));
  if (worksize <= static_cast<int64_t>(scratchPad.scratchSize)) {
    HANDLE_CUTN_ERROR(cutensornetWorkspaceSetMemory(
        m_cutnHandle, workDesc, CUTENSORNET_MEMSPACE_DEVICE,
        CUTENSORNET_WORKSPACE_SCRATCH, scratchPad.d_scratch, worksize));
  } else {
    throw std::runtime_error("ERROR: Insufficient workspace size on Device!");
  }

  // Step 4: Compute
  const std::size_t numObserveTrajectories = [&]() -> std::size_t {
    if (!m_hasNoiseChannel)
      return 1;
    if (numberTrajectories.has_value())
      return numberTrajectories.value();
    return g_numberTrajectoriesForObserve;
  }();
  for (const auto &term : symplecticRepr) {
    bool allIdOps = true;
    for (std::size_t i = 0; i < numQubits; ++i) {
      // Memory address of this Pauli term in the placeholder array.
      auto *address = static_cast<char *>(pauliMats_h) + i * ALIGNMENT_BYTES;
      constexpr int PAULI_ARRAY_SIZE_BYTES = 4 * sizeof(std::complex<double>);
      // The Pauli matrix data that we want to load to this slot.
      // Default is the Identity matrix.
      const std::complex<double> *pauliMatrixPtr = PauliI_h;
      if (i < numSpinOps) {
        if (term[i] && term[i + numSpinOps]) {
          // Y
          allIdOps = false;
          pauliMatrixPtr = PauliY_h;
        } else if (term[i]) {
          // X
          allIdOps = false;
          pauliMatrixPtr = PauliX_h;
        } else if (term[i + numSpinOps]) {
          // Z
          allIdOps = false;
          pauliMatrixPtr = PauliZ_h;
        }
      }
      // Copy the Pauli matrix data to the placeholder array at the appropriate
      // slot.
      std::memcpy(address, pauliMatrixPtr, PAULI_ARRAY_SIZE_BYTES);
    }
    if (allIdOps) {
      allExpVals.emplace_back(1.0);
    } else {
      HANDLE_CUDA_ERROR(cudaMemcpy(pauliMats_d, pauliMats_h,
                                   placeHolderArraySize,
                                   cudaMemcpyHostToDevice));
<<<<<<< HEAD
      std::complex<double> expVal = 0.0;
      for (std::size_t trajId = 0; trajId < numObserveTrajectories; ++trajId) {
        std::complex<double> result;
        ScopedTraceWithContext("cutensornetExpectationCompute");
        HANDLE_CUTN_ERROR(cutensornetExpectationCompute(
            m_cutnHandle, tensorNetworkExpectation, workDesc, &result, nullptr,
=======
      std::complex<double> expVal;
      {
        ScopedTraceWithContext("cutensornetExpectationCompute");
        HANDLE_CUTN_ERROR(cutensornetExpectationCompute(
            m_cutnHandle, tensorNetworkExpectation, workDesc, &expVal,
            /*stateNorm*/ nullptr,
>>>>>>> 7903c8b7
            /*cudaStream*/ 0));
        expVal += (result / static_cast<double>(numObserveTrajectories));
      }
      allExpVals.emplace_back(expVal);
    }
  }

  free(pauliMats_h);
  HANDLE_CUDA_ERROR(cudaFree(pauliMats_d));

  return allExpVals;
}

std::complex<double> TensorNetState::computeExpVal(
    cutensornetNetworkOperator_t tensorNetworkOperator) {
  LOG_API_TIME();
  cutensornetStateExpectation_t tensorNetworkExpectation;
  // Step 1: create
  {
    ScopedTraceWithContext("cutensornetCreateExpectation");
    HANDLE_CUTN_ERROR(cutensornetCreateExpectation(m_cutnHandle, m_quantumState,
                                                   tensorNetworkOperator,
                                                   &tensorNetworkExpectation));
  }
  // Step 2: configure
  const int32_t numHyperSamples =
      8; // desired number of hyper samples used in the tensor network
         // contraction path finder
  {
    ScopedTraceWithContext("cutensornetExpectationConfigure");
    HANDLE_CUTN_ERROR(cutensornetExpectationConfigure(
        m_cutnHandle, tensorNetworkExpectation,
        CUTENSORNET_EXPECTATION_OPT_NUM_HYPER_SAMPLES, &numHyperSamples,
        sizeof(numHyperSamples)));
  }

  // Step 3: Prepare
  cutensornetWorkspaceDescriptor_t workDesc;
  HANDLE_CUTN_ERROR(
      cutensornetCreateWorkspaceDescriptor(m_cutnHandle, &workDesc));
  {
    ScopedTraceWithContext("cutensornetExpectationPrepare");
    HANDLE_CUTN_ERROR(cutensornetExpectationPrepare(
        m_cutnHandle, tensorNetworkExpectation, scratchPad.scratchSize,
        workDesc, /*cudaStream*/ 0));
  }

  // Attach the workspace buffer
  int64_t worksize{0};
  HANDLE_CUTN_ERROR(cutensornetWorkspaceGetMemorySize(
      m_cutnHandle, workDesc, CUTENSORNET_WORKSIZE_PREF_RECOMMENDED,
      CUTENSORNET_MEMSPACE_DEVICE, CUTENSORNET_WORKSPACE_SCRATCH, &worksize));
  if (worksize <= static_cast<int64_t>(scratchPad.scratchSize)) {
    HANDLE_CUTN_ERROR(cutensornetWorkspaceSetMemory(
        m_cutnHandle, workDesc, CUTENSORNET_MEMSPACE_DEVICE,
        CUTENSORNET_WORKSPACE_SCRATCH, scratchPad.d_scratch, worksize));
  } else {
    throw std::runtime_error("ERROR: Insufficient workspace size on Device!");
  }

  // Step 4: Compute
  std::complex<double> expVal;

  {
    ScopedTraceWithContext("cutensornetExpectationCompute");
    HANDLE_CUTN_ERROR(cutensornetExpectationCompute(
        m_cutnHandle, tensorNetworkExpectation, workDesc, &expVal,
        /*stateNorm*/ nullptr,
        /*cudaStream*/ 0));
  }
  // Step 5: clean up
  HANDLE_CUTN_ERROR(cutensornetDestroyExpectation(tensorNetworkExpectation));
  HANDLE_CUTN_ERROR(cutensornetDestroyWorkspaceDescriptor(workDesc));
  return expVal;
}

std::unique_ptr<TensorNetState> TensorNetState::createFromMpsTensors(
    const std::vector<MPSTensor> &in_mpsTensors, ScratchDeviceMem &inScratchPad,
    cutensornetHandle_t handle, std::mt19937 &randomEngine) {
  LOG_API_TIME();
  if (in_mpsTensors.empty())
    throw std::invalid_argument("Empty MPS tensor list");
  auto state = std::make_unique<TensorNetState>(
      in_mpsTensors.size(), inScratchPad, handle, randomEngine);
  std::vector<const int64_t *> extents;
  std::vector<void *> tensorData;
  for (const auto &tensor : in_mpsTensors) {
    extents.emplace_back(tensor.extents.data());
    tensorData.emplace_back(tensor.deviceData);
  }
  HANDLE_CUTN_ERROR(cutensornetStateInitializeMPS(
      handle, state->m_quantumState, CUTENSORNET_BOUNDARY_CONDITION_OPEN,
      extents.data(), nullptr, tensorData.data()));
  return state;
}

/// Reconstruct/initialize a tensor network state from a list of tensor
/// operators.
std::unique_ptr<TensorNetState> TensorNetState::createFromOpTensors(
    std::size_t numQubits, const std::vector<AppliedTensorOp> &opTensors,
    ScratchDeviceMem &inScratchPad, cutensornetHandle_t handle,
    std::mt19937 &randomEngine) {
  LOG_API_TIME();
  auto state = std::make_unique<TensorNetState>(numQubits, inScratchPad, handle,
                                                randomEngine);
  for (const auto &op : opTensors)
    if (op.isUnitary)
      state->applyGate(op.controlQubitIds, op.targetQubitIds, op.deviceData,
                       op.isAdjoint);
    else
      state->applyQubitProjector(op.deviceData, op.targetQubitIds);

  return state;
}

std::vector<std::complex<double>>
TensorNetState::reverseQubitOrder(std::span<std::complex<double>> stateVec) {
  std::vector<std::complex<double>> ket(stateVec.size());
  const std::size_t numQubits = std::log2(stateVec.size());
  for (std::size_t i = 0; i < stateVec.size(); ++i) {
    std::bitset<64> bs(i);
    std::string bitStr = bs.to_string();
    std::reverse(bitStr.begin(), bitStr.end());
    bitStr = bitStr.substr(0, numQubits);
    ket[std::stoull(bitStr, nullptr, 2)] = stateVec[i];
  }
  return ket;
}

void TensorNetState::applyCachedOps() {
  int64_t tensorId = 0;
  for (auto &op : m_tensorOps)
    if (op.deviceData) {
      if (op.controlQubitIds.empty()) {
        HANDLE_CUTN_ERROR(cutensornetStateApplyTensorOperator(
            m_cutnHandle, m_quantumState, op.targetQubitIds.size(),
            op.targetQubitIds.data(), op.deviceData, nullptr, /*immutable*/ 1,
            /*adjoint*/ static_cast<int32_t>(op.isAdjoint),
            /*unitary*/ static_cast<int32_t>(op.isUnitary), &tensorId));
      } else {
        HANDLE_CUTN_ERROR(cutensornetStateApplyControlledTensorOperator(
            m_cutnHandle, m_quantumState,
            /*numControlModes=*/op.controlQubitIds.size(),
            /*stateControlModes=*/op.controlQubitIds.data(),
            /*stateControlValues=*/nullptr,
            /*numTargetModes*/ op.targetQubitIds.size(),
            /*stateTargetModes*/ op.targetQubitIds.data(), op.deviceData,
            nullptr,
            /*immutable*/ 1,
            /*adjoint*/ static_cast<int32_t>(op.isAdjoint),
            /*unitary*/ static_cast<int32_t>(op.isUnitary), &m_tensorId));
      }
    } else if (op.unitaryChannel.has_value()) {
      HANDLE_CUTN_ERROR(cutensornetStateApplyUnitaryChannel(
          m_cutnHandle, m_quantumState,
          /*numStateModes=*/op.targetQubitIds.size(),
          /*stateModes=*/op.targetQubitIds.data(),
          /*numTensors=*/op.unitaryChannel->tensorData.size(),
          /*tensorData=*/op.unitaryChannel->tensorData.data(),
          /*tensorModeStrides=*/nullptr,
          /*probabilities=*/op.unitaryChannel->probabilities.data(),
          &m_tensorId));
    } else {
      throw std::runtime_error("Invalid AppliedTensorOp encountered.");
    }
}

void TensorNetState::setZeroState() {
  LOG_API_TIME();
  // Destroy the current quantum circuit state
  HANDLE_CUTN_ERROR(cutensornetDestroyState(m_quantumState));
  const std::vector<int64_t> qubitDims(m_numQubits, 2);
  // Re-create the state
  HANDLE_CUTN_ERROR(cutensornetCreateState(
      m_cutnHandle, CUTENSORNET_STATE_PURITY_PURE, m_numQubits,
      qubitDims.data(), CUDA_C_64F, &m_quantumState));
}

std::unique_ptr<TensorNetState> TensorNetState::createFromStateVector(
    std::span<std::complex<double>> stateVec, ScratchDeviceMem &inScratchPad,
    cutensornetHandle_t handle, std::mt19937 &randomEngine) {
  LOG_API_TIME();
  const std::size_t numQubits = std::log2(stateVec.size());
  auto state = std::make_unique<TensorNetState>(numQubits, inScratchPad, handle,
                                                randomEngine);

  // Support initializing the tensor network in a specific state vector state.
  // Note: this is not intended for large state vector but for relatively small
  // number of qubits. The purpose is to support sub-state (e.g., a portion of
  // the qubit register) initialization. For full state re-initialization, the
  // previous state should be in the tensor network form. Construct the state
  // projector matrix
  // FIXME: use CUDA toolkit, e.g., cuBlas, to construct this projector matrix.
  // Reverse the qubit order to match cutensornet convention
  auto newStateVec = reverseQubitOrder(stateVec);
  auto ket =
      Eigen::Map<Eigen::VectorXcd>(newStateVec.data(), newStateVec.size());
  Eigen::VectorXcd initState = Eigen::VectorXcd::Zero(stateVec.size());
  initState(0) = std::complex<double>{1.0, 0.0};
  Eigen::MatrixXcd stateVecProj = ket * initState.transpose();
  assert(static_cast<std::size_t>(stateVecProj.size()) ==
         stateVec.size() * stateVec.size());
  stateVecProj.transposeInPlace();
  void *d_proj{nullptr};
  HANDLE_CUDA_ERROR(
      cudaMalloc(&d_proj, stateVecProj.size() * sizeof(std::complex<double>)));
  HANDLE_CUDA_ERROR(
      cudaMemcpy(d_proj, stateVecProj.data(),
                 stateVecProj.size() * sizeof(std::complex<double>),
                 cudaMemcpyHostToDevice));

  std::vector<int32_t> qubitIdx(numQubits);
  std::iota(qubitIdx.begin(), qubitIdx.end(), 0);
  // Project the state to the input state.
  state->applyQubitProjector(d_proj, qubitIdx);
  state->m_tempDevicePtrs.emplace_back(d_proj);
  return state;
}

TensorNetState::~TensorNetState() {
  // Destroy the quantum circuit state
  HANDLE_CUTN_ERROR(cutensornetDestroyState(m_quantumState));
  for (auto *ptr : m_tempDevicePtrs)
    HANDLE_CUDA_ERROR(cudaFree(ptr));
}

} // namespace nvqir<|MERGE_RESOLUTION|>--- conflicted
+++ resolved
@@ -794,21 +794,12 @@
       HANDLE_CUDA_ERROR(cudaMemcpy(pauliMats_d, pauliMats_h,
                                    placeHolderArraySize,
                                    cudaMemcpyHostToDevice));
-<<<<<<< HEAD
       std::complex<double> expVal = 0.0;
       for (std::size_t trajId = 0; trajId < numObserveTrajectories; ++trajId) {
         std::complex<double> result;
         ScopedTraceWithContext("cutensornetExpectationCompute");
         HANDLE_CUTN_ERROR(cutensornetExpectationCompute(
             m_cutnHandle, tensorNetworkExpectation, workDesc, &result, nullptr,
-=======
-      std::complex<double> expVal;
-      {
-        ScopedTraceWithContext("cutensornetExpectationCompute");
-        HANDLE_CUTN_ERROR(cutensornetExpectationCompute(
-            m_cutnHandle, tensorNetworkExpectation, workDesc, &expVal,
-            /*stateNorm*/ nullptr,
->>>>>>> 7903c8b7
             /*cudaStream*/ 0));
         expVal += (result / static_cast<double>(numObserveTrajectories));
       }
