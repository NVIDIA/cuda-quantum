/*******************************************************************************
 * Copyright (c) 2022 - 2024 NVIDIA Corporation & Affiliates.                  *
 * All rights reserved.                                                        *
 *                                                                             *
 * This source code and the accompanying materials are made available under    *
 * the terms of the Apache License 2.0 which accompanies this distribution.    *
 ******************************************************************************/

#include "tensornet_state.h"
#include "common/EigenDense.h"
#include <bitset>
#include <cassert>

namespace nvqir {

TensorNetState::TensorNetState(std::size_t numQubits,
                               cutensornetHandle_t handle)
    : m_numQubits(numQubits), m_cutnHandle(handle) {
  const std::vector<int64_t> qubitDims(m_numQubits, 2);
  HANDLE_CUTN_ERROR(cutensornetCreateState(
      m_cutnHandle, CUTENSORNET_STATE_PURITY_PURE, m_numQubits,
      qubitDims.data(), CUDA_C_64F, &m_quantumState));
}

TensorNetState::TensorNetState(const std::vector<int> &basisState,
                               cutensornetHandle_t handle)
    : TensorNetState(basisState.size(), handle) {
  constexpr std::complex<double> h_xGate[4] = {0.0, 1.0, 1.0, 0.0};
  constexpr auto sizeBytes = 4 * sizeof(std::complex<double>);
  void *d_gate{nullptr};
  HANDLE_CUDA_ERROR(cudaMalloc(&d_gate, sizeBytes));
  HANDLE_CUDA_ERROR(
      cudaMemcpy(d_gate, h_xGate, sizeBytes, cudaMemcpyHostToDevice));
  m_tempDevicePtrs.emplace_back(d_gate);
  for (int32_t qId = 0; const auto &bit : basisState) {
    if (bit == 1) {
      applyGate({}, {qId}, d_gate);
    }
    ++qId;
  }
}

std::unique_ptr<TensorNetState> TensorNetState::clone() const {
  return createFromOpTensors(m_numQubits, m_tensorOps, m_cutnHandle);
}

void TensorNetState::applyGate(const std::vector<int32_t> &controlQubits,
                               const std::vector<int32_t> &targetQubits,
                               void *gateDeviceMem, bool adjoint) {
  if (controlQubits.empty()) {
    HANDLE_CUTN_ERROR(cutensornetStateApplyTensorOperator(
        m_cutnHandle, m_quantumState, targetQubits.size(), targetQubits.data(),
        gateDeviceMem, nullptr, /*immutable*/ 1,
        /*adjoint*/ static_cast<int32_t>(adjoint), /*unitary*/ 1, &m_tensorId));
  } else {
    HANDLE_CUTN_ERROR(cutensornetStateApplyControlledTensorOperator(
        m_cutnHandle, m_quantumState, /*numControlModes=*/controlQubits.size(),
        /*stateControlModes=*/controlQubits.data(),
        /*stateControlValues=*/nullptr,
        /*numTargetModes*/ targetQubits.size(),
        /*stateTargetModes*/ targetQubits.data(), gateDeviceMem, nullptr,
        /*immutable*/ 1,
        /*adjoint*/ static_cast<int32_t>(adjoint), /*unitary*/ 1, &m_tensorId));
  }
  m_tensorOps.emplace_back(AppliedTensorOp{gateDeviceMem, targetQubits,
                                           controlQubits, adjoint, true});
}

void TensorNetState::applyQubitProjector(void *proj_d,
                                         const std::vector<int32_t> &qubitIdx) {
  HANDLE_CUTN_ERROR(cutensornetStateApplyTensorOperator(
      m_cutnHandle, m_quantumState, qubitIdx.size(), qubitIdx.data(), proj_d,
      nullptr,
      /*immutable*/ 1,
      /*adjoint*/ 0, /*unitary*/ 0, &m_tensorId));
  m_tensorOps.emplace_back(AppliedTensorOp{proj_d, qubitIdx, {}, false, false});
}

void TensorNetState::addQubits(std::size_t numQubits) {
  // Destroy the current quantum circuit state
  HANDLE_CUTN_ERROR(cutensornetDestroyState(m_quantumState));
  m_numQubits += numQubits;
  const std::vector<int64_t> qubitDims(m_numQubits, 2);
  HANDLE_CUTN_ERROR(cutensornetCreateState(
      m_cutnHandle, CUTENSORNET_STATE_PURITY_PURE, m_numQubits,
      qubitDims.data(), CUDA_C_64F, &m_quantumState));
  // Append any previously-applied gate tensors.
  // These tensors will only be appending to those existing qubit wires, i.e.,
  // the new wires are all empty (zero state).
  int64_t tensorId = 0;
  for (auto &op : m_tensorOps)
    if (op.controlQubitIds.empty()) {
      HANDLE_CUTN_ERROR(cutensornetStateApplyTensorOperator(
          m_cutnHandle, m_quantumState, op.targetQubitIds.size(),
          op.targetQubitIds.data(), op.deviceData, nullptr, /*immutable*/ 1,
          /*adjoint*/ static_cast<int32_t>(op.isAdjoint),
          /*unitary*/ static_cast<int32_t>(op.isUnitary), &tensorId));
    } else {
      HANDLE_CUTN_ERROR(cutensornetStateApplyControlledTensorOperator(
          m_cutnHandle, m_quantumState,
          /*numControlModes=*/op.controlQubitIds.size(),
          /*stateControlModes=*/op.controlQubitIds.data(),
          /*stateControlValues=*/nullptr,
          /*numTargetModes*/ op.targetQubitIds.size(),
          /*stateTargetModes*/ op.targetQubitIds.data(), op.deviceData, nullptr,
          /*immutable*/ 1,
          /*adjoint*/ static_cast<int32_t>(op.isAdjoint),
          /*unitary*/ static_cast<int32_t>(op.isUnitary), &m_tensorId));
    }
}

void TensorNetState::addQubits(std::span<std::complex<double>> stateVec) {
  const std::size_t numQubits = std::log2(stateVec.size());
  auto ket =
      Eigen::Map<const Eigen::VectorXcd>(stateVec.data(), stateVec.size());
  Eigen::VectorXcd initState = Eigen::VectorXcd::Zero(stateVec.size());
  initState(0) = std::complex<double>{1.0, 0.0};
  Eigen::MatrixXcd stateVecProj = ket * initState.transpose();
  assert(static_cast<std::size_t>(stateVecProj.size()) ==
         stateVec.size() * stateVec.size());
  stateVecProj.transposeInPlace();
  void *d_proj{nullptr};
  HANDLE_CUDA_ERROR(
      cudaMalloc(&d_proj, stateVecProj.size() * sizeof(std::complex<double>)));
  HANDLE_CUDA_ERROR(
      cudaMemcpy(d_proj, stateVecProj.data(),
                 stateVecProj.size() * sizeof(std::complex<double>),
                 cudaMemcpyHostToDevice));

  std::vector<int32_t> qubitIdx(numQubits);
  std::iota(qubitIdx.begin(), qubitIdx.end(), m_numQubits);
  // Add qubits in zero state
  addQubits(numQubits);

  // Project the state of those new qubits to the input state.
  applyQubitProjector(d_proj, qubitIdx);
  m_tempDevicePtrs.emplace_back(d_proj);
}

std::unordered_map<std::string, size_t>
TensorNetState::sample(const std::vector<int32_t> &measuredBitIds,
                       int32_t shots) {
  LOG_API_TIME();
  // Create the quantum circuit sampler
  cutensornetStateSampler_t sampler;
  HANDLE_CUTN_ERROR(cutensornetCreateSampler(m_cutnHandle, m_quantumState,
                                             measuredBitIds.size(),
                                             measuredBitIds.data(), &sampler));

  ScratchDeviceMem scratchPad;
  // Configure the quantum circuit sampler
  constexpr int32_t numHyperSamples =
      8; // desired number of hyper samples used in the tensor network
         // contraction path finder
  HANDLE_CUTN_ERROR(cutensornetSamplerConfigure(
      m_cutnHandle, sampler, CUTENSORNET_SAMPLER_OPT_NUM_HYPER_SAMPLES,
      &numHyperSamples, sizeof(numHyperSamples)));

  // Prepare the quantum circuit sampler
  cutensornetWorkspaceDescriptor_t workDesc;
  HANDLE_CUTN_ERROR(
      cutensornetCreateWorkspaceDescriptor(m_cutnHandle, &workDesc));
  {
    ScopedTraceWithContext("TensorNetState::sample::cutensornetSamplerPrepare");
    HANDLE_CUTN_ERROR(cutensornetSamplerPrepare(m_cutnHandle, sampler,
                                                scratchPad.scratchSize,
                                                workDesc, /*cudaStream*/ 0));
  }
  // Attach the workspace buffer
  int64_t worksize{0};
  HANDLE_CUTN_ERROR(cutensornetWorkspaceGetMemorySize(
      m_cutnHandle, workDesc, CUTENSORNET_WORKSIZE_PREF_RECOMMENDED,
      CUTENSORNET_MEMSPACE_DEVICE, CUTENSORNET_WORKSPACE_SCRATCH, &worksize));
  // This should not happen (cutensornetWorkspaceGetMemorySize would have
  // returned an error code).
  if (worksize <= 0)
    throw std::runtime_error(
        "INTERNAL ERROR: Invalid workspace size encountered.");

  if (worksize <= static_cast<int64_t>(scratchPad.scratchSize)) {
    HANDLE_CUTN_ERROR(cutensornetWorkspaceSetMemory(
        m_cutnHandle, workDesc, CUTENSORNET_MEMSPACE_DEVICE,
        CUTENSORNET_WORKSPACE_SCRATCH, scratchPad.d_scratch, worksize));
  } else {
    throw std::runtime_error("ERROR: Insufficient workspace size on Device!");
  }

  // Sample the quantum circuit state
  std::unordered_map<std::string, size_t> counts;
  constexpr int MAX_SHOTS_PER_RUNS = 10000;
  int shotsToRun = shots;
  while (shotsToRun > 0) {
    const int numShots = std::min(shotsToRun, MAX_SHOTS_PER_RUNS);
    std::vector<int64_t> samples(measuredBitIds.size() * numShots);
    {
      ScopedTraceWithContext(
          "TensorNetState::sample::cutensornetSamplerSample");
      HANDLE_CUTN_ERROR(cutensornetSamplerSample(
          m_cutnHandle, sampler, numShots, workDesc, samples.data(),
          /*cudaStream*/ 0));
    }

    const auto numMeasuredQubits = measuredBitIds.size();
    std::string bitstring(numMeasuredQubits, '0');
    for (int i = 0; i < numShots; ++i) {
      constexpr char digits[2] = {'0', '1'};
      for (std::size_t j = 0; j < numMeasuredQubits; ++j)
        bitstring[j] = digits[samples[i * numMeasuredQubits + j]];
      counts[bitstring] += 1;
    }
    shotsToRun -= numShots;
  }

  // Destroy the workspace descriptor
  HANDLE_CUTN_ERROR(cutensornetDestroyWorkspaceDescriptor(workDesc));
  // Destroy the quantum circuit sampler
  HANDLE_CUTN_ERROR(cutensornetDestroySampler(sampler));
  return counts;
}

std::pair<void *, std::size_t> TensorNetState::contractStateVectorInternal(
    const std::vector<int32_t> &projectedModes,
    const std::vector<int64_t> &in_projectedModeValues) {
  // Make sure that we don't overflow the memory size calculation.
  // Note: the actual limitation will depend on the system memory.
  if ((m_numQubits - projectedModes.size()) > 64 ||
      (1ull << (m_numQubits - projectedModes.size())) >
          std::numeric_limits<uint64_t>::max() / sizeof(std::complex<double>))
    throw std::runtime_error(
        "Too many qubits are requested for full state vector contraction.");
  LOG_API_TIME();
  void *d_sv{nullptr};
  const uint64_t svDim = 1ull << (m_numQubits - projectedModes.size());
  HANDLE_CUDA_ERROR(cudaMalloc(&d_sv, svDim * sizeof(std::complex<double>)));
  ScratchDeviceMem scratchPad;

  // Create the quantum state amplitudes accessor
  cutensornetStateAccessor_t accessor;
  HANDLE_CUTN_ERROR(cutensornetCreateAccessor(
      m_cutnHandle, m_quantumState, projectedModes.size(),
      projectedModes.data(), nullptr, &accessor));

  const int32_t numHyperSamples =
      8; // desired number of hyper samples used in the tensor network
         // contraction path finder
  HANDLE_CUTN_ERROR(cutensornetAccessorConfigure(
      m_cutnHandle, accessor, CUTENSORNET_ACCESSOR_OPT_NUM_HYPER_SAMPLES,
      &numHyperSamples, sizeof(numHyperSamples)));
  // Prepare the quantum state amplitudes accessor
  cutensornetWorkspaceDescriptor_t workDesc;
  HANDLE_CUTN_ERROR(
      cutensornetCreateWorkspaceDescriptor(m_cutnHandle, &workDesc));
  HANDLE_CUTN_ERROR(cutensornetAccessorPrepare(
      m_cutnHandle, accessor, scratchPad.scratchSize, workDesc, 0));

  // Attach the workspace buffer
  int64_t worksize = 0;
  HANDLE_CUTN_ERROR(cutensornetWorkspaceGetMemorySize(
      m_cutnHandle, workDesc, CUTENSORNET_WORKSIZE_PREF_RECOMMENDED,
      CUTENSORNET_MEMSPACE_DEVICE, CUTENSORNET_WORKSPACE_SCRATCH, &worksize));
  if (worksize <= static_cast<int64_t>(scratchPad.scratchSize)) {
    HANDLE_CUTN_ERROR(cutensornetWorkspaceSetMemory(
        m_cutnHandle, workDesc, CUTENSORNET_MEMSPACE_DEVICE,
        CUTENSORNET_WORKSPACE_SCRATCH, scratchPad.d_scratch, worksize));
  } else {
    throw std::runtime_error("ERROR: Insufficient workspace size on Device!");
  }

  // Compute the quantum state amplitudes
  std::complex<double> stateNorm{0.0, 0.0};
  if (!in_projectedModeValues.empty() &&
      in_projectedModeValues.size() != projectedModes.size())
    throw std::invalid_argument(fmt::format(
        "The number of projected modes ({}) must equal the number of "
        "projected values ({}).",
        projectedModes.size(), in_projectedModeValues.size()));
  // All projected modes are assumed to be projected to 0 if none provided.
  std::vector<int64_t> projectedModeValues =
      in_projectedModeValues.empty()
          ? std::vector<int64_t>(projectedModes.size(), 0)
          : in_projectedModeValues;

  HANDLE_CUTN_ERROR(cutensornetAccessorCompute(
      m_cutnHandle, accessor, projectedModeValues.data(), workDesc, d_sv,
      static_cast<void *>(&stateNorm), 0));

  // Free resources
  HANDLE_CUTN_ERROR(cutensornetDestroyWorkspaceDescriptor(workDesc));
  HANDLE_CUTN_ERROR(cutensornetDestroyAccessor(accessor));

  return std::make_pair(d_sv, svDim);
}

std::vector<std::complex<double>> TensorNetState::getStateVector(
    const std::vector<int32_t> &projectedModes,
    const std::vector<int64_t> &projectedModeValues) {
  auto [d_sv, svDim] =
      contractStateVectorInternal(projectedModes, projectedModeValues);
  std::vector<std::complex<double>> h_sv(svDim);
  HANDLE_CUDA_ERROR(cudaMemcpy(h_sv.data(), d_sv,
                               svDim * sizeof(std::complex<double>),
                               cudaMemcpyDeviceToHost));
  // Free resources
  HANDLE_CUDA_ERROR(cudaFree(d_sv));

  return h_sv;
}

std::vector<std::complex<double>>
TensorNetState::computeRDM(const std::vector<int32_t> &qubits) {
  // Make sure that we don't overflow the memory size calculation.
  // Note: the actual limitation will depend on the system memory.
  if (qubits.size() >= 32 ||
      (1ull << (2 * qubits.size())) >
          std::numeric_limits<uint64_t>::max() / sizeof(std::complex<double>))
    throw std::runtime_error("Too many qubits are requested for reduced "
                             "density matrix contraction.");
  LOG_API_TIME();
  void *d_rdm{nullptr};
  const uint64_t rdmSize = 1ull << (2 * qubits.size());
  const uint64_t rdmSizeBytes = rdmSize * sizeof(std::complex<double>);
  HANDLE_CUDA_ERROR(cudaMalloc(&d_rdm, rdmSizeBytes));
  ScratchDeviceMem scratchPad;

  cutensornetStateMarginal_t marginal;
  HANDLE_CUTN_ERROR(cutensornetCreateMarginal(
      m_cutnHandle, m_quantumState, qubits.size(), qubits.data(),
      /*numProjectedModes*/ 0, /*projectedModes*/ nullptr,
      /*marginalTensorStrides*/ nullptr, &marginal));

  const int32_t numHyperSamples =
      8; // desired number of hyper samples used in the tensor network
         // contraction path finder
  HANDLE_CUTN_ERROR(cutensornetMarginalConfigure(
      m_cutnHandle, marginal, CUTENSORNET_MARGINAL_OPT_NUM_HYPER_SAMPLES,
      &numHyperSamples, sizeof(numHyperSamples)));

  // Prepare the specified quantum circuit reduced density matrix (marginal)
  cutensornetWorkspaceDescriptor_t workDesc;
  HANDLE_CUTN_ERROR(
      cutensornetCreateWorkspaceDescriptor(m_cutnHandle, &workDesc));
  HANDLE_CUTN_ERROR(cutensornetMarginalPrepare(
      m_cutnHandle, marginal, scratchPad.scratchSize, workDesc, 0));
  // Attach the workspace buffer
  int64_t worksize{0};
  HANDLE_CUTN_ERROR(cutensornetWorkspaceGetMemorySize(
      m_cutnHandle, workDesc, CUTENSORNET_WORKSIZE_PREF_RECOMMENDED,
      CUTENSORNET_MEMSPACE_DEVICE, CUTENSORNET_WORKSPACE_SCRATCH, &worksize));
  if (worksize <= static_cast<int64_t>(scratchPad.scratchSize)) {
    HANDLE_CUTN_ERROR(cutensornetWorkspaceSetMemory(
        m_cutnHandle, workDesc, CUTENSORNET_MEMSPACE_DEVICE,
        CUTENSORNET_WORKSPACE_SCRATCH, scratchPad.d_scratch, worksize));
  } else {
    throw std::runtime_error("ERROR: Insufficient workspace size on Device!");
  }

  // Compute the specified quantum circuit reduced density matrix (marginal)
  HANDLE_CUTN_ERROR(cutensornetMarginalCompute(m_cutnHandle, marginal, nullptr,
                                               workDesc, d_rdm, 0));
  std::vector<std::complex<double>> h_rdm(rdmSize);
  HANDLE_CUDA_ERROR(
      cudaMemcpy(h_rdm.data(), d_rdm, rdmSizeBytes, cudaMemcpyDeviceToHost));

  // Clean up
  HANDLE_CUTN_ERROR(cutensornetDestroyWorkspaceDescriptor(workDesc));
  HANDLE_CUTN_ERROR(cutensornetDestroyMarginal(marginal));
  HANDLE_CUDA_ERROR(cudaFree(d_rdm));

  return h_rdm;
}

// Returns MPS tensors (device mems)
// Note: user needs to clean up these tensors
std::vector<MPSTensor>
TensorNetState::factorizeMPS(int64_t maxExtent, double absCutoff,
                             double relCutoff,
                             cutensornetTensorSVDAlgo_t algo) {
  LOG_API_TIME();
  if (m_numQubits == 0)
    return {};
  if (m_numQubits == 1) {
    // Single tensor
    MPSTensor tensor;
    tensor.extents = {2};
    HANDLE_CUDA_ERROR(
        cudaMalloc(&tensor.deviceData, 2 * sizeof(std::complex<double>)));
    // Just contract all the gates to the tensor.
    // Note: if none gates, don't call `getStateVector`, which performs a
    // contraction (`Flop count is zero` error).
    const std::vector<std::complex<double>> stateVec =
        isDirty() ? getStateVector()
                  : std::vector<std::complex<double>>{1.0, 0.0};
    assert(stateVec.size() == 2);
    HANDLE_CUDA_ERROR(cudaMemcpy(tensor.deviceData, stateVec.data(),
                                 2 * sizeof(std::complex<double>),
                                 cudaMemcpyHostToDevice));
    return {tensor};
  }
  std::vector<MPSTensor> mpsTensors(m_numQubits);
  std::vector<int64_t *> extentsPtr(m_numQubits);
  for (std::size_t i = 0; i < m_numQubits; ++i) {
    if (i == 0) {
      mpsTensors[i].extents = {2, maxExtent};
      HANDLE_CUDA_ERROR(
          cudaMalloc(&mpsTensors[i].deviceData,
                     2 * maxExtent * sizeof(std::complex<double>)));
    } else if (i == m_numQubits - 1) {
      mpsTensors[i].extents = {maxExtent, 2};
      HANDLE_CUDA_ERROR(
          cudaMalloc(&mpsTensors[i].deviceData,
                     2 * maxExtent * sizeof(std::complex<double>)));
    } else {
      mpsTensors[i].extents = {maxExtent, 2, maxExtent};
      HANDLE_CUDA_ERROR(
          cudaMalloc(&mpsTensors[i].deviceData,
                     2 * maxExtent * maxExtent * sizeof(std::complex<double>)));
    }
    extentsPtr[i] = mpsTensors[i].extents.data();
  }

  // Specify the final target MPS representation (use default fortran strides)
  HANDLE_CUTN_ERROR(cutensornetStateFinalizeMPS(
      m_cutnHandle, m_quantumState, CUTENSORNET_BOUNDARY_CONDITION_OPEN,
      extentsPtr.data(), /*strides=*/nullptr));
  // Set up the SVD method for truncation.
  HANDLE_CUTN_ERROR(cutensornetStateConfigure(
      m_cutnHandle, m_quantumState, CUTENSORNET_STATE_CONFIG_MPS_SVD_ALGO,
      &algo, sizeof(algo)));
  HANDLE_CUTN_ERROR(cutensornetStateConfigure(
      m_cutnHandle, m_quantumState, CUTENSORNET_STATE_CONFIG_MPS_SVD_ABS_CUTOFF,
      &absCutoff, sizeof(absCutoff)));
  HANDLE_CUTN_ERROR(cutensornetStateConfigure(
      m_cutnHandle, m_quantumState, CUTENSORNET_STATE_CONFIG_MPS_SVD_REL_CUTOFF,
      &relCutoff, sizeof(relCutoff)));

  // Prepare the MPS computation and attach workspace
  cutensornetWorkspaceDescriptor_t workDesc;
  ScratchDeviceMem scratchPad;

  HANDLE_CUTN_ERROR(
      cutensornetCreateWorkspaceDescriptor(m_cutnHandle, &workDesc));
  HANDLE_CUTN_ERROR(cutensornetStatePrepare(
      m_cutnHandle, m_quantumState, scratchPad.scratchSize, workDesc, 0));
  int64_t worksize{0};
  HANDLE_CUTN_ERROR(cutensornetWorkspaceGetMemorySize(
      m_cutnHandle, workDesc, CUTENSORNET_WORKSIZE_PREF_RECOMMENDED,
      CUTENSORNET_MEMSPACE_DEVICE, CUTENSORNET_WORKSPACE_SCRATCH, &worksize));
  if (worksize <= static_cast<int64_t>(scratchPad.scratchSize)) {
    HANDLE_CUTN_ERROR(cutensornetWorkspaceSetMemory(
        m_cutnHandle, workDesc, CUTENSORNET_MEMSPACE_DEVICE,
        CUTENSORNET_WORKSPACE_SCRATCH, scratchPad.d_scratch, worksize));
  } else {
    throw std::runtime_error("ERROR: Insufficient workspace size on Device!");
  }
  int64_t hostWorkspaceSize;
  HANDLE_CUTN_ERROR(cutensornetWorkspaceGetMemorySize(
      m_cutnHandle, workDesc, CUTENSORNET_WORKSIZE_PREF_RECOMMENDED,
      CUTENSORNET_MEMSPACE_HOST, CUTENSORNET_WORKSPACE_SCRATCH,
      &hostWorkspaceSize));

<<<<<<< HEAD
  // Check whether we need host memory workspace
  std::int64_t hostWorkspaceSize{0};
  HANDLE_CUTN_ERROR(cutensornetWorkspaceGetMemorySize(
      m_cutnHandle, workDesc, CUTENSORNET_WORKSIZE_PREF_RECOMMENDED,
      CUTENSORNET_MEMSPACE_HOST, CUTENSORNET_WORKSPACE_SCRATCH,
      &hostWorkspaceSize));

  void *hostWork = nullptr;
  if (hostWorkspaceSize > 0) {
    hostWork = malloc(hostWorkspaceSize);
    if (!hostWork) {
      throw std::runtime_error("Unable to allocate " +
                               std::to_string(hostWorkspaceSize) +
                               " bytes for cuTensorNet host workspace.");
    }
=======
  void *hostWork = nullptr;
  if (hostWorkspaceSize > 0) {
    hostWork = malloc(hostWorkspaceSize);
>>>>>>> fe3cbcf4
  }

  HANDLE_CUTN_ERROR(cutensornetWorkspaceSetMemory(
      m_cutnHandle, workDesc, CUTENSORNET_MEMSPACE_HOST,
      CUTENSORNET_WORKSPACE_SCRATCH, hostWork, hostWorkspaceSize));

<<<<<<< HEAD
  // Execute MPS computation
  HANDLE_CUTN_ERROR(cutensornetStateCompute(
      m_cutnHandle, m_quantumState, workDesc, extentsPtr.data(),
      /*strides=*/nullptr, d_mpsTensors.data(), 0));
  if (hostWork) {
    free(hostWork);
  }
  return d_mpsTensors;
=======
  std::vector<void *> allData(m_numQubits);
  for (std::size_t i = 0; auto &tensor : mpsTensors)
    allData[i++] = tensor.deviceData;
  // Execute MPS computation
  HANDLE_CUTN_ERROR(cutensornetStateCompute(
      m_cutnHandle, m_quantumState, workDesc, extentsPtr.data(),
      /*strides=*/nullptr, allData.data(), 0));

  if (hostWork) {
    free(hostWork);
  }
  return mpsTensors;
>>>>>>> fe3cbcf4
}

std::complex<double> TensorNetState::computeExpVal(
    cutensornetNetworkOperator_t tensorNetworkOperator) {
  cutensornetStateExpectation_t tensorNetworkExpectation;
  LOG_API_TIME();

  // Step 1: create
  HANDLE_CUTN_ERROR(cutensornetCreateExpectation(m_cutnHandle, m_quantumState,
                                                 tensorNetworkOperator,
                                                 &tensorNetworkExpectation));
  // Step 2: configure
  const int32_t numHyperSamples =
      8; // desired number of hyper samples used in the tensor network
         // contraction path finder
  HANDLE_CUTN_ERROR(cutensornetExpectationConfigure(
      m_cutnHandle, tensorNetworkExpectation,
      CUTENSORNET_EXPECTATION_OPT_NUM_HYPER_SAMPLES, &numHyperSamples,
      sizeof(numHyperSamples)));

  // Step 3: Prepare
  cutensornetWorkspaceDescriptor_t workDesc;
  ScratchDeviceMem scratchPad;
  HANDLE_CUTN_ERROR(
      cutensornetCreateWorkspaceDescriptor(m_cutnHandle, &workDesc));
  {
    ScopedTraceWithContext(
        "TensorNetState::computeExpVal::cutensornetExpectationPrepare");
    HANDLE_CUTN_ERROR(cutensornetExpectationPrepare(
        m_cutnHandle, tensorNetworkExpectation, scratchPad.scratchSize,
        workDesc, /*cudaStream*/ 0));
  }

  // Attach the workspace buffer
  int64_t worksize{0};
  HANDLE_CUTN_ERROR(cutensornetWorkspaceGetMemorySize(
      m_cutnHandle, workDesc, CUTENSORNET_WORKSIZE_PREF_RECOMMENDED,
      CUTENSORNET_MEMSPACE_DEVICE, CUTENSORNET_WORKSPACE_SCRATCH, &worksize));
  if (worksize <= static_cast<int64_t>(scratchPad.scratchSize)) {
    HANDLE_CUTN_ERROR(cutensornetWorkspaceSetMemory(
        m_cutnHandle, workDesc, CUTENSORNET_MEMSPACE_DEVICE,
        CUTENSORNET_WORKSPACE_SCRATCH, scratchPad.d_scratch, worksize));
  } else {
    throw std::runtime_error("ERROR: Insufficient workspace size on Device!");
  }

  // Step 4: Compute
  std::complex<double> expVal;
  std::complex<double> stateNorm{0.0, 0.0};
  {
    ScopedTraceWithContext(
        "TensorNetState::computeExpVal::cutensornetExpectationCompute");
    HANDLE_CUTN_ERROR(cutensornetExpectationCompute(
        m_cutnHandle, tensorNetworkExpectation, workDesc, &expVal,
        static_cast<void *>(&stateNorm),
        /*cudaStream*/ 0));
  }
  // Step 5: clean up
  HANDLE_CUTN_ERROR(cutensornetDestroyExpectation(tensorNetworkExpectation));
  HANDLE_CUTN_ERROR(cutensornetDestroyWorkspaceDescriptor(workDesc));
  return expVal / std::abs(stateNorm);
}

std::unique_ptr<TensorNetState> TensorNetState::createFromMpsTensors(
    const std::vector<MPSTensor> &in_mpsTensors, cutensornetHandle_t handle) {
  if (in_mpsTensors.empty())
    throw std::invalid_argument("Empty MPS tensor list");
  auto state = std::make_unique<TensorNetState>(in_mpsTensors.size(), handle);
  std::vector<const int64_t *> extents;
  std::vector<void *> tensorData;
  for (const auto &tensor : in_mpsTensors) {
    extents.emplace_back(tensor.extents.data());
    tensorData.emplace_back(tensor.deviceData);
  }
  HANDLE_CUTN_ERROR(cutensornetStateInitializeMPS(
      handle, state->m_quantumState, CUTENSORNET_BOUNDARY_CONDITION_OPEN,
      extents.data(), nullptr, tensorData.data()));
  return state;
}

/// Reconstruct/initialize a tensor network state from a list of tensor
/// operators.
std::unique_ptr<TensorNetState> TensorNetState::createFromOpTensors(
    std::size_t numQubits, const std::vector<AppliedTensorOp> &opTensors,
    cutensornetHandle_t handle) {
  auto state = std::make_unique<TensorNetState>(numQubits, handle);
  for (const auto &op : opTensors)
    if (op.isUnitary)
      state->applyGate(op.controlQubitIds, op.targetQubitIds, op.deviceData,
                       op.isAdjoint);
    else
      state->applyQubitProjector(op.deviceData, op.targetQubitIds);

  return state;
}

std::vector<std::complex<double>>
TensorNetState::reverseQubitOrder(std::span<std::complex<double>> stateVec) {
  std::vector<std::complex<double>> ket(stateVec.size());
  const std::size_t numQubits = std::log2(stateVec.size());
  for (std::size_t i = 0; i < stateVec.size(); ++i) {
    std::bitset<64> bs(i);
    std::string bitStr = bs.to_string();
    std::reverse(bitStr.begin(), bitStr.end());
    bitStr = bitStr.substr(0, numQubits);
    ket[std::stoull(bitStr, nullptr, 2)] = stateVec[i];
  }
  return ket;
}

std::unique_ptr<TensorNetState>
TensorNetState::createFromStateVector(std::span<std::complex<double>> stateVec,
                                      cutensornetHandle_t handle) {
  const std::size_t numQubits = std::log2(stateVec.size());
  auto state = std::make_unique<TensorNetState>(numQubits, handle);

  // Support initializing the tensor network in a specific state vector state.
  // Note: this is not intended for large state vector but for relatively small
  // number of qubits. The purpose is to support sub-state (e.g., a portion of
  // the qubit register) initialization. For full state re-initialization, the
  // previous state should be in the tensor network form. Construct the state
  // projector matrix
  // FIXME: use CUDA toolkit, e.g., cuBlas, to construct this projector matrix.
  // Reverse the qubit order to match cutensornet convention
  auto newStateVec = reverseQubitOrder(stateVec);
  auto ket =
      Eigen::Map<Eigen::VectorXcd>(newStateVec.data(), newStateVec.size());
  Eigen::VectorXcd initState = Eigen::VectorXcd::Zero(stateVec.size());
  initState(0) = std::complex<double>{1.0, 0.0};
  Eigen::MatrixXcd stateVecProj = ket * initState.transpose();
  assert(static_cast<std::size_t>(stateVecProj.size()) ==
         stateVec.size() * stateVec.size());
  stateVecProj.transposeInPlace();
  void *d_proj{nullptr};
  HANDLE_CUDA_ERROR(
      cudaMalloc(&d_proj, stateVecProj.size() * sizeof(std::complex<double>)));
  HANDLE_CUDA_ERROR(
      cudaMemcpy(d_proj, stateVecProj.data(),
                 stateVecProj.size() * sizeof(std::complex<double>),
                 cudaMemcpyHostToDevice));

  std::vector<int32_t> qubitIdx(numQubits);
  std::iota(qubitIdx.begin(), qubitIdx.end(), 0);
  // Project the state to the input state.
  state->applyQubitProjector(d_proj, qubitIdx);
  state->m_tempDevicePtrs.emplace_back(d_proj);
  return state;
}

TensorNetState::~TensorNetState() {
  // Destroy the quantum circuit state
  HANDLE_CUTN_ERROR(cutensornetDestroyState(m_quantumState));
  for (auto *ptr : m_tempDevicePtrs)
    HANDLE_CUDA_ERROR(cudaFree(ptr));
}

} // namespace nvqir<|MERGE_RESOLUTION|>--- conflicted
+++ resolved
@@ -458,14 +458,6 @@
       CUTENSORNET_MEMSPACE_HOST, CUTENSORNET_WORKSPACE_SCRATCH,
       &hostWorkspaceSize));
 
-<<<<<<< HEAD
-  // Check whether we need host memory workspace
-  std::int64_t hostWorkspaceSize{0};
-  HANDLE_CUTN_ERROR(cutensornetWorkspaceGetMemorySize(
-      m_cutnHandle, workDesc, CUTENSORNET_WORKSIZE_PREF_RECOMMENDED,
-      CUTENSORNET_MEMSPACE_HOST, CUTENSORNET_WORKSPACE_SCRATCH,
-      &hostWorkspaceSize));
-
   void *hostWork = nullptr;
   if (hostWorkspaceSize > 0) {
     hostWork = malloc(hostWorkspaceSize);
@@ -474,27 +466,12 @@
                                std::to_string(hostWorkspaceSize) +
                                " bytes for cuTensorNet host workspace.");
     }
-=======
-  void *hostWork = nullptr;
-  if (hostWorkspaceSize > 0) {
-    hostWork = malloc(hostWorkspaceSize);
->>>>>>> fe3cbcf4
   }
 
   HANDLE_CUTN_ERROR(cutensornetWorkspaceSetMemory(
       m_cutnHandle, workDesc, CUTENSORNET_MEMSPACE_HOST,
       CUTENSORNET_WORKSPACE_SCRATCH, hostWork, hostWorkspaceSize));
 
-<<<<<<< HEAD
-  // Execute MPS computation
-  HANDLE_CUTN_ERROR(cutensornetStateCompute(
-      m_cutnHandle, m_quantumState, workDesc, extentsPtr.data(),
-      /*strides=*/nullptr, d_mpsTensors.data(), 0));
-  if (hostWork) {
-    free(hostWork);
-  }
-  return d_mpsTensors;
-=======
   std::vector<void *> allData(m_numQubits);
   for (std::size_t i = 0; auto &tensor : mpsTensors)
     allData[i++] = tensor.deviceData;
@@ -507,7 +484,6 @@
     free(hostWork);
   }
   return mpsTensors;
->>>>>>> fe3cbcf4
 }
 
 std::complex<double> TensorNetState::computeExpVal(
