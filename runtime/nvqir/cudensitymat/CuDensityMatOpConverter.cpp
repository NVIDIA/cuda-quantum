/*******************************************************************************
 * Copyright (c) 2022 - 2025 NVIDIA Corporation & Affiliates.                  *
 * All rights reserved.                                                        *
 *                                                                             *
 * This source code and the accompanying materials are made available under    *
 * the terms of the Apache License 2.0 which accompanies this distribution.    *
 ******************************************************************************/

#include "CuDensityMatOpConverter.h"
#include "CuDensityMatErrorHandling.h"
#include "common/Logger.h"
#include <iostream>
#include <ranges>

namespace {
std::vector<int64_t> getSubspaceExtents(const std::vector<int64_t> &modeExtents,
                                        const std::vector<int> &degrees) {
  std::vector<int64_t> subspaceExtents;

  for (int degree : degrees) {
    if (degree >= modeExtents.size())
      throw std::out_of_range("Degree exceeds modeExtents size.");

    subspaceExtents.push_back(modeExtents[degree]);
  }

  return subspaceExtents;
}

std::unordered_map<int, int>
convertDimensions(const std::vector<int64_t> &modeExtents) {

  std::unordered_map<int, int> dimensions;
  for (size_t i = 0; i < modeExtents.size(); ++i)
    dimensions[static_cast<int>(i)] = static_cast<int>(modeExtents[i]);

  return dimensions;
}

// Function to flatten a matrix into a 1D array (column major)
std::vector<std::complex<double>>
flattenMatrixColumnMajor(const cudaq::complex_matrix &matrix) {
  std::vector<std::complex<double>> flatMatrix;
  flatMatrix.reserve(matrix.size());
  for (size_t col = 0; col < matrix.cols(); col++) {
    for (size_t row = 0; row < matrix.rows(); row++) {
      flatMatrix.push_back(matrix[{row, col}]);
    }
  }

  return flatMatrix;
}

void *createArrayGpu(const std::vector<std::complex<double>> &cpuArray) {
  void *gpuArray{nullptr};
  const std::size_t array_size = cpuArray.size() * sizeof(std::complex<double>);
  if (array_size > 0) {
    HANDLE_CUDA_ERROR(cudaMalloc(&gpuArray, array_size));
    HANDLE_CUDA_ERROR(cudaMemcpy(gpuArray,
                                 static_cast<const void *>(cpuArray.data()),
                                 array_size, cudaMemcpyHostToDevice));
  }
  return gpuArray;
}

// Function to destroy a previously created array copy in GPU memory
void destroyArrayGpu(void *gpuArray) {
  if (gpuArray)
    HANDLE_CUDA_ERROR(cudaFree(gpuArray));
}

cudaq::product_op<cudaq::matrix_handler>
computeDagger(const cudaq::matrix_handler &op) {
  const std::string daggerOpName = op.to_string(false) + "_dagger";
  try {
    auto func = [op](const std::vector<int> &dimensions,
                     const std::unordered_map<std::string, std::complex<double>>
                         &params) {
      std::unordered_map<int, int> dims;
      if (dimensions.size() != op.degrees().size())
        throw std::runtime_error("Dimension mismatched");

      for (int i = 0; i < dimensions.size(); ++i) {
        dims[op.degrees()[i]] = dimensions[i];
      }
      auto originalMat = op.to_matrix(dims, params);
      return originalMat.adjoint();
    };
    cudaq::matrix_handler::define(daggerOpName, {-1}, std::move(func));
  } catch (...) {
    // Nothing, this has been define
  }
  return cudaq::matrix_handler::instantiate(daggerOpName, op.degrees());
}

cudaq::scalar_operator computeDagger(const cudaq::scalar_operator &scalar) {
  if (scalar.is_constant()) {
    return cudaq::scalar_operator(std::conj(scalar.evaluate()));
  } else {
    return cudaq::scalar_operator(
        [scalar](
            const std::unordered_map<std::string, std::complex<double>> &params)
            -> std::complex<double> {
          return std::conj(scalar.evaluate(params));
        });
  }
}

cudaq::product_op<cudaq::matrix_handler>
computeDagger(const cudaq::product_op<cudaq::matrix_handler> &productOp) {
  std::vector<cudaq::product_op<cudaq::matrix_handler>> daggerOps;
  for (const auto &component : productOp) {
    if (const auto *elemOp =
            dynamic_cast<const cudaq::matrix_handler *>(&component)) {
      daggerOps.emplace_back(computeDagger(*elemOp));
    } else {
      throw std::runtime_error("Unhandled type!");
    }
  }
  std::reverse(daggerOps.begin(), daggerOps.end());

  if (daggerOps.empty())
    throw std::runtime_error("Empty product operator");
<<<<<<< HEAD
  cudaq::product_operator<cudaq::matrix_operator> daggerProduct = daggerOps[0];
=======
  }
  cudaq::product_op<cudaq::matrix_handler> daggerProduct = daggerOps[0];
>>>>>>> 7c64da6a
  for (std::size_t i = 1; i < daggerOps.size(); ++i) {
    daggerProduct *= daggerOps[i];
  }
  daggerProduct *= computeDagger(productOp.get_coefficient());
  return daggerProduct;
}
} // namespace

cudensitymatOperator_t
cudaq::dynamics::CuDensityMatOpConverter::constructLiouvillian(
    const sum_op<cudaq::matrix_handler> &ham,
    const std::vector<sum_op<cudaq::matrix_handler>> &collapseOperators,
    const std::vector<int64_t> &modeExtents,
    const std::unordered_map<std::string, std::complex<double>> &parameters,
    bool isMasterEquation) {
  if (!isMasterEquation && collapseOperators.empty()) {
    cudaq::info("Construct state vector Liouvillian");
    auto liouvillian = ham * std::complex<double>(0.0, -1.0);
    return convertToCudensitymatOperator(parameters, liouvillian, modeExtents);
  } else {
    cudaq::info("Construct density matrix Liouvillian");
    cudensitymatOperator_t liouvillian;
    HANDLE_CUDM_ERROR(cudensitymatCreateOperator(
        m_handle, static_cast<int32_t>(modeExtents.size()), modeExtents.data(),
        &liouvillian));
    // Append an operator term to the operator (super-operator)
    // Handle the Hamiltonian
    const std::map<std::string, std::complex<double>> sortedParameters(
        parameters.begin(), parameters.end());
    auto ks = std::views::keys(sortedParameters);
    const std::vector<std::string> keys{ks.begin(), ks.end()};
    for (auto &[coeff, term] :
         convertToCudensitymat(ham, parameters, modeExtents)) {
      cudensitymatWrappedScalarCallback_t wrappedCallback = {nullptr, nullptr};
      if (coeff.is_constant()) {
        const auto coeffVal = coeff.evaluate();
        const auto leftCoeff = std::complex<double>(0.0, -1.0) * coeffVal;
        // -i constant (left multiplication)
        HANDLE_CUDM_ERROR(cudensitymatOperatorAppendTerm(
            m_handle, liouvillian, term, 0,
            make_cuDoubleComplex(leftCoeff.real(), leftCoeff.imag()),
            wrappedCallback));

        // +i constant (right multiplication, i.e., dual)
        const auto rightCoeff = std::complex<double>(0.0, 1.0) * coeffVal;
        HANDLE_CUDM_ERROR(cudensitymatOperatorAppendTerm(
            m_handle, liouvillian, term, 1,
            make_cuDoubleComplex(rightCoeff.real(), rightCoeff.imag()),
            wrappedCallback));
      } else {
        wrappedCallback = wrapScalarCallback(coeff, keys);
        // -i constant (left multiplication)
        HANDLE_CUDM_ERROR(cudensitymatOperatorAppendTerm(
            m_handle, liouvillian, term, 0, make_cuDoubleComplex(0.0, -1.0),
            wrappedCallback));

        // +i constant (right multiplication, i.e., dual)
        HANDLE_CUDM_ERROR(cudensitymatOperatorAppendTerm(
            m_handle, liouvillian, term, 1, make_cuDoubleComplex(0.0, 1.0),
            wrappedCallback));
      }
    }

    // Handle collapsed operators
    for (auto &collapseOperator : collapseOperators) {
      for (auto &[coeff, term] :
           computeLindbladTerms(collapseOperator, modeExtents, parameters)) {
        cudensitymatWrappedScalarCallback_t wrappedCallback = {nullptr,
                                                               nullptr};
        if (coeff.is_constant()) {
          const auto coeffVal = coeff.evaluate();
          HANDLE_CUDM_ERROR(cudensitymatOperatorAppendTerm(
              m_handle, liouvillian, term, 0,
              make_cuDoubleComplex(coeffVal.real(), coeffVal.imag()),
              wrappedCallback));
        } else {
          wrappedCallback = wrapScalarCallback(coeff, keys);
          HANDLE_CUDM_ERROR(cudensitymatOperatorAppendTerm(
              m_handle, liouvillian, term, 0, make_cuDoubleComplex(1.0, 0.0),
              wrappedCallback));
        }
      }
    }

    return liouvillian;
  }
}

cudaq::dynamics::CuDensityMatOpConverter::~CuDensityMatOpConverter() {
  for (auto term : m_operatorTerms)
    cudensitymatDestroyOperatorTerm(term);

  for (auto op : m_elementaryOperators)
    cudensitymatDestroyElementaryOperator(op);

  for (auto *buffer : m_deviceBuffers)
    cudaFree(buffer);
}

cudensitymatElementaryOperator_t
cudaq::dynamics::CuDensityMatOpConverter::createElementaryOperator(
    const cudaq::matrix_handler &elemOp,
    const std::unordered_map<std::string, std::complex<double>> &parameters,
    const std::vector<int64_t> &modeExtents) {
  auto subspaceExtents = getSubspaceExtents(modeExtents, elemOp.degrees());
  std::unordered_map<int, int> dimensions = convertDimensions(modeExtents);
  cudensitymatWrappedTensorCallback_t wrappedTensorCallback = {nullptr,
                                                               nullptr};

  static const std::vector<std::string> g_knownNonParametricOps = []() {
    std::vector<std::string> opNames;
    opNames.emplace_back(
        cudaq::boson_op::identity(0).begin()->to_string(false));
    // These are ops that we created during lindblad generation
    opNames.emplace_back(opNames.back() + "_dagger");
    opNames.emplace_back(cudaq::boson_op::create(0).begin()->to_string(false));
    opNames.emplace_back(opNames.back() + "_dagger");
    opNames.emplace_back(
        cudaq::boson_op::annihilate(0).begin()->to_string(false));
    opNames.emplace_back(opNames.back() + "_dagger");
    opNames.emplace_back(cudaq::boson_op::number(0).begin()->to_string(false));
    opNames.emplace_back(opNames.back() + "_dagger");
    opNames.emplace_back(
        cudaq::sum_op<cudaq::spin_handler>::i(0).begin()->to_string(false));
    opNames.emplace_back(opNames.back() + "_dagger");
    opNames.emplace_back(
        cudaq::sum_op<cudaq::spin_handler>::x(0).begin()->to_string(false));
    opNames.emplace_back(opNames.back() + "_dagger");
    opNames.emplace_back(
        cudaq::sum_op<cudaq::spin_handler>::y(0).begin()->to_string(false));
    opNames.emplace_back(opNames.back() + "_dagger");
    opNames.emplace_back(
        cudaq::sum_op<cudaq::spin_handler>::z(0).begin()->to_string(false));
    return opNames;
  }();

  // This is a callback
  if (!parameters.empty() &&
      std::find(g_knownNonParametricOps.begin(), g_knownNonParametricOps.end(),
                elemOp.to_string(false)) == g_knownNonParametricOps.end()) {
    const std::map<std::string, std::complex<double>> sortedParameters(
        parameters.begin(), parameters.end());
    auto ks = std::views::keys(sortedParameters);
    const std::vector<std::string> keys{ks.begin(), ks.end()};
    wrappedTensorCallback = wrapTensorCallback(elemOp, keys);
  }

  auto flatMatrix =
      flattenMatrixColumnMajor(elemOp.to_matrix(dimensions, parameters));

  if (flatMatrix.empty())
    throw std::invalid_argument("Input matrix (flat matrix) cannot be empty.");

  if (subspaceExtents.empty())
    throw std::invalid_argument("subspaceExtents cannot be empty.");

  auto *elementaryMat_d = createArrayGpu(flatMatrix);
  cudensitymatElementaryOperator_t cudmElemOp = nullptr;

  HANDLE_CUDM_ERROR(cudensitymatCreateElementaryOperator(
      m_handle, static_cast<int32_t>(subspaceExtents.size()),
      subspaceExtents.data(), CUDENSITYMAT_OPERATOR_SPARSITY_NONE, 0, nullptr,
      CUDA_C_64F, elementaryMat_d, wrappedTensorCallback, &cudmElemOp));

  if (!cudmElemOp) {
    std::cerr << "[ERROR] cudmElemOp is NULL in createElementaryOperator !"
              << std::endl;
    destroyArrayGpu(elementaryMat_d);
    throw std::runtime_error("Failed to create elementary operator.");
  }
  m_elementaryOperators.emplace(cudmElemOp);
  m_deviceBuffers.emplace(elementaryMat_d);
  return cudmElemOp;
}

cudensitymatOperatorTerm_t
cudaq::dynamics::CuDensityMatOpConverter::createProductOperatorTerm(
    const std::vector<cudensitymatElementaryOperator_t> &elemOps,
    const std::vector<int64_t> &modeExtents,
    const std::vector<std::vector<int>> &degrees,
    const std::vector<std::vector<int>> &dualModalities) {

  cudensitymatOperatorTerm_t term;
  HANDLE_CUDM_ERROR(cudensitymatCreateOperatorTerm(
      m_handle, static_cast<int32_t>(modeExtents.size()), modeExtents.data(),
      &term));
  m_operatorTerms.emplace(term);
  if (degrees.empty())
    throw std::invalid_argument("Degrees vector cannot be empty.");

  if (elemOps.empty())
    throw std::invalid_argument("elemOps cannot be null.");

  if (degrees.size() != elemOps.size())
    throw std::invalid_argument("elemOps and degrees must have the same size.");

  const bool hasDualModalities = !dualModalities.empty();

  if (hasDualModalities && degrees.size() != dualModalities.size())
    throw std::invalid_argument(
        "degrees and dualModalities must have the same size.");

  std::vector<int32_t> allDegrees;
  std::vector<int32_t> allModeActionDuality;
  for (size_t i = 0; i < degrees.size(); i++) {
    const auto &sub_degrees = degrees[i];
    const auto &modalities = hasDualModalities
                                 ? dualModalities[i]
                                 : std::vector<int>(sub_degrees.size(), 0);

    if (sub_degrees.size() != modalities.size())
      throw std::runtime_error(
          "Mismatch between degrees and modalities sizes.");

    if (sub_degrees.size() != 1)
      throw std::runtime_error(
          "Elementary operator must act on a single degree.");

    for (size_t j = 0; j < sub_degrees.size(); j++) {
      int degree = sub_degrees[j];
      int modality = modalities[j];

      if (sub_degrees[i] < 0)
        throw std::out_of_range("Degree cannot be negative!");

      allDegrees.emplace_back(degree);
      allModeActionDuality.emplace_back(modality);
    }
  }

  assert(elemOps.size() == degrees.size());
  HANDLE_CUDM_ERROR(cudensitymatOperatorTermAppendElementaryProduct(
      m_handle, term, static_cast<int32_t>(elemOps.size()), elemOps.data(),
      allDegrees.data(), allModeActionDuality.data(),
      make_cuDoubleComplex(1.0, 0.0), {nullptr, nullptr}));
  return term;
}

cudensitymatOperator_t
cudaq::dynamics::CuDensityMatOpConverter::convertToCudensitymatOperator(
    const std::unordered_map<std::string, std::complex<double>> &parameters,
    const sum_op<cudaq::matrix_handler> &op,
    const std::vector<int64_t> &modeExtents) {
<<<<<<< HEAD
  if (op.get_terms().empty())
=======
  if (op.num_terms() == 0) {
>>>>>>> 7c64da6a
    throw std::invalid_argument("Operator sum cannot be empty.");

  cudensitymatOperator_t cudmOperator;
  HANDLE_CUDM_ERROR(cudensitymatCreateOperator(
      m_handle, static_cast<int32_t>(modeExtents.size()), modeExtents.data(),
      &cudmOperator));

  const std::map<std::string, std::complex<double>> sortedParameters(
      parameters.begin(), parameters.end());
  auto ks = std::views::keys(sortedParameters);
  const std::vector<std::string> keys{ks.begin(), ks.end()};
  for (auto &[coeff, term] :
       convertToCudensitymat(op, parameters, modeExtents)) {
    cudensitymatWrappedScalarCallback_t wrappedCallback = {nullptr, nullptr};

    if (coeff.is_constant()) {
      const auto coeffVal = coeff.evaluate();
      HANDLE_CUDM_ERROR(cudensitymatOperatorAppendTerm(
          m_handle, cudmOperator, term, 0,
          make_cuDoubleComplex(coeffVal.real(), coeffVal.imag()),
          wrappedCallback));
    } else {
      wrappedCallback = wrapScalarCallback(coeff, keys);
      HANDLE_CUDM_ERROR(cudensitymatOperatorAppendTerm(
          m_handle, cudmOperator, term, 0, make_cuDoubleComplex(1.0, 0.0),
          wrappedCallback));
    }
  }

  return cudmOperator;
}

std::vector<std::pair<cudaq::scalar_operator, cudensitymatOperatorTerm_t>>
cudaq::dynamics::CuDensityMatOpConverter::convertToCudensitymat(
    const sum_op<cudaq::matrix_handler> &op,
    const std::unordered_map<std::string, std::complex<double>> &parameters,
    const std::vector<int64_t> &modeExtents) {
  if (op.num_terms() == 0)
    throw std::invalid_argument("Operator sum cannot be empty.");

  std::vector<std::pair<cudaq::scalar_operator, cudensitymatOperatorTerm_t>>
      result;

  for (const auto &productOp : op) {
    std::vector<cudensitymatElementaryOperator_t> elemOps;
    std::vector<std::vector<int>> allDegrees;
    for (const auto &component : productOp) {
      // No need to check type
      // just call to_matrix on it
      if (const auto *elemOp =
              dynamic_cast<const cudaq::matrix_handler *>(&component)) {
        auto cudmElemOp =
            createElementaryOperator(*elemOp, parameters, modeExtents);
        elemOps.emplace_back(cudmElemOp);
        allDegrees.emplace_back(elemOp->degrees());
      } else {
        // Catch anything that we don't know
        throw std::runtime_error("Unhandled type!");
      }
    }
    // Note: the order of operator application is the opposite of the writing:
    // i.e., ABC means C to be applied first.
    std::reverse(elemOps.begin(), elemOps.end());
    std::reverse(allDegrees.begin(), allDegrees.end());
    result.emplace_back(std::make_pair(
        productOp.get_coefficient(),
        createProductOperatorTerm(elemOps, modeExtents, allDegrees, {})));
  }
  return result;
}

std::vector<std::pair<cudaq::scalar_operator, cudensitymatOperatorTerm_t>>
cudaq::dynamics::CuDensityMatOpConverter::computeLindbladTerms(
    const sum_op<cudaq::matrix_handler> &collapseOp,
    const std::vector<int64_t> &modeExtents,
    const std::unordered_map<std::string, std::complex<double>> &parameters) {
  std::vector<std::pair<cudaq::scalar_operator, cudensitymatOperatorTerm_t>>
      lindbladTerms;
  for (const product_op<matrix_handler> &l_op : collapseOp) {
    for (const product_op<matrix_handler> &r_op : collapseOp) {
      scalar_operator coeff =
          l_op.get_coefficient() * computeDagger(r_op.get_coefficient());
      auto ldag = computeDagger(r_op);
      {
        // L * rho * L_dag
        std::vector<cudensitymatElementaryOperator_t> elemOps;
        std::vector<std::vector<int>> allDegrees;
        std::vector<std::vector<int>> all_action_dual_modalities;

        for (const auto &component : l_op) {
          if (const auto *elemOp =
                  dynamic_cast<const cudaq::matrix_handler *>(&component)) {
            auto cudmElemOp =
                createElementaryOperator(*elemOp, parameters, modeExtents);
            elemOps.emplace_back(cudmElemOp);
            allDegrees.emplace_back(elemOp->degrees());
            all_action_dual_modalities.emplace_back(
                std::vector<int>(elemOp->degrees().size(), 0));
          } else {
            // Catch anything that we don't know
            throw std::runtime_error("Unhandled type!");
          }
        }

        for (const auto &component : ldag) {
          if (const auto *elemOp =
                  dynamic_cast<const cudaq::matrix_handler *>(&component)) {
            auto cudmElemOp =
                createElementaryOperator(*elemOp, parameters, modeExtents);
            elemOps.emplace_back(cudmElemOp);
            allDegrees.emplace_back(elemOp->degrees());
            all_action_dual_modalities.emplace_back(
                std::vector<int>(elemOp->degrees().size(), 1));
          } else {
            // Catch anything that we don't know
            throw std::runtime_error("Unhandled type!");
          }
        }

        cudensitymatOperatorTerm_t D1_term = createProductOperatorTerm(
            elemOps, modeExtents, allDegrees, all_action_dual_modalities);
        lindbladTerms.emplace_back(std::make_pair(coeff, D1_term));
      }

      product_op<matrix_handler> L_daggerTimesL = -0.5 * ldag * l_op;
      {
        std::vector<cudensitymatElementaryOperator_t> elemOps;
        std::vector<std::vector<int>> allDegrees;
        std::vector<std::vector<int>> all_action_dual_modalities_left;
        std::vector<std::vector<int>> all_action_dual_modalities_right;
        for (const auto &component : L_daggerTimesL) {
          if (const auto *elemOp =
                  dynamic_cast<const cudaq::matrix_handler *>(&component)) {
            auto cudmElemOp =
                createElementaryOperator(*elemOp, parameters, modeExtents);
            elemOps.emplace_back(cudmElemOp);
            allDegrees.emplace_back(elemOp->degrees());
            all_action_dual_modalities_left.emplace_back(
                std::vector<int>(elemOp->degrees().size(), 0));
            all_action_dual_modalities_right.emplace_back(
                std::vector<int>(elemOp->degrees().size(), 1));
          } else {
            // Catch anything that we don't know
            throw std::runtime_error("Unhandled type!");
          }
        }
        {

          // For left side, we need to reverse the order
          std::vector<cudensitymatElementaryOperator_t> d2Ops(elemOps);
          std::reverse(d2Ops.begin(), d2Ops.end());
          std::vector<std::vector<int>> d2Degrees(allDegrees);
          std::reverse(d2Degrees.begin(), d2Degrees.end());
          cudensitymatOperatorTerm_t D2_term = createProductOperatorTerm(
              d2Ops, modeExtents, d2Degrees, all_action_dual_modalities_left);
          lindbladTerms.emplace_back(
              std::make_pair(L_daggerTimesL.get_coefficient(), D2_term));
        }
        {
          cudensitymatOperatorTerm_t D3_term =
              createProductOperatorTerm(elemOps, modeExtents, allDegrees,
                                        all_action_dual_modalities_right);
          lindbladTerms.emplace_back(
              std::make_pair(L_daggerTimesL.get_coefficient(), D3_term));
        }
      }
    }
  }
  return lindbladTerms;
}

cudensitymatWrappedScalarCallback_t
cudaq::dynamics::CuDensityMatOpConverter::wrapScalarCallback(
    const scalar_operator &scalarOp,
    const std::vector<std::string> &paramNames) {
  if (scalarOp.is_constant())
    throw std::runtime_error(
        "scalar_operator does not have a valid generator function.");

  m_scalarCallbacks.push_back(ScalarCallBackContext(scalarOp, paramNames));
  ScalarCallBackContext *storedCallbackContext = &m_scalarCallbacks.back();
  using WrapperFuncType =
      int32_t (*)(cudensitymatScalarCallback_t, double, int32_t, const double[],
                  cudaDataType_t, void *);

  auto wrapper = [](cudensitymatScalarCallback_t callback, double time,
                    int32_t numParams, const double params[],
                    cudaDataType_t dataType, void *scalarStorage) -> int32_t {
    try {
      ScalarCallBackContext *context =
          reinterpret_cast<ScalarCallBackContext *>(callback);
      scalar_operator &storedOp = context->scalarOp;
      if (numParams != 2 * context->paramNames.size())
        throw std::runtime_error(
            fmt::format("[Internal Error] Invalid number of callback "
                        "parameters encountered. Expected {} double params "
                        "representing {} complex values but received {}.",
                        2 * context->paramNames.size(),
                        context->paramNames.size(), numParams));

      std::unordered_map<std::string, std::complex<double>> param_map;
      for (size_t i = 0; i < context->paramNames.size(); ++i) {
        param_map[context->paramNames[i]] =
            std::complex<double>(params[2 * i], params[2 * i + 1]);
        cudaq::debug("Callback param name {}, value {}", context->paramNames[i],
                     param_map[context->paramNames[i]]);
      }

      std::complex<double> result = storedOp.evaluate(param_map);
      cudaq::debug("Scalar callback evaluated result = {}", result);
      auto *tdCoef = static_cast<std::complex<double> *>(scalarStorage);
      *tdCoef = result;
      return CUDENSITYMAT_STATUS_SUCCESS;
    } catch (const std::exception &e) {
      std::cerr << "Error in scalar callback: " << e.what() << std::endl;
      return CUDENSITYMAT_STATUS_INTERNAL_ERROR;
    }
  };

  cudensitymatWrappedScalarCallback_t wrappedCallback;
  wrappedCallback.callback =
      reinterpret_cast<cudensitymatScalarCallback_t>(storedCallbackContext);
  wrappedCallback.wrapper =
      reinterpret_cast<void *>(static_cast<WrapperFuncType>(wrapper));
  return wrappedCallback;
}

cudensitymatWrappedTensorCallback_t
cudaq::dynamics::CuDensityMatOpConverter::wrapTensorCallback(
    const matrix_handler &matrixOp,
    const std::vector<std::string> &paramNames) {
  m_tensorCallbacks.push_back(TensorCallBackContext(matrixOp, paramNames));
  TensorCallBackContext *storedCallbackContext = &m_tensorCallbacks.back();
  using WrapperFuncType = int32_t (*)(
      cudensitymatTensorCallback_t, cudensitymatElementaryOperatorSparsity_t,
      int32_t, const int64_t[], const int32_t[], double, int32_t,
      const double[], cudaDataType_t, void *, cudaStream_t);

  auto wrapper = [](cudensitymatTensorCallback_t callback,
                    cudensitymatElementaryOperatorSparsity_t sparsity,
                    int32_t num_modes, const int64_t modeExtents[],
                    const int32_t diagonal_offsets[], double time,
                    int32_t num_params, const double params[],
                    cudaDataType_t data_type, void *tensor_storage,
                    cudaStream_t stream) -> int32_t {
    try {
      auto *context = reinterpret_cast<TensorCallBackContext *>(callback);
      matrix_handler &storedOp = context->tensorOp;

      if (num_modes <= 0) {
        std::cerr << "num_modes is invalid: " << num_modes << std::endl;
        return CUDENSITYMAT_STATUS_INVALID_VALUE;
      }

      if (num_params != 2 * context->paramNames.size())
        throw std::runtime_error(
            fmt::format("[Internal Error] Invalid number of tensor callback "
                        "parameters. Expected {} double values "
                        "representing {} complex parameters but received "
                        "{}.",
                        std::to_string(2 * context->paramNames.size()),
                        std::to_string(context->paramNames.size()),
                        std::to_string(num_params)));

      std::unordered_map<std::string, std::complex<double>> param_map;
      for (size_t i = 0; i < context->paramNames.size(); ++i) {
        param_map[context->paramNames[i]] =
            std::complex<double>(params[2 * i], params[2 * i + 1]);
        cudaq::debug("Tensor callback param name {}, value {}",
                     context->paramNames[i], param_map[context->paramNames[i]]);
      }

      std::unordered_map<int, int> dimensions;
      for (int i = 0; i < num_modes; ++i) {
        dimensions[i] = static_cast<int>(modeExtents[i]);
      }

      if (dimensions.empty()) {
        std::cerr << "Dimension map is empty!" << std::endl;
        return CUDENSITYMAT_STATUS_INVALID_VALUE;
      }

      complex_matrix matrix_data = storedOp.to_matrix(dimensions, param_map);

      std::size_t rows = matrix_data.rows();
      std::size_t cols = matrix_data.cols();

      if (rows != cols) {
        std::cerr << "Non-square matrix encountered: " << rows << "x" << cols
                  << std::endl;
        return CUDENSITYMAT_STATUS_INVALID_VALUE;
      }

      const std::vector<std::complex<double>> flatMatrix =
          flattenMatrixColumnMajor(matrix_data);

      if (data_type == CUDA_C_64F) {
        memcpy(tensor_storage, flatMatrix.data(),
               flatMatrix.size() * sizeof(cuDoubleComplex));
      } else if (data_type == CUDA_C_32F) {
        std::vector<std::complex<float>> flatMatrix_float(flatMatrix.begin(),
                                                          flatMatrix.end());

        memcpy(tensor_storage, flatMatrix_float.data(),
               flatMatrix_float.size() * sizeof(cuFloatComplex));
      } else {
        std::cerr << "Invalid CUDA data type: " << data_type << std::endl;
        return CUDENSITYMAT_STATUS_INVALID_VALUE;
      }

      return CUDENSITYMAT_STATUS_SUCCESS;
    } catch (const std::exception &e) {
      std::cerr << "Error in tensor callback: " << e.what() << std::endl;
      return CUDENSITYMAT_STATUS_INTERNAL_ERROR;
    }
  };

  cudensitymatWrappedTensorCallback_t wrappedCallback;
  wrappedCallback.callback =
      reinterpret_cast<cudensitymatTensorCallback_t>(storedCallbackContext);
  wrappedCallback.wrapper =
      reinterpret_cast<void *>(static_cast<WrapperFuncType>(wrapper));

  return wrappedCallback;
}<|MERGE_RESOLUTION|>--- conflicted
+++ resolved
@@ -121,12 +121,7 @@
 
   if (daggerOps.empty())
     throw std::runtime_error("Empty product operator");
-<<<<<<< HEAD
-  cudaq::product_operator<cudaq::matrix_operator> daggerProduct = daggerOps[0];
-=======
-  }
   cudaq::product_op<cudaq::matrix_handler> daggerProduct = daggerOps[0];
->>>>>>> 7c64da6a
   for (std::size_t i = 1; i < daggerOps.size(); ++i) {
     daggerProduct *= daggerOps[i];
   }
@@ -370,11 +365,7 @@
     const std::unordered_map<std::string, std::complex<double>> &parameters,
     const sum_op<cudaq::matrix_handler> &op,
     const std::vector<int64_t> &modeExtents) {
-<<<<<<< HEAD
-  if (op.get_terms().empty())
-=======
-  if (op.num_terms() == 0) {
->>>>>>> 7c64da6a
+  if (op.num_terms() == 0)
     throw std::invalid_argument("Operator sum cannot be empty.");
 
   cudensitymatOperator_t cudmOperator;
