--- conflicted
+++ resolved
@@ -184,15 +184,6 @@
   return vectorSizetToArray(qubitIdxs);
 }
 
-<<<<<<< HEAD
-Array *
-__quantum__rt__qubit_allocate_array_with_state(uint64_t size,
-                                               std::complex<double> *data) {
-  cudaq::ScopedTrace trace("NVQIR::qubit_allocate_array_with_data", size);
-  __quantum__rt__initialize(0, nullptr);
-  auto qubitIdxs =
-      nvqir::getCircuitSimulatorInternal()->allocateQubits(size, data);
-=======
 Array *__quantum__rt__qubit_allocate_array_with_state_fp64(
     uint64_t size, std::complex<double> *data) {
   ScopedTraceWithContext("NVQIR::qubit_allocate_array_with_data_fp64", size);
@@ -209,7 +200,6 @@
   __quantum__rt__initialize(0, nullptr);
   auto qubitIdxs = nvqir::getCircuitSimulatorInternal()->allocateQubits(
       size, data, cudaq::simulation_precision::fp32);
->>>>>>> f3576861
   return vectorSizetToArray(qubitIdxs);
 }
 
