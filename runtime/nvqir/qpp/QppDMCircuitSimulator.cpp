--- conflicted
+++ resolved
@@ -68,15 +68,6 @@
   /// @brief Grow the density matrix by one qubit.
   void addQubitToState() override { addQubitsToState(1); }
 
-<<<<<<< HEAD
-    // Additional qubit is added in the |0><0| state.
-    qpp::cmat zero_state = qpp::cmat::Zero(2, 2);
-    zero_state(0, 0) = 1.0;
-    state = qpp::kron(state, zero_state);
-  }
-
-=======
->>>>>>> cbaf0123
   void addQubitsToState(std::size_t count,
                         const std::complex<double> *data = nullptr) override {
     if (count == 0)
