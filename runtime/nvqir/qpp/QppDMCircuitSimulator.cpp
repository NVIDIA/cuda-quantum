--- conflicted
+++ resolved
@@ -184,15 +184,9 @@
   /// @brief Grow the density matrix by one qubit.
   void addQubitToState() override { addQubitsToState(1); }
 
-<<<<<<< HEAD
-  void addQubitsToState(std::size_t count,
-                        const void *data = nullptr) override {
-    if (count == 0)
-=======
   void addQubitsToState(std::size_t qubitCount,
                         const void *stateDataIn = nullptr) override {
     if (qubitCount == 0)
->>>>>>> 4a154708
       return;
 
     if (data != nullptr)
