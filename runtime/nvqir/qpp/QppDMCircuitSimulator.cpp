/*******************************************************************************
 * Copyright (c) 2022 - 2023 NVIDIA Corporation & Affiliates.                  *
 * All rights reserved.                                                        *
 *                                                                             *
 * This source code and the accompanying materials are made available under    *
 * the terms of the Apache License 2.0 which accompanies this distribution.    *
 ******************************************************************************/

#define __NVQIR_QPP_TOGGLE_CREATE
#include "QppCircuitSimulator.cpp"

namespace {

/// @brief The QppNoiseCircuitSimulator further specializes the
/// QppCircuitSimulator to use a density matrix representation of the state.
/// This class directly enables a simple noise modeling capability for CUDA
/// Quantum.
class QppNoiseCircuitSimulator : public nvqir::QppCircuitSimulator<qpp::cmat> {

protected:
  /// @brief If we have a noise model, apply any user-specified
  /// kraus_channels for the given gate name on the provided qubits.
  /// @param gateName
  /// @param qubits
  void applyNoiseChannel(const std::string_view gateName,
                         const std::vector<std::size_t> &qubits) override {
    // Do nothing if no execution context
    if (!executionContext)
      return;

    // Do nothing if no noise model
    if (!executionContext->noiseModel)
      return;

    // Get the name as a string
    std::string gName(gateName);

    // Get the Kraus channels specified for this gate and qubits
    auto krausChannels =
        executionContext->noiseModel->get_channels(gName, qubits);

    // If none, do nothing
    if (krausChannels.empty())
      return;

    cudaq::info("Applying {} kraus channels to qubits {}", krausChannels.size(),
                qubits);

    for (auto &channel : krausChannels) {
      // Map our kraus ops to the qpp::cmat
      std::vector<qpp::cmat> K;
      auto ops = channel.get_ops();
      std::transform(
          ops.begin(), ops.end(), std::back_inserter(K), [&](auto &el) {
            return Eigen::Map<qpp::cmat>(el.data.data(), el.nRows, el.nCols);
          });

      // Apply K rho Kdag
      state = qpp::apply(state, K, qubits);
    }
  }

  /// @brief Grow the density matrix by one qubit.
  void addQubitToState() override {
    // Update the state vector
    if (state.size() == 0) {
      state = qpp::cmat::Zero(stateDimension, stateDimension);
      state(0, 0) = 1.0;
      return;
    }

    // Additional qubit is added in the |0><0| state.
    qpp::cmat zero_state = qpp::cmat::Zero(2, 2);
    zero_state(0, 0) = 1.0;
    state = qpp::kron(state, zero_state);
  }

  void addQubitsToState(std::size_t count) override {
    if (count == 0)
      return;

    if (state.size() == 0) {
      // If this is the first time, allocate the state
      state = qpp::cmat::Zero(stateDimension, stateDimension);
      state(0, 0) = 1.0;
      return;
    }

    qpp::cmat zero_state = qpp::cmat::Zero(1 << count, 1 << count);
    zero_state(0, 0) = 1.0;
    state = qpp::kron(state, zero_state);
  }

  void setToZeroState() override {
    state = qpp::cmat::Zero(stateDimension, stateDimension);
    state(0, 0) = 1.0;
  }

public:
  QppNoiseCircuitSimulator() = default;
  virtual ~QppNoiseCircuitSimulator() = default;
  std::string name() const override { return "dm"; }

  cudaq::State getStateData() override {
    flushGateQueue();
    // There has to be at least one copy
    return cudaq::State{{stateDimension, stateDimension},
                        {state.data(), state.data() + state.size()}};
  }

  /// @brief Expects the density matrix to be passed in as a flattened
  /// array of length `2^(n_qubits) * 2^(n_qubits)`. Eigen will handle
  /// the reshaping to a matrix of size `(2^n, 2^n)`.
<<<<<<< HEAD
  void setStateData(std::vector<std::complex<double>> &inputState) override {
=======
  void
  setStateData(const std::vector<std::complex<double>> &inputState) override {
>>>>>>> c629411b
    cudaq::info("Manually setting the simulator density matrix.");
    if (inputState.size() != (stateDimension * stateDimension)) {
      std::stringstream ss;
      ss << "The simulator expects a flattened density matrix of length "
            "(2^n_qubits * 2^n_qubits) = "
         << (stateDimension * stateDimension)
         << ". The provided density matrix has length " << inputState.size()
         << ".\n";
      throw std::runtime_error(ss.str());
    }
    state = qpp::cmat::Map(inputState.data(), stateDimension, stateDimension);
  }

  /// @brief Primarily used for testing.
  auto getDensityMatrix() {
    flushGateQueue();
    return state;
  }

  NVQIR_SIMULATOR_CLONE_IMPL(QppNoiseCircuitSimulator)
};

} // namespace

/// Register this Simulator with NVQIR.
NVQIR_REGISTER_SIMULATOR(QppNoiseCircuitSimulator, dm)
#undef __NVQIR_QPP_TOGGLE_CREATE<|MERGE_RESOLUTION|>--- conflicted
+++ resolved
@@ -111,12 +111,8 @@
   /// @brief Expects the density matrix to be passed in as a flattened
   /// array of length `2^(n_qubits) * 2^(n_qubits)`. Eigen will handle
   /// the reshaping to a matrix of size `(2^n, 2^n)`.
-<<<<<<< HEAD
-  void setStateData(std::vector<std::complex<double>> &inputState) override {
-=======
   void
   setStateData(const std::vector<std::complex<double>> &inputState) override {
->>>>>>> c629411b
     cudaq::info("Manually setting the simulator density matrix.");
     if (inputState.size() != (stateDimension * stateDimension)) {
       std::stringstream ss;
