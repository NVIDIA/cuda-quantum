/*******************************************************************************
 * Copyright (c) 2022 - 2024 NVIDIA Corporation & Affiliates.                  *
 * All rights reserved.                                                        *
 *                                                                             *
 * This source code and the accompanying materials are made available under    *
 * the terms of the Apache License 2.0 which accompanies this distribution.    *
 ******************************************************************************/

#include "nvqir/CircuitSimulator.h"
#include "nvqir/Gates.h"

#include <bit>
#include <iostream>
#include <qpp.h>
#include <set>

namespace nvqir {

/// @brief The QppCircuitSimulator implements the CircuitSimulator
/// base class to provide a simulator delegating to the Q++ library from
/// https://github.com/softwareqinc/qpp.
template <typename StateType>
class QppCircuitSimulator : public nvqir::CircuitSimulatorBase<double> {
protected:
  /// The QPP state representation (qpp::ket or qpp::cmat)
  StateType state;

  /// @brief Convert internal qubit index to Q++ qubit index.
  ///
  /// In Q++, qubits are indexed from left to right, and thus q0 is the leftmost
  /// qubit. Internally, in CUDA Quantum, qubits are index from right to left,
  /// hence q0 is the rightmost qubit. Example:
  /// ```
  ///   Q++ indices:  0  1  2  3
  ///                |0>|0>|0>|0>
  ///                 3  2  1  0 : CUDA Quantum indices
  /// ```
  std::size_t convertQubitIndex(std::size_t qubitIndex) {
    assert(stateDimension > 0 && "The state is empty, and thus has no qubits");
    return std::log2(stateDimension) - qubitIndex - 1;
  }

  /// @brief Compute the expectation value <Z...Z> over the given qubit indices.
  double calculateExpectationValue(const std::vector<std::size_t> &qubits) {
    std::size_t bitmask = 0;
    for (auto q : qubits)
      bitmask |= (1ULL << q);
    const auto hasEvenParity = [&bitmask](std::size_t x) -> bool {
      return std::popcount(x & bitmask) % 2 == 0;
    };

    std::vector<double> result;
    if constexpr (std::is_same_v<StateType, qpp::ket>) {
      result.resize(stateDimension);
#ifdef CUDAQ_HAS_OPENMP
#pragma omp parallel for
#endif
      for (std::size_t i = 0; i < stateDimension; ++i)
        result[i] = (hasEvenParity(i) ? 1.0 : -1.0) * std::norm(state[i]);
    } else if constexpr (std::is_same_v<StateType, qpp::cmat>) {
      Eigen::VectorXcd diag = state.diagonal();
      result.resize(state.rows());
#ifdef CUDAQ_HAS_OPENMP
#pragma omp parallel for
#endif
      for (Eigen::Index i = 0; i < state.rows(); ++i)
        result[i] = hasEvenParity(i) ? diag(i).real() : -diag(i).real();
    }

    // Accumulate outside the for loop to ensure repeatability
    return std::accumulate(result.begin(), result.end(), 0.0);
  }

  qpp::cmat toQppMatrix(const std::vector<std::complex<double>> &data,
                        std::size_t nTargets) {
    auto nRows = (1UL << nTargets);
    assert(data.size() == nRows * nRows &&
           "Invalid number of gate matrix elements passed to toQppMatrix");

    // we represent row major, they represent column major
    return Eigen::Map<Eigen::Matrix<std::complex<double>, Eigen::Dynamic,
                                    Eigen::Dynamic, Eigen::RowMajor>>(
        const_cast<std::complex<double> *>(data.data()), nRows, nRows);
  }

  /// @brief Grow the state vector by one qubit.
  void addQubitToState() override { addQubitsToState(1); }

  /// @brief Override the default sized allocation of qubits
  /// here to be a bit more efficient than the default implementation
  void
  addQubitsToState(std::size_t count,
                   const std::complex<double> *stateData = nullptr) override {
    if (count == 0)
      return;

    if (state.size() == 0) {
      // If this is the first time, allocate the state
      if (stateData == nullptr) {
        state = qpp::ket::Zero(stateDimension);
        state(0) = 1.0;
      } else
        state = qpp::ket::Map(const_cast<std::complex<double> *>(stateData),
                              stateDimension);
      return;
    }

    // If we are resizing an existing, allocate
    // a zero state on a n qubit, and Kron-prod
    // that with the existing state.
    if (stateData == nullptr) {
      qpp::ket zero_state = qpp::ket::Zero((1UL << count));
      zero_state(0) = 1.0;
<<<<<<< HEAD
      state = qpp::kron(state, zero_state);
    } else {
      qpp::ket initState = qpp::ket::Map(
          const_cast<std::complex<double> *>(stateData), (1UL << count));
      state = qpp::kron(state, initState);
=======
      state = qpp::kron(zero_state, state);
    } else {
      qpp::ket initState =
          qpp::ket::Map(const_cast<std::complex<double> *>(stateData), count);
      state = qpp::kron(initState, state);
>>>>>>> cbaf0123
    }
    return;
  }

  /// @brief Reset the qubit state.
  void deallocateStateImpl() override {
    StateType tmp;
    state = tmp;
  }

  void applyGate(const GateApplicationTask &task) override {
    auto matrix = toQppMatrix(task.matrix, task.targets.size());
    // First, convert all of the qubit indices to big endian.
    std::vector<std::size_t> controls;
    for (auto index : task.controls) {
      controls.push_back(convertQubitIndex(index));
    }
    std::vector<std::size_t> targets;
    for (auto index : task.targets) {
      targets.push_back(convertQubitIndex(index));
    }

    if (controls.empty()) {
      state = qpp::apply(state, matrix, targets);
      return;
    }
    state = qpp::applyCTRL(state, matrix, controls, targets);
  }

  /// @brief Set the current state back to the |0> state.
  void setToZeroState() override {
    state = qpp::ket::Zero(stateDimension);
    state(0) = 1.0;
  }

  /// @brief Measure the qubit and return the result. Collapse the
  /// state vector.
  bool measureQubit(const std::size_t index) override {
    const auto qubitIdx = convertQubitIndex(index);
    // If here, then we care about the result bit, so compute it.
    const auto measurement_tuple =
        qpp::measure(state, qpp::cmat::Identity(2, 2), {qubitIdx},
                     /*qudit dimension=*/2, /*destructive measmt=*/false);
    const auto measurement_result = std::get<qpp::RES>(measurement_tuple);
    const auto &post_meas_states = std::get<qpp::ST>(measurement_tuple);
    const auto &collapsed_state = post_meas_states[measurement_result];
    if constexpr (std::is_same_v<StateType, qpp::ket>) {
      state = Eigen::Map<const StateType>(collapsed_state.data(),
                                          collapsed_state.size());
    } else {
      state = Eigen::Map<const StateType>(collapsed_state.data(),
                                          collapsed_state.rows(),
                                          collapsed_state.cols());
    }
    cudaq::info("Measured qubit {} -> {}", qubitIdx, measurement_result);
    return measurement_result == 1 ? true : false;
  }

public:
  QppCircuitSimulator() = default;
  virtual ~QppCircuitSimulator() = default;

  void setRandomSeed(std::size_t seed) override {
    qpp::RandomDevices::get_instance().get_prng().seed(seed);
  }

  bool canHandleObserve() override {
    // Do not compute <H> from matrix if shots based sampling requested
    if (executionContext &&
        executionContext->shots != static_cast<std::size_t>(-1)) {
      return false;
    }

    return !shouldObserveFromSampling();
  }

  cudaq::observe_result observe(const cudaq::spin_op &op) override {

    flushGateQueue();

    // The op is on the following target bits.
    std::vector<std::size_t> targets;
    op.for_each_term([&](cudaq::spin_op &term) {
      term.for_each_pauli(
          [&](cudaq::pauli p, std::size_t idx) { targets.push_back(idx); });
    });

    std::sort(targets.begin(), targets.end());
    const auto last_iter = std::unique(targets.begin(), targets.end());
    targets.erase(last_iter, targets.end());

    // Get the matrix as an Eigen matrix
    auto matrix = op.to_matrix();
    qpp::cmat asEigen =
        Eigen::Map<Eigen::Matrix<std::complex<double>, Eigen::Dynamic,
                                 Eigen::Dynamic, Eigen::RowMajor>>(
            matrix.data(), matrix.rows(), matrix.cols());

    // Compute the expected value
    double ee = 0.0;
    if constexpr (std::is_same_v<StateType, qpp::ket>) {
      qpp::ket k = qpp::apply(state, asEigen, targets, 2);
      ee = state.dot(k).real();
    } else {
      ee = qpp::apply(asEigen, state, targets).trace().real();
    }

    return cudaq::observe_result(ee, op,
                                 cudaq::sample_result(cudaq::ExecutionResult(
                                     {}, op.to_string(false), ee)));
  }

  /// @brief Reset the qubit
  /// @param index 0-based index of qubit to reset
  void resetQubit(const std::size_t index) override {
    flushGateQueue();
    const auto qubitIdx = convertQubitIndex(index);
    state = qpp::reset(state, {qubitIdx});
  }

  /// @brief Sample the multi-qubit state.
  cudaq::ExecutionResult sample(const std::vector<std::size_t> &qubits,
                                const int shots) override {
    if (shots < 1) {
      double expectationValue = calculateExpectationValue(qubits);
      cudaq::info("Computed expectation value = {}", expectationValue);
      return cudaq::ExecutionResult{{}, expectationValue};
    }

    std::vector<std::size_t> measuredBits;
    for (auto index : qubits) {
      measuredBits.push_back(convertQubitIndex(index));
    }

    auto sampleResult = qpp::sample(shots, state, measuredBits, 2);
    // Convert to what we expect
    std::stringstream bitstream;
    cudaq::ExecutionResult counts;

    // Expectation value from the counts
    double expVal = 0.0;
    for (auto [result, count] : sampleResult) {
      // Push back each term in the vector of bits to the bitstring.
      for (const auto &bit : result) {
        bitstream << bit;
      }

      // Add to the sample result
      // in mid-circ sampling mode this will append 1 bitstring
      auto bitstring = bitstream.str();
      counts.appendResult(bitstring, count);
      auto par = cudaq::sample_result::has_even_parity(bitstring);
      auto p = count / (double)shots;
      if (!par) {
        p = -p;
      }
      expVal += p;
      // Reset the state.
      bitstream.str("");
      bitstream.clear();
    }

    counts.expectationValue = expVal;
    return counts;
  }

  cudaq::State getStateData() override {
    flushGateQueue();
    // There has to be at least one copy
    return cudaq::State{{stateDimension},
                        {state.data(), state.data() + state.size()}};
  }

  /// @brief Primarily used for testing.
  auto getStateVector() {
    flushGateQueue();
    return state;
  }
  std::string name() const override { return "qpp"; }
  NVQIR_SIMULATOR_CLONE_IMPL(QppCircuitSimulator<StateType>)
};

} // namespace nvqir

#ifndef __NVQIR_QPP_TOGGLE_CREATE
/// Register this Simulator with NVQIR.
NVQIR_REGISTER_SIMULATOR(nvqir::QppCircuitSimulator<qpp::ket>, qpp)
#endif<|MERGE_RESOLUTION|>--- conflicted
+++ resolved
@@ -111,19 +111,11 @@
     if (stateData == nullptr) {
       qpp::ket zero_state = qpp::ket::Zero((1UL << count));
       zero_state(0) = 1.0;
-<<<<<<< HEAD
-      state = qpp::kron(state, zero_state);
-    } else {
-      qpp::ket initState = qpp::ket::Map(
-          const_cast<std::complex<double> *>(stateData), (1UL << count));
-      state = qpp::kron(state, initState);
-=======
       state = qpp::kron(zero_state, state);
     } else {
       qpp::ket initState =
           qpp::ket::Map(const_cast<std::complex<double> *>(stateData), count);
       state = qpp::kron(initState, state);
->>>>>>> cbaf0123
     }
     return;
   }
