/*******************************************************************************
 * Copyright (c) 2022 - 2024 NVIDIA Corporation & Affiliates.                  *
 * All rights reserved.                                                        *
 *                                                                             *
 * This source code and the accompanying materials are made available under    *
 * the terms of the Apache License 2.0 which accompanies this distribution.    *
 ******************************************************************************/

#include "nvqir/CircuitSimulator.h"
#include "nvqir/Gates.h"

#include <bit>
#include <iostream>
#include <qpp.h>
#include <set>
#include <span>

using namespace cudaq;

namespace nvqir {

/// @brief QppState provides an implementation of `SimulationState` that
/// encapsulates the state data for the Qpp Circuit Simulator.
struct QppState : public cudaq::SimulationState {
  /// @brief The state. This class takes ownership move semantics.
  qpp::ket state;

  QppState(qpp::ket &&data) : state(std::move(data)) {}
  QppState(const std::vector<std::size_t> &shape,
           const std::vector<std::complex<double>> &data) {
    if (shape.size() != 1)
      throw std::runtime_error(
          "QppState must be created from data with 1D shape.");

    state = Eigen::Map<qpp::ket>(
        const_cast<std::complex<double> *>(data.data()), shape[0]);
  }

  std::size_t getNumQubits() const override { return std::log2(state.size()); }

  std::complex<double> overlap(const cudaq::SimulationState &other) override {
    if (other.getNumTensors() != 1 ||
        (other.getTensor().extents != getTensor().extents))
      throw std::runtime_error("[qpp-state] overlap error - other state "
                               "dimension not equal to this state dimension.");

    std::span<std::complex<double>> otherState(
        reinterpret_cast<std::complex<double> *>(other.getTensor().data),
        other.getTensor().extents[0]);
    return std::inner_product(
               state.begin(), state.end(), otherState.begin(), complex{0., 0.},
               [](auto a, auto b) { return a + b; },
               [](auto a, auto b) { return std::abs(a * std::conj(b)); })
        .real();
  }

  std::complex<double>
  getAmplitude(const std::vector<int> &basisState) override {
    if (getNumQubits() != basisState.size())
      throw std::runtime_error(fmt::format(
          "[qpp-state] getAmplitude with an invalid number of bits in the "
          "basis state: expected {}, provided {}.",
          getNumQubits(), basisState.size()));
    if (std::any_of(basisState.begin(), basisState.end(),
                    [](int x) { return x != 0 && x != 1; }))
      throw std::runtime_error(
          "[qpp-state] getAmplitude with an invalid basis state: only "
          "qubit state (0 or 1) is supported.");

    // Convert the basis state to an index value
    const std::size_t idx = std::accumulate(
        std::make_reverse_iterator(basisState.end()),
        std::make_reverse_iterator(basisState.begin()), 0ull,
        [](std::size_t acc, int bit) { return (acc << 1) + bit; });
    return state[idx];
  }

  Tensor getTensor(std::size_t tensorIdx = 0) const override {
    if (tensorIdx != 0)
      throw std::runtime_error("[qpp-state] invalid tensor requested.");
    return Tensor{
        reinterpret_cast<void *>(
            const_cast<std::complex<double> *>(state.data())),
        std::vector<std::size_t>{static_cast<std::size_t>(state.size())},
        getPrecision()};
  }

  // /// @brief Return all tensors that represent this state
  std::vector<Tensor> getTensors() const override { return {getTensor()}; }

  // /// @brief Return the number of tensors that represent this state.
  std::size_t getNumTensors() const override { return 1; }

  std::complex<double>
  operator()(std::size_t tensorIdx,
             const std::vector<std::size_t> &indices) override {
    if (tensorIdx != 0)
      throw std::runtime_error("[qpp-state] invalid tensor requested.");
    if (indices.size() != 1)
      throw std::runtime_error("[qpp-state] invalid element extraction.");

    return state[indices[0]];
  }

  std::unique_ptr<SimulationState>
  createFromSizeAndPtr(std::size_t size, void *ptr, std::size_t) override {
    return std::make_unique<QppState>(Eigen::Map<qpp::ket>(
        reinterpret_cast<std::complex<double> *>(ptr), size));
  }

  void dump(std::ostream &os) const override { os << state << "\n"; }

  precision getPrecision() const override {
    return cudaq::SimulationState::precision::fp64;
  }

  void destroyState() override {
    qpp::ket k;
    state = k;
  }
};

/// @brief The QppCircuitSimulator implements the CircuitSimulator
/// base class to provide a simulator delegating to the Q++ library from
/// https://github.com/softwareqinc/qpp.
template <typename StateType>
class QppCircuitSimulator : public nvqir::CircuitSimulatorBase<double> {
protected:
  /// The QPP state representation (qpp::ket or qpp::cmat)
  StateType state;

  /// @brief Convert internal qubit index to Q++ qubit index.
  ///
  /// In Q++, qubits are indexed from left to right, and thus q0 is the leftmost
  /// qubit. Internally, in CUDA Quantum, qubits are index from right to left,
  /// hence q0 is the rightmost qubit. Example:
  /// ```
  ///   Q++ indices:  0  1  2  3
  ///                |0>|0>|0>|0>
  ///                 3  2  1  0 : CUDA Quantum indices
  /// ```
  std::size_t convertQubitIndex(std::size_t qubitIndex) {
    assert(stateDimension > 0 && "The state is empty, and thus has no qubits");
    return std::log2(stateDimension) - qubitIndex - 1;
  }

  /// @brief Compute the expectation value <Z...Z> over the given qubit indices.
  double calculateExpectationValue(const std::vector<std::size_t> &qubits) {
    std::size_t bitmask = 0;
    for (auto q : qubits)
      bitmask |= (1ULL << q);
    const auto hasEvenParity = [&bitmask](std::size_t x) -> bool {
      return std::popcount(x & bitmask) % 2 == 0;
    };

    std::vector<double> result;
    if constexpr (std::is_same_v<StateType, qpp::ket>) {
      result.resize(stateDimension);
#ifdef CUDAQ_HAS_OPENMP
#pragma omp parallel for
#endif
      for (std::size_t i = 0; i < stateDimension; ++i)
        result[i] = (hasEvenParity(i) ? 1.0 : -1.0) * std::norm(state[i]);
    } else if constexpr (std::is_same_v<StateType, qpp::cmat>) {
      Eigen::VectorXcd diag = state.diagonal();
      result.resize(state.rows());
#ifdef CUDAQ_HAS_OPENMP
#pragma omp parallel for
#endif
      for (Eigen::Index i = 0; i < state.rows(); ++i)
        result[i] = hasEvenParity(i) ? diag(i).real() : -diag(i).real();
    }

    // Accumulate outside the for loop to ensure repeatability
    return std::accumulate(result.begin(), result.end(), 0.0);
  }

  qpp::cmat toQppMatrix(const std::vector<std::complex<double>> &data,
                        std::size_t nTargets) {
    auto nRows = (1UL << nTargets);
    assert(data.size() == nRows * nRows &&
           "Invalid number of gate matrix elements passed to toQppMatrix");

    // we represent row major, they represent column major
    return Eigen::Map<Eigen::Matrix<std::complex<double>, Eigen::Dynamic,
                                    Eigen::Dynamic, Eigen::RowMajor>>(
        const_cast<std::complex<double> *>(data.data()), nRows, nRows);
  }

  /// @brief Grow the state vector by one qubit.
  void addQubitToState() override { addQubitsToState(1); }

  /// @brief Override the default sized allocation of qubits
  /// here to be a bit more efficient than the default implementation
<<<<<<< HEAD
  void addQubitsToState(std::size_t count,
                        const void *stateDataIn = nullptr) override {
    if (count == 0)
=======
  void addQubitsToState(std::size_t qubitCount,
                        const void *stateDataIn = nullptr) override {
    if (qubitCount == 0)
>>>>>>> 4a154708
      return;

    auto *stateData = reinterpret_cast<std::complex<double> *>(
        const_cast<void *>(stateDataIn));

    if (state.size() == 0) {
      // If this is the first time, allocate the state
      if (stateData == nullptr) {
        state = qpp::ket::Zero(stateDimension);
        state(0) = 1.0;
      } else
        state = qpp::ket::Map(stateData, stateDimension);
      return;
    }
    // If we are resizing an existing, allocate
    // a zero state on a n qubit, and Kron-prod
    // that with the existing state.
    if (stateData == nullptr) {
<<<<<<< HEAD
      qpp::ket zero_state = qpp::ket::Zero((1UL << count));
      zero_state(0) = 1.0;
      state = qpp::kron(zero_state, state);
    } else {
      qpp::ket initState = qpp::ket::Map(stateData, count);
=======
      qpp::ket zero_state = qpp::ket::Zero((1UL << qubitCount));
      zero_state(0) = 1.0;
      state = qpp::kron(zero_state, state);
    } else {
      qpp::ket initState = qpp::ket::Map(stateData, (1UL << qubitCount));
>>>>>>> 4a154708
      state = qpp::kron(initState, state);
    }
    return;
  }

  /// @brief Reset the qubit state.
  void deallocateStateImpl() override {
    StateType tmp;
    state = tmp;
  }

  void applyGate(const GateApplicationTask &task) override {
    auto matrix = toQppMatrix(task.matrix, task.targets.size());
    // First, convert all of the qubit indices to big endian.
    std::vector<std::size_t> controls;
    for (auto index : task.controls) {
      controls.push_back(convertQubitIndex(index));
    }
    std::vector<std::size_t> targets;
    for (auto index : task.targets) {
      targets.push_back(convertQubitIndex(index));
    }

    if (controls.empty()) {
      state = qpp::apply(state, matrix, targets);
      return;
    }
    state = qpp::applyCTRL(state, matrix, controls, targets);
  }

  /// @brief Set the current state back to the |0> state.
  void setToZeroState() override {
    state = qpp::ket::Zero(stateDimension);
    state(0) = 1.0;
  }

  /// @brief Measure the qubit and return the result. Collapse the
  /// state vector.
  bool measureQubit(const std::size_t index) override {
    const auto qubitIdx = convertQubitIndex(index);
    // If here, then we care about the result bit, so compute it.
    const auto measurement_tuple =
        qpp::measure(state, qpp::cmat::Identity(2, 2), {qubitIdx},
                     /*qudit dimension=*/2, /*destructive measmt=*/false);
    const auto measurement_result = std::get<qpp::RES>(measurement_tuple);
    const auto &post_meas_states = std::get<qpp::ST>(measurement_tuple);
    const auto &collapsed_state = post_meas_states[measurement_result];
    if constexpr (std::is_same_v<StateType, qpp::ket>) {
      state = Eigen::Map<const StateType>(collapsed_state.data(),
                                          collapsed_state.size());
    } else {
      state = Eigen::Map<const StateType>(collapsed_state.data(),
                                          collapsed_state.rows(),
                                          collapsed_state.cols());
    }
    cudaq::info("Measured qubit {} -> {}", qubitIdx, measurement_result);
    return measurement_result == 1 ? true : false;
  }

public:
  QppCircuitSimulator() {
    // Populate the correct name so it is printed correctly during
    // deconstructor.
    summaryData.name = name();
  }
  virtual ~QppCircuitSimulator() = default;

  void setRandomSeed(std::size_t seed) override {
    qpp::RandomDevices::get_instance().get_prng().seed(seed);
  }

  bool canHandleObserve() override {
    // Do not compute <H> from matrix if shots based sampling requested
    if (executionContext &&
        executionContext->shots != static_cast<std::size_t>(-1)) {
      return false;
    }

    return !shouldObserveFromSampling();
  }

  cudaq::observe_result observe(const cudaq::spin_op &op) override {

    flushGateQueue();

    // The op is on the following target bits.
    std::vector<std::size_t> targets;
    op.for_each_term([&](cudaq::spin_op &term) {
      term.for_each_pauli(
          [&](cudaq::pauli p, std::size_t idx) { targets.push_back(idx); });
    });

    std::sort(targets.begin(), targets.end());
    const auto last_iter = std::unique(targets.begin(), targets.end());
    targets.erase(last_iter, targets.end());

    // Get the matrix as an Eigen matrix
    auto matrix = op.to_matrix();
    qpp::cmat asEigen =
        Eigen::Map<Eigen::Matrix<std::complex<double>, Eigen::Dynamic,
                                 Eigen::Dynamic, Eigen::RowMajor>>(
            matrix.data(), matrix.rows(), matrix.cols());

    // Compute the expected value
    double ee = 0.0;
    if constexpr (std::is_same_v<StateType, qpp::ket>) {
      qpp::ket k = qpp::apply(state, asEigen, targets, 2);
      ee = state.dot(k).real();
    } else {
      ee = qpp::apply(asEigen, state, targets).trace().real();
    }

    return cudaq::observe_result(ee, op,
                                 cudaq::sample_result(cudaq::ExecutionResult(
                                     {}, op.to_string(false), ee)));
  }

  /// @brief Reset the qubit
  /// @param index 0-based index of qubit to reset
  void resetQubit(const std::size_t index) override {
    flushGateQueue();
    const auto qubitIdx = convertQubitIndex(index);
    state = qpp::reset(state, {qubitIdx});
  }

  /// @brief Sample the multi-qubit state.
  cudaq::ExecutionResult sample(const std::vector<std::size_t> &qubits,
                                const int shots) override {
    if (shots < 1) {
      double expectationValue = calculateExpectationValue(qubits);
      cudaq::info("Computed expectation value = {}", expectationValue);
      return cudaq::ExecutionResult{{}, expectationValue};
    }

    std::vector<std::size_t> measuredBits;
    for (auto index : qubits) {
      measuredBits.push_back(convertQubitIndex(index));
    }

    auto sampleResult = qpp::sample(shots, state, measuredBits, 2);
    // Convert to what we expect
    std::stringstream bitstream;
    cudaq::ExecutionResult counts;

    // Expectation value from the counts
    double expVal = 0.0;
    for (auto [result, count] : sampleResult) {
      // Push back each term in the vector of bits to the bitstring.
      for (const auto &bit : result) {
        bitstream << bit;
      }

      // Add to the sample result
      // in mid-circ sampling mode this will append 1 bitstring
      auto bitstring = bitstream.str();
      counts.appendResult(bitstring, count);
      auto par = cudaq::sample_result::has_even_parity(bitstring);
      auto p = count / (double)shots;
      if (!par) {
        p = -p;
      }
      expVal += p;
      // Reset the state.
      bitstream.str("");
      bitstream.clear();
    }

    counts.expectationValue = expVal;
    return counts;
  }

  std::unique_ptr<cudaq::SimulationState> getSimulationState() override {
    flushGateQueue();
    return std::make_unique<QppState>(std::move(state));
  }

  bool isStateVectorSimulator() const override {
    return std::is_same_v<StateType, qpp::ket>;
  }

  /// @brief Primarily used for testing.
  auto getStateVector() {
    flushGateQueue();
    return state;
  }
  std::string name() const override { return "qpp"; }
  NVQIR_SIMULATOR_CLONE_IMPL(QppCircuitSimulator<StateType>)
};

} // namespace nvqir

#ifndef __NVQIR_QPP_TOGGLE_CREATE
/// Register this Simulator with NVQIR.
NVQIR_REGISTER_SIMULATOR(nvqir::QppCircuitSimulator<qpp::ket>, qpp)
#endif<|MERGE_RESOLUTION|>--- conflicted
+++ resolved
@@ -192,15 +192,9 @@
 
   /// @brief Override the default sized allocation of qubits
   /// here to be a bit more efficient than the default implementation
-<<<<<<< HEAD
-  void addQubitsToState(std::size_t count,
-                        const void *stateDataIn = nullptr) override {
-    if (count == 0)
-=======
   void addQubitsToState(std::size_t qubitCount,
                         const void *stateDataIn = nullptr) override {
     if (qubitCount == 0)
->>>>>>> 4a154708
       return;
 
     auto *stateData = reinterpret_cast<std::complex<double> *>(
@@ -219,19 +213,11 @@
     // a zero state on a n qubit, and Kron-prod
     // that with the existing state.
     if (stateData == nullptr) {
-<<<<<<< HEAD
-      qpp::ket zero_state = qpp::ket::Zero((1UL << count));
-      zero_state(0) = 1.0;
-      state = qpp::kron(zero_state, state);
-    } else {
-      qpp::ket initState = qpp::ket::Map(stateData, count);
-=======
       qpp::ket zero_state = qpp::ket::Zero((1UL << qubitCount));
       zero_state(0) = 1.0;
       state = qpp::kron(zero_state, state);
     } else {
       qpp::ket initState = qpp::ket::Map(stateData, (1UL << qubitCount));
->>>>>>> 4a154708
       state = qpp::kron(initState, state);
     }
     return;
