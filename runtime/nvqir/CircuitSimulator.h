--- conflicted
+++ resolved
@@ -13,11 +13,8 @@
 #include "common/Logger.h"
 #include "common/MeasureCounts.h"
 #include "common/NoiseModel.h"
-<<<<<<< HEAD
-=======
 #include "common/Timing.h"
 #include "cudaq/host_config.h"
->>>>>>> f3576861
 #include <cstdarg>
 #include <cstddef>
 #include <queue>
@@ -195,14 +192,9 @@
 
   /// @brief Allocate `count` qubits.
   virtual std::vector<std::size_t>
-<<<<<<< HEAD
-  allocateQubits(std::size_t count,
-                 const std::complex<double> *state = nullptr) = 0;
-=======
   allocateQubits(std::size_t count, const void *state = nullptr,
                  cudaq::simulation_precision precision =
                      cudaq::simulation_precision::fp32) = 0;
->>>>>>> f3576861
 
   /// @brief Deallocate the qubit with give unique index
   virtual void deallocate(const std::size_t qubitIdx) = 0;
@@ -606,11 +598,7 @@
 
   /// @brief Add the given number of qubits to the state.
   virtual void addQubitsToState(std::size_t count,
-<<<<<<< HEAD
-                                const std::complex<double> *state = nullptr) {
-=======
                                 const void *state = nullptr) {
->>>>>>> f3576861
     if (state != nullptr)
       throw std::runtime_error("State initialization must be handled by "
                                "subclasses, override addQubitsToState.");
@@ -826,10 +814,6 @@
 
   /// @brief Allocate `count` qubits.
   std::vector<std::size_t>
-<<<<<<< HEAD
-  allocateQubits(std::size_t count,
-                 const std::complex<double> *state = nullptr) override {
-=======
   allocateQubits(std::size_t count, const void *state = nullptr,
                  cudaq::simulation_precision precision =
                      cudaq::simulation_precision::fp32) override {
@@ -849,7 +833,6 @@
       }
     }
 
->>>>>>> f3576861
     std::vector<std::size_t> qubits;
     for (std::size_t i = 0; i < count; i++)
       qubits.emplace_back(tracker.getNextIndex());
