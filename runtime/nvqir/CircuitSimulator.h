--- conflicted
+++ resolved
@@ -396,12 +396,8 @@
   /// @brief Set the internal state representation. Each subtype will
   /// override this, allowing for exposure at the user-API level via
   /// the `cudaq::from_state` or a new `cudaq::set_state` function.
-<<<<<<< HEAD
-  virtual void setStateData(std::vector<std::complex<double>> &inputState) = 0;
-=======
   virtual void
   setStateData(const std::vector<std::complex<double>> &inputState) = 0;
->>>>>>> c629411b
 
   /// @brief Handle basic sampling tasks by storing the qubit index for
   /// processing in resetExecutionContext. Return true to indicate this is
