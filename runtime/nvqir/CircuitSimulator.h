--- conflicted
+++ resolved
@@ -787,14 +787,12 @@
     return defaultConfig;
   }
 
-<<<<<<< HEAD
+  bool isSinglePrecision() const override {
+    return std::is_same_v<ScalarType, float>;
+  }
+
   /// @brief Return this simulator's qubit ordering.
   virtual QubitOrdering getQubitOrdering() const { return QubitOrdering::lsb; }
-=======
-  bool isSinglePrecision() const override {
-    return std::is_same_v<ScalarType, float>;
-  }
->>>>>>> c0cf9397
 
 public:
   /// @brief The constructor
