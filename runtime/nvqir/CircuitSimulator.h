--- conflicted
+++ resolved
@@ -564,17 +564,11 @@
     } else {
 
       for (auto &[regName, qubits] : registerNameToMeasuredQubit) {
-<<<<<<< HEAD
-=======
-        if (regName == cudaq::GlobalRegisterName)
-          hasGlobal = true;
-
         // Measurements are sorted according to qubit allocation order
         std::sort(qubits.begin(), qubits.end());
         auto last = std::unique(qubits.begin(), qubits.end());
         qubits.erase(last, qubits.end());
 
->>>>>>> a864c126
         // Find the position of the qubits we have in the result bit string
         // Create a map of qubit to bit string location
         std::unordered_map<std::size_t, std::size_t> qubitLocMap;
