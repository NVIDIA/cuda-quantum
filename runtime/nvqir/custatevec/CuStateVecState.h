--- conflicted
+++ resolved
@@ -143,11 +143,7 @@
 
       auto cmplx = nvqir::innerProduct<ScalarType>(
           devicePtr, other.getTensor().data, size, false);
-<<<<<<< HEAD
-      return std::complex<ScalarType>(cmplx.real, cmplx.imaginary);
-=======
       return std::abs(std::complex<ScalarType>(cmplx.real, cmplx.imaginary));
->>>>>>> e72ebf2b
     } else {
       // If we reach here, then we have to copy the data from host.
       cudaq::info("[custatevec-state] overlap computation requested with a "
@@ -156,11 +152,7 @@
 
       auto cmplx = nvqir::innerProduct<ScalarType>(
           devicePtr, other.getTensor().data, size, true);
-<<<<<<< HEAD
-      return std::complex<ScalarType>(cmplx.real, cmplx.imaginary);
-=======
       return std::abs(std::complex<ScalarType>(cmplx.real, cmplx.imaginary));
->>>>>>> e72ebf2b
     }
   }
 
