/*************************************************************** -*- C++ -*- ***
 * Copyright (c) 2022 - 2023 NVIDIA Corporation & Affiliates.                  *
 * All rights reserved.                                                        *
 *                                                                             *
 * This source code and the accompanying materials are made available under    *
 * the terms of the Apache License 2.0 which accompanies this distribution.    *
 ******************************************************************************/

#pragma nv_diag_suppress = unsigned_compare_with_zero
#pragma nv_diag_suppress = unrecognized_gcc_pragma

#include "CircuitSimulator.h"
#include "Gates.h"
#include "cuComplex.h"
#include "custatevec.h"
#include <bitset>
#include <complex>
#include <iostream>
#include <random>
#include <set>

namespace {

#define HANDLE_ERROR(x)                                                        \
  {                                                                            \
    const auto err = x;                                                        \
    if (err != CUSTATEVEC_STATUS_SUCCESS) {                                    \
      throw std::runtime_error(fmt::format("[custatevec] %{} in {} (line {})", \
                                           custatevecGetErrorString(err),      \
                                           __FUNCTION__, __LINE__));           \
    }                                                                          \
  };

#define HANDLE_CUDA_ERROR(x)                                                   \
  {                                                                            \
    const auto err = x;                                                        \
    if (err != cudaSuccess) {                                                  \
      throw std::runtime_error(fmt::format("[custatevec] %{} in {} (line {})", \
                                           cudaGetErrorString(err),            \
                                           __FUNCTION__, __LINE__));           \
    }                                                                          \
  };

/// @brief Initialize the device state vector to the |0...0> state
/// @param sv
/// @param dim
/// @return
template <typename CudaDataType>
__global__ void initializeDeviceStateVector(CudaDataType *sv, int64_t dim) {
  int64_t i = static_cast<int64_t>(blockIdx.x) * blockDim.x + threadIdx.x;
  if (i == 0) {
    sv[i].x = 1.0;
    sv[i].y = 0.0;
  } else if (i < dim) {
    sv[i].x = 0.0;
    sv[i].y = 0.0;
  }
}

/// @brief Kernel to set the first N elements of the state vector sv equal to
/// the
// elements provided by the vector sv2. N is the number of elements to set.
// Size of sv must be greater than size of sv2.
/// @param sv
/// @param sv2
/// @param N
/// @return
template <typename T>
__global__ void setFirstNElements(T *sv, const T *__restrict__ sv2, int64_t N) {
  int64_t i = static_cast<int64_t>(blockIdx.x) * blockDim.x + threadIdx.x;
  if (i < N) {
    sv[i].x = sv2[i].x;
    sv[i].y = sv2[i].y;
  } else {
    sv[i].x = 0.0;
    sv[i].y = 0.0;
  }
}

/// @brief The CuStateVecCircuitSimulator implements the CircuitSimulator
/// base class to provide a simulator that delegates to the NVIDIA CuStateVec
/// GPU-accelerated library.
template <typename ScalarType = double>
class CuStateVecCircuitSimulator
    : public nvqir::CircuitSimulatorBase<ScalarType> {
protected:
  // This type by default uses FP64
  using DataType = std::complex<ScalarType>;
  using DataVector = std::vector<DataType>;
  using CudaDataType = std::conditional_t<std::is_same_v<ScalarType, float>,
                                          cuFloatComplex, cuDoubleComplex>;

  using nvqir::CircuitSimulatorBase<ScalarType>::tracker;
  using nvqir::CircuitSimulatorBase<ScalarType>::nQubitsAllocated;
  using nvqir::CircuitSimulatorBase<ScalarType>::stateDimension;
  using nvqir::CircuitSimulatorBase<ScalarType>::calculateStateDim;
  using nvqir::CircuitSimulatorBase<ScalarType>::executionContext;
  using nvqir::CircuitSimulatorBase<ScalarType>::gateToString;
  using nvqir::CircuitSimulatorBase<ScalarType>::x;
  using nvqir::CircuitSimulatorBase<ScalarType>::flushGateQueue;
  using nvqir::CircuitSimulatorBase<ScalarType>::previousStateDimension;
  using nvqir::CircuitSimulatorBase<ScalarType>::shouldObserveFromSampling;

  /// @brief The statevector that cuStateVec manipulates on the GPU
  void *deviceStateVector = nullptr;

  /// @brief The cuStateVec handle
  custatevecHandle_t handle;

  /// @brief Pointer to potentially needed extra memory
  void *extraWorkspace = nullptr;

  /// @brief The size of the extra workspace
  size_t extraWorkspaceSizeInBytes = 0;

  custatevecComputeType_t cuStateVecComputeType = CUSTATEVEC_COMPUTE_64F;
  cudaDataType_t cuStateVecCudaDataType = CUDA_C_64F;
  std::random_device randomDevice;
  std::mt19937 randomEngine;

  /// @brief Generate a vector of random values
  std::vector<double> randomValues(uint64_t num_samples, double max_value) {
    std::vector<double> rs;
    rs.reserve(num_samples);
    std::uniform_real_distribution<double> distr(0.0, max_value);
    for (uint64_t i = 0; i < num_samples; ++i) {
      rs.emplace_back(distr(randomEngine));
    }
    std::sort(rs.begin(), rs.end());
    return rs;
  }

  /// @brief Convert the pauli rotation gate name to a CUSTATEVEC_PAULI Type
  /// @param type
  /// @return
  custatevecPauli_t pauliStringToEnum(const std::string_view type) {
    if (type == "rx") {
      return CUSTATEVEC_PAULI_X;
    } else if (type == "ry") {
      return CUSTATEVEC_PAULI_Y;
    } else if (type == "rz") {
      return CUSTATEVEC_PAULI_Z;
    }
    printf("Error, should not be here with pauli.\n");
    exit(1);
  }

  /// @brief Apply the matrix to the state vector on the GPU
  /// @param matrix The matrix data as a 1-d array, row-major
  /// @param controls Possible control qubits, can be empty
  /// @param targets Target qubits
  void applyGateMatrix(const DataVector &matrix,
                       const std::vector<int> &controls,
                       const std::vector<int> &targets) {
    HANDLE_ERROR(custatevecApplyMatrixGetWorkspaceSize(
        handle, cuStateVecCudaDataType, nQubitsAllocated, matrix.data(),
        cuStateVecCudaDataType, CUSTATEVEC_MATRIX_LAYOUT_ROW, 0, targets.size(),
        controls.size(), cuStateVecComputeType, &extraWorkspaceSizeInBytes));

    if (extraWorkspaceSizeInBytes > 0)
      HANDLE_CUDA_ERROR(cudaMalloc(&extraWorkspace, extraWorkspaceSizeInBytes));

    auto localNQubitsAllocated =
        stateDimension > 0 ? std::log2(stateDimension) : 0;

    // apply gate
    HANDLE_ERROR(custatevecApplyMatrix(
        handle, deviceStateVector, cuStateVecCudaDataType,
        localNQubitsAllocated, matrix.data(), cuStateVecCudaDataType,
        CUSTATEVEC_MATRIX_LAYOUT_ROW, 0, targets.data(), targets.size(),
        controls.empty() ? nullptr : controls.data(), nullptr, controls.size(),
        cuStateVecComputeType, extraWorkspace, extraWorkspaceSizeInBytes));
  }

  /// @brief Utility function for applying one-target-qubit rotation operations
  template <typename RotationGateT>
  void oneQubitOneParamApply(const double angle,
                             const std::vector<std::size_t> &controls,
                             const std::size_t qubitIdx) {
    RotationGateT gate;
    std::vector<int> controls32;
    for (auto c : controls)
      controls32.push_back((int)c);
    custatevecPauli_t pauli[] = {pauliStringToEnum(gate.name())};
    int targets[] = {(int)qubitIdx};
    custatevecApplyPauliRotation(handle, deviceStateVector,
                                 cuStateVecCudaDataType, nQubitsAllocated,
                                 -0.5 * angle, pauli, targets, 1,
                                 controls32.data(), nullptr, controls32.size());
  }

  /// @brief Increase the state size by the given number of qubits.
  void addQubitsToState(std::size_t count) override {
    // if (count == 0)
    //   return;

    // int dev;
    // HANDLE_CUDA_ERROR(cudaGetDevice(&dev));
    // cudaq::info("GPU {} Allocating new qubit array of size {}.", dev, count);

    if (!deviceStateVector) {
      HANDLE_CUDA_ERROR(cudaMalloc((void **)&deviceStateVector,
                                   stateDimension * sizeof(CudaDataType)));
      constexpr int32_t threads_per_block = 256;
      uint32_t n_blocks =
          (stateDimension + threads_per_block - 1) / threads_per_block;
      initializeDeviceStateVector<<<n_blocks, threads_per_block>>>(
          reinterpret_cast<CudaDataType *>(deviceStateVector),
          stateDimension);
      HANDLE_ERROR(custatevecCreate(&handle));
    }
    // } else {
    //   // Allocate new state..
    //   void *newDeviceStateVector;
    //   HANDLE_CUDA_ERROR(cudaMalloc((void **)&newDeviceStateVector,
    //                                stateDimension * sizeof(CudaDataType)));
    //   constexpr int32_t threads_per_block = 256;
    //   uint32_t n_blocks =
    //       (stateDimension + threads_per_block - 1) / threads_per_block;
    //   setFirstNElements<<<n_blocks, threads_per_block>>>(
    //       reinterpret_cast<CudaDataType *>(newDeviceStateVector),
    //       reinterpret_cast<CudaDataType *>(deviceStateVector),
    //       previousStateDimension);
    //   cudaFree(deviceStateVector);
    //   deviceStateVector = newDeviceStateVector;
    // }
    cudaq::info("ADDING QUBITS TO STATE!!!!!!!!!!!!!\n\n\n\n\n");
    std::vector<std::complex<double>> &inputState = {1. / sqrt(2), -1. / sqrt(2)};

    // Needs to be a complex float before running Memcpy.
    // In the future, we should consider supporting a complex<float> overload
    // across the `CircuitSimulator` API.
    void *newDeviceStateVector{nullptr};
    std::vector<std::complex<float>> in_state;
    std::transform(inputState.begin(), inputState.end(),
                   [](std::complex<double> *val) {
                     return static_cast<std::complex<float>>(val);
                   });
    HANDLE_CUDA_ERROR(cudaMalloc((void **)&newDeviceStateVector,
                                 stateDimension * sizeof(CudaDataType)));
    cudaMemcpy(newDeviceStateVector, in_state.data(),
               in_state.size() * sizeof(std::complex<float>),
               cudaMemcpyHostToDevice);
    deviceStateVector = newDeviceStateVector;
  }

  /// @brief Increase the state size by one qubit.
  void addQubitToState() override {
    // Update the state vector
    if (!deviceStateVector) {
      HANDLE_CUDA_ERROR(cudaMalloc((void **)&deviceStateVector,
                                   stateDimension * sizeof(CudaDataType)));
      constexpr int32_t threads_per_block = 256;
      uint32_t n_blocks =
          (stateDimension + threads_per_block - 1) / threads_per_block;
      initializeDeviceStateVector<<<n_blocks, threads_per_block>>>(
          reinterpret_cast<CudaDataType *>(deviceStateVector), stateDimension);
      HANDLE_ERROR(custatevecCreate(&handle));
    } else {
      // Allocate new state..
      void *newDeviceStateVector;
      HANDLE_CUDA_ERROR(cudaMalloc((void **)&newDeviceStateVector,
                                   stateDimension * sizeof(CudaDataType)));
      constexpr int32_t threads_per_block = 256;
      uint32_t n_blocks =
          (stateDimension + threads_per_block - 1) / threads_per_block;
      setFirstNElements<<<n_blocks, threads_per_block>>>(
          reinterpret_cast<CudaDataType *>(newDeviceStateVector),
          reinterpret_cast<CudaDataType *>(deviceStateVector),
          previousStateDimension);
      cudaFree(deviceStateVector);
      deviceStateVector = newDeviceStateVector;
    }
  }

  /// @brief Reset the qubit state.
  void deallocateStateImpl() override {
    HANDLE_ERROR(custatevecDestroy(handle));
    HANDLE_CUDA_ERROR(cudaFree(deviceStateVector));
    if (extraWorkspaceSizeInBytes)
      HANDLE_CUDA_ERROR(cudaFree(extraWorkspace));
    deviceStateVector = nullptr;
    extraWorkspaceSizeInBytes = 0;
  }

  /// @brief Apply the given GateApplicationTask
  void applyGate(const typename nvqir::CircuitSimulatorBase<
                 ScalarType>::GateApplicationTask &task) override {
    std::vector<int> controls, targets;
    std::transform(task.controls.begin(), task.controls.end(),
                   std::back_inserter(controls),
                   [](std::size_t idx) { return static_cast<int>(idx); });
    std::transform(task.targets.begin(), task.targets.end(),
                   std::back_inserter(targets),
                   [](std::size_t idx) { return static_cast<int>(idx); });
    // If we have no parameters, just apply the matrix.
    if (task.parameters.empty()) {
      applyGateMatrix(task.matrix, controls, targets);
      return;
    }

    // If we have parameters, it may be more efficient to
    // compute with custatevecApplyPauliRotation
    if (task.operationName == "rx") {
      oneQubitOneParamApply<nvqir::rx<ScalarType>>(
          task.parameters[0], task.controls, task.targets[0]);
    } else if (task.operationName == "ry") {
      oneQubitOneParamApply<nvqir::ry<ScalarType>>(
          task.parameters[0], task.controls, task.targets[0]);
    } else if (task.operationName == "rz") {
      oneQubitOneParamApply<nvqir::rz<ScalarType>>(
          task.parameters[0], task.controls, task.targets[0]);
    } else {
      // Fallback to just applying the gate.
      applyGateMatrix(task.matrix, controls, targets);
    }
  }

  /// @brief Set the state back to the |0> state on the
  /// current number of qubits
  void setToZeroState() override {
    constexpr int32_t threads_per_block = 256;
    uint32_t n_blocks =
        (stateDimension + threads_per_block - 1) / threads_per_block;
    initializeDeviceStateVector<<<n_blocks, threads_per_block>>>(
        reinterpret_cast<CudaDataType *>(deviceStateVector), stateDimension);
  }

public:
  /// @brief The constructor
  CuStateVecCircuitSimulator() {
    if constexpr (std::is_same_v<ScalarType, float>) {
      cuStateVecComputeType = CUSTATEVEC_COMPUTE_32F;
      cuStateVecCudaDataType = CUDA_C_32F;
    }

    cudaFree(0);
    randomEngine = std::mt19937(randomDevice());
  }

  /// The destructor
  virtual ~CuStateVecCircuitSimulator() = default;

  void setRandomSeed(std::size_t randomSeed) override {
    randomEngine = std::mt19937(randomSeed);
  }

  /// @brief Measure operation
  /// @param qubitIdx
  /// @return
  bool measureQubit(const std::size_t qubitIdx) override {
    const int basisBits[] = {(int)qubitIdx};
    int parity;
    double rand = randomValues(1, 1.0)[0];
    HANDLE_ERROR(custatevecMeasureOnZBasis(
        handle, deviceStateVector, cuStateVecCudaDataType, nQubitsAllocated,
        &parity, basisBits, /*N Bits*/ 1, rand,
        CUSTATEVEC_COLLAPSE_NORMALIZE_AND_ZERO));
    cudaq::info("Measured qubit {} -> {}", qubitIdx, parity);
    return parity == 1 ? true : false;
  }

  /// @brief Reset the qubit
  /// @param qubitIdx
  void resetQubit(const std::size_t qubitIdx) override {
    flushGateQueue();
    const int basisBits[] = {(int)qubitIdx};
    int parity;
    double rand = randomValues(1, 1.0)[0];
    HANDLE_ERROR(custatevecMeasureOnZBasis(
        handle, deviceStateVector, cuStateVecCudaDataType, nQubitsAllocated,
        &parity, basisBits, /*N Bits*/ 1, rand,
        CUSTATEVEC_COLLAPSE_NORMALIZE_AND_ZERO));
    if (parity) {
      x(qubitIdx);
    }
  }

  /// @brief Override base class functionality for a general Pauli
  /// rotation to delegate to the performant custatevecApplyPauliRotation.
  void applyExpPauli(double theta, const std::vector<std::size_t> &controlIds,
                     const std::vector<std::size_t> &qubits,
                     const cudaq::spin_op &op) override {
    flushGateQueue();
    cudaq::info(" [cusv decomposing] exp_pauli({}, {})", theta,
                op.to_string(false));
    std::vector<int> controls, targets;
    for (const auto &bit : controlIds)
      controls.emplace_back(static_cast<int>(bit));
    std::vector<custatevecPauli_t> paulis;
    op.for_each_pauli([&](cudaq::pauli p, std::size_t i) {
      if (p == cudaq::pauli::I)
        paulis.push_back(custatevecPauli_t::CUSTATEVEC_PAULI_I);
      else if (p == cudaq::pauli::X)
        paulis.push_back(custatevecPauli_t::CUSTATEVEC_PAULI_X);
      else if (p == cudaq::pauli::Y)
        paulis.push_back(custatevecPauli_t::CUSTATEVEC_PAULI_Y);
      else
        paulis.push_back(custatevecPauli_t::CUSTATEVEC_PAULI_Z);

      targets.push_back(qubits[i]);
    });

    HANDLE_ERROR(custatevecApplyPauliRotation(
        handle, deviceStateVector, cuStateVecCudaDataType, nQubitsAllocated,
        theta, paulis.data(), targets.data(), targets.size(), controls.data(),
        nullptr, controls.size()));
  }

  /// @brief Compute the operator expectation value, with respect to
  /// the current state vector, directly on GPU with the
  /// given the operator matrix and target qubit indices.
  auto getExpectationFromOperatorMatrix(const std::complex<double> *matrix,
                                        const std::vector<std::size_t> &tgts) {
    void *extraWorkspace = nullptr;
    size_t extraWorkspaceSizeInBytes = 0;

    // Convert the size_t tgts into ints
    std::vector<int> tgtsInt(tgts.size());
    std::transform(tgts.begin(), tgts.end(), tgtsInt.begin(),
                   [&](std::size_t x) { return static_cast<int>(x); });
    // our bit ordering is reversed.
    std::reverse(tgtsInt.begin(), tgtsInt.end());
    size_t nIndexBits = nQubitsAllocated;

    // check the size of external workspace
    HANDLE_ERROR(custatevecComputeExpectationGetWorkspaceSize(
        handle, cuStateVecCudaDataType, nIndexBits, matrix,
        cuStateVecCudaDataType, CUSTATEVEC_MATRIX_LAYOUT_ROW, tgts.size(),
        cuStateVecComputeType, &extraWorkspaceSizeInBytes));

    if (extraWorkspaceSizeInBytes > 0) {
      HANDLE_CUDA_ERROR(cudaMalloc(&extraWorkspace, extraWorkspaceSizeInBytes));
    }

    double expect;

    // compute expectation
    HANDLE_ERROR(custatevecComputeExpectation(
        handle, deviceStateVector, cuStateVecCudaDataType, nIndexBits, &expect,
        CUDA_R_64F, nullptr, matrix, cuStateVecCudaDataType,
        CUSTATEVEC_MATRIX_LAYOUT_ROW, tgtsInt.data(), tgts.size(),
        cuStateVecComputeType, extraWorkspace, extraWorkspaceSizeInBytes));
    if (extraWorkspaceSizeInBytes)
      HANDLE_CUDA_ERROR(cudaFree(extraWorkspace));

    return expect;
  }

  /// @brief We can compute Observe from the matrix for a
  /// reasonable number of qubits, otherwise we should compute it
  /// via sampling
  bool canHandleObserve() override {
    // Do not compute <H> from matrix if shots based sampling requested
    if (executionContext &&
        executionContext->shots != static_cast<std::size_t>(-1)) {
      return false;
    }

    /// Seems that FP32 is faster with
    /// custatevecComputeExpectationsOnPauliBasis
    if constexpr (std::is_same_v<ScalarType, float>) {
      return false;
    }

    return !shouldObserveFromSampling();
  }

  /// @brief Compute the expected value from the observable matrix.
  cudaq::ExecutionResult observe(const cudaq::spin_op &op) override {

    flushGateQueue();

    // The op is on the following target bits.
    std::set<std::size_t> targets;
    op.for_each_term([&](cudaq::spin_op &term) {
      term.for_each_pauli(
          [&](cudaq::pauli p, std::size_t idx) { targets.insert(idx); });
    });

    std::vector<std::size_t> targetsVec(targets.begin(), targets.end());

    // Get the matrix
    auto matrix = op.to_matrix();
    /// Compute the expectation value.
    auto ee = getExpectationFromOperatorMatrix(matrix.data(), targetsVec);
    return cudaq::ExecutionResult({}, ee);
  }

  /// @brief Sample the multi-qubit state.
  cudaq::ExecutionResult sample(const std::vector<std::size_t> &measuredBits,
                                const int shots) override {
    double expVal = 0.0;
    // cudaq::CountsDictionary counts;
    std::vector<custatevecPauli_t> z_pauli;
    std::vector<int> measuredBits32;
    for (auto m : measuredBits) {
      measuredBits32.push_back(m);
      z_pauli.push_back(CUSTATEVEC_PAULI_Z);
    }

    if (shots < 1) {
      // Just compute the expected value on <Z...Z>
      const uint32_t nBasisBitsArray[] = {(uint32_t)measuredBits.size()};
      const int *basisBitsArray[] = {measuredBits32.data()};
      const custatevecPauli_t *pauliArray[] = {z_pauli.data()};
      double expectationValues[1];
      HANDLE_ERROR(custatevecComputeExpectationsOnPauliBasis(
          handle, deviceStateVector, cuStateVecCudaDataType, nQubitsAllocated,
          expectationValues, pauliArray, 1, basisBitsArray, nBasisBitsArray));
      expVal = expectationValues[0];
      cudaq::info("Computed expectation value = {}", expVal);
      return cudaq::ExecutionResult{expVal};
    }

    // Grab some random seed values and create the sampler
    auto randomValues_ = randomValues(shots, 1.0);
    custatevecSamplerDescriptor_t sampler;
    HANDLE_ERROR(custatevecSamplerCreate(
        handle, deviceStateVector, cuStateVecCudaDataType, nQubitsAllocated,
        &sampler, shots, &extraWorkspaceSizeInBytes));
    // allocate external workspace if necessary
    if (extraWorkspaceSizeInBytes > 0) {
      HANDLE_CUDA_ERROR(cudaMalloc(&extraWorkspace, extraWorkspaceSizeInBytes));
    }

    // Run the sampling preprocess step.
    HANDLE_ERROR(custatevecSamplerPreprocess(handle, sampler, extraWorkspace,
                                             extraWorkspaceSizeInBytes));

    // Sample!
    custatevecIndex_t bitstrings0[shots];
    HANDLE_ERROR(custatevecSamplerSample(
        handle, sampler, bitstrings0, measuredBits32.data(),
        measuredBits32.size(), randomValues_.data(), shots,
        CUSTATEVEC_SAMPLER_OUTPUT_ASCENDING_ORDER));

    std::vector<std::string> sequentialData;

    cudaq::ExecutionResult counts;

    // We've sampled, convert the results to our ExecutionResult counts
    for (int i = 0; i < shots; ++i) {
      auto bitstring = std::bitset<64>(bitstrings0[i])
                           .to_string()
                           .erase(0, 64 - measuredBits.size());
      std::reverse(bitstring.begin(), bitstring.end());
      sequentialData.push_back(bitstring);
      counts.appendResult(bitstring, 1);
    }

    // Compute the expectation value from the counts
    for (auto &kv : counts.counts) {
      auto par = cudaq::sample_result::has_even_parity(kv.first);
      auto p = kv.second / (double)shots;
      if (!par) {
        p = -p;
      }
      expVal += p;
    }

    counts.expectationValue = expVal;
    return counts;
  }

  cudaq::State getStateData() override {
    // Handle empty state (e.g., no qubit allocation)
    if (stateDimension == 0)
      return cudaq::State{{stateDimension}, {}};

    std::vector<std::complex<ScalarType>> tmp(stateDimension);
    // Use custatevec accessor to retrieve the view
    custatevecAccessorDescriptor_t accessor;
    const uint32_t nIndexBits = std::log2(stateDimension);
    // Note: we use MSB bit ordering when reporting the state vector
    // hence, bit ordering vector = [N-1, N-2, ..., 0]
    std::vector<int32_t> bitOrdering(nIndexBits);
    std::iota(std::rbegin(bitOrdering), std::rend(bitOrdering), 0);
    std::size_t extraWorkspaceSizeInBytes = 0;
    // create accessor view
    HANDLE_ERROR(custatevecAccessorCreateView(
        handle, deviceStateVector, cuStateVecCudaDataType, nIndexBits,
        &accessor, bitOrdering.data(), bitOrdering.size(),
        /*maskBitString*/ nullptr, /*maskOrdering*/ nullptr,
        /*maskLen*/ 0, &extraWorkspaceSizeInBytes));
    // allocate external workspace if necessary
    void *extraWorkspace = nullptr;
    if (extraWorkspaceSizeInBytes > 0)
      HANDLE_CUDA_ERROR(cudaMalloc(&extraWorkspace, extraWorkspaceSizeInBytes));

    // set external workspace
    HANDLE_ERROR(custatevecAccessorSetExtraWorkspace(
        handle, accessor, extraWorkspace, extraWorkspaceSizeInBytes));

    // get all state vector components: [0, stateDimension)
    HANDLE_ERROR(custatevecAccessorGet(handle, accessor, tmp.data(),
                                       /*begin*/ 0,
                                       /*end*/
                                       stateDimension));
    // destroy descriptor
    HANDLE_ERROR(custatevecAccessorDestroy(accessor));
    // free extra workspace if allocated
    if (extraWorkspaceSizeInBytes > 0)
      HANDLE_CUDA_ERROR(cudaFree(extraWorkspace));

    if constexpr (std::is_same_v<ScalarType, float>) {
      std::vector<std::complex<double>> data;
      std::transform(tmp.begin(), tmp.end(), std::back_inserter(data),
                     [](std::complex<float> &el) -> std::complex<double> {
                       return {static_cast<double>(el.real()),
                               static_cast<double>(el.imag())};
                     });
      return cudaq::State{{stateDimension}, data};
    } else {
      return cudaq::State{{stateDimension}, tmp};
    }
  }

  // FIXME: Need this defined to prevent a build error.
<<<<<<< HEAD
  void setStateData(std::vector<std::complex<double>> &inputState) override {
=======
  void setStateData(const std::vector<std::complex<double>> &inputState) override {
>>>>>>> c629411b
    throw std::runtime_error(
        "Setting the internal state representation is not yet supported for CuStateVec.\n");
  }

  std::string name() const override;
  NVQIR_SIMULATOR_CLONE_IMPL(CuStateVecCircuitSimulator<ScalarType>)
};
} // namespace

#ifndef __NVQIR_CUSTATEVEC_TOGGLE_CREATE
template <>
std::string CuStateVecCircuitSimulator<double>::name() const {
  return "custatevec-fp64";
}
/// Register this Simulator with NVQIR.
NVQIR_REGISTER_SIMULATOR(CuStateVecCircuitSimulator<>, custatevec_fp64)
#endif<|MERGE_RESOLUTION|>--- conflicted
+++ resolved
@@ -225,7 +225,7 @@
     //   deviceStateVector = newDeviceStateVector;
     // }
     cudaq::info("ADDING QUBITS TO STATE!!!!!!!!!!!!!\n\n\n\n\n");
-    std::vector<std::complex<double>> &inputState = {1. / sqrt(2), -1. / sqrt(2)};
+    const std::vector<std::complex<double>> &inputState = {1. / sqrt(2), -1. / sqrt(2)};
 
     // Needs to be a complex float before running Memcpy.
     // In the future, we should consider supporting a complex<float> overload
@@ -617,11 +617,7 @@
   }
 
   // FIXME: Need this defined to prevent a build error.
-<<<<<<< HEAD
-  void setStateData(std::vector<std::complex<double>> &inputState) override {
-=======
   void setStateData(const std::vector<std::complex<double>> &inputState) override {
->>>>>>> c629411b
     throw std::runtime_error(
         "Setting the internal state representation is not yet supported for CuStateVec.\n");
   }
