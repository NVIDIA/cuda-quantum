/*************************************************************** -*- C++ -*- ***
 * Copyright (c) 2022 - 2024 NVIDIA Corporation & Affiliates.                  *
 * All rights reserved.                                                        *
 *                                                                             *
 * This source code and the accompanying materials are made available under    *
 * the terms of the Apache License 2.0 which accompanies this distribution.    *
 ******************************************************************************/

#pragma nv_diag_suppress = unsigned_compare_with_zero
#pragma nv_diag_suppress = unrecognized_gcc_pragma

<<<<<<< HEAD
#include "cuComplex.h"
#include "device_launch_parameters.h"
#include "CuStateVecCircuitSimulator.h"

namespace nvqir {
=======
#include "CircuitSimulator.h"
#include "CuStateVecState.h"
#include "Gates.h"
#include "Timing.h"
#include "cuComplex.h"
#include "custatevec.h"
#include <bitset>
#include <complex>
#include <iostream>
#include <random>
#include <set>

namespace {

>>>>>>> 4f18ce84
/// @brief Initialize the device state vector to the |0...0> state
template <typename CudaDataType>
__global__ void cudaInitializeDeviceStateVector(CudaDataType *sv, int64_t dim) {
  int64_t i = static_cast<int64_t>(blockIdx.x) * blockDim.x + threadIdx.x;
  if (i == 0) {
    sv[i].x = 1.0;
    sv[i].y = 0.0;
  } else if (i < dim) {
    sv[i].x = 0.0;
    sv[i].y = 0.0;
  }
}

/// @brief Kernel to set the first N elements of the state vector sv equal to
/// the
// elements provided by the vector sv2. N is the number of elements to set.
// Size of sv must be greater than size of sv2.
template <typename CudaDataType>
__global__ void cudaSetFirstNElements(CudaDataType *sv, const CudaDataType *__restrict__ sv2, int64_t N) {
  int64_t i = static_cast<int64_t>(blockIdx.x) * blockDim.x + threadIdx.x;
  if (i < N) {
    sv[i].x = sv2[i].x;
    sv[i].y = sv2[i].y;
  } else {
    sv[i].x = 0.0;
    sv[i].y = 0.0;
  }
}

<<<<<<< HEAD
template <typename CudaDataType>
void setFirstNElements(uint32_t n_blocks, 
                       int32_t threads_per_block, 
                       void *newDeviceStateVector, 
                       void *deviceStateVector,
                       std::size_t previousStateDimension) {
  cudaSetFirstNElements<<<n_blocks, threads_per_block>>>(
    reinterpret_cast<CudaDataType *>(newDeviceStateVector),
    reinterpret_cast<CudaDataType *>(deviceStateVector),
    previousStateDimension);
}
=======
// kronprod functions adapted from
// https://github.com/DmitryLyakh/TAL_SH/blob/3cefc2133a68b67c515f4b68a0ed9e3c66e4b4b2/tensor_algebra_gpu_nvidia.cu#L745

#define THRDS_ARRAY_PRODUCT 256

#pragma push
#pragma nv_diag_suppress 177
__device__ __host__ cuDoubleComplex operator*(cuDoubleComplex a,
                                              cuDoubleComplex b) {
  return cuCmul(a, b);
}
__device__ __host__ cuDoubleComplex operator+(cuDoubleComplex a,
                                              cuDoubleComplex b) {
  return cuCadd(a, b);
}
__device__ __host__ cuFloatComplex operator*(cuFloatComplex a,
                                             cuFloatComplex b) {
  return cuCmulf(a, b);
}
__device__ __host__ cuFloatComplex operator+(cuFloatComplex a,
                                             cuFloatComplex b) {
  return cuCaddf(a, b);
}

template <typename T>
__global__ void kronprod(size_t tsize1, const T *arr1, size_t tsize2,
                         const T *arr2, T *arr0) {
  __shared__ T lbuf[THRDS_ARRAY_PRODUCT + 1], rbuf[THRDS_ARRAY_PRODUCT];
  size_t _ib, _in, _jb, _jn, _tx, _jc, _ja;

  _tx = (size_t)threadIdx.x;
  for (_jb = blockIdx.y * THRDS_ARRAY_PRODUCT; _jb < tsize2;
       _jb += gridDim.y * THRDS_ARRAY_PRODUCT) {
    if (_jb + THRDS_ARRAY_PRODUCT > tsize2) {
      _jn = tsize2 - _jb;
    } else {
      _jn = THRDS_ARRAY_PRODUCT;
    }

    if (_tx < _jn)
      rbuf[_tx] = arr2[_jb + _tx];

    for (_ib = blockIdx.x * THRDS_ARRAY_PRODUCT; _ib < tsize1;
         _ib += gridDim.x * THRDS_ARRAY_PRODUCT) {
      if (_ib + THRDS_ARRAY_PRODUCT > tsize1) {
        _in = tsize1 - _ib;
      } else {
        _in = THRDS_ARRAY_PRODUCT;
      }

      if (_tx < _in)
        lbuf[_tx] = arr1[_ib + _tx];

      __syncthreads();
      for (_jc = 0; _jc < _jn; _jc++) {
        if (_tx < _in) {
          _ja = (_jb + _jc) * tsize1 + (_ib + _tx);
          arr0[_ja] = arr0[_ja] + lbuf[_tx] * rbuf[_jc];
        }
      }
      __syncthreads();
    }
  }
  return;
}
#pragma pop

/// @brief The CuStateVecCircuitSimulator implements the CircuitSimulator
/// base class to provide a simulator that delegates to the NVIDIA CuStateVec
/// GPU-accelerated library.
template <typename ScalarType = double>
class CuStateVecCircuitSimulator
    : public nvqir::CircuitSimulatorBase<ScalarType> {
protected:
  // This type by default uses FP64
  using DataType = std::complex<ScalarType>;
  using DataVector = std::vector<DataType>;
  using CudaDataType = std::conditional_t<std::is_same_v<ScalarType, float>,
                                          cuFloatComplex, cuDoubleComplex>;

  using nvqir::CircuitSimulatorBase<ScalarType>::tracker;
  using nvqir::CircuitSimulatorBase<ScalarType>::nQubitsAllocated;
  using nvqir::CircuitSimulatorBase<ScalarType>::stateDimension;
  using nvqir::CircuitSimulatorBase<ScalarType>::calculateStateDim;
  using nvqir::CircuitSimulatorBase<ScalarType>::executionContext;
  using nvqir::CircuitSimulatorBase<ScalarType>::gateToString;
  using nvqir::CircuitSimulatorBase<ScalarType>::x;
  using nvqir::CircuitSimulatorBase<ScalarType>::flushGateQueue;
  using nvqir::CircuitSimulatorBase<ScalarType>::previousStateDimension;
  using nvqir::CircuitSimulatorBase<ScalarType>::shouldObserveFromSampling;
  using nvqir::CircuitSimulatorBase<ScalarType>::summaryData;

  /// @brief The statevector that cuStateVec manipulates on the GPU
  void *deviceStateVector = nullptr;

  /// @brief The cuStateVec handle
  custatevecHandle_t handle = nullptr;

  /// @brief Pointer to potentially needed extra memory
  void *extraWorkspace = nullptr;

  /// @brief The size of the extra workspace
  size_t extraWorkspaceSizeInBytes = 0;

  custatevecComputeType_t cuStateVecComputeType = CUSTATEVEC_COMPUTE_64F;
  cudaDataType_t cuStateVecCudaDataType = CUDA_C_64F;
  std::random_device randomDevice;
  std::mt19937 randomEngine;
  bool ownsDeviceVector = true;

  /// @brief Generate a vector of random values
  std::vector<double> randomValues(uint64_t num_samples, double max_value) {
    std::vector<double> rs;
    rs.reserve(num_samples);
    std::uniform_real_distribution<double> distr(0.0, max_value);
    for (uint64_t i = 0; i < num_samples; ++i) {
      rs.emplace_back(distr(randomEngine));
    }
    std::sort(rs.begin(), rs.end());
    return rs;
  }

  /// @brief Convert the pauli rotation gate name to a CUSTATEVEC_PAULI Type
  /// @param type
  /// @return
  custatevecPauli_t pauliStringToEnum(const std::string_view type) {
    if (type == "rx") {
      return CUSTATEVEC_PAULI_X;
    } else if (type == "ry") {
      return CUSTATEVEC_PAULI_Y;
    } else if (type == "rz") {
      return CUSTATEVEC_PAULI_Z;
    }
    printf("Error, should not be here with pauli.\n");
    exit(1);
  }

  /// @brief Apply the matrix to the state vector on the GPU
  /// @param matrix The matrix data as a 1-d array, row-major
  /// @param controls Possible control qubits, can be empty
  /// @param targets Target qubits
  void applyGateMatrix(const DataVector &matrix,
                       const std::vector<int> &controls,
                       const std::vector<int> &targets) {
    HANDLE_ERROR(custatevecApplyMatrixGetWorkspaceSize(
        handle, cuStateVecCudaDataType, nQubitsAllocated, matrix.data(),
        cuStateVecCudaDataType, CUSTATEVEC_MATRIX_LAYOUT_ROW, 0, targets.size(),
        controls.size(), cuStateVecComputeType, &extraWorkspaceSizeInBytes));

    if (extraWorkspaceSizeInBytes > 0)
      HANDLE_CUDA_ERROR(cudaMalloc(&extraWorkspace, extraWorkspaceSizeInBytes));

    auto localNQubitsAllocated =
        stateDimension > 0 ? std::log2(stateDimension) : 0;

    // apply gate
    HANDLE_ERROR(custatevecApplyMatrix(
        handle, deviceStateVector, cuStateVecCudaDataType,
        localNQubitsAllocated, matrix.data(), cuStateVecCudaDataType,
        CUSTATEVEC_MATRIX_LAYOUT_ROW, 0, targets.data(), targets.size(),
        controls.empty() ? nullptr : controls.data(), nullptr, controls.size(),
        cuStateVecComputeType, extraWorkspace, extraWorkspaceSizeInBytes));

    if (extraWorkspace) {
      HANDLE_CUDA_ERROR(cudaFree(extraWorkspace));
      extraWorkspace = nullptr;
    }
  }

  /// @brief Utility function for applying one-target-qubit rotation operations
  template <typename RotationGateT>
  void oneQubitOneParamApply(const double angle,
                             const std::vector<std::size_t> &controls,
                             const std::size_t qubitIdx) {
    RotationGateT gate;
    std::vector<int> controls32;
    for (auto c : controls)
      controls32.push_back((int)c);
    custatevecPauli_t pauli[] = {pauliStringToEnum(gate.name())};
    int targets[] = {(int)qubitIdx};
    HANDLE_ERROR(custatevecApplyPauliRotation(
        handle, deviceStateVector, cuStateVecCudaDataType, nQubitsAllocated,
        -0.5 * angle, pauli, targets, 1, controls32.data(), nullptr,
        controls32.size()));
  }

  /// @brief Nice utility function to have to print the state vector contents on
  /// GPU.
  void printStateFromGPU(const std::string &name, void *ptr, std::size_t size) {
    std::vector<std::complex<ScalarType>> tmp(size);
    cudaMemcpy(tmp.data(), ptr, size * sizeof(std::complex<ScalarType>),
               cudaMemcpyDeviceToHost);
    for (auto &r : tmp)
      printf("%s: (%.12lf, %.12lf)\n", name.c_str(), r.real(), r.imag());
    printf("\n");
  }

  /// @brief Increase the state size by the given number of qubits.
  void addQubitsToState(std::size_t count, const void *stateIn) override {
    ScopedTraceWithContext("CuStateVecCircuitSimulator::addQubitsToState",
                           count);
    if (count == 0)
      return;

    // Cast the state, at this point an error would
    // have been thrown if it is not of the right floating point type
    std::complex<ScalarType> *state =
        reinterpret_cast<std::complex<ScalarType> *>(
            const_cast<void *>(stateIn));

    int dev;
    HANDLE_CUDA_ERROR(cudaGetDevice(&dev));
    cudaq::info("GPU {} Allocating new qubit array of size {}.", dev, count);

    constexpr int32_t threads_per_block = 256;
    uint32_t n_blocks =
        (stateDimension + threads_per_block - 1) / threads_per_block;

    // Check if this is the first time to allocate, if so
    // the allocation is much easier
    if (!deviceStateVector) {
      // Create the memory and the handle
      HANDLE_CUDA_ERROR(cudaMalloc((void **)&deviceStateVector,
                                   stateDimension * sizeof(CudaDataType)));
      HANDLE_ERROR(custatevecCreate(&handle));
      ownsDeviceVector = true;
      // If no state provided, initialize to the zero state
      if (state == nullptr) {
        initializeDeviceStateVector<<<n_blocks, threads_per_block>>>(
            reinterpret_cast<CudaDataType *>(deviceStateVector),
            stateDimension);
        return;
      }

      // User state provided...

      // FIXME handle case where pointer is a device pointer

      // First allocation, so just set the user provided data here
      ScopedTraceWithContext(
          "CuStateVecCircuitSimulator::addQubitsToState cudaMemcpy",
          stateDimension * sizeof(CudaDataType));
      HANDLE_CUDA_ERROR(cudaMemcpy(deviceStateVector, state,
                                   stateDimension * sizeof(CudaDataType),
                                   cudaMemcpyHostToDevice));
      return;
    }

    // State already exists, need to allocate new state and compute
    // kronecker product with existing state

    // Allocate new vector to place the kron prod result
    void *newDeviceStateVector;
    HANDLE_CUDA_ERROR(cudaMalloc((void **)&newDeviceStateVector,
                                 stateDimension * sizeof(CudaDataType)));

    // Place the state data on device. Could be that
    // we just need the zero state, or the user could have provided one
    void *otherState;
    HANDLE_CUDA_ERROR(cudaMalloc((void **)&otherState,
                                 (1UL << count) * sizeof(CudaDataType)));
    if (state == nullptr) {
      initializeDeviceStateVector<<<n_blocks, threads_per_block>>>(
          reinterpret_cast<CudaDataType *>(otherState), (1UL << count));
    } else {

      // FIXME Handle case where data is already on GPU
      HANDLE_CUDA_ERROR(cudaMemcpy(otherState, state,
                                   (1UL << count) * sizeof(CudaDataType),
                                   cudaMemcpyHostToDevice));
    }

    {
      ScopedTraceWithContext(
          "CuStateVecCircuitSimulator::addQubitsToState kronprod");
      // Compute the kronecker product
      kronprod<CudaDataType><<<n_blocks, threads_per_block>>>(
          previousStateDimension,
          reinterpret_cast<CudaDataType *>(deviceStateVector), (1UL << count),
          reinterpret_cast<CudaDataType *>(otherState),
          reinterpret_cast<CudaDataType *>(newDeviceStateVector));
      HANDLE_CUDA_ERROR(cudaGetLastError());
    }
    // Free the old vectors we don't need anymore.
    HANDLE_CUDA_ERROR(cudaFree(deviceStateVector));
    HANDLE_CUDA_ERROR(cudaFree(otherState));
    deviceStateVector = newDeviceStateVector;
  }

  void addQubitsToState(const cudaq::SimulationState &in_state) override {
    const cudaq::CusvState<ScalarType> *const casted =
        dynamic_cast<const cudaq::CusvState<ScalarType> *>(&in_state);
    if (!casted)
      throw std::invalid_argument(
          "[CuStateVecCircuitSimulator] Incompatible state input");

    if (!deviceStateVector) {
      // Create the memory and the handle
      HANDLE_CUDA_ERROR(cudaMalloc((void **)&deviceStateVector,
                                   stateDimension * sizeof(CudaDataType)));
      ownsDeviceVector = true;
      HANDLE_ERROR(custatevecCreate(&handle));
      ScopedTraceWithContext(
          "CuStateVecCircuitSimulator::addQubitsToState cudaMemcpy");
      // First allocation, so just copy the user provided data (device mem) here
      HANDLE_CUDA_ERROR(cudaMemcpy(
          deviceStateVector, casted->getDevicePointer(),
          stateDimension * sizeof(CudaDataType), cudaMemcpyDeviceToDevice));
      return;
    }

    // Expanding the state
    // Allocate new vector to place the kron prod result
    void *newDeviceStateVector;
    HANDLE_CUDA_ERROR(cudaMalloc((void **)&newDeviceStateVector,
                                 stateDimension * sizeof(CudaDataType)));
    constexpr int32_t threads_per_block = 256;
    uint32_t n_blocks =
        (stateDimension + threads_per_block - 1) / threads_per_block;
    {
      ScopedTraceWithContext(
          "CuStateVecCircuitSimulator::addQubitsToState kronprod");
      // Compute the kronecker product
      kronprod<CudaDataType><<<n_blocks, threads_per_block>>>(
          previousStateDimension,
          reinterpret_cast<CudaDataType *>(deviceStateVector),
          (1UL << in_state.getNumQubits()),
          reinterpret_cast<const CudaDataType *>(casted->getDevicePointer()),
          reinterpret_cast<CudaDataType *>(newDeviceStateVector));
      HANDLE_CUDA_ERROR(cudaGetLastError());
    }
    // Free the old state we don't need anymore.
    // Note: the devicePtr of the input state is owned by the caller.
    HANDLE_CUDA_ERROR(cudaFree(deviceStateVector));
    deviceStateVector = newDeviceStateVector;
  }

  /// @brief Increase the state size by one qubit.
  void addQubitToState() override {
    ScopedTraceWithContext("CuStateVecCircuitSimulator::addQubitToState");
    // Update the state vector
    if (!deviceStateVector) {
      HANDLE_CUDA_ERROR(cudaMalloc((void **)&deviceStateVector,
                                   stateDimension * sizeof(CudaDataType)));
      constexpr int32_t threads_per_block = 256;
      uint32_t n_blocks =
          (stateDimension + threads_per_block - 1) / threads_per_block;
      initializeDeviceStateVector<<<n_blocks, threads_per_block>>>(
          reinterpret_cast<CudaDataType *>(deviceStateVector), stateDimension);
      HANDLE_ERROR(custatevecCreate(&handle));
    } else {
      // Allocate new state..
      void *newDeviceStateVector;
      HANDLE_CUDA_ERROR(cudaMalloc((void **)&newDeviceStateVector,
                                   stateDimension * sizeof(CudaDataType)));
      constexpr int32_t threads_per_block = 256;
      uint32_t n_blocks =
          (stateDimension + threads_per_block - 1) / threads_per_block;
      setFirstNElements<<<n_blocks, threads_per_block>>>(
          reinterpret_cast<CudaDataType *>(newDeviceStateVector),
          reinterpret_cast<CudaDataType *>(deviceStateVector),
          previousStateDimension);
      HANDLE_CUDA_ERROR(cudaFree(deviceStateVector));
      deviceStateVector = newDeviceStateVector;
    }
  }

  /// @brief Reset the qubit state.
  void deallocateStateImpl() override {
    if (deviceStateVector)
      HANDLE_ERROR(custatevecDestroy(handle));
    if (deviceStateVector && ownsDeviceVector) {
      HANDLE_CUDA_ERROR(cudaFree(deviceStateVector));
    }
    if (extraWorkspace) {
      HANDLE_CUDA_ERROR(cudaFree(extraWorkspace));
      extraWorkspace = nullptr;
    }
    deviceStateVector = nullptr;
    extraWorkspaceSizeInBytes = 0;
  }

  /// @brief Apply the given GateApplicationTask
  void applyGate(const typename nvqir::CircuitSimulatorBase<
                 ScalarType>::GateApplicationTask &task) override {
    std::vector<int> controls, targets;
    std::transform(task.controls.begin(), task.controls.end(),
                   std::back_inserter(controls),
                   [](std::size_t idx) { return static_cast<int>(idx); });
    std::transform(task.targets.begin(), task.targets.end(),
                   std::back_inserter(targets),
                   [](std::size_t idx) { return static_cast<int>(idx); });
    // If we have no parameters, just apply the matrix.
    if (task.parameters.empty()) {
      applyGateMatrix(task.matrix, controls, targets);
      return;
    }

    // If we have parameters, it may be more efficient to
    // compute with custatevecApplyPauliRotation
    if (task.operationName == "rx") {
      oneQubitOneParamApply<nvqir::rx<ScalarType>>(
          task.parameters[0], task.controls, task.targets[0]);
    } else if (task.operationName == "ry") {
      oneQubitOneParamApply<nvqir::ry<ScalarType>>(
          task.parameters[0], task.controls, task.targets[0]);
    } else if (task.operationName == "rz") {
      oneQubitOneParamApply<nvqir::rz<ScalarType>>(
          task.parameters[0], task.controls, task.targets[0]);
    } else {
      // Fallback to just applying the gate.
      applyGateMatrix(task.matrix, controls, targets);
    }
  }

  /// @brief Set the state back to the |0> state on the
  /// current number of qubits
  void setToZeroState() override {
    constexpr int32_t threads_per_block = 256;
    uint32_t n_blocks =
        (stateDimension + threads_per_block - 1) / threads_per_block;
    initializeDeviceStateVector<<<n_blocks, threads_per_block>>>(
        reinterpret_cast<CudaDataType *>(deviceStateVector), stateDimension);
  }

public:
  /// @brief The constructor
  CuStateVecCircuitSimulator() {
    if constexpr (std::is_same_v<ScalarType, float>) {
      cuStateVecComputeType = CUSTATEVEC_COMPUTE_32F;
      cuStateVecCudaDataType = CUDA_C_32F;
    }

    // Populate the correct name so it is printed correctly during
    // deconstructor.
    summaryData.name = name();

    HANDLE_CUDA_ERROR(cudaFree(0));
    randomEngine = std::mt19937(randomDevice());
  }

  /// The destructor
  virtual ~CuStateVecCircuitSimulator() = default;

  void setRandomSeed(std::size_t randomSeed) override {
    randomEngine = std::mt19937(randomSeed);
  }

  /// @brief Device synchronization
  void synchronize() override { HANDLE_CUDA_ERROR(cudaDeviceSynchronize()); }

  /// @brief Measure operation
  /// @param qubitIdx
  /// @return
  bool measureQubit(const std::size_t qubitIdx) override {
    const int basisBits[] = {(int)qubitIdx};
    int parity;
    double rand = randomValues(1, 1.0)[0];
    HANDLE_ERROR(custatevecMeasureOnZBasis(
        handle, deviceStateVector, cuStateVecCudaDataType, nQubitsAllocated,
        &parity, basisBits, /*N Bits*/ 1, rand,
        CUSTATEVEC_COLLAPSE_NORMALIZE_AND_ZERO));
    cudaq::info("Measured qubit {} -> {}", qubitIdx, parity);
    return parity == 1 ? true : false;
  }

  /// @brief Reset the qubit
  /// @param qubitIdx
  void resetQubit(const std::size_t qubitIdx) override {
    flushGateQueue();
    const int basisBits[] = {(int)qubitIdx};
    int parity;
    double rand = randomValues(1, 1.0)[0];
    HANDLE_ERROR(custatevecMeasureOnZBasis(
        handle, deviceStateVector, cuStateVecCudaDataType, nQubitsAllocated,
        &parity, basisBits, /*N Bits*/ 1, rand,
        CUSTATEVEC_COLLAPSE_NORMALIZE_AND_ZERO));
    if (parity) {
      x(qubitIdx);
    }
  }

  /// @brief Override base class functionality for a general Pauli
  /// rotation to delegate to the performant custatevecApplyPauliRotation.
  void applyExpPauli(double theta, const std::vector<std::size_t> &controlIds,
                     const std::vector<std::size_t> &qubits,
                     const cudaq::spin_op &op) override {
    flushGateQueue();
    cudaq::info(" [cusv decomposing] exp_pauli({}, {})", theta,
                op.to_string(false));
    std::vector<int> controls, targets;
    for (const auto &bit : controlIds)
      controls.emplace_back(static_cast<int>(bit));
    std::vector<custatevecPauli_t> paulis;
    op.for_each_pauli([&](cudaq::pauli p, std::size_t i) {
      if (p == cudaq::pauli::I)
        paulis.push_back(custatevecPauli_t::CUSTATEVEC_PAULI_I);
      else if (p == cudaq::pauli::X)
        paulis.push_back(custatevecPauli_t::CUSTATEVEC_PAULI_X);
      else if (p == cudaq::pauli::Y)
        paulis.push_back(custatevecPauli_t::CUSTATEVEC_PAULI_Y);
      else
        paulis.push_back(custatevecPauli_t::CUSTATEVEC_PAULI_Z);

      targets.push_back(qubits[i]);
    });

    HANDLE_ERROR(custatevecApplyPauliRotation(
        handle, deviceStateVector, cuStateVecCudaDataType, nQubitsAllocated,
        theta, paulis.data(), targets.data(), targets.size(), controls.data(),
        nullptr, controls.size()));
  }

  /// @brief Compute the operator expectation value, with respect to
  /// the current state vector, directly on GPU with the
  /// given the operator matrix and target qubit indices.
  auto getExpectationFromOperatorMatrix(const std::complex<double> *matrix,
                                        const std::vector<std::size_t> &tgts) {
    // Convert the size_t tgts into ints
    std::vector<int> tgtsInt(tgts.size());
    std::transform(tgts.begin(), tgts.end(), tgtsInt.begin(),
                   [&](std::size_t x) { return static_cast<int>(x); });
    // our bit ordering is reversed.
    size_t nIndexBits = nQubitsAllocated;

    // check the size of external workspace
    HANDLE_ERROR(custatevecComputeExpectationGetWorkspaceSize(
        handle, cuStateVecCudaDataType, nIndexBits, matrix,
        cuStateVecCudaDataType, CUSTATEVEC_MATRIX_LAYOUT_ROW, tgts.size(),
        cuStateVecComputeType, &extraWorkspaceSizeInBytes));

    if (extraWorkspaceSizeInBytes > 0)
      HANDLE_CUDA_ERROR(cudaMalloc(&extraWorkspace, extraWorkspaceSizeInBytes));

    double expect;

    // compute expectation
    HANDLE_ERROR(custatevecComputeExpectation(
        handle, deviceStateVector, cuStateVecCudaDataType, nIndexBits, &expect,
        CUDA_R_64F, nullptr, matrix, cuStateVecCudaDataType,
        CUSTATEVEC_MATRIX_LAYOUT_ROW, tgtsInt.data(), tgts.size(),
        cuStateVecComputeType, extraWorkspace, extraWorkspaceSizeInBytes));

    if (extraWorkspace) {
      HANDLE_CUDA_ERROR(cudaFree(extraWorkspace));
      extraWorkspace = nullptr;
    }

    return expect;
  }

  /// @brief We can compute Observe from the matrix for a
  /// reasonable number of qubits, otherwise we should compute it
  /// via sampling
  bool canHandleObserve() override {
    // Do not compute <H> from matrix if shots based sampling requested
    // i.e., a valid shots count value was set.
    // Note: -1 is also used to denote non-sampling execution. Hence, we need to
    // check for this particular -1 value as being casted to an unsigned type.
    if (executionContext && executionContext->shots > 0 &&
        executionContext->shots != static_cast<std::size_t>(-1)) {
      return false;
    }

    // If no shots requested (exact expectation calulation), don't use
    // term-by-term observe as the default since
    // `CuStateVecCircuitSimulator::observe` will do a batched expectation value
    // calculation to compute all expectation values for all terms at once.
    return !shouldObserveFromSampling(/*defaultConfig=*/false);
  }

  /// @brief Compute the expected value from the observable matrix.
  cudaq::observe_result observe(const cudaq::spin_op &op) override {
    // Use batched custatevecComputeExpectationsOnPauliBasis to compute all term
    // expectation values in one go
    uint32_t nPauliOperatorArrays = op.num_terms();

    // custatevecComputeExpectationsOnPauliBasis will throw errors if
    // nPauliOperatorArrays is 0, so catch that case early.
    if (nPauliOperatorArrays == 0)
      return cudaq::observe_result{};

    // Stable holders of vectors since we need to send vectors of pointers to
    // custatevec
    std::deque<std::vector<custatevecPauli_t>> pauliOperatorsArrayHolder;
    std::deque<std::vector<int32_t>> basisBitsArrayHolder;
    std::vector<const custatevecPauli_t *> pauliOperatorsArray;
    std::vector<const int32_t *> basisBitsArray;
    std::vector<std::complex<double>> coeffs;
    std::vector<uint32_t> nBasisBitsArray;
    pauliOperatorsArray.reserve(nPauliOperatorArrays);
    basisBitsArray.reserve(nPauliOperatorArrays);
    coeffs.reserve(nPauliOperatorArrays);
    nBasisBitsArray.reserve(nPauliOperatorArrays);
    // Helper to convert Pauli enums
    const auto cudaqToCustateVec = [](cudaq::pauli pauli) -> custatevecPauli_t {
      switch (pauli) {
      case cudaq::pauli::I:
        return CUSTATEVEC_PAULI_I;
      case cudaq::pauli::X:
        return CUSTATEVEC_PAULI_X;
      case cudaq::pauli::Y:
        return CUSTATEVEC_PAULI_Y;
      case cudaq::pauli::Z:
        return CUSTATEVEC_PAULI_Z;
      }
      __builtin_unreachable();
    };

    // Contruct data to send on to custatevec
    std::vector<std::string> termStrs;
    termStrs.reserve(nPauliOperatorArrays);
    op.for_each_term([&](cudaq::spin_op &term) {
      coeffs.emplace_back(term.get_coefficient());
      std::vector<custatevecPauli_t> paulis;
      std::vector<int32_t> idxs;
      paulis.reserve(term.num_qubits());
      idxs.reserve(term.num_qubits());
      term.for_each_pauli([&](cudaq::pauli p, std::size_t idx) {
        if (p != cudaq::pauli::I) {
          paulis.emplace_back(cudaqToCustateVec(p));
          idxs.emplace_back(idx);
          // Only X and Y pauli's translate to applied gates
          if (p != cudaq::pauli::Z) {
            // One operation for applying the term
            summaryData.svGateUpdate(/*nControls=*/0, /*nTargets=*/1,
                                     stateDimension,
                                     stateDimension * sizeof(DataType));
            // And one operation for un-applying the term
            summaryData.svGateUpdate(/*nControls=*/0, /*nTargets=*/1,
                                     stateDimension,
                                     stateDimension * sizeof(DataType));
          }
        }
      });
      pauliOperatorsArrayHolder.emplace_back(std::move(paulis));
      basisBitsArrayHolder.emplace_back(std::move(idxs));
      pauliOperatorsArray.emplace_back(pauliOperatorsArrayHolder.back().data());
      basisBitsArray.emplace_back(basisBitsArrayHolder.back().data());
      nBasisBitsArray.emplace_back(pauliOperatorsArrayHolder.back().size());
      termStrs.emplace_back(term.to_string(false));
    });
    std::vector<double> expectationValues(nPauliOperatorArrays);
    HANDLE_ERROR(custatevecComputeExpectationsOnPauliBasis(
        handle, deviceStateVector, cuStateVecCudaDataType, nQubitsAllocated,
        expectationValues.data(), pauliOperatorsArray.data(),
        nPauliOperatorArrays, basisBitsArray.data(), nBasisBitsArray.data()));
    std::complex<double> expVal = 0.0;
    std::vector<cudaq::ExecutionResult> results;
    results.reserve(nPauliOperatorArrays);
    for (uint32_t i = 0; i < nPauliOperatorArrays; ++i) {
      expVal += coeffs[i] * expectationValues[i];
      results.emplace_back(
          cudaq::ExecutionResult({}, termStrs[i], expectationValues[i]));
    }
    cudaq::sample_result perTermData(static_cast<double>(expVal.real()),
                                     results);
    return cudaq::observe_result(static_cast<double>(expVal.real()), op,
                                 perTermData);
  }

  /// @brief Sample the multi-qubit state.
  cudaq::ExecutionResult sample(const std::vector<std::size_t> &measuredBits,
                                const int shots) override {
    ScopedTraceWithContext(cudaq::TIMING_SAMPLE, "CuStateVecSimulator::sample");
    double expVal = 0.0;
    // cudaq::CountsDictionary counts;
    std::vector<custatevecPauli_t> z_pauli;
    std::vector<int> measuredBits32;
    for (auto m : measuredBits) {
      measuredBits32.push_back(m);
      z_pauli.push_back(CUSTATEVEC_PAULI_Z);
    }

    if (shots < 1) {
      // Just compute the expected value on <Z...Z>
      const uint32_t nBasisBitsArray[] = {(uint32_t)measuredBits.size()};
      const int *basisBitsArray[] = {measuredBits32.data()};
      const custatevecPauli_t *pauliArray[] = {z_pauli.data()};
      double expectationValues[1];
      HANDLE_ERROR(custatevecComputeExpectationsOnPauliBasis(
          handle, deviceStateVector, cuStateVecCudaDataType, nQubitsAllocated,
          expectationValues, pauliArray, 1, basisBitsArray, nBasisBitsArray));
      expVal = expectationValues[0];
      cudaq::info("Computed expectation value = {}", expVal);
      return cudaq::ExecutionResult{expVal};
    }

    // Grab some random seed values and create the sampler
    auto randomValues_ = randomValues(shots, 1.0);
    custatevecSamplerDescriptor_t sampler;
    HANDLE_ERROR(custatevecSamplerCreate(
        handle, deviceStateVector, cuStateVecCudaDataType, nQubitsAllocated,
        &sampler, shots, &extraWorkspaceSizeInBytes));
    // allocate external workspace if necessary
    if (extraWorkspaceSizeInBytes > 0)
      HANDLE_CUDA_ERROR(cudaMalloc(&extraWorkspace, extraWorkspaceSizeInBytes));

    // Run the sampling preprocess step.
    HANDLE_ERROR(custatevecSamplerPreprocess(handle, sampler, extraWorkspace,
                                             extraWorkspaceSizeInBytes));

    // Sample!
    custatevecIndex_t bitstrings0[shots];
    HANDLE_ERROR(custatevecSamplerSample(
        handle, sampler, bitstrings0, measuredBits32.data(),
        measuredBits32.size(), randomValues_.data(), shots,
        CUSTATEVEC_SAMPLER_OUTPUT_ASCENDING_ORDER));

    if (extraWorkspace) {
      HANDLE_CUDA_ERROR(cudaFree(extraWorkspace));
      extraWorkspace = nullptr;
    }

    std::vector<std::string> sequentialData;

    cudaq::ExecutionResult counts;

    // We've sampled, convert the results to our ExecutionResult counts
    for (int i = 0; i < shots; ++i) {
      auto bitstring = std::bitset<64>(bitstrings0[i])
                           .to_string()
                           .erase(0, 64 - measuredBits.size());
      std::reverse(bitstring.begin(), bitstring.end());
      sequentialData.push_back(bitstring);
      counts.appendResult(bitstring, 1);
    }

    // Compute the expectation value from the counts
    for (auto &kv : counts.counts) {
      auto par = cudaq::sample_result::has_even_parity(kv.first);
      auto p = kv.second / (double)shots;
      if (!par) {
        p = -p;
      }
      expVal += p;
    }

    counts.expectationValue = expVal;
    return counts;
  }

  std::unique_ptr<cudaq::SimulationState> getSimulationState() override {
    flushGateQueue();
    ownsDeviceVector = false;
    return std::make_unique<cudaq::CusvState<ScalarType>>(stateDimension,
                                                          deviceStateVector);
  }
>>>>>>> 4f18ce84

template void
setFirstNElements<cuFloatComplex>(uint32_t n_blocks, 
                       int32_t threads_per_block, 
                       void *newDeviceStateVector, 
                       void *deviceStateVector,
                       std::size_t previousStateDimension);

template void
setFirstNElements<cuDoubleComplex>(uint32_t n_blocks, 
                       int32_t threads_per_block, 
                       void *newDeviceStateVector, 
                       void *deviceStateVector,
                       std::size_t previousStateDimension);

template <typename CudaDataType>
void initializeDeviceStateVector(uint32_t n_blocks, 
                                 int32_t threads_per_block, 
                                 void *deviceStateVector,
                                 std::size_t stateDimension) {
  cudaInitializeDeviceStateVector<<<n_blocks, threads_per_block>>>(
    reinterpret_cast<CudaDataType *>(deviceStateVector), stateDimension);
}

template void
initializeDeviceStateVector<cuFloatComplex>(uint32_t n_blocks, 
                                 int32_t threads_per_block, 
                                 void *deviceStateVector,
                                 std::size_t stateDimension);

template void
initializeDeviceStateVector<cuDoubleComplex>(uint32_t n_blocks, 
                                 int32_t threads_per_block, 
                                 void *deviceStateVector,
                                 std::size_t stateDimension);
}<|MERGE_RESOLUTION|>--- conflicted
+++ resolved
@@ -9,70 +9,12 @@
 #pragma nv_diag_suppress = unsigned_compare_with_zero
 #pragma nv_diag_suppress = unrecognized_gcc_pragma
 
-<<<<<<< HEAD
 #include "cuComplex.h"
 #include "device_launch_parameters.h"
 #include "CuStateVecCircuitSimulator.h"
 
 namespace nvqir {
-=======
-#include "CircuitSimulator.h"
-#include "CuStateVecState.h"
-#include "Gates.h"
-#include "Timing.h"
-#include "cuComplex.h"
-#include "custatevec.h"
-#include <bitset>
-#include <complex>
-#include <iostream>
-#include <random>
-#include <set>
 
-namespace {
-
->>>>>>> 4f18ce84
-/// @brief Initialize the device state vector to the |0...0> state
-template <typename CudaDataType>
-__global__ void cudaInitializeDeviceStateVector(CudaDataType *sv, int64_t dim) {
-  int64_t i = static_cast<int64_t>(blockIdx.x) * blockDim.x + threadIdx.x;
-  if (i == 0) {
-    sv[i].x = 1.0;
-    sv[i].y = 0.0;
-  } else if (i < dim) {
-    sv[i].x = 0.0;
-    sv[i].y = 0.0;
-  }
-}
-
-/// @brief Kernel to set the first N elements of the state vector sv equal to
-/// the
-// elements provided by the vector sv2. N is the number of elements to set.
-// Size of sv must be greater than size of sv2.
-template <typename CudaDataType>
-__global__ void cudaSetFirstNElements(CudaDataType *sv, const CudaDataType *__restrict__ sv2, int64_t N) {
-  int64_t i = static_cast<int64_t>(blockIdx.x) * blockDim.x + threadIdx.x;
-  if (i < N) {
-    sv[i].x = sv2[i].x;
-    sv[i].y = sv2[i].y;
-  } else {
-    sv[i].x = 0.0;
-    sv[i].y = 0.0;
-  }
-}
-
-<<<<<<< HEAD
-template <typename CudaDataType>
-void setFirstNElements(uint32_t n_blocks, 
-                       int32_t threads_per_block, 
-                       void *newDeviceStateVector, 
-                       void *deviceStateVector,
-                       std::size_t previousStateDimension) {
-  cudaSetFirstNElements<<<n_blocks, threads_per_block>>>(
-    reinterpret_cast<CudaDataType *>(newDeviceStateVector),
-    reinterpret_cast<CudaDataType *>(deviceStateVector),
-    previousStateDimension);
-}
-=======
 // kronprod functions adapted from
 // https://github.com/DmitryLyakh/TAL_SH/blob/3cefc2133a68b67c515f4b68a0ed9e3c66e4b4b2/tensor_algebra_gpu_nvidia.cu#L745
 
@@ -97,10 +39,11 @@
   return cuCaddf(a, b);
 }
 
-template <typename T>
-__global__ void kronprod(size_t tsize1, const T *arr1, size_t tsize2,
-                         const T *arr2, T *arr0) {
-  __shared__ T lbuf[THRDS_ARRAY_PRODUCT + 1], rbuf[THRDS_ARRAY_PRODUCT];
+template <typename CudaDataType>
+__global__ void cudaKronprod(size_t tsize1, const CudaDataType *arr1, 
+                             size_t tsize2, const CudaDataType *arr2, 
+                             CudaDataType *arr0) {
+  __shared__ CudaDataType lbuf[THRDS_ARRAY_PRODUCT + 1], rbuf[THRDS_ARRAY_PRODUCT];
   size_t _ib, _in, _jb, _jn, _tx, _jc, _ja;
 
   _tx = (size_t)threadIdx.x;
@@ -140,688 +83,55 @@
 }
 #pragma pop
 
-/// @brief The CuStateVecCircuitSimulator implements the CircuitSimulator
-/// base class to provide a simulator that delegates to the NVIDIA CuStateVec
-/// GPU-accelerated library.
-template <typename ScalarType = double>
-class CuStateVecCircuitSimulator
-    : public nvqir::CircuitSimulatorBase<ScalarType> {
-protected:
-  // This type by default uses FP64
-  using DataType = std::complex<ScalarType>;
-  using DataVector = std::vector<DataType>;
-  using CudaDataType = std::conditional_t<std::is_same_v<ScalarType, float>,
-                                          cuFloatComplex, cuDoubleComplex>;
+template <typename CudaDataType>
+void kronprod(uint32_t n_blocks, int32_t threads_per_block,
+              size_t tsize1, const void *arr1,
+              size_t tsize2, const void *arr2, 
+              void *arr0) {
+  cudaKronprod<<<n_blocks, threads_per_block>>>(
+    tsize1, reinterpret_cast<const CudaDataType *>(arr1), 
+    (1UL << tsize2), reinterpret_cast<const CudaDataType *>(arr2),
+    reinterpret_cast<CudaDataType *>(arr0));
+}
 
-  using nvqir::CircuitSimulatorBase<ScalarType>::tracker;
-  using nvqir::CircuitSimulatorBase<ScalarType>::nQubitsAllocated;
-  using nvqir::CircuitSimulatorBase<ScalarType>::stateDimension;
-  using nvqir::CircuitSimulatorBase<ScalarType>::calculateStateDim;
-  using nvqir::CircuitSimulatorBase<ScalarType>::executionContext;
-  using nvqir::CircuitSimulatorBase<ScalarType>::gateToString;
-  using nvqir::CircuitSimulatorBase<ScalarType>::x;
-  using nvqir::CircuitSimulatorBase<ScalarType>::flushGateQueue;
-  using nvqir::CircuitSimulatorBase<ScalarType>::previousStateDimension;
-  using nvqir::CircuitSimulatorBase<ScalarType>::shouldObserveFromSampling;
-  using nvqir::CircuitSimulatorBase<ScalarType>::summaryData;
+template void
+kronprod<cuFloatComplex>(uint32_t n_blocks, int32_t threads_per_block,
+                         size_t tsize1, const void *arr1, 
+                         size_t tsize2, const void *arr2, 
+                         void *arr0);
 
-  /// @brief The statevector that cuStateVec manipulates on the GPU
-  void *deviceStateVector = nullptr;
+template void
+kronprod<cuDoubleComplex>(uint32_t n_blocks, int32_t threads_per_block,
+                          size_t tsize1, const void *arr1, 
+                          size_t tsize2, const void *arr2, 
+                          void *arr0);
 
-  /// @brief The cuStateVec handle
-  custatevecHandle_t handle = nullptr;
+/// @brief Kernel to set the first N elements of the state vector sv equal to
+/// the elements provided by the vector sv2. N is the number of elements to set.
+/// Size of sv must be greater than size of sv2.
+template <typename CudaDataType>
+__global__ void cudaSetFirstNElements(CudaDataType *sv, const CudaDataType *__restrict__ sv2, int64_t N) {
+  int64_t i = static_cast<int64_t>(blockIdx.x) * blockDim.x + threadIdx.x;
+  if (i < N) {
+    sv[i].x = sv2[i].x;
+    sv[i].y = sv2[i].y;
+  } else {
+    sv[i].x = 0.0;
+    sv[i].y = 0.0;
+  }
+}
 
-  /// @brief Pointer to potentially needed extra memory
-  void *extraWorkspace = nullptr;
-
-  /// @brief The size of the extra workspace
-  size_t extraWorkspaceSizeInBytes = 0;
-
-  custatevecComputeType_t cuStateVecComputeType = CUSTATEVEC_COMPUTE_64F;
-  cudaDataType_t cuStateVecCudaDataType = CUDA_C_64F;
-  std::random_device randomDevice;
-  std::mt19937 randomEngine;
-  bool ownsDeviceVector = true;
-
-  /// @brief Generate a vector of random values
-  std::vector<double> randomValues(uint64_t num_samples, double max_value) {
-    std::vector<double> rs;
-    rs.reserve(num_samples);
-    std::uniform_real_distribution<double> distr(0.0, max_value);
-    for (uint64_t i = 0; i < num_samples; ++i) {
-      rs.emplace_back(distr(randomEngine));
-    }
-    std::sort(rs.begin(), rs.end());
-    return rs;
-  }
-
-  /// @brief Convert the pauli rotation gate name to a CUSTATEVEC_PAULI Type
-  /// @param type
-  /// @return
-  custatevecPauli_t pauliStringToEnum(const std::string_view type) {
-    if (type == "rx") {
-      return CUSTATEVEC_PAULI_X;
-    } else if (type == "ry") {
-      return CUSTATEVEC_PAULI_Y;
-    } else if (type == "rz") {
-      return CUSTATEVEC_PAULI_Z;
-    }
-    printf("Error, should not be here with pauli.\n");
-    exit(1);
-  }
-
-  /// @brief Apply the matrix to the state vector on the GPU
-  /// @param matrix The matrix data as a 1-d array, row-major
-  /// @param controls Possible control qubits, can be empty
-  /// @param targets Target qubits
-  void applyGateMatrix(const DataVector &matrix,
-                       const std::vector<int> &controls,
-                       const std::vector<int> &targets) {
-    HANDLE_ERROR(custatevecApplyMatrixGetWorkspaceSize(
-        handle, cuStateVecCudaDataType, nQubitsAllocated, matrix.data(),
-        cuStateVecCudaDataType, CUSTATEVEC_MATRIX_LAYOUT_ROW, 0, targets.size(),
-        controls.size(), cuStateVecComputeType, &extraWorkspaceSizeInBytes));
-
-    if (extraWorkspaceSizeInBytes > 0)
-      HANDLE_CUDA_ERROR(cudaMalloc(&extraWorkspace, extraWorkspaceSizeInBytes));
-
-    auto localNQubitsAllocated =
-        stateDimension > 0 ? std::log2(stateDimension) : 0;
-
-    // apply gate
-    HANDLE_ERROR(custatevecApplyMatrix(
-        handle, deviceStateVector, cuStateVecCudaDataType,
-        localNQubitsAllocated, matrix.data(), cuStateVecCudaDataType,
-        CUSTATEVEC_MATRIX_LAYOUT_ROW, 0, targets.data(), targets.size(),
-        controls.empty() ? nullptr : controls.data(), nullptr, controls.size(),
-        cuStateVecComputeType, extraWorkspace, extraWorkspaceSizeInBytes));
-
-    if (extraWorkspace) {
-      HANDLE_CUDA_ERROR(cudaFree(extraWorkspace));
-      extraWorkspace = nullptr;
-    }
-  }
-
-  /// @brief Utility function for applying one-target-qubit rotation operations
-  template <typename RotationGateT>
-  void oneQubitOneParamApply(const double angle,
-                             const std::vector<std::size_t> &controls,
-                             const std::size_t qubitIdx) {
-    RotationGateT gate;
-    std::vector<int> controls32;
-    for (auto c : controls)
-      controls32.push_back((int)c);
-    custatevecPauli_t pauli[] = {pauliStringToEnum(gate.name())};
-    int targets[] = {(int)qubitIdx};
-    HANDLE_ERROR(custatevecApplyPauliRotation(
-        handle, deviceStateVector, cuStateVecCudaDataType, nQubitsAllocated,
-        -0.5 * angle, pauli, targets, 1, controls32.data(), nullptr,
-        controls32.size()));
-  }
-
-  /// @brief Nice utility function to have to print the state vector contents on
-  /// GPU.
-  void printStateFromGPU(const std::string &name, void *ptr, std::size_t size) {
-    std::vector<std::complex<ScalarType>> tmp(size);
-    cudaMemcpy(tmp.data(), ptr, size * sizeof(std::complex<ScalarType>),
-               cudaMemcpyDeviceToHost);
-    for (auto &r : tmp)
-      printf("%s: (%.12lf, %.12lf)\n", name.c_str(), r.real(), r.imag());
-    printf("\n");
-  }
-
-  /// @brief Increase the state size by the given number of qubits.
-  void addQubitsToState(std::size_t count, const void *stateIn) override {
-    ScopedTraceWithContext("CuStateVecCircuitSimulator::addQubitsToState",
-                           count);
-    if (count == 0)
-      return;
-
-    // Cast the state, at this point an error would
-    // have been thrown if it is not of the right floating point type
-    std::complex<ScalarType> *state =
-        reinterpret_cast<std::complex<ScalarType> *>(
-            const_cast<void *>(stateIn));
-
-    int dev;
-    HANDLE_CUDA_ERROR(cudaGetDevice(&dev));
-    cudaq::info("GPU {} Allocating new qubit array of size {}.", dev, count);
-
-    constexpr int32_t threads_per_block = 256;
-    uint32_t n_blocks =
-        (stateDimension + threads_per_block - 1) / threads_per_block;
-
-    // Check if this is the first time to allocate, if so
-    // the allocation is much easier
-    if (!deviceStateVector) {
-      // Create the memory and the handle
-      HANDLE_CUDA_ERROR(cudaMalloc((void **)&deviceStateVector,
-                                   stateDimension * sizeof(CudaDataType)));
-      HANDLE_ERROR(custatevecCreate(&handle));
-      ownsDeviceVector = true;
-      // If no state provided, initialize to the zero state
-      if (state == nullptr) {
-        initializeDeviceStateVector<<<n_blocks, threads_per_block>>>(
-            reinterpret_cast<CudaDataType *>(deviceStateVector),
-            stateDimension);
-        return;
-      }
-
-      // User state provided...
-
-      // FIXME handle case where pointer is a device pointer
-
-      // First allocation, so just set the user provided data here
-      ScopedTraceWithContext(
-          "CuStateVecCircuitSimulator::addQubitsToState cudaMemcpy",
-          stateDimension * sizeof(CudaDataType));
-      HANDLE_CUDA_ERROR(cudaMemcpy(deviceStateVector, state,
-                                   stateDimension * sizeof(CudaDataType),
-                                   cudaMemcpyHostToDevice));
-      return;
-    }
-
-    // State already exists, need to allocate new state and compute
-    // kronecker product with existing state
-
-    // Allocate new vector to place the kron prod result
-    void *newDeviceStateVector;
-    HANDLE_CUDA_ERROR(cudaMalloc((void **)&newDeviceStateVector,
-                                 stateDimension * sizeof(CudaDataType)));
-
-    // Place the state data on device. Could be that
-    // we just need the zero state, or the user could have provided one
-    void *otherState;
-    HANDLE_CUDA_ERROR(cudaMalloc((void **)&otherState,
-                                 (1UL << count) * sizeof(CudaDataType)));
-    if (state == nullptr) {
-      initializeDeviceStateVector<<<n_blocks, threads_per_block>>>(
-          reinterpret_cast<CudaDataType *>(otherState), (1UL << count));
-    } else {
-
-      // FIXME Handle case where data is already on GPU
-      HANDLE_CUDA_ERROR(cudaMemcpy(otherState, state,
-                                   (1UL << count) * sizeof(CudaDataType),
-                                   cudaMemcpyHostToDevice));
-    }
-
-    {
-      ScopedTraceWithContext(
-          "CuStateVecCircuitSimulator::addQubitsToState kronprod");
-      // Compute the kronecker product
-      kronprod<CudaDataType><<<n_blocks, threads_per_block>>>(
-          previousStateDimension,
-          reinterpret_cast<CudaDataType *>(deviceStateVector), (1UL << count),
-          reinterpret_cast<CudaDataType *>(otherState),
-          reinterpret_cast<CudaDataType *>(newDeviceStateVector));
-      HANDLE_CUDA_ERROR(cudaGetLastError());
-    }
-    // Free the old vectors we don't need anymore.
-    HANDLE_CUDA_ERROR(cudaFree(deviceStateVector));
-    HANDLE_CUDA_ERROR(cudaFree(otherState));
-    deviceStateVector = newDeviceStateVector;
-  }
-
-  void addQubitsToState(const cudaq::SimulationState &in_state) override {
-    const cudaq::CusvState<ScalarType> *const casted =
-        dynamic_cast<const cudaq::CusvState<ScalarType> *>(&in_state);
-    if (!casted)
-      throw std::invalid_argument(
-          "[CuStateVecCircuitSimulator] Incompatible state input");
-
-    if (!deviceStateVector) {
-      // Create the memory and the handle
-      HANDLE_CUDA_ERROR(cudaMalloc((void **)&deviceStateVector,
-                                   stateDimension * sizeof(CudaDataType)));
-      ownsDeviceVector = true;
-      HANDLE_ERROR(custatevecCreate(&handle));
-      ScopedTraceWithContext(
-          "CuStateVecCircuitSimulator::addQubitsToState cudaMemcpy");
-      // First allocation, so just copy the user provided data (device mem) here
-      HANDLE_CUDA_ERROR(cudaMemcpy(
-          deviceStateVector, casted->getDevicePointer(),
-          stateDimension * sizeof(CudaDataType), cudaMemcpyDeviceToDevice));
-      return;
-    }
-
-    // Expanding the state
-    // Allocate new vector to place the kron prod result
-    void *newDeviceStateVector;
-    HANDLE_CUDA_ERROR(cudaMalloc((void **)&newDeviceStateVector,
-                                 stateDimension * sizeof(CudaDataType)));
-    constexpr int32_t threads_per_block = 256;
-    uint32_t n_blocks =
-        (stateDimension + threads_per_block - 1) / threads_per_block;
-    {
-      ScopedTraceWithContext(
-          "CuStateVecCircuitSimulator::addQubitsToState kronprod");
-      // Compute the kronecker product
-      kronprod<CudaDataType><<<n_blocks, threads_per_block>>>(
-          previousStateDimension,
-          reinterpret_cast<CudaDataType *>(deviceStateVector),
-          (1UL << in_state.getNumQubits()),
-          reinterpret_cast<const CudaDataType *>(casted->getDevicePointer()),
-          reinterpret_cast<CudaDataType *>(newDeviceStateVector));
-      HANDLE_CUDA_ERROR(cudaGetLastError());
-    }
-    // Free the old state we don't need anymore.
-    // Note: the devicePtr of the input state is owned by the caller.
-    HANDLE_CUDA_ERROR(cudaFree(deviceStateVector));
-    deviceStateVector = newDeviceStateVector;
-  }
-
-  /// @brief Increase the state size by one qubit.
-  void addQubitToState() override {
-    ScopedTraceWithContext("CuStateVecCircuitSimulator::addQubitToState");
-    // Update the state vector
-    if (!deviceStateVector) {
-      HANDLE_CUDA_ERROR(cudaMalloc((void **)&deviceStateVector,
-                                   stateDimension * sizeof(CudaDataType)));
-      constexpr int32_t threads_per_block = 256;
-      uint32_t n_blocks =
-          (stateDimension + threads_per_block - 1) / threads_per_block;
-      initializeDeviceStateVector<<<n_blocks, threads_per_block>>>(
-          reinterpret_cast<CudaDataType *>(deviceStateVector), stateDimension);
-      HANDLE_ERROR(custatevecCreate(&handle));
-    } else {
-      // Allocate new state..
-      void *newDeviceStateVector;
-      HANDLE_CUDA_ERROR(cudaMalloc((void **)&newDeviceStateVector,
-                                   stateDimension * sizeof(CudaDataType)));
-      constexpr int32_t threads_per_block = 256;
-      uint32_t n_blocks =
-          (stateDimension + threads_per_block - 1) / threads_per_block;
-      setFirstNElements<<<n_blocks, threads_per_block>>>(
-          reinterpret_cast<CudaDataType *>(newDeviceStateVector),
-          reinterpret_cast<CudaDataType *>(deviceStateVector),
-          previousStateDimension);
-      HANDLE_CUDA_ERROR(cudaFree(deviceStateVector));
-      deviceStateVector = newDeviceStateVector;
-    }
-  }
-
-  /// @brief Reset the qubit state.
-  void deallocateStateImpl() override {
-    if (deviceStateVector)
-      HANDLE_ERROR(custatevecDestroy(handle));
-    if (deviceStateVector && ownsDeviceVector) {
-      HANDLE_CUDA_ERROR(cudaFree(deviceStateVector));
-    }
-    if (extraWorkspace) {
-      HANDLE_CUDA_ERROR(cudaFree(extraWorkspace));
-      extraWorkspace = nullptr;
-    }
-    deviceStateVector = nullptr;
-    extraWorkspaceSizeInBytes = 0;
-  }
-
-  /// @brief Apply the given GateApplicationTask
-  void applyGate(const typename nvqir::CircuitSimulatorBase<
-                 ScalarType>::GateApplicationTask &task) override {
-    std::vector<int> controls, targets;
-    std::transform(task.controls.begin(), task.controls.end(),
-                   std::back_inserter(controls),
-                   [](std::size_t idx) { return static_cast<int>(idx); });
-    std::transform(task.targets.begin(), task.targets.end(),
-                   std::back_inserter(targets),
-                   [](std::size_t idx) { return static_cast<int>(idx); });
-    // If we have no parameters, just apply the matrix.
-    if (task.parameters.empty()) {
-      applyGateMatrix(task.matrix, controls, targets);
-      return;
-    }
-
-    // If we have parameters, it may be more efficient to
-    // compute with custatevecApplyPauliRotation
-    if (task.operationName == "rx") {
-      oneQubitOneParamApply<nvqir::rx<ScalarType>>(
-          task.parameters[0], task.controls, task.targets[0]);
-    } else if (task.operationName == "ry") {
-      oneQubitOneParamApply<nvqir::ry<ScalarType>>(
-          task.parameters[0], task.controls, task.targets[0]);
-    } else if (task.operationName == "rz") {
-      oneQubitOneParamApply<nvqir::rz<ScalarType>>(
-          task.parameters[0], task.controls, task.targets[0]);
-    } else {
-      // Fallback to just applying the gate.
-      applyGateMatrix(task.matrix, controls, targets);
-    }
-  }
-
-  /// @brief Set the state back to the |0> state on the
-  /// current number of qubits
-  void setToZeroState() override {
-    constexpr int32_t threads_per_block = 256;
-    uint32_t n_blocks =
-        (stateDimension + threads_per_block - 1) / threads_per_block;
-    initializeDeviceStateVector<<<n_blocks, threads_per_block>>>(
-        reinterpret_cast<CudaDataType *>(deviceStateVector), stateDimension);
-  }
-
-public:
-  /// @brief The constructor
-  CuStateVecCircuitSimulator() {
-    if constexpr (std::is_same_v<ScalarType, float>) {
-      cuStateVecComputeType = CUSTATEVEC_COMPUTE_32F;
-      cuStateVecCudaDataType = CUDA_C_32F;
-    }
-
-    // Populate the correct name so it is printed correctly during
-    // deconstructor.
-    summaryData.name = name();
-
-    HANDLE_CUDA_ERROR(cudaFree(0));
-    randomEngine = std::mt19937(randomDevice());
-  }
-
-  /// The destructor
-  virtual ~CuStateVecCircuitSimulator() = default;
-
-  void setRandomSeed(std::size_t randomSeed) override {
-    randomEngine = std::mt19937(randomSeed);
-  }
-
-  /// @brief Device synchronization
-  void synchronize() override { HANDLE_CUDA_ERROR(cudaDeviceSynchronize()); }
-
-  /// @brief Measure operation
-  /// @param qubitIdx
-  /// @return
-  bool measureQubit(const std::size_t qubitIdx) override {
-    const int basisBits[] = {(int)qubitIdx};
-    int parity;
-    double rand = randomValues(1, 1.0)[0];
-    HANDLE_ERROR(custatevecMeasureOnZBasis(
-        handle, deviceStateVector, cuStateVecCudaDataType, nQubitsAllocated,
-        &parity, basisBits, /*N Bits*/ 1, rand,
-        CUSTATEVEC_COLLAPSE_NORMALIZE_AND_ZERO));
-    cudaq::info("Measured qubit {} -> {}", qubitIdx, parity);
-    return parity == 1 ? true : false;
-  }
-
-  /// @brief Reset the qubit
-  /// @param qubitIdx
-  void resetQubit(const std::size_t qubitIdx) override {
-    flushGateQueue();
-    const int basisBits[] = {(int)qubitIdx};
-    int parity;
-    double rand = randomValues(1, 1.0)[0];
-    HANDLE_ERROR(custatevecMeasureOnZBasis(
-        handle, deviceStateVector, cuStateVecCudaDataType, nQubitsAllocated,
-        &parity, basisBits, /*N Bits*/ 1, rand,
-        CUSTATEVEC_COLLAPSE_NORMALIZE_AND_ZERO));
-    if (parity) {
-      x(qubitIdx);
-    }
-  }
-
-  /// @brief Override base class functionality for a general Pauli
-  /// rotation to delegate to the performant custatevecApplyPauliRotation.
-  void applyExpPauli(double theta, const std::vector<std::size_t> &controlIds,
-                     const std::vector<std::size_t> &qubits,
-                     const cudaq::spin_op &op) override {
-    flushGateQueue();
-    cudaq::info(" [cusv decomposing] exp_pauli({}, {})", theta,
-                op.to_string(false));
-    std::vector<int> controls, targets;
-    for (const auto &bit : controlIds)
-      controls.emplace_back(static_cast<int>(bit));
-    std::vector<custatevecPauli_t> paulis;
-    op.for_each_pauli([&](cudaq::pauli p, std::size_t i) {
-      if (p == cudaq::pauli::I)
-        paulis.push_back(custatevecPauli_t::CUSTATEVEC_PAULI_I);
-      else if (p == cudaq::pauli::X)
-        paulis.push_back(custatevecPauli_t::CUSTATEVEC_PAULI_X);
-      else if (p == cudaq::pauli::Y)
-        paulis.push_back(custatevecPauli_t::CUSTATEVEC_PAULI_Y);
-      else
-        paulis.push_back(custatevecPauli_t::CUSTATEVEC_PAULI_Z);
-
-      targets.push_back(qubits[i]);
-    });
-
-    HANDLE_ERROR(custatevecApplyPauliRotation(
-        handle, deviceStateVector, cuStateVecCudaDataType, nQubitsAllocated,
-        theta, paulis.data(), targets.data(), targets.size(), controls.data(),
-        nullptr, controls.size()));
-  }
-
-  /// @brief Compute the operator expectation value, with respect to
-  /// the current state vector, directly on GPU with the
-  /// given the operator matrix and target qubit indices.
-  auto getExpectationFromOperatorMatrix(const std::complex<double> *matrix,
-                                        const std::vector<std::size_t> &tgts) {
-    // Convert the size_t tgts into ints
-    std::vector<int> tgtsInt(tgts.size());
-    std::transform(tgts.begin(), tgts.end(), tgtsInt.begin(),
-                   [&](std::size_t x) { return static_cast<int>(x); });
-    // our bit ordering is reversed.
-    size_t nIndexBits = nQubitsAllocated;
-
-    // check the size of external workspace
-    HANDLE_ERROR(custatevecComputeExpectationGetWorkspaceSize(
-        handle, cuStateVecCudaDataType, nIndexBits, matrix,
-        cuStateVecCudaDataType, CUSTATEVEC_MATRIX_LAYOUT_ROW, tgts.size(),
-        cuStateVecComputeType, &extraWorkspaceSizeInBytes));
-
-    if (extraWorkspaceSizeInBytes > 0)
-      HANDLE_CUDA_ERROR(cudaMalloc(&extraWorkspace, extraWorkspaceSizeInBytes));
-
-    double expect;
-
-    // compute expectation
-    HANDLE_ERROR(custatevecComputeExpectation(
-        handle, deviceStateVector, cuStateVecCudaDataType, nIndexBits, &expect,
-        CUDA_R_64F, nullptr, matrix, cuStateVecCudaDataType,
-        CUSTATEVEC_MATRIX_LAYOUT_ROW, tgtsInt.data(), tgts.size(),
-        cuStateVecComputeType, extraWorkspace, extraWorkspaceSizeInBytes));
-
-    if (extraWorkspace) {
-      HANDLE_CUDA_ERROR(cudaFree(extraWorkspace));
-      extraWorkspace = nullptr;
-    }
-
-    return expect;
-  }
-
-  /// @brief We can compute Observe from the matrix for a
-  /// reasonable number of qubits, otherwise we should compute it
-  /// via sampling
-  bool canHandleObserve() override {
-    // Do not compute <H> from matrix if shots based sampling requested
-    // i.e., a valid shots count value was set.
-    // Note: -1 is also used to denote non-sampling execution. Hence, we need to
-    // check for this particular -1 value as being casted to an unsigned type.
-    if (executionContext && executionContext->shots > 0 &&
-        executionContext->shots != static_cast<std::size_t>(-1)) {
-      return false;
-    }
-
-    // If no shots requested (exact expectation calulation), don't use
-    // term-by-term observe as the default since
-    // `CuStateVecCircuitSimulator::observe` will do a batched expectation value
-    // calculation to compute all expectation values for all terms at once.
-    return !shouldObserveFromSampling(/*defaultConfig=*/false);
-  }
-
-  /// @brief Compute the expected value from the observable matrix.
-  cudaq::observe_result observe(const cudaq::spin_op &op) override {
-    // Use batched custatevecComputeExpectationsOnPauliBasis to compute all term
-    // expectation values in one go
-    uint32_t nPauliOperatorArrays = op.num_terms();
-
-    // custatevecComputeExpectationsOnPauliBasis will throw errors if
-    // nPauliOperatorArrays is 0, so catch that case early.
-    if (nPauliOperatorArrays == 0)
-      return cudaq::observe_result{};
-
-    // Stable holders of vectors since we need to send vectors of pointers to
-    // custatevec
-    std::deque<std::vector<custatevecPauli_t>> pauliOperatorsArrayHolder;
-    std::deque<std::vector<int32_t>> basisBitsArrayHolder;
-    std::vector<const custatevecPauli_t *> pauliOperatorsArray;
-    std::vector<const int32_t *> basisBitsArray;
-    std::vector<std::complex<double>> coeffs;
-    std::vector<uint32_t> nBasisBitsArray;
-    pauliOperatorsArray.reserve(nPauliOperatorArrays);
-    basisBitsArray.reserve(nPauliOperatorArrays);
-    coeffs.reserve(nPauliOperatorArrays);
-    nBasisBitsArray.reserve(nPauliOperatorArrays);
-    // Helper to convert Pauli enums
-    const auto cudaqToCustateVec = [](cudaq::pauli pauli) -> custatevecPauli_t {
-      switch (pauli) {
-      case cudaq::pauli::I:
-        return CUSTATEVEC_PAULI_I;
-      case cudaq::pauli::X:
-        return CUSTATEVEC_PAULI_X;
-      case cudaq::pauli::Y:
-        return CUSTATEVEC_PAULI_Y;
-      case cudaq::pauli::Z:
-        return CUSTATEVEC_PAULI_Z;
-      }
-      __builtin_unreachable();
-    };
-
-    // Contruct data to send on to custatevec
-    std::vector<std::string> termStrs;
-    termStrs.reserve(nPauliOperatorArrays);
-    op.for_each_term([&](cudaq::spin_op &term) {
-      coeffs.emplace_back(term.get_coefficient());
-      std::vector<custatevecPauli_t> paulis;
-      std::vector<int32_t> idxs;
-      paulis.reserve(term.num_qubits());
-      idxs.reserve(term.num_qubits());
-      term.for_each_pauli([&](cudaq::pauli p, std::size_t idx) {
-        if (p != cudaq::pauli::I) {
-          paulis.emplace_back(cudaqToCustateVec(p));
-          idxs.emplace_back(idx);
-          // Only X and Y pauli's translate to applied gates
-          if (p != cudaq::pauli::Z) {
-            // One operation for applying the term
-            summaryData.svGateUpdate(/*nControls=*/0, /*nTargets=*/1,
-                                     stateDimension,
-                                     stateDimension * sizeof(DataType));
-            // And one operation for un-applying the term
-            summaryData.svGateUpdate(/*nControls=*/0, /*nTargets=*/1,
-                                     stateDimension,
-                                     stateDimension * sizeof(DataType));
-          }
-        }
-      });
-      pauliOperatorsArrayHolder.emplace_back(std::move(paulis));
-      basisBitsArrayHolder.emplace_back(std::move(idxs));
-      pauliOperatorsArray.emplace_back(pauliOperatorsArrayHolder.back().data());
-      basisBitsArray.emplace_back(basisBitsArrayHolder.back().data());
-      nBasisBitsArray.emplace_back(pauliOperatorsArrayHolder.back().size());
-      termStrs.emplace_back(term.to_string(false));
-    });
-    std::vector<double> expectationValues(nPauliOperatorArrays);
-    HANDLE_ERROR(custatevecComputeExpectationsOnPauliBasis(
-        handle, deviceStateVector, cuStateVecCudaDataType, nQubitsAllocated,
-        expectationValues.data(), pauliOperatorsArray.data(),
-        nPauliOperatorArrays, basisBitsArray.data(), nBasisBitsArray.data()));
-    std::complex<double> expVal = 0.0;
-    std::vector<cudaq::ExecutionResult> results;
-    results.reserve(nPauliOperatorArrays);
-    for (uint32_t i = 0; i < nPauliOperatorArrays; ++i) {
-      expVal += coeffs[i] * expectationValues[i];
-      results.emplace_back(
-          cudaq::ExecutionResult({}, termStrs[i], expectationValues[i]));
-    }
-    cudaq::sample_result perTermData(static_cast<double>(expVal.real()),
-                                     results);
-    return cudaq::observe_result(static_cast<double>(expVal.real()), op,
-                                 perTermData);
-  }
-
-  /// @brief Sample the multi-qubit state.
-  cudaq::ExecutionResult sample(const std::vector<std::size_t> &measuredBits,
-                                const int shots) override {
-    ScopedTraceWithContext(cudaq::TIMING_SAMPLE, "CuStateVecSimulator::sample");
-    double expVal = 0.0;
-    // cudaq::CountsDictionary counts;
-    std::vector<custatevecPauli_t> z_pauli;
-    std::vector<int> measuredBits32;
-    for (auto m : measuredBits) {
-      measuredBits32.push_back(m);
-      z_pauli.push_back(CUSTATEVEC_PAULI_Z);
-    }
-
-    if (shots < 1) {
-      // Just compute the expected value on <Z...Z>
-      const uint32_t nBasisBitsArray[] = {(uint32_t)measuredBits.size()};
-      const int *basisBitsArray[] = {measuredBits32.data()};
-      const custatevecPauli_t *pauliArray[] = {z_pauli.data()};
-      double expectationValues[1];
-      HANDLE_ERROR(custatevecComputeExpectationsOnPauliBasis(
-          handle, deviceStateVector, cuStateVecCudaDataType, nQubitsAllocated,
-          expectationValues, pauliArray, 1, basisBitsArray, nBasisBitsArray));
-      expVal = expectationValues[0];
-      cudaq::info("Computed expectation value = {}", expVal);
-      return cudaq::ExecutionResult{expVal};
-    }
-
-    // Grab some random seed values and create the sampler
-    auto randomValues_ = randomValues(shots, 1.0);
-    custatevecSamplerDescriptor_t sampler;
-    HANDLE_ERROR(custatevecSamplerCreate(
-        handle, deviceStateVector, cuStateVecCudaDataType, nQubitsAllocated,
-        &sampler, shots, &extraWorkspaceSizeInBytes));
-    // allocate external workspace if necessary
-    if (extraWorkspaceSizeInBytes > 0)
-      HANDLE_CUDA_ERROR(cudaMalloc(&extraWorkspace, extraWorkspaceSizeInBytes));
-
-    // Run the sampling preprocess step.
-    HANDLE_ERROR(custatevecSamplerPreprocess(handle, sampler, extraWorkspace,
-                                             extraWorkspaceSizeInBytes));
-
-    // Sample!
-    custatevecIndex_t bitstrings0[shots];
-    HANDLE_ERROR(custatevecSamplerSample(
-        handle, sampler, bitstrings0, measuredBits32.data(),
-        measuredBits32.size(), randomValues_.data(), shots,
-        CUSTATEVEC_SAMPLER_OUTPUT_ASCENDING_ORDER));
-
-    if (extraWorkspace) {
-      HANDLE_CUDA_ERROR(cudaFree(extraWorkspace));
-      extraWorkspace = nullptr;
-    }
-
-    std::vector<std::string> sequentialData;
-
-    cudaq::ExecutionResult counts;
-
-    // We've sampled, convert the results to our ExecutionResult counts
-    for (int i = 0; i < shots; ++i) {
-      auto bitstring = std::bitset<64>(bitstrings0[i])
-                           .to_string()
-                           .erase(0, 64 - measuredBits.size());
-      std::reverse(bitstring.begin(), bitstring.end());
-      sequentialData.push_back(bitstring);
-      counts.appendResult(bitstring, 1);
-    }
-
-    // Compute the expectation value from the counts
-    for (auto &kv : counts.counts) {
-      auto par = cudaq::sample_result::has_even_parity(kv.first);
-      auto p = kv.second / (double)shots;
-      if (!par) {
-        p = -p;
-      }
-      expVal += p;
-    }
-
-    counts.expectationValue = expVal;
-    return counts;
-  }
-
-  std::unique_ptr<cudaq::SimulationState> getSimulationState() override {
-    flushGateQueue();
-    ownsDeviceVector = false;
-    return std::make_unique<cudaq::CusvState<ScalarType>>(stateDimension,
-                                                          deviceStateVector);
-  }
->>>>>>> 4f18ce84
+template <typename CudaDataType>
+void setFirstNElements(uint32_t n_blocks, 
+                       int32_t threads_per_block, 
+                       void *newDeviceStateVector, 
+                       void *deviceStateVector,
+                       std::size_t previousStateDimension) {
+  cudaSetFirstNElements<<<n_blocks, threads_per_block>>>(
+    reinterpret_cast<CudaDataType *>(newDeviceStateVector),
+    reinterpret_cast<CudaDataType *>(deviceStateVector),
+    previousStateDimension);
+}
 
 template void
 setFirstNElements<cuFloatComplex>(uint32_t n_blocks, 
@@ -836,6 +146,19 @@
                        void *newDeviceStateVector, 
                        void *deviceStateVector,
                        std::size_t previousStateDimension);
+
+/// @brief Initialize the device state vector to the |0...0> state
+template <typename CudaDataType>
+__global__ void cudaInitializeDeviceStateVector(CudaDataType *sv, int64_t dim) {
+  int64_t i = static_cast<int64_t>(blockIdx.x) * blockDim.x + threadIdx.x;
+  if (i == 0) {
+    sv[i].x = 1.0;
+    sv[i].y = 0.0;
+  } else if (i < dim) {
+    sv[i].x = 0.0;
+    sv[i].y = 0.0;
+  }
+}
 
 template <typename CudaDataType>
 void initializeDeviceStateVector(uint32_t n_blocks, 
