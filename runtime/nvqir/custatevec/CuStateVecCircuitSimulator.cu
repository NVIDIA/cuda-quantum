/*************************************************************** -*- C++ -*- ***
 * Copyright (c) 2022 - 2024 NVIDIA Corporation & Affiliates.                  *
 * All rights reserved.                                                        *
 *                                                                             *
 * This source code and the accompanying materials are made available under    *
 * the terms of the Apache License 2.0 which accompanies this distribution.    *
 ******************************************************************************/

#pragma nv_diag_suppress = unsigned_compare_with_zero
#pragma nv_diag_suppress = unrecognized_gcc_pragma

#include "CircuitSimulator.h"
#include "CuStateVecState.h"
#include "Gates.h"
#include "Timing.h"
#include "cuComplex.h"
#include "custatevec.h"
#include <bitset>
#include <complex>
#include <iostream>
#include <random>
#include <set>

namespace {

/// @brief Initialize the device state vector to the |0...0> state
/// @param sv
/// @param dim
/// @return
template <typename CudaDataType>
__global__ void initializeDeviceStateVector(CudaDataType *sv, int64_t dim) {
  int64_t i = static_cast<int64_t>(blockIdx.x) * blockDim.x + threadIdx.x;
  if (i == 0) {
    sv[i].x = 1.0;
    sv[i].y = 0.0;
  } else if (i < dim) {
    sv[i].x = 0.0;
    sv[i].y = 0.0;
  }
}

/// @brief Kernel to set the first N elements of the state vector sv equal to
/// the
// elements provided by the vector sv2. N is the number of elements to set.
// Size of sv must be greater than size of sv2.
/// @param sv
/// @param sv2
/// @param N
/// @return
template <typename T>
__global__ void setFirstNElements(T *sv, const T *__restrict__ sv2, int64_t N) {
  int64_t i = static_cast<int64_t>(blockIdx.x) * blockDim.x + threadIdx.x;
  if (i < N) {
    sv[i].x = sv2[i].x;
    sv[i].y = sv2[i].y;
  } else {
    sv[i].x = 0.0;
    sv[i].y = 0.0;
  }
}

// kronprod functions adapted from
// https://github.com/DmitryLyakh/TAL_SH/blob/3cefc2133a68b67c515f4b68a0ed9e3c66e4b4b2/tensor_algebra_gpu_nvidia.cu#L745

#define THRDS_ARRAY_PRODUCT 256

#pragma push
#pragma nv_diag_suppress 177
__device__ __host__ cuDoubleComplex operator*(cuDoubleComplex a,
                                              cuDoubleComplex b) {
  return cuCmul(a, b);
}
__device__ __host__ cuDoubleComplex operator+(cuDoubleComplex a,
                                              cuDoubleComplex b) {
  return cuCadd(a, b);
}
__device__ __host__ cuFloatComplex operator*(cuFloatComplex a,
                                             cuFloatComplex b) {
  return cuCmulf(a, b);
}
__device__ __host__ cuFloatComplex operator+(cuFloatComplex a,
                                             cuFloatComplex b) {
  return cuCaddf(a, b);
}

template <typename T>
__global__ void kronprod(size_t tsize1, const T *arr1, size_t tsize2,
                         const T *arr2, T *arr0) {
  __shared__ T lbuf[THRDS_ARRAY_PRODUCT + 1], rbuf[THRDS_ARRAY_PRODUCT];
  size_t _ib, _in, _jb, _jn, _tx, _jc, _ja;

  _tx = (size_t)threadIdx.x;
  for (_jb = blockIdx.y * THRDS_ARRAY_PRODUCT; _jb < tsize2;
       _jb += gridDim.y * THRDS_ARRAY_PRODUCT) {
    if (_jb + THRDS_ARRAY_PRODUCT > tsize2) {
      _jn = tsize2 - _jb;
    } else {
      _jn = THRDS_ARRAY_PRODUCT;
    }

    if (_tx < _jn)
      rbuf[_tx] = arr2[_jb + _tx];

    for (_ib = blockIdx.x * THRDS_ARRAY_PRODUCT; _ib < tsize1;
         _ib += gridDim.x * THRDS_ARRAY_PRODUCT) {
      if (_ib + THRDS_ARRAY_PRODUCT > tsize1) {
        _in = tsize1 - _ib;
      } else {
        _in = THRDS_ARRAY_PRODUCT;
      }

      if (_tx < _in)
        lbuf[_tx] = arr1[_ib + _tx];

      __syncthreads();
      for (_jc = 0; _jc < _jn; _jc++) {
        if (_tx < _in) {
          _ja = (_jb + _jc) * tsize1 + (_ib + _tx);
          arr0[_ja] = arr0[_ja] + lbuf[_tx] * rbuf[_jc];
        }
      }
      __syncthreads();
    }
  }
  return;
}
#pragma pop

/// @brief The CuStateVecCircuitSimulator implements the CircuitSimulator
/// base class to provide a simulator that delegates to the NVIDIA CuStateVec
/// GPU-accelerated library.
template <typename ScalarType = double>
class CuStateVecCircuitSimulator
    : public nvqir::CircuitSimulatorBase<ScalarType> {
protected:
  // This type by default uses FP64
  using DataType = std::complex<ScalarType>;
  using DataVector = std::vector<DataType>;
  using CudaDataType = std::conditional_t<std::is_same_v<ScalarType, float>,
                                          cuFloatComplex, cuDoubleComplex>;

  using nvqir::CircuitSimulatorBase<ScalarType>::tracker;
  using nvqir::CircuitSimulatorBase<ScalarType>::nQubitsAllocated;
  using nvqir::CircuitSimulatorBase<ScalarType>::stateDimension;
  using nvqir::CircuitSimulatorBase<ScalarType>::calculateStateDim;
  using nvqir::CircuitSimulatorBase<ScalarType>::executionContext;
  using nvqir::CircuitSimulatorBase<ScalarType>::gateToString;
  using nvqir::CircuitSimulatorBase<ScalarType>::x;
  using nvqir::CircuitSimulatorBase<ScalarType>::flushGateQueue;
  using nvqir::CircuitSimulatorBase<ScalarType>::previousStateDimension;
  using nvqir::CircuitSimulatorBase<ScalarType>::shouldObserveFromSampling;
  using nvqir::CircuitSimulatorBase<ScalarType>::summaryData;

  /// @brief The statevector that cuStateVec manipulates on the GPU
  void *deviceStateVector = nullptr;

  /// @brief The cuStateVec handle
  custatevecHandle_t handle = nullptr;

  /// @brief Pointer to potentially needed extra memory
  void *extraWorkspace = nullptr;

  /// @brief The size of the extra workspace
  size_t extraWorkspaceSizeInBytes = 0;

  custatevecComputeType_t cuStateVecComputeType = CUSTATEVEC_COMPUTE_64F;
  cudaDataType_t cuStateVecCudaDataType = CUDA_C_64F;
  std::random_device randomDevice;
  std::mt19937 randomEngine;
  bool ownsDeviceVector = true;

  /// @brief Generate a vector of random values
  std::vector<double> randomValues(uint64_t num_samples, double max_value) {
    std::vector<double> rs;
    rs.reserve(num_samples);
    std::uniform_real_distribution<double> distr(0.0, max_value);
    for (uint64_t i = 0; i < num_samples; ++i) {
      rs.emplace_back(distr(randomEngine));
    }
    std::sort(rs.begin(), rs.end());
    return rs;
  }

  /// @brief Convert the pauli rotation gate name to a CUSTATEVEC_PAULI Type
  /// @param type
  /// @return
  custatevecPauli_t pauliStringToEnum(const std::string_view type) {
    if (type == "rx") {
      return CUSTATEVEC_PAULI_X;
    } else if (type == "ry") {
      return CUSTATEVEC_PAULI_Y;
    } else if (type == "rz") {
      return CUSTATEVEC_PAULI_Z;
    }
    printf("Error, should not be here with pauli.\n");
    exit(1);
  }

  /// @brief Apply the matrix to the state vector on the GPU
  /// @param matrix The matrix data as a 1-d array, row-major
  /// @param controls Possible control qubits, can be empty
  /// @param targets Target qubits
  void applyGateMatrix(const DataVector &matrix,
                       const std::vector<int> &controls,
                       const std::vector<int> &targets) {
    HANDLE_ERROR(custatevecApplyMatrixGetWorkspaceSize(
        handle, cuStateVecCudaDataType, nQubitsAllocated, matrix.data(),
        cuStateVecCudaDataType, CUSTATEVEC_MATRIX_LAYOUT_ROW, 0, targets.size(),
        controls.size(), cuStateVecComputeType, &extraWorkspaceSizeInBytes));

    if (extraWorkspaceSizeInBytes > 0)
      HANDLE_CUDA_ERROR(cudaMalloc(&extraWorkspace, extraWorkspaceSizeInBytes));

    auto localNQubitsAllocated =
        stateDimension > 0 ? std::log2(stateDimension) : 0;

    // apply gate
    HANDLE_ERROR(custatevecApplyMatrix(
        handle, deviceStateVector, cuStateVecCudaDataType,
        localNQubitsAllocated, matrix.data(), cuStateVecCudaDataType,
        CUSTATEVEC_MATRIX_LAYOUT_ROW, 0, targets.data(), targets.size(),
        controls.empty() ? nullptr : controls.data(), nullptr, controls.size(),
        cuStateVecComputeType, extraWorkspace, extraWorkspaceSizeInBytes));

    if (extraWorkspace) {
      HANDLE_CUDA_ERROR(cudaFree(extraWorkspace));
      extraWorkspace = nullptr;
    }
  }

  /// @brief Utility function for applying one-target-qubit rotation operations
  template <typename RotationGateT>
  void oneQubitOneParamApply(const double angle,
                             const std::vector<std::size_t> &controls,
                             const std::size_t qubitIdx) {
    RotationGateT gate;
    std::vector<int> controls32;
    for (auto c : controls)
      controls32.push_back((int)c);
    custatevecPauli_t pauli[] = {pauliStringToEnum(gate.name())};
    int targets[] = {(int)qubitIdx};
    HANDLE_ERROR(custatevecApplyPauliRotation(
        handle, deviceStateVector, cuStateVecCudaDataType, nQubitsAllocated,
        -0.5 * angle, pauli, targets, 1, controls32.data(), nullptr,
        controls32.size()));
  }

  /// @brief Nice utility function to have to print the state vector contents on
  /// GPU.
  void printStateFromGPU(const std::string &name, void *ptr, std::size_t size) {
    std::vector<std::complex<ScalarType>> tmp(size);
    cudaMemcpy(tmp.data(), ptr, size * sizeof(std::complex<ScalarType>),
               cudaMemcpyDeviceToHost);
    for (auto &r : tmp)
      printf("%s: (%.12lf, %.12lf)\n", name.c_str(), r.real(), r.imag());
    printf("\n");
  }

  /// @brief Increase the state size by the given number of qubits.
  void addQubitsToState(std::size_t count, const void *stateIn) override {
    ScopedTraceWithContext("CuStateVecCircuitSimulator::addQubitsToState",
                           count);
    if (count == 0)
      return;

    // Cast the state, at this point an error would
    // have been thrown if it is not of the right floating point type
    std::complex<ScalarType> *state =
        reinterpret_cast<std::complex<ScalarType> *>(
            const_cast<void *>(stateIn));

    int dev;
    HANDLE_CUDA_ERROR(cudaGetDevice(&dev));
    cudaq::info("GPU {} Allocating new qubit array of size {}.", dev, count);

    constexpr int32_t threads_per_block = 256;
    uint32_t n_blocks =
        (stateDimension + threads_per_block - 1) / threads_per_block;

    // Check if this is the first time to allocate, if so
    // the allocation is much easier
    if (!deviceStateVector) {
      // Create the memory and the handle
      HANDLE_CUDA_ERROR(cudaMalloc((void **)&deviceStateVector,
                                   stateDimension * sizeof(CudaDataType)));
      HANDLE_ERROR(custatevecCreate(&handle));

      // If no state provided, initialize to the zero state
      if (state == nullptr) {
        initializeDeviceStateVector<<<n_blocks, threads_per_block>>>(
            reinterpret_cast<CudaDataType *>(deviceStateVector),
            stateDimension);
        return;
      }

      // User state provided...

      // FIXME handle case where pointer is a device pointer

      // First allocation, so just set the user provided data here
      HANDLE_CUDA_ERROR(cudaMemcpy(deviceStateVector, state,
                                   stateDimension * sizeof(CudaDataType),
                                   cudaMemcpyHostToDevice));
      return;
    }

    // State already exists, need to allocate new state and compute
    // kronecker product with existing state

    // Allocate new vector to place the kron prod result
    void *newDeviceStateVector;
    HANDLE_CUDA_ERROR(cudaMalloc((void **)&newDeviceStateVector,
                                 stateDimension * sizeof(CudaDataType)));

    // Place the state data on device. Could be that
    // we just need the zero state, or the user could have provided one
    void *otherState;
    HANDLE_CUDA_ERROR(cudaMalloc((void **)&otherState,
                                 (1UL << count) * sizeof(CudaDataType)));
    if (state == nullptr) {
      initializeDeviceStateVector<<<n_blocks, threads_per_block>>>(
          reinterpret_cast<CudaDataType *>(otherState), (1UL << count));
    } else {

      // FIXME Handle case where data is already on GPU
      HANDLE_CUDA_ERROR(cudaMemcpy(otherState, state,
                                   (1UL << count) * sizeof(CudaDataType),
                                   cudaMemcpyHostToDevice));
    }

    // Compute the kronecker product
    kronprod<CudaDataType><<<n_blocks, threads_per_block>>>(
        previousStateDimension,
        reinterpret_cast<CudaDataType *>(deviceStateVector), (1UL << count),
        reinterpret_cast<CudaDataType *>(otherState),
        reinterpret_cast<CudaDataType *>(newDeviceStateVector));
    HANDLE_CUDA_ERROR(cudaGetLastError());
    
    // Free the old vectors we don't need anymore.
    HANDLE_CUDA_ERROR(cudaFree(deviceStateVector));
    HANDLE_CUDA_ERROR(cudaFree(otherState));
    deviceStateVector = newDeviceStateVector;
  }

  /// @brief Increase the state size by one qubit.
  void addQubitToState() override {
    ScopedTraceWithContext("CuStateVecCircuitSimulator::addQubitToState");
    // Update the state vector
    if (!deviceStateVector) {
      HANDLE_CUDA_ERROR(cudaMalloc((void **)&deviceStateVector,
                                   stateDimension * sizeof(CudaDataType)));
      constexpr int32_t threads_per_block = 256;
      uint32_t n_blocks =
          (stateDimension + threads_per_block - 1) / threads_per_block;
      initializeDeviceStateVector<<<n_blocks, threads_per_block>>>(
          reinterpret_cast<CudaDataType *>(deviceStateVector), stateDimension);
      HANDLE_ERROR(custatevecCreate(&handle));
    } else {
      // Allocate new state..
      void *newDeviceStateVector;
      HANDLE_CUDA_ERROR(cudaMalloc((void **)&newDeviceStateVector,
                                   stateDimension * sizeof(CudaDataType)));
      constexpr int32_t threads_per_block = 256;
      uint32_t n_blocks =
          (stateDimension + threads_per_block - 1) / threads_per_block;
      setFirstNElements<<<n_blocks, threads_per_block>>>(
          reinterpret_cast<CudaDataType *>(newDeviceStateVector),
          reinterpret_cast<CudaDataType *>(deviceStateVector),
          previousStateDimension);
      HANDLE_CUDA_ERROR(cudaFree(deviceStateVector));
      deviceStateVector = newDeviceStateVector;
    }
  }

  /// @brief Reset the qubit state.
  void deallocateStateImpl() override {
    if (deviceStateVector)
      HANDLE_ERROR(custatevecDestroy(handle));
    if (deviceStateVector && ownsDeviceVector) {
      HANDLE_CUDA_ERROR(cudaFree(deviceStateVector));
    }
    if (extraWorkspace) {
      HANDLE_CUDA_ERROR(cudaFree(extraWorkspace));
      extraWorkspace = nullptr;
    }
    deviceStateVector = nullptr;
    extraWorkspaceSizeInBytes = 0;
  }

  /// @brief Apply the given GateApplicationTask
  void applyGate(const typename nvqir::CircuitSimulatorBase<
                 ScalarType>::GateApplicationTask &task) override {
    std::vector<int> controls, targets;
    std::transform(task.controls.begin(), task.controls.end(),
                   std::back_inserter(controls),
                   [](std::size_t idx) { return static_cast<int>(idx); });
    std::transform(task.targets.begin(), task.targets.end(),
                   std::back_inserter(targets),
                   [](std::size_t idx) { return static_cast<int>(idx); });
    // If we have no parameters, just apply the matrix.
    if (task.parameters.empty()) {
      applyGateMatrix(task.matrix, controls, targets);
      return;
    }

    // If we have parameters, it may be more efficient to
    // compute with custatevecApplyPauliRotation
    if (task.operationName == "rx") {
      oneQubitOneParamApply<nvqir::rx<ScalarType>>(
          task.parameters[0], task.controls, task.targets[0]);
    } else if (task.operationName == "ry") {
      oneQubitOneParamApply<nvqir::ry<ScalarType>>(
          task.parameters[0], task.controls, task.targets[0]);
    } else if (task.operationName == "rz") {
      oneQubitOneParamApply<nvqir::rz<ScalarType>>(
          task.parameters[0], task.controls, task.targets[0]);
    } else {
      // Fallback to just applying the gate.
      applyGateMatrix(task.matrix, controls, targets);
    }
  }

  /// @brief Set the state back to the |0> state on the
  /// current number of qubits
  void setToZeroState() override {
    constexpr int32_t threads_per_block = 256;
    uint32_t n_blocks =
        (stateDimension + threads_per_block - 1) / threads_per_block;
    initializeDeviceStateVector<<<n_blocks, threads_per_block>>>(
        reinterpret_cast<CudaDataType *>(deviceStateVector), stateDimension);
  }

public:
  /// @brief The constructor
  CuStateVecCircuitSimulator() {
    if constexpr (std::is_same_v<ScalarType, float>) {
      cuStateVecComputeType = CUSTATEVEC_COMPUTE_32F;
      cuStateVecCudaDataType = CUDA_C_32F;
    }

    // Populate the correct name so it is printed correctly during
    // deconstructor.
    summaryData.name = name();

    HANDLE_CUDA_ERROR(cudaFree(0));
    randomEngine = std::mt19937(randomDevice());
  }

  /// The destructor
  virtual ~CuStateVecCircuitSimulator() = default;

  void setRandomSeed(std::size_t randomSeed) override {
    randomEngine = std::mt19937(randomSeed);
  }

  /// @brief Device synchronization
  void synchronize() override { HANDLE_CUDA_ERROR(cudaDeviceSynchronize()); }

  /// @brief Measure operation
  /// @param qubitIdx
  /// @return
  bool measureQubit(const std::size_t qubitIdx) override {
    const int basisBits[] = {(int)qubitIdx};
    int parity;
    double rand = randomValues(1, 1.0)[0];
    HANDLE_ERROR(custatevecMeasureOnZBasis(
        handle, deviceStateVector, cuStateVecCudaDataType, nQubitsAllocated,
        &parity, basisBits, /*N Bits*/ 1, rand,
        CUSTATEVEC_COLLAPSE_NORMALIZE_AND_ZERO));
    cudaq::info("Measured qubit {} -> {}", qubitIdx, parity);
    return parity == 1 ? true : false;
  }

  /// @brief Reset the qubit
  /// @param qubitIdx
  void resetQubit(const std::size_t qubitIdx) override {
    flushGateQueue();
    const int basisBits[] = {(int)qubitIdx};
    int parity;
    double rand = randomValues(1, 1.0)[0];
    HANDLE_ERROR(custatevecMeasureOnZBasis(
        handle, deviceStateVector, cuStateVecCudaDataType, nQubitsAllocated,
        &parity, basisBits, /*N Bits*/ 1, rand,
        CUSTATEVEC_COLLAPSE_NORMALIZE_AND_ZERO));
    if (parity) {
      x(qubitIdx);
    }
  }

  /// @brief Override base class functionality for a general Pauli
  /// rotation to delegate to the performant custatevecApplyPauliRotation.
  void applyExpPauli(double theta, const std::vector<std::size_t> &controlIds,
                     const std::vector<std::size_t> &qubits,
                     const cudaq::spin_op &op) override {
    flushGateQueue();
    cudaq::info(" [cusv decomposing] exp_pauli({}, {})", theta,
                op.to_string(false));
    std::vector<int> controls, targets;
    for (const auto &bit : controlIds)
      controls.emplace_back(static_cast<int>(bit));
    std::vector<custatevecPauli_t> paulis;
    op.for_each_pauli([&](cudaq::pauli p, std::size_t i) {
      if (p == cudaq::pauli::I)
        paulis.push_back(custatevecPauli_t::CUSTATEVEC_PAULI_I);
      else if (p == cudaq::pauli::X)
        paulis.push_back(custatevecPauli_t::CUSTATEVEC_PAULI_X);
      else if (p == cudaq::pauli::Y)
        paulis.push_back(custatevecPauli_t::CUSTATEVEC_PAULI_Y);
      else
        paulis.push_back(custatevecPauli_t::CUSTATEVEC_PAULI_Z);

      targets.push_back(qubits[i]);
    });

    HANDLE_ERROR(custatevecApplyPauliRotation(
        handle, deviceStateVector, cuStateVecCudaDataType, nQubitsAllocated,
        theta, paulis.data(), targets.data(), targets.size(), controls.data(),
        nullptr, controls.size()));
  }

  /// @brief Compute the operator expectation value, with respect to
  /// the current state vector, directly on GPU with the
  /// given the operator matrix and target qubit indices.
  auto getExpectationFromOperatorMatrix(const std::complex<double> *matrix,
                                        const std::vector<std::size_t> &tgts) {
    // Convert the size_t tgts into ints
    std::vector<int> tgtsInt(tgts.size());
    std::transform(tgts.begin(), tgts.end(), tgtsInt.begin(),
                   [&](std::size_t x) { return static_cast<int>(x); });
    // our bit ordering is reversed.
    size_t nIndexBits = nQubitsAllocated;

    // check the size of external workspace
    HANDLE_ERROR(custatevecComputeExpectationGetWorkspaceSize(
        handle, cuStateVecCudaDataType, nIndexBits, matrix,
        cuStateVecCudaDataType, CUSTATEVEC_MATRIX_LAYOUT_ROW, tgts.size(),
        cuStateVecComputeType, &extraWorkspaceSizeInBytes));

    if (extraWorkspaceSizeInBytes > 0)
      HANDLE_CUDA_ERROR(cudaMalloc(&extraWorkspace, extraWorkspaceSizeInBytes));

    double expect;

    // compute expectation
    HANDLE_ERROR(custatevecComputeExpectation(
        handle, deviceStateVector, cuStateVecCudaDataType, nIndexBits, &expect,
        CUDA_R_64F, nullptr, matrix, cuStateVecCudaDataType,
        CUSTATEVEC_MATRIX_LAYOUT_ROW, tgtsInt.data(), tgts.size(),
        cuStateVecComputeType, extraWorkspace, extraWorkspaceSizeInBytes));

    if (extraWorkspace) {
      HANDLE_CUDA_ERROR(cudaFree(extraWorkspace));
      extraWorkspace = nullptr;
    }

    return expect;
  }

  /// @brief We can compute Observe from the matrix for a
  /// reasonable number of qubits, otherwise we should compute it
  /// via sampling
  bool canHandleObserve() override {
    // Do not compute <H> from matrix if shots based sampling requested
    // i.e., a valid shots count value was set.
    // Note: -1 is also used to denote non-sampling execution. Hence, we need to
    // check for this particular -1 value as being casted to an unsigned type.
    if (executionContext && executionContext->shots > 0 &&
        executionContext->shots != static_cast<std::size_t>(-1)) {
      return false;
    }

    // If no shots requested (exact expectation calulation), don't use
    // term-by-term observe as the default since
    // `CuStateVecCircuitSimulator::observe` will do a batched expectation value
    // calculation to compute all expectation values for all terms at once.
    return !shouldObserveFromSampling(/*defaultConfig=*/false);
  }

  /// @brief Compute the expected value from the observable matrix.
  cudaq::observe_result observe(const cudaq::spin_op &op) override {
    // Use batched custatevecComputeExpectationsOnPauliBasis to compute all term
    // expectation values in one go
    uint32_t nPauliOperatorArrays = op.num_terms();
    // Stable holders of vectors since we need to send vectors of pointers to
    // custatevec
    std::deque<std::vector<custatevecPauli_t>> pauliOperatorsArrayHolder;
    std::deque<std::vector<int32_t>> basisBitsArrayHolder;
    std::vector<const custatevecPauli_t *> pauliOperatorsArray;
    std::vector<const int32_t *> basisBitsArray;
    std::vector<std::complex<double>> coeffs;
    std::vector<uint32_t> nBasisBitsArray;
    pauliOperatorsArray.reserve(nPauliOperatorArrays);
    basisBitsArray.reserve(nPauliOperatorArrays);
    coeffs.reserve(nPauliOperatorArrays);
    nBasisBitsArray.reserve(nPauliOperatorArrays);
    // Helper to convert Pauli enums
    const auto cudaqToCustateVec = [](cudaq::pauli pauli) -> custatevecPauli_t {
      switch (pauli) {
      case cudaq::pauli::I:
        return CUSTATEVEC_PAULI_I;
      case cudaq::pauli::X:
        return CUSTATEVEC_PAULI_X;
      case cudaq::pauli::Y:
        return CUSTATEVEC_PAULI_Y;
      case cudaq::pauli::Z:
        return CUSTATEVEC_PAULI_Z;
      }
      __builtin_unreachable();
    };

    // Contruct data to send on to custatevec
    std::vector<std::string> termStrs;
    termStrs.reserve(nPauliOperatorArrays);
    op.for_each_term([&](cudaq::spin_op &term) {
      coeffs.emplace_back(term.get_coefficient());
      std::vector<custatevecPauli_t> paulis;
      std::vector<int32_t> idxs;
      paulis.reserve(term.num_qubits());
      idxs.reserve(term.num_qubits());
      term.for_each_pauli([&](cudaq::pauli p, std::size_t idx) {
        if (p != cudaq::pauli::I) {
          paulis.emplace_back(cudaqToCustateVec(p));
          idxs.emplace_back(idx);
          // Only X and Y pauli's translate to applied gates
          if (p != cudaq::pauli::Z) {
            // One operation for applying the term
            summaryData.svGateUpdate(/*nControls=*/0, /*nTargets=*/1,
                                     stateDimension,
                                     stateDimension * sizeof(DataType));
            // And one operation for un-applying the term
            summaryData.svGateUpdate(/*nControls=*/0, /*nTargets=*/1,
                                     stateDimension,
                                     stateDimension * sizeof(DataType));
          }
        }
      });
      pauliOperatorsArrayHolder.emplace_back(std::move(paulis));
      basisBitsArrayHolder.emplace_back(std::move(idxs));
      pauliOperatorsArray.emplace_back(pauliOperatorsArrayHolder.back().data());
      basisBitsArray.emplace_back(basisBitsArrayHolder.back().data());
      nBasisBitsArray.emplace_back(pauliOperatorsArrayHolder.back().size());
      termStrs.emplace_back(term.to_string(false));
    });
    std::vector<double> expectationValues(nPauliOperatorArrays);
    HANDLE_ERROR(custatevecComputeExpectationsOnPauliBasis(
        handle, deviceStateVector, cuStateVecCudaDataType, nQubitsAllocated,
        expectationValues.data(), pauliOperatorsArray.data(),
        nPauliOperatorArrays, basisBitsArray.data(), nBasisBitsArray.data()));
    std::complex<double> expVal = 0.0;
    std::vector<cudaq::ExecutionResult> results;
    results.reserve(nPauliOperatorArrays);
    for (uint32_t i = 0; i < nPauliOperatorArrays; ++i) {
      expVal += coeffs[i] * expectationValues[i];
      results.emplace_back(
          cudaq::ExecutionResult({}, termStrs[i], expectationValues[i]));
    }
    cudaq::sample_result perTermData(static_cast<double>(expVal.real()),
                                     results);
    return cudaq::observe_result(static_cast<double>(expVal.real()), op,
                                 perTermData);
  }

  /// @brief Sample the multi-qubit state.
  cudaq::ExecutionResult sample(const std::vector<std::size_t> &measuredBits,
                                const int shots) override {
    ScopedTraceWithContext(cudaq::TIMING_SAMPLE, "CuStateVecSimulator::sample");
    double expVal = 0.0;
    // cudaq::CountsDictionary counts;
    std::vector<custatevecPauli_t> z_pauli;
    std::vector<int> measuredBits32;
    for (auto m : measuredBits) {
      measuredBits32.push_back(m);
      z_pauli.push_back(CUSTATEVEC_PAULI_Z);
    }

    if (shots < 1) {
      // Just compute the expected value on <Z...Z>
      const uint32_t nBasisBitsArray[] = {(uint32_t)measuredBits.size()};
      const int *basisBitsArray[] = {measuredBits32.data()};
      const custatevecPauli_t *pauliArray[] = {z_pauli.data()};
      double expectationValues[1];
      HANDLE_ERROR(custatevecComputeExpectationsOnPauliBasis(
          handle, deviceStateVector, cuStateVecCudaDataType, nQubitsAllocated,
          expectationValues, pauliArray, 1, basisBitsArray, nBasisBitsArray));
      expVal = expectationValues[0];
      cudaq::info("Computed expectation value = {}", expVal);
      return cudaq::ExecutionResult{expVal};
    }

    // Grab some random seed values and create the sampler
    auto randomValues_ = randomValues(shots, 1.0);
    custatevecSamplerDescriptor_t sampler;
    HANDLE_ERROR(custatevecSamplerCreate(
        handle, deviceStateVector, cuStateVecCudaDataType, nQubitsAllocated,
        &sampler, shots, &extraWorkspaceSizeInBytes));
    // allocate external workspace if necessary
    if (extraWorkspaceSizeInBytes > 0)
      HANDLE_CUDA_ERROR(cudaMalloc(&extraWorkspace, extraWorkspaceSizeInBytes));

    // Run the sampling preprocess step.
    HANDLE_ERROR(custatevecSamplerPreprocess(handle, sampler, extraWorkspace,
                                             extraWorkspaceSizeInBytes));

    // Sample!
    custatevecIndex_t bitstrings0[shots];
    HANDLE_ERROR(custatevecSamplerSample(
        handle, sampler, bitstrings0, measuredBits32.data(),
        measuredBits32.size(), randomValues_.data(), shots,
        CUSTATEVEC_SAMPLER_OUTPUT_ASCENDING_ORDER));

    if (extraWorkspace) {
      HANDLE_CUDA_ERROR(cudaFree(extraWorkspace));
      extraWorkspace = nullptr;
    }

    std::vector<std::string> sequentialData;

    cudaq::ExecutionResult counts;

    // We've sampled, convert the results to our ExecutionResult counts
    for (int i = 0; i < shots; ++i) {
      auto bitstring = std::bitset<64>(bitstrings0[i])
                           .to_string()
                           .erase(0, 64 - measuredBits.size());
      std::reverse(bitstring.begin(), bitstring.end());
      sequentialData.push_back(bitstring);
      counts.appendResult(bitstring, 1);
    }

    // Compute the expectation value from the counts
    for (auto &kv : counts.counts) {
      auto par = cudaq::sample_result::has_even_parity(kv.first);
      auto p = kv.second / (double)shots;
      if (!par) {
        p = -p;
      }
      expVal += p;
    }

    counts.expectationValue = expVal;
    return counts;
  }

<<<<<<< HEAD
  cudaq::State getStateData() override {
    // Handle empty state (e.g., no qubit allocation)
    if (stateDimension == 0)
      return cudaq::State{{stateDimension}, {}};

    std::vector<std::complex<ScalarType>> tmp(stateDimension);
    HANDLE_CUDA_ERROR(
        cudaMemcpy(tmp.data(), deviceStateVector,
                   stateDimension * sizeof(std::complex<ScalarType>),
                   cudaMemcpyDeviceToHost));

    if constexpr (std::is_same_v<ScalarType, float>) {
      std::vector<std::complex<double>> data;
      std::transform(tmp.begin(), tmp.end(), std::back_inserter(data),
                     [](std::complex<float> &el) -> std::complex<double> {
                       return {static_cast<double>(el.real()),
                               static_cast<double>(el.imag())};
                     });
      return cudaq::State{{stateDimension}, data};
    } else {
      return cudaq::State{{stateDimension}, tmp};
    }
=======
  std::unique_ptr<cudaq::SimulationState> getSimulationState() override {
    flushGateQueue();
    ownsDeviceVector = false;
    return std::make_unique<cudaq::CusvState<ScalarType>>(stateDimension,
                                                          deviceStateVector);
>>>>>>> 4a154708
  }

  bool isStateVectorSimulator() const override { return true; }

  std::string name() const override;
  NVQIR_SIMULATOR_CLONE_IMPL(CuStateVecCircuitSimulator<ScalarType>)
};
} // namespace

#ifndef __NVQIR_CUSTATEVEC_TOGGLE_CREATE
template <>
std::string CuStateVecCircuitSimulator<double>::name() const {
  return "custatevec-fp64";
}
/// Register this Simulator with NVQIR.
NVQIR_REGISTER_SIMULATOR(CuStateVecCircuitSimulator<>, custatevec_fp64)
#endif<|MERGE_RESOLUTION|>--- conflicted
+++ resolved
@@ -741,36 +741,11 @@
     return counts;
   }
 
-<<<<<<< HEAD
-  cudaq::State getStateData() override {
-    // Handle empty state (e.g., no qubit allocation)
-    if (stateDimension == 0)
-      return cudaq::State{{stateDimension}, {}};
-
-    std::vector<std::complex<ScalarType>> tmp(stateDimension);
-    HANDLE_CUDA_ERROR(
-        cudaMemcpy(tmp.data(), deviceStateVector,
-                   stateDimension * sizeof(std::complex<ScalarType>),
-                   cudaMemcpyDeviceToHost));
-
-    if constexpr (std::is_same_v<ScalarType, float>) {
-      std::vector<std::complex<double>> data;
-      std::transform(tmp.begin(), tmp.end(), std::back_inserter(data),
-                     [](std::complex<float> &el) -> std::complex<double> {
-                       return {static_cast<double>(el.real()),
-                               static_cast<double>(el.imag())};
-                     });
-      return cudaq::State{{stateDimension}, data};
-    } else {
-      return cudaq::State{{stateDimension}, tmp};
-    }
-=======
   std::unique_ptr<cudaq::SimulationState> getSimulationState() override {
     flushGateQueue();
     ownsDeviceVector = false;
     return std::make_unique<cudaq::CusvState<ScalarType>>(stateDimension,
                                                           deviceStateVector);
->>>>>>> 4a154708
   }
 
   bool isStateVectorSimulator() const override { return true; }
