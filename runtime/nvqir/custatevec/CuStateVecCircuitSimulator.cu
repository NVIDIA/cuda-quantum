/*************************************************************** -*- C++ -*- ***
 * Copyright (c) 2022 - 2024 NVIDIA Corporation & Affiliates.                  *
 * All rights reserved.                                                        *
 *                                                                             *
 * This source code and the accompanying materials are made available under    *
 * the terms of the Apache License 2.0 which accompanies this distribution.    *
 ******************************************************************************/

#pragma nv_diag_suppress = unsigned_compare_with_zero
#pragma nv_diag_suppress = unrecognized_gcc_pragma

#include "CircuitSimulator.h"
#include "Gates.h"
#include "Timing.h"
#include "cuComplex.h"
#include "custatevec.h"
#include <bitset>
#include <complex>
#include <iostream>
#include <random>
#include <set>

namespace {

#define HANDLE_ERROR(x)                                                        \
  {                                                                            \
    const auto err = x;                                                        \
    if (err != CUSTATEVEC_STATUS_SUCCESS) {                                    \
      throw std::runtime_error(fmt::format("[custatevec] %{} in {} (line {})", \
                                           custatevecGetErrorString(err),      \
                                           __FUNCTION__, __LINE__));           \
    }                                                                          \
  };

#define HANDLE_CUDA_ERROR(x)                                                   \
  {                                                                            \
    const auto err = x;                                                        \
    if (err != cudaSuccess) {                                                  \
      throw std::runtime_error(fmt::format("[custatevec] %{} in {} (line {})", \
                                           cudaGetErrorString(err),            \
                                           __FUNCTION__, __LINE__));           \
    }                                                                          \
  };

/// @brief Initialize the device state vector to the |0...0> state
/// @param sv
/// @param dim
/// @return
template <typename CudaDataType>
__global__ void initializeDeviceStateVector(CudaDataType *sv, int64_t dim) {
  int64_t i = static_cast<int64_t>(blockIdx.x) * blockDim.x + threadIdx.x;
  if (i == 0) {
    sv[i].x = 1.0;
    sv[i].y = 0.0;
  } else if (i < dim) {
    sv[i].x = 0.0;
    sv[i].y = 0.0;
  }
}

/// @brief Kernel to set the first N elements of the state vector sv equal to
/// the
// elements provided by the vector sv2. N is the number of elements to set.
// Size of sv must be greater than size of sv2.
/// @param sv
/// @param sv2
/// @param N
/// @return
template <typename T>
__global__ void setFirstNElements(T *sv, const T *__restrict__ sv2, int64_t N) {
  int64_t i = static_cast<int64_t>(blockIdx.x) * blockDim.x + threadIdx.x;
  if (i < N) {
    sv[i].x = sv2[i].x;
    sv[i].y = sv2[i].y;
  } else {
    sv[i].x = 0.0;
    sv[i].y = 0.0;
  }
}

// kronprod functions adapted from
// https://github.com/DmitryLyakh/TAL_SH/blob/3cefc2133a68b67c515f4b68a0ed9e3c66e4b4b2/tensor_algebra_gpu_nvidia.cu#L745

#define THRDS_ARRAY_PRODUCT 256

#pragma push
#pragma nv_diag_suppress 177
__device__ __host__ cuDoubleComplex operator*(cuDoubleComplex a,
                                              cuDoubleComplex b) {
  return cuCmul(a, b);
}
__device__ __host__ cuDoubleComplex operator+(cuDoubleComplex a,
                                              cuDoubleComplex b) {
  return cuCadd(a, b);
}
__device__ __host__ cuFloatComplex operator*(cuFloatComplex a,
                                             cuFloatComplex b) {
  return cuCmulf(a, b);
}
__device__ __host__ cuFloatComplex operator+(cuFloatComplex a,
                                             cuFloatComplex b) {
  return cuCaddf(a, b);
}

template <typename T>
__global__ void kronprod(size_t tsize1, const T *arr1, size_t tsize2,
                         const T *arr2, T *arr0) {
  __shared__ T lbuf[THRDS_ARRAY_PRODUCT + 1], rbuf[THRDS_ARRAY_PRODUCT];
  size_t _ib, _in, _jb, _jn, _tx, _jc, _ja;

  _tx = (size_t)threadIdx.x;
  for (_jb = blockIdx.y * THRDS_ARRAY_PRODUCT; _jb < tsize2;
       _jb += gridDim.y * THRDS_ARRAY_PRODUCT) {
    if (_jb + THRDS_ARRAY_PRODUCT > tsize2) {
      _jn = tsize2 - _jb;
    } else {
      _jn = THRDS_ARRAY_PRODUCT;
    }

    if (_tx < _jn)
      rbuf[_tx] = arr2[_jb + _tx];

    for (_ib = blockIdx.x * THRDS_ARRAY_PRODUCT; _ib < tsize1;
         _ib += gridDim.x * THRDS_ARRAY_PRODUCT) {
      if (_ib + THRDS_ARRAY_PRODUCT > tsize1) {
        _in = tsize1 - _ib;
      } else {
        _in = THRDS_ARRAY_PRODUCT;
      }

      if (_tx < _in)
        lbuf[_tx] = arr1[_ib + _tx];

      __syncthreads();
      for (_jc = 0; _jc < _jn; _jc++) {
        if (_tx < _in) {
          _ja = (_jb + _jc) * tsize1 + (_ib + _tx);
          arr0[_ja] = arr0[_ja] + lbuf[_tx] * rbuf[_jc];
        }
      }
      __syncthreads();
    }
  }
  return;
}
#pragma pop

/// @brief The CuStateVecCircuitSimulator implements the CircuitSimulator
/// base class to provide a simulator that delegates to the NVIDIA CuStateVec
/// GPU-accelerated library.
template <typename ScalarType = double>
class CuStateVecCircuitSimulator
    : public nvqir::CircuitSimulatorBase<ScalarType> {
protected:
  // This type by default uses FP64
  using DataType = std::complex<ScalarType>;
  using DataVector = std::vector<DataType>;
  using CudaDataType = std::conditional_t<std::is_same_v<ScalarType, float>,
                                          cuFloatComplex, cuDoubleComplex>;

  using nvqir::CircuitSimulatorBase<ScalarType>::tracker;
  using nvqir::CircuitSimulatorBase<ScalarType>::nQubitsAllocated;
  using nvqir::CircuitSimulatorBase<ScalarType>::stateDimension;
  using nvqir::CircuitSimulatorBase<ScalarType>::calculateStateDim;
  using nvqir::CircuitSimulatorBase<ScalarType>::executionContext;
  using nvqir::CircuitSimulatorBase<ScalarType>::gateToString;
  using nvqir::CircuitSimulatorBase<ScalarType>::x;
  using nvqir::CircuitSimulatorBase<ScalarType>::flushGateQueue;
  using nvqir::CircuitSimulatorBase<ScalarType>::previousStateDimension;
  using nvqir::CircuitSimulatorBase<ScalarType>::shouldObserveFromSampling;
  using nvqir::CircuitSimulatorBase<ScalarType>::summaryData;

  /// @brief The statevector that cuStateVec manipulates on the GPU
  void *deviceStateVector = nullptr;

  /// @brief The cuStateVec handle
  custatevecHandle_t handle = nullptr;

  /// @brief Pointer to potentially needed extra memory
  void *extraWorkspace = nullptr;

  /// @brief The size of the extra workspace
  size_t extraWorkspaceSizeInBytes = 0;

  custatevecComputeType_t cuStateVecComputeType = CUSTATEVEC_COMPUTE_64F;
  cudaDataType_t cuStateVecCudaDataType = CUDA_C_64F;
  std::random_device randomDevice;
  std::mt19937 randomEngine;

  /// @brief Generate a vector of random values
  std::vector<double> randomValues(uint64_t num_samples, double max_value) {
    std::vector<double> rs;
    rs.reserve(num_samples);
    std::uniform_real_distribution<double> distr(0.0, max_value);
    for (uint64_t i = 0; i < num_samples; ++i) {
      rs.emplace_back(distr(randomEngine));
    }
    std::sort(rs.begin(), rs.end());
    return rs;
  }

  /// @brief Convert the pauli rotation gate name to a CUSTATEVEC_PAULI Type
  /// @param type
  /// @return
  custatevecPauli_t pauliStringToEnum(const std::string_view type) {
    if (type == "rx") {
      return CUSTATEVEC_PAULI_X;
    } else if (type == "ry") {
      return CUSTATEVEC_PAULI_Y;
    } else if (type == "rz") {
      return CUSTATEVEC_PAULI_Z;
    }
    printf("Error, should not be here with pauli.\n");
    exit(1);
  }

  /// @brief Apply the matrix to the state vector on the GPU
  /// @param matrix The matrix data as a 1-d array, row-major
  /// @param controls Possible control qubits, can be empty
  /// @param targets Target qubits
  void applyGateMatrix(const DataVector &matrix,
                       const std::vector<int> &controls,
                       const std::vector<int> &targets) {
    HANDLE_ERROR(custatevecApplyMatrixGetWorkspaceSize(
        handle, cuStateVecCudaDataType, nQubitsAllocated, matrix.data(),
        cuStateVecCudaDataType, CUSTATEVEC_MATRIX_LAYOUT_ROW, 0, targets.size(),
        controls.size(), cuStateVecComputeType, &extraWorkspaceSizeInBytes));

    if (extraWorkspaceSizeInBytes > 0)
      HANDLE_CUDA_ERROR(cudaMalloc(&extraWorkspace, extraWorkspaceSizeInBytes));

    auto localNQubitsAllocated =
        stateDimension > 0 ? std::log2(stateDimension) : 0;

    // apply gate
    HANDLE_ERROR(custatevecApplyMatrix(
        handle, deviceStateVector, cuStateVecCudaDataType,
        localNQubitsAllocated, matrix.data(), cuStateVecCudaDataType,
        CUSTATEVEC_MATRIX_LAYOUT_ROW, 0, targets.data(), targets.size(),
        controls.empty() ? nullptr : controls.data(), nullptr, controls.size(),
        cuStateVecComputeType, extraWorkspace, extraWorkspaceSizeInBytes));

    if (extraWorkspace) {
      HANDLE_CUDA_ERROR(cudaFree(extraWorkspace));
      extraWorkspace = nullptr;
    }
  }

  /// @brief Utility function for applying one-target-qubit rotation operations
  template <typename RotationGateT>
  void oneQubitOneParamApply(const double angle,
                             const std::vector<std::size_t> &controls,
                             const std::size_t qubitIdx) {
    RotationGateT gate;
    std::vector<int> controls32;
    for (auto c : controls)
      controls32.push_back((int)c);
    custatevecPauli_t pauli[] = {pauliStringToEnum(gate.name())};
    int targets[] = {(int)qubitIdx};
    HANDLE_ERROR(custatevecApplyPauliRotation(
        handle, deviceStateVector, cuStateVecCudaDataType, nQubitsAllocated,
        -0.5 * angle, pauli, targets, 1, controls32.data(), nullptr,
        controls32.size()));
  }

  /// @brief Nice utility function to have to print the state vector contents on
  /// GPU.
  void printStateFromGPU(const std::string &name, void *ptr, std::size_t size) {
    std::vector<std::complex<ScalarType>> tmp(size);
    cudaMemcpy(tmp.data(), ptr, size * sizeof(std::complex<ScalarType>),
               cudaMemcpyDeviceToHost);
    for (auto &r : tmp)
      printf("%s: (%.12lf, %.12lf)\n", name.c_str(), r.real(), r.imag());
    printf("\n");
  }

  /// @brief Increase the state size by the given number of qubits.
<<<<<<< HEAD
  void addQubitsToState(std::size_t count,
                        const std::complex<double> *state = nullptr) override {
    if (count == 0)
      return;

    if (state != nullptr)
      throw std::runtime_error("init state not implemented here yet.");
=======
  void addQubitsToState(std::size_t count, const void *stateIn) override {
    ScopedTraceWithContext("CuStateVecCircuitSimulator::addQubitsToState",
                           count);
    if (count == 0)
      return;

    // Cast the state, at this point an error would
    // have been thrown if it is not of the right floating point type
    std::complex<ScalarType> *state =
        reinterpret_cast<std::complex<ScalarType> *>(
            const_cast<void *>(stateIn));
>>>>>>> f3576861

    int dev;
    HANDLE_CUDA_ERROR(cudaGetDevice(&dev));
    cudaq::info("GPU {} Allocating new qubit array of size {}.", dev, count);

    constexpr int32_t threads_per_block = 256;
    uint32_t n_blocks =
        (stateDimension + threads_per_block - 1) / threads_per_block;

    // Check if this is the first time to allocate, if so
    // the allocation is much easier
    if (!deviceStateVector) {
      // Create the memory and the handle
      HANDLE_CUDA_ERROR(cudaMalloc((void **)&deviceStateVector,
                                   stateDimension * sizeof(CudaDataType)));
      HANDLE_ERROR(custatevecCreate(&handle));

      // If no state provided, initialize to the zero state
      if (state == nullptr) {
        initializeDeviceStateVector<<<n_blocks, threads_per_block>>>(
            reinterpret_cast<CudaDataType *>(deviceStateVector),
            stateDimension);
        return;
      }

      // User state provided...

      // FIXME handle case where pointer is a device pointer

      // First allocation, so just set the user provided data here
      HANDLE_CUDA_ERROR(cudaMemcpy(deviceStateVector, state,
                                   stateDimension * sizeof(CudaDataType),
                                   cudaMemcpyHostToDevice));
      return;
    }

    // State already exists, need to allocate new state and compute
    // kronecker product with existing state

    // Allocate new vector to place the kron prod result
    void *newDeviceStateVector;
    HANDLE_CUDA_ERROR(cudaMalloc((void **)&newDeviceStateVector,
                                 stateDimension * sizeof(CudaDataType)));

    // Place the state data on device. Could be that
    // we just need the zero state, or the user could have provided one
    void *otherState;
    HANDLE_CUDA_ERROR(cudaMalloc((void **)&otherState,
                                 (1UL << count) * sizeof(CudaDataType)));
    if (state == nullptr) {
      initializeDeviceStateVector<<<n_blocks, threads_per_block>>>(
          reinterpret_cast<CudaDataType *>(otherState), (1UL << count));
    } else {

      // FIXME Handle case where data is already on GPU
      HANDLE_CUDA_ERROR(cudaMemcpy(otherState, state,
                                   (1UL << count) * sizeof(CudaDataType),
                                   cudaMemcpyHostToDevice));
    }

    // Compute the kronecker product
    kronprod<CudaDataType><<<n_blocks, threads_per_block>>>(
        previousStateDimension,
        reinterpret_cast<CudaDataType *>(deviceStateVector), (1UL << count),
        reinterpret_cast<CudaDataType *>(otherState),
        reinterpret_cast<CudaDataType *>(newDeviceStateVector));
    HANDLE_CUDA_ERROR(cudaGetLastError());
    
    // Free the old vectors we don't need anymore.
    HANDLE_CUDA_ERROR(cudaFree(deviceStateVector));
    HANDLE_CUDA_ERROR(cudaFree(otherState));
    deviceStateVector = newDeviceStateVector;
  }

  /// @brief Increase the state size by one qubit.
  void addQubitToState() override {
    ScopedTraceWithContext("CuStateVecCircuitSimulator::addQubitToState");
    // Update the state vector
    if (!deviceStateVector) {
      HANDLE_CUDA_ERROR(cudaMalloc((void **)&deviceStateVector,
                                   stateDimension * sizeof(CudaDataType)));
      constexpr int32_t threads_per_block = 256;
      uint32_t n_blocks =
          (stateDimension + threads_per_block - 1) / threads_per_block;
      initializeDeviceStateVector<<<n_blocks, threads_per_block>>>(
          reinterpret_cast<CudaDataType *>(deviceStateVector), stateDimension);
      HANDLE_ERROR(custatevecCreate(&handle));
    } else {
      // Allocate new state..
      void *newDeviceStateVector;
      HANDLE_CUDA_ERROR(cudaMalloc((void **)&newDeviceStateVector,
                                   stateDimension * sizeof(CudaDataType)));
      constexpr int32_t threads_per_block = 256;
      uint32_t n_blocks =
          (stateDimension + threads_per_block - 1) / threads_per_block;
      setFirstNElements<<<n_blocks, threads_per_block>>>(
          reinterpret_cast<CudaDataType *>(newDeviceStateVector),
          reinterpret_cast<CudaDataType *>(deviceStateVector),
          previousStateDimension);
      HANDLE_CUDA_ERROR(cudaFree(deviceStateVector));
      deviceStateVector = newDeviceStateVector;
    }
  }

  /// @brief Reset the qubit state.
  void deallocateStateImpl() override {
    if (deviceStateVector) {
      HANDLE_ERROR(custatevecDestroy(handle));
      HANDLE_CUDA_ERROR(cudaFree(deviceStateVector));
    }
    if (extraWorkspace) {
      HANDLE_CUDA_ERROR(cudaFree(extraWorkspace));
      extraWorkspace = nullptr;
    }
    deviceStateVector = nullptr;
    extraWorkspaceSizeInBytes = 0;
  }

  /// @brief Apply the given GateApplicationTask
  void applyGate(const typename nvqir::CircuitSimulatorBase<
                 ScalarType>::GateApplicationTask &task) override {
    std::vector<int> controls, targets;
    std::transform(task.controls.begin(), task.controls.end(),
                   std::back_inserter(controls),
                   [](std::size_t idx) { return static_cast<int>(idx); });
    std::transform(task.targets.begin(), task.targets.end(),
                   std::back_inserter(targets),
                   [](std::size_t idx) { return static_cast<int>(idx); });
    // If we have no parameters, just apply the matrix.
    if (task.parameters.empty()) {
      applyGateMatrix(task.matrix, controls, targets);
      return;
    }

    // If we have parameters, it may be more efficient to
    // compute with custatevecApplyPauliRotation
    if (task.operationName == "rx") {
      oneQubitOneParamApply<nvqir::rx<ScalarType>>(
          task.parameters[0], task.controls, task.targets[0]);
    } else if (task.operationName == "ry") {
      oneQubitOneParamApply<nvqir::ry<ScalarType>>(
          task.parameters[0], task.controls, task.targets[0]);
    } else if (task.operationName == "rz") {
      oneQubitOneParamApply<nvqir::rz<ScalarType>>(
          task.parameters[0], task.controls, task.targets[0]);
    } else {
      // Fallback to just applying the gate.
      applyGateMatrix(task.matrix, controls, targets);
    }
  }

  /// @brief Set the state back to the |0> state on the
  /// current number of qubits
  void setToZeroState() override {
    constexpr int32_t threads_per_block = 256;
    uint32_t n_blocks =
        (stateDimension + threads_per_block - 1) / threads_per_block;
    initializeDeviceStateVector<<<n_blocks, threads_per_block>>>(
        reinterpret_cast<CudaDataType *>(deviceStateVector), stateDimension);
  }

public:
  /// @brief The constructor
  CuStateVecCircuitSimulator() {
    if constexpr (std::is_same_v<ScalarType, float>) {
      cuStateVecComputeType = CUSTATEVEC_COMPUTE_32F;
      cuStateVecCudaDataType = CUDA_C_32F;
    }

    // Populate the correct name so it is printed correctly during
    // deconstructor.
    summaryData.name = name();

    HANDLE_CUDA_ERROR(cudaFree(0));
    randomEngine = std::mt19937(randomDevice());
  }

  /// The destructor
  virtual ~CuStateVecCircuitSimulator() = default;

  void setRandomSeed(std::size_t randomSeed) override {
    randomEngine = std::mt19937(randomSeed);
  }

  /// @brief Device synchronization
  void synchronize() override { HANDLE_CUDA_ERROR(cudaDeviceSynchronize()); }

  /// @brief Measure operation
  /// @param qubitIdx
  /// @return
  bool measureQubit(const std::size_t qubitIdx) override {
    const int basisBits[] = {(int)qubitIdx};
    int parity;
    double rand = randomValues(1, 1.0)[0];
    HANDLE_ERROR(custatevecMeasureOnZBasis(
        handle, deviceStateVector, cuStateVecCudaDataType, nQubitsAllocated,
        &parity, basisBits, /*N Bits*/ 1, rand,
        CUSTATEVEC_COLLAPSE_NORMALIZE_AND_ZERO));
    cudaq::info("Measured qubit {} -> {}", qubitIdx, parity);
    return parity == 1 ? true : false;
  }

  /// @brief Reset the qubit
  /// @param qubitIdx
  void resetQubit(const std::size_t qubitIdx) override {
    flushGateQueue();
    const int basisBits[] = {(int)qubitIdx};
    int parity;
    double rand = randomValues(1, 1.0)[0];
    HANDLE_ERROR(custatevecMeasureOnZBasis(
        handle, deviceStateVector, cuStateVecCudaDataType, nQubitsAllocated,
        &parity, basisBits, /*N Bits*/ 1, rand,
        CUSTATEVEC_COLLAPSE_NORMALIZE_AND_ZERO));
    if (parity) {
      x(qubitIdx);
    }
  }

  /// @brief Override base class functionality for a general Pauli
  /// rotation to delegate to the performant custatevecApplyPauliRotation.
  void applyExpPauli(double theta, const std::vector<std::size_t> &controlIds,
                     const std::vector<std::size_t> &qubits,
                     const cudaq::spin_op &op) override {
    flushGateQueue();
    cudaq::info(" [cusv decomposing] exp_pauli({}, {})", theta,
                op.to_string(false));
    std::vector<int> controls, targets;
    for (const auto &bit : controlIds)
      controls.emplace_back(static_cast<int>(bit));
    std::vector<custatevecPauli_t> paulis;
    op.for_each_pauli([&](cudaq::pauli p, std::size_t i) {
      if (p == cudaq::pauli::I)
        paulis.push_back(custatevecPauli_t::CUSTATEVEC_PAULI_I);
      else if (p == cudaq::pauli::X)
        paulis.push_back(custatevecPauli_t::CUSTATEVEC_PAULI_X);
      else if (p == cudaq::pauli::Y)
        paulis.push_back(custatevecPauli_t::CUSTATEVEC_PAULI_Y);
      else
        paulis.push_back(custatevecPauli_t::CUSTATEVEC_PAULI_Z);

      targets.push_back(qubits[i]);
    });

    HANDLE_ERROR(custatevecApplyPauliRotation(
        handle, deviceStateVector, cuStateVecCudaDataType, nQubitsAllocated,
        theta, paulis.data(), targets.data(), targets.size(), controls.data(),
        nullptr, controls.size()));
  }

  /// @brief Compute the operator expectation value, with respect to
  /// the current state vector, directly on GPU with the
  /// given the operator matrix and target qubit indices.
  auto getExpectationFromOperatorMatrix(const std::complex<double> *matrix,
                                        const std::vector<std::size_t> &tgts) {
    // Convert the size_t tgts into ints
    std::vector<int> tgtsInt(tgts.size());
    std::transform(tgts.begin(), tgts.end(), tgtsInt.begin(),
                   [&](std::size_t x) { return static_cast<int>(x); });
    // our bit ordering is reversed.
    size_t nIndexBits = nQubitsAllocated;

    // check the size of external workspace
    HANDLE_ERROR(custatevecComputeExpectationGetWorkspaceSize(
        handle, cuStateVecCudaDataType, nIndexBits, matrix,
        cuStateVecCudaDataType, CUSTATEVEC_MATRIX_LAYOUT_ROW, tgts.size(),
        cuStateVecComputeType, &extraWorkspaceSizeInBytes));

    if (extraWorkspaceSizeInBytes > 0)
      HANDLE_CUDA_ERROR(cudaMalloc(&extraWorkspace, extraWorkspaceSizeInBytes));

    double expect;

    // compute expectation
    HANDLE_ERROR(custatevecComputeExpectation(
        handle, deviceStateVector, cuStateVecCudaDataType, nIndexBits, &expect,
        CUDA_R_64F, nullptr, matrix, cuStateVecCudaDataType,
        CUSTATEVEC_MATRIX_LAYOUT_ROW, tgtsInt.data(), tgts.size(),
        cuStateVecComputeType, extraWorkspace, extraWorkspaceSizeInBytes));

    if (extraWorkspace) {
      HANDLE_CUDA_ERROR(cudaFree(extraWorkspace));
      extraWorkspace = nullptr;
    }

    return expect;
  }

  /// @brief We can compute Observe from the matrix for a
  /// reasonable number of qubits, otherwise we should compute it
  /// via sampling
  bool canHandleObserve() override {
    // Do not compute <H> from matrix if shots based sampling requested
    // i.e., a valid shots count value was set.
    // Note: -1 is also used to denote non-sampling execution. Hence, we need to
    // check for this particular -1 value as being casted to an unsigned type.
    if (executionContext && executionContext->shots > 0 &&
        executionContext->shots != static_cast<std::size_t>(-1)) {
      return false;
    }

    // If no shots requested (exact expectation calulation), don't use
    // term-by-term observe as the default since
    // `CuStateVecCircuitSimulator::observe` will do a batched expectation value
    // calculation to compute all expectation values for all terms at once.
    return !shouldObserveFromSampling(/*defaultConfig=*/false);
  }

  /// @brief Compute the expected value from the observable matrix.
  cudaq::observe_result observe(const cudaq::spin_op &op) override {
    // Use batched custatevecComputeExpectationsOnPauliBasis to compute all term
    // expectation values in one go
    uint32_t nPauliOperatorArrays = op.num_terms();
    // Stable holders of vectors since we need to send vectors of pointers to
    // custatevec
    std::deque<std::vector<custatevecPauli_t>> pauliOperatorsArrayHolder;
    std::deque<std::vector<int32_t>> basisBitsArrayHolder;
    std::vector<const custatevecPauli_t *> pauliOperatorsArray;
    std::vector<const int32_t *> basisBitsArray;
    std::vector<std::complex<double>> coeffs;
    std::vector<uint32_t> nBasisBitsArray;
    pauliOperatorsArray.reserve(nPauliOperatorArrays);
    basisBitsArray.reserve(nPauliOperatorArrays);
    coeffs.reserve(nPauliOperatorArrays);
    nBasisBitsArray.reserve(nPauliOperatorArrays);
    // Helper to convert Pauli enums
    const auto cudaqToCustateVec = [](cudaq::pauli pauli) -> custatevecPauli_t {
      switch (pauli) {
      case cudaq::pauli::I:
        return CUSTATEVEC_PAULI_I;
      case cudaq::pauli::X:
        return CUSTATEVEC_PAULI_X;
      case cudaq::pauli::Y:
        return CUSTATEVEC_PAULI_Y;
      case cudaq::pauli::Z:
        return CUSTATEVEC_PAULI_Z;
      }
      __builtin_unreachable();
    };

    // Contruct data to send on to custatevec
    std::vector<std::string> termStrs;
    termStrs.reserve(nPauliOperatorArrays);
    op.for_each_term([&](cudaq::spin_op &term) {
      coeffs.emplace_back(term.get_coefficient());
      std::vector<custatevecPauli_t> paulis;
      std::vector<int32_t> idxs;
      paulis.reserve(term.num_qubits());
      idxs.reserve(term.num_qubits());
      term.for_each_pauli([&](cudaq::pauli p, std::size_t idx) {
        if (p != cudaq::pauli::I) {
          paulis.emplace_back(cudaqToCustateVec(p));
          idxs.emplace_back(idx);
          // Only X and Y pauli's translate to applied gates
          if (p != cudaq::pauli::Z) {
            // One operation for applying the term
            summaryData.svGateUpdate(/*nControls=*/0, /*nTargets=*/1,
                                     stateDimension,
                                     stateDimension * sizeof(DataType));
            // And one operation for un-applying the term
            summaryData.svGateUpdate(/*nControls=*/0, /*nTargets=*/1,
                                     stateDimension,
                                     stateDimension * sizeof(DataType));
          }
        }
      });
      pauliOperatorsArrayHolder.emplace_back(std::move(paulis));
      basisBitsArrayHolder.emplace_back(std::move(idxs));
      pauliOperatorsArray.emplace_back(pauliOperatorsArrayHolder.back().data());
      basisBitsArray.emplace_back(basisBitsArrayHolder.back().data());
      nBasisBitsArray.emplace_back(pauliOperatorsArrayHolder.back().size());
      termStrs.emplace_back(term.to_string(false));
    });
    std::vector<double> expectationValues(nPauliOperatorArrays);
    HANDLE_ERROR(custatevecComputeExpectationsOnPauliBasis(
        handle, deviceStateVector, cuStateVecCudaDataType, nQubitsAllocated,
        expectationValues.data(), pauliOperatorsArray.data(),
        nPauliOperatorArrays, basisBitsArray.data(), nBasisBitsArray.data()));
    std::complex<double> expVal = 0.0;
    std::vector<cudaq::ExecutionResult> results;
    results.reserve(nPauliOperatorArrays);
    for (uint32_t i = 0; i < nPauliOperatorArrays; ++i) {
      expVal += coeffs[i] * expectationValues[i];
      results.emplace_back(
          cudaq::ExecutionResult({}, termStrs[i], expectationValues[i]));
    }
    cudaq::sample_result perTermData(static_cast<double>(expVal.real()),
                                     results);
    return cudaq::observe_result(static_cast<double>(expVal.real()), op,
                                 perTermData);
  }

  /// @brief Sample the multi-qubit state.
  cudaq::ExecutionResult sample(const std::vector<std::size_t> &measuredBits,
                                const int shots) override {
    ScopedTraceWithContext(cudaq::TIMING_SAMPLE, "CuStateVecSimulator::sample");
    double expVal = 0.0;
    // cudaq::CountsDictionary counts;
    std::vector<custatevecPauli_t> z_pauli;
    std::vector<int> measuredBits32;
    for (auto m : measuredBits) {
      measuredBits32.push_back(m);
      z_pauli.push_back(CUSTATEVEC_PAULI_Z);
    }

    if (shots < 1) {
      // Just compute the expected value on <Z...Z>
      const uint32_t nBasisBitsArray[] = {(uint32_t)measuredBits.size()};
      const int *basisBitsArray[] = {measuredBits32.data()};
      const custatevecPauli_t *pauliArray[] = {z_pauli.data()};
      double expectationValues[1];
      HANDLE_ERROR(custatevecComputeExpectationsOnPauliBasis(
          handle, deviceStateVector, cuStateVecCudaDataType, nQubitsAllocated,
          expectationValues, pauliArray, 1, basisBitsArray, nBasisBitsArray));
      expVal = expectationValues[0];
      cudaq::info("Computed expectation value = {}", expVal);
      return cudaq::ExecutionResult{expVal};
    }

    // Grab some random seed values and create the sampler
    auto randomValues_ = randomValues(shots, 1.0);
    custatevecSamplerDescriptor_t sampler;
    HANDLE_ERROR(custatevecSamplerCreate(
        handle, deviceStateVector, cuStateVecCudaDataType, nQubitsAllocated,
        &sampler, shots, &extraWorkspaceSizeInBytes));
    // allocate external workspace if necessary
    if (extraWorkspaceSizeInBytes > 0)
      HANDLE_CUDA_ERROR(cudaMalloc(&extraWorkspace, extraWorkspaceSizeInBytes));

    // Run the sampling preprocess step.
    HANDLE_ERROR(custatevecSamplerPreprocess(handle, sampler, extraWorkspace,
                                             extraWorkspaceSizeInBytes));

    // Sample!
    custatevecIndex_t bitstrings0[shots];
    HANDLE_ERROR(custatevecSamplerSample(
        handle, sampler, bitstrings0, measuredBits32.data(),
        measuredBits32.size(), randomValues_.data(), shots,
        CUSTATEVEC_SAMPLER_OUTPUT_ASCENDING_ORDER));

    if (extraWorkspace) {
      HANDLE_CUDA_ERROR(cudaFree(extraWorkspace));
      extraWorkspace = nullptr;
    }

    std::vector<std::string> sequentialData;

    cudaq::ExecutionResult counts;

    // We've sampled, convert the results to our ExecutionResult counts
    for (int i = 0; i < shots; ++i) {
      auto bitstring = std::bitset<64>(bitstrings0[i])
                           .to_string()
                           .erase(0, 64 - measuredBits.size());
      std::reverse(bitstring.begin(), bitstring.end());
      sequentialData.push_back(bitstring);
      counts.appendResult(bitstring, 1);
    }

    // Compute the expectation value from the counts
    for (auto &kv : counts.counts) {
      auto par = cudaq::sample_result::has_even_parity(kv.first);
      auto p = kv.second / (double)shots;
      if (!par) {
        p = -p;
      }
      expVal += p;
    }

    counts.expectationValue = expVal;
    return counts;
  }

  cudaq::State getStateData() override {
    // Handle empty state (e.g., no qubit allocation)
    if (stateDimension == 0)
      return cudaq::State{{stateDimension}, {}};

    std::vector<std::complex<ScalarType>> tmp(stateDimension);
    HANDLE_CUDA_ERROR(
        cudaMemcpy(tmp.data(), deviceStateVector,
                   stateDimension * sizeof(std::complex<ScalarType>),
                   cudaMemcpyDeviceToHost));

    if constexpr (std::is_same_v<ScalarType, float>) {
      std::vector<std::complex<double>> data;
      std::transform(tmp.begin(), tmp.end(), std::back_inserter(data),
                     [](std::complex<float> &el) -> std::complex<double> {
                       return {static_cast<double>(el.real()),
                               static_cast<double>(el.imag())};
                     });
      return cudaq::State{{stateDimension}, data};
    } else {
      return cudaq::State{{stateDimension}, tmp};
    }
  }

  bool isStateVectorSimulator() const override { return true; }

  std::string name() const override;
  NVQIR_SIMULATOR_CLONE_IMPL(CuStateVecCircuitSimulator<ScalarType>)
};
} // namespace

#ifndef __NVQIR_CUSTATEVEC_TOGGLE_CREATE
template <>
std::string CuStateVecCircuitSimulator<double>::name() const {
  return "custatevec-fp64";
}
/// Register this Simulator with NVQIR.
NVQIR_REGISTER_SIMULATOR(CuStateVecCircuitSimulator<>, custatevec_fp64)
#endif<|MERGE_RESOLUTION|>--- conflicted
+++ resolved
@@ -275,15 +275,6 @@
   }
 
   /// @brief Increase the state size by the given number of qubits.
-<<<<<<< HEAD
-  void addQubitsToState(std::size_t count,
-                        const std::complex<double> *state = nullptr) override {
-    if (count == 0)
-      return;
-
-    if (state != nullptr)
-      throw std::runtime_error("init state not implemented here yet.");
-=======
   void addQubitsToState(std::size_t count, const void *stateIn) override {
     ScopedTraceWithContext("CuStateVecCircuitSimulator::addQubitsToState",
                            count);
@@ -295,7 +286,6 @@
     std::complex<ScalarType> *state =
         reinterpret_cast<std::complex<ScalarType> *>(
             const_cast<void *>(stateIn));
->>>>>>> f3576861
 
     int dev;
     HANDLE_CUDA_ERROR(cudaGetDevice(&dev));
