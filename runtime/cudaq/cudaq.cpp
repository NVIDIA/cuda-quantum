/*******************************************************************************
 * Copyright (c) 2022 - 2023 NVIDIA Corporation & Affiliates.                  *
 * All rights reserved.                                                        *
 *                                                                             *
 * This source code and the accompanying materials are made available under    *
 * the terms of the Apache License 2.0 which accompanies this distribution.    *
 ******************************************************************************/

#include "cudaq.h"
#define LLVM_DISABLE_ABI_BREAKING_CHECKS_ENFORCING 1

#include "common/Logger.h"
#ifdef CUDAQ_HAS_CUDA
#include "cuda_runtime_api.h"
#endif
#include "cudaq/platform.h"
#include "cudaq/utils/registry.h"
#include <dlfcn.h>
#include <map>
#include <regex>
#include <signal.h>
#include <string>
#include <vector>

#ifdef CUDAQ_HAS_MPI
#include <mpi.h>

namespace nvqir {
void tearDownBeforeMPIFinalize();
void setRandomSeed(std::size_t);
} // namespace nvqir

namespace cudaq::mpi {

void initialize() {
  int argc{0};
  char **argv = nullptr;
  initialize(argc, argv);
}

void initialize(int argc, char **argv) {
  int pid, np, thread_provided;
  int mpi_error =
      MPI_Init_thread(&argc, &argv, MPI_THREAD_MULTIPLE, &thread_provided);
  assert(mpi_error == MPI_SUCCESS && "MPI_Init_thread failed");
  assert(thread_provided == MPI_THREAD_MULTIPLE);
  MPI_Comm_rank(MPI_COMM_WORLD, &pid);
  MPI_Comm_size(MPI_COMM_WORLD, &np);
  if (pid == 0)
    cudaq::info("MPI Initialized, nRanks = {}", np);
}

int rank() {
  int pid;
  MPI_Comm_rank(MPI_COMM_WORLD, &pid);
  return pid;
}

int num_ranks() {
  int np;
  MPI_Comm_size(MPI_COMM_WORLD, &np);
  return np;
}

bool is_initialized() {
  int i;
  auto err = MPI_Initialized(&i);
  assert(err == MPI_SUCCESS && "MPI_Initialized failed.");
  return i == 1;
}

namespace details {

#define CUDAQ_ALL_REDUCE_IMPL(TYPE, MPI_TYPE, BINARY, MPI_OP)                  \
  TYPE allReduce(const TYPE &local, const BINARY<TYPE> &) {                    \
    TYPE result;                                                               \
    MPI_Allreduce(&local, &result, 1, MPI_TYPE, MPI_OP, MPI_COMM_WORLD);       \
    return result;                                                             \
  }

CUDAQ_ALL_REDUCE_IMPL(float, MPI_FLOAT, std::plus, MPI_SUM)
CUDAQ_ALL_REDUCE_IMPL(float, MPI_FLOAT, std::multiplies, MPI_PROD)

CUDAQ_ALL_REDUCE_IMPL(double, MPI_DOUBLE, std::plus, MPI_SUM)
CUDAQ_ALL_REDUCE_IMPL(double, MPI_DOUBLE, std::multiplies, MPI_PROD)

} // namespace details

void finalize() {
  if (rank() == 0)
    cudaq::info("Finalizing MPI.");

  // Inform the simulator that we are
  // about to run MPI Finalize
  nvqir::tearDownBeforeMPIFinalize();

  // Check if finalize has been called.
  int isFinalized;
  MPI_Finalized(&isFinalized);
  if (isFinalized)
    return;

  // Finalize
  int mpi_error = MPI_Finalize();
  assert(mpi_error == MPI_SUCCESS && "MPI_Finalize failed.");
}

} // namespace cudaq::mpi
#else
namespace cudaq::mpi {

void initialize() {}

void initialize(int argc, char **argv) {}

bool is_initialized() { return false; }

int rank() { return 0; }

int num_ranks() { return 1; }

namespace details {

#define CUDAQ_ALL_REDUCE_IMPL(TYPE, BINARY)                                    \
  TYPE allReduce(const TYPE &local, const BINARY<TYPE> &) { return TYPE(); }

CUDAQ_ALL_REDUCE_IMPL(float, std::plus)
CUDAQ_ALL_REDUCE_IMPL(float, std::multiplies)

CUDAQ_ALL_REDUCE_IMPL(double, std::plus)
CUDAQ_ALL_REDUCE_IMPL(double, std::multiplies)

} // namespace details

void finalize() {}

} // namespace cudaq::mpi
#endif

namespace cudaq::__internal__ {
std::map<std::string, std::string> runtime_registered_mlir;
std::string demangle_kernel(const char *name) {
  return quantum_platform::demangle(name);
}
bool globalFalse = false;
} // namespace cudaq::__internal__

//===----------------------------------------------------------------------===//
// Registry that maps device code keys to strings of device code. The map is
// created at program startup and can be used to find code to be
// compiled/executed at runtime.
//===----------------------------------------------------------------------===//

static std::vector<std::pair<std::string, std::string>> quakeRegistry;

void cudaq::registry::deviceCodeHolderAdd(const char *key, const char *code) {
  quakeRegistry.emplace_back(key, code);
}

//===----------------------------------------------------------------------===//
// Registry of all kernels that have been generated. The vector of kernels is
// created at program startup time. This list can be consulted by the runtime to
// determine if a particular kernel has been processed for kernel execution,
// including adding the trampoline to call the runtime to launch the kernel.
//===----------------------------------------------------------------------===//

static std::vector<std::string> kernelRegistry;

static std::map<std::string, cudaq::KernelArgsCreator> argsCreators;
static std::map<std::string, std::string> lambdaNames;

void cudaq::registry::cudaqRegisterKernelName(const char *kernelName) {
  kernelRegistry.emplace_back(kernelName);
}

void cudaq::registry::cudaqRegisterArgsCreator(const char *name,
                                               char *rawFunctor) {
  argsCreators.insert(
      {std::string(name), reinterpret_cast<KernelArgsCreator>(rawFunctor)});
}

void cudaq::registry::cudaqRegisterLambdaName(const char *name,
                                              const char *value) {
  lambdaNames.insert({std::string(name), std::string(value)});
}

bool cudaq::__internal__::isKernelGenerated(const std::string &kernelName) {
  for (auto regName : kernelRegistry)
    if (kernelName == regName)
      return true;
  return false;
}

bool cudaq::__internal__::isLibraryMode(const std::string &kernelname) {
  return !isKernelGenerated(kernelname);
}

//===----------------------------------------------------------------------===//

namespace nvqir {
void setRandomSeed(std::size_t);
}

namespace cudaq {

void set_target_backend(const char *backend) {
  std::string backendName(backend);
  auto &platform = cudaq::get_platform();
  platform.setTargetBackend(backendName);
}

KernelArgsCreator getArgsCreator(const std::string &kernelName) {
  return argsCreators[kernelName];
}

std::string get_quake_by_name(const std::string &kernelName,
                              bool throwException) {
  // A prefix name has a '.' before the C++ mangled name suffix.
  auto kernelNamePrefix = kernelName + '.';

  // Find the quake code
  std::optional<std::string> result;
  for (auto [k, v] : quakeRegistry) {
    if (k == kernelName) {
      // Exact match. Return the code.
      return v;
    }
    if (k.starts_with(kernelNamePrefix)) {
      // Prefix match. Record it and make sure that it is a unique prefix.
      if (result.has_value()) {
        if (throwException)
          throw std::runtime_error("Quake code for '" + kernelName +
                                   "' has multiple matches.\n");
      } else {
        result = v;
      }
    }
  }
  if (result.has_value())
    return *result;
  auto msg = "Quake code not found for '" + kernelName + "'.\n";
  if (throwException)
    throw std::runtime_error(msg);
  return {};
}

std::string get_quake_by_name(const std::string &kernelName) {
  return get_quake_by_name(kernelName, true);
}

bool kernelHasConditionalFeedback(const std::string &kernelName) {
  auto quakeCode = get_quake_by_name(kernelName, false);
  return !quakeCode.empty() &&
         quakeCode.find("qubitMeasurementFeedback = true") != std::string::npos;
}

void set_shots(const std::size_t nShots) {
  auto &platform = cudaq::get_platform();
  platform.set_shots(nShots);
}
void clear_shots(const std::size_t nShots) {
  auto &platform = cudaq::get_platform();
  platform.clear_shots();
}

void set_noise(cudaq::noise_model &model) {
  auto &platform = cudaq::get_platform();
  platform.set_noise(&model);
}

void unset_noise() {
  auto &platform = cudaq::get_platform();
  platform.set_noise(nullptr);
}

void set_random_seed(std::size_t seed) { nvqir::setRandomSeed(seed); }
<<<<<<< HEAD

int num_available_gpus() {
#ifdef CUDAQ_HAS_CUDA
  int nDevices; 
  cudaGetDeviceCount(&nDevices); 
  return nDevices;
#else
  return 0;
#endif
}
=======
namespace __internal__ {
void cudaqCtrlCHandler(int signal) {
  printf(" CTRL-C caught in cudaq runtime.\n");
  std::exit(1);
}

__attribute__((constructor)) void startSigIntHandler() {
  struct sigaction sigIntHandler;
  sigIntHandler.sa_handler = cudaqCtrlCHandler;
  sigemptyset(&sigIntHandler.sa_mask);
  sigIntHandler.sa_flags = 0;
  sigaction(SIGINT, &sigIntHandler, NULL);
}
} // namespace __internal__
>>>>>>> 4647e679

} // namespace cudaq

namespace cudaq::support {
extern "C" {
void __nvqpp_initializer_list_to_vector_bool(std::vector<bool> &result,
                                             char *initList, std::size_t size) {
  // result is a sret return value. Make sure it is default initialized. Takes
  // advantage of default empty vector being all 0s.
  std::memset(&result, 0, sizeof(result));
  // Allocate space.
  result.reserve(size);
  // Copy in the initialization list data.
  char *p = initList;
  for (std::size_t i = 0; i < size; ++i, ++p)
    result.push_back(static_cast<bool>(*p));
  // Free the initialization list, which was stack allocated.
  free(initList);
}
}
} // namespace cudaq::support<|MERGE_RESOLUTION|>--- conflicted
+++ resolved
@@ -274,7 +274,6 @@
 }
 
 void set_random_seed(std::size_t seed) { nvqir::setRandomSeed(seed); }
-<<<<<<< HEAD
 
 int num_available_gpus() {
 #ifdef CUDAQ_HAS_CUDA
@@ -285,7 +284,7 @@
   return 0;
 #endif
 }
-=======
+
 namespace __internal__ {
 void cudaqCtrlCHandler(int signal) {
   printf(" CTRL-C caught in cudaq runtime.\n");
@@ -300,7 +299,6 @@
   sigaction(SIGINT, &sigIntHandler, NULL);
 }
 } // namespace __internal__
->>>>>>> 4647e679
 
 } // namespace cudaq
 
