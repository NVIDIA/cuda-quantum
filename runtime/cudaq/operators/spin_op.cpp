--- conflicted
+++ resolved
@@ -130,13 +130,8 @@
   for (std::size_t old_state = 0; old_state < dim; ++old_state) {
     std::size_t new_state = 0;
     std::complex<double> entry = 1.;
-<<<<<<< HEAD
     for (std::size_t degree = 0; degree < nr_deg; ++degree) {
-      auto state = (old_state & (1 << degree)) >> degree;
-=======
-    for (auto degree = 0; degree < nr_deg; ++degree) {
       auto state = (old_state & (1ul << degree)) >> degree;
->>>>>>> eae81cf6
       auto op = pauli_word[invert_order ? nr_deg - 1 - degree : degree];
       auto mapped = map_state(op, state);
       entry *= mapped.first;
