/****************************************************************-*- C++ -*-****
 * Copyright (c) 2022 - 2025 NVIDIA Corporation & Affiliates.                  *
 * All rights reserved.                                                        *
 *                                                                             *
 * This source code and the accompanying materials are made available under    *
 * the terms of the Apache License 2.0 which accompanies this distribution.    *
 ******************************************************************************/

#pragma once

#include <complex>
#include <functional>
#include <variant>
#include <vector>

#include "callback.h"
#include "cudaq/utils/matrix.h"

namespace cudaq {

class scalar_operator {

private:
  // If someone gave us a constant value, we will just return that
  // directly to them when they call `evaluate`.
  std::variant<std::complex<double>, scalar_callback> value = 1.;

public:
  // constructors and destructors
  /// @brief Default constructor that initializes the scalar operator
  constexpr scalar_operator() = default;

  /// @brief Constructs a scalar operator with a double value.
  scalar_operator(double value);

  /// @brief Checks if the scalar operator represents a constant value.
  /// @return True if the operator is constant, false otherwise.
  bool is_constant() const;

  /// @brief Constructs a scalar operator with a complex double value.
  scalar_operator(std::complex<double> value);

  /// @brief Constructs a scalar operator from a scalar callback.
  scalar_operator(const scalar_callback &create);

  /// @brief Constructs a scalar operator from an rvalue scalar callback.
  scalar_operator(scalar_callback &&create);

  /// @brief Copy constructor.
  scalar_operator(const scalar_operator &other) = default;

  /// @brief Move constructor.
  scalar_operator(scalar_operator &&other) = default;

  /// @brief Default destructor.
  ~scalar_operator() = default;

  // assignments

  /// @brief Copy assignment operator.
  scalar_operator &operator=(const scalar_operator &other) = default;

  /// @brief Move assignment operator.
  scalar_operator &operator=(scalar_operator &&other) = default;

  /// @brief Evaluates the scalar operator using the given parameters.
  /// @param parameters A map of parameter names to complex values.
  /// @return The evaluated complex value.
  std::complex<double>
  evaluate(const std::unordered_map<std::string, std::complex<double>>
               &parameters = {}) const;

  /// @brief Converts the scalar operator to a 1x1 matrix.
  /// @param parameters A map of parameter names to complex values.
  /// @return The 1x1 complex matrix representation.
  complex_matrix
  to_matrix(const std::unordered_map<std::string, std::complex<double>>
                &parameters = {}) const;

  /// @brief Returns a string representation of the scalar operator.
  /// @return The string representation.
  std::string to_string() const;

  /// @brief Compares two scalar operators for equality.
  /// @param other The scalar operator to compare against.
  /// @return True if both operators are equal, false otherwise.
  bool operator==(scalar_operator other) const;

  // unary operators

  /// @brief Unary minus operator (lvalue).
  /// @return A new scalar operator representing the negation.
  scalar_operator operator-() const &;

  /// @brief Unary minus operator (rvalue).
  /// @return A new scalar operator representing the negation.
  scalar_operator operator-() &&;

  /// @brief Unary plus operator (lvalue).
  /// @return A copy of the current scalar operator.
  scalar_operator operator+() const &;

  /// @brief Unary plus operator (rvalue).
  /// @return A moved copy of the current scalar operator.
  scalar_operator operator+() &&;

  // right-hand arithmetics

  /// @brief Multiplies the scalar operator by a double (lvalue).
  scalar_operator operator*(double other) const &;

  /// @brief Multiplies the scalar operator by a double (rvalue).
  scalar_operator operator*(double other) &&;

  /// @brief Divides the scalar operator by a double (lvalue).
  scalar_operator operator/(double other) const &;

  /// @brief Divides the scalar operator by a double (rvalue).
  scalar_operator operator/(double other) &&;

  /// @brief Adds a double to the scalar operator (lvalue).
  scalar_operator operator+(double other) const &;

  /// @brief Adds a double to the scalar operator (rvalue).
  scalar_operator operator+(double other) &&;

  /// @brief Subtracts a double from the scalar operator (lvalue).
  scalar_operator operator-(double other) const &;

  /// @brief Subtracts a double from the scalar operator (rvalue).
  scalar_operator operator-(double other) &&;

  /// @brief Multiplies the scalar operator by a double in-place.
  scalar_operator &operator*=(double other);

  /// @brief Divides the scalar operator by a double in-place.
  scalar_operator &operator/=(double other);

  /// @brief Adds a double to the scalar operator in-place.
  scalar_operator &operator+=(double other);

  /// @brief Subtracts a double from the scalar operator in-place.
  scalar_operator &operator-=(double other);

  /// @brief Multiplies the scalar operator by a complex number (lvalue).
  scalar_operator operator*(std::complex<double> other) const &;

  /// @brief Multiplies the scalar operator by a complex number (rvalue).
  scalar_operator operator*(std::complex<double> other) &&;

  /// @brief Divides the scalar operator by a complex number (lvalue).
  scalar_operator operator/(std::complex<double> other) const &;

  /// @brief Divides the scalar operator by a complex number (rvalue).
  scalar_operator operator/(std::complex<double> other) &&;

  /// @brief Adds a complex number to the scalar operator (lvalue).
  scalar_operator operator+(std::complex<double> other) const &;

  /// @brief Adds a complex number to the scalar operator (rvalue).
  scalar_operator operator+(std::complex<double> other) &&;

  /// @brief Subtracts a complex number from the scalar operator (lvalue).
  scalar_operator operator-(std::complex<double> other) const &;

  /// @brief Subtracts a complex number from the scalar operator (rvalue).
  scalar_operator operator-(std::complex<double> other) &&;

  /// @brief Multiplies the scalar operator by a complex number in-place.
  scalar_operator &operator*=(std::complex<double> other);

  /// @brief Divides the scalar operator by a complex number in-place.
  scalar_operator &operator/=(std::complex<double> other);

  /// @brief Adds a complex number to the scalar operator in-place.
  scalar_operator &operator+=(std::complex<double> other);

  /// @brief Subtracts a complex number from the scalar operator in-place.
  scalar_operator &operator-=(std::complex<double> other);

  /// @brief Multiplies two scalar operators (lvalue).
  scalar_operator operator*(const scalar_operator &other) const &;

  /// @brief Multiplies two scalar operators (rvalue).
  scalar_operator operator*(const scalar_operator &other) &&;

  /// @brief Divides two scalar operators (lvalue).
  scalar_operator operator/(const scalar_operator &other) const &;

  /// @brief Divides two scalar operators (rvalue).
  scalar_operator operator/(const scalar_operator &other) &&;

  /// @brief Adds two scalar operators (lvalue).
  scalar_operator operator+(const scalar_operator &other) const &;

  /// @brief Adds two scalar operators (rvalue).
  scalar_operator operator+(const scalar_operator &other) &&;

  /// @brief Subtracts two scalar operators (lvalue).
  scalar_operator operator-(const scalar_operator &other) const &;

  /// @brief Subtracts two scalar operators (rvalue).
  scalar_operator operator-(const scalar_operator &other) &&;

  /// @brief Multiplies two scalar operators in-place.
  scalar_operator &operator*=(const scalar_operator &other);

  /// @brief Divides two scalar operators in-place.
  scalar_operator &operator/=(const scalar_operator &other);

  /// @brief Adds two scalar operators in-place.
  scalar_operator &operator+=(const scalar_operator &other);

  /// @brief Subtracts two scalar operators in-place.
  scalar_operator &operator-=(const scalar_operator &other);

  // left-hand arithmetics

  /// @brief Multiplies a double with a scalar operator (lvalue).
  friend scalar_operator operator*(double other, const scalar_operator &self);

  /// @brief Multiplies a double with a scalar operator (rvalue).
  friend scalar_operator operator*(double other, scalar_operator &&self);

  /// @brief Divides a double by a scalar operator (lvalue).
  friend scalar_operator operator/(double other, const scalar_operator &self);

  /// @brief Divides a double by a scalar operator (rvalue).
  friend scalar_operator operator/(double other, scalar_operator &&self);

  /// @brief Adds a double to a scalar operator (lvalue).
  friend scalar_operator operator+(double other, const scalar_operator &self);

  /// @brief Adds a double to a scalar operator (rvalue).
  friend scalar_operator operator+(double other, scalar_operator &&self);

  /// @brief Subtracts a scalar operator from a double (lvalue).
  friend scalar_operator operator-(double other, const scalar_operator &self);

  /// @brief Subtracts a scalar operator from a double (rvalue).
  friend scalar_operator operator-(double other, scalar_operator &&self);

  /// @brief Multiplies a complex number with a scalar operator (lvalue).
  friend scalar_operator operator*(std::complex<double> other,
                                   const scalar_operator &self);

  /// @brief Multiplies a complex number with a scalar operator (rvalue).
  friend scalar_operator operator*(std::complex<double> other,
                                   scalar_operator &&self);

  /// @brief Divides a complex number by a scalar operator (lvalue).
  friend scalar_operator operator/(std::complex<double> other,
                                   const scalar_operator &self);

  /// @brief Divides a complex number by a scalar operator (rvalue).
  friend scalar_operator operator/(std::complex<double> other,
                                   scalar_operator &&self);

  /// @brief Adds a complex number to a scalar operator (lvalue).
  friend scalar_operator operator+(std::complex<double> other,
                                   const scalar_operator &self);

  /// @brief Adds a complex number to a scalar operator (rvalue).
  friend scalar_operator operator+(std::complex<double> other,
                                   scalar_operator &&self);

  /// @brief Subtracts a scalar operator from a complex number (lvalue).
  friend scalar_operator operator-(std::complex<double> other,
                                   const scalar_operator &self);

  /// @brief Subtracts a scalar operator from a complex number (rvalue).
  friend scalar_operator operator-(std::complex<double> other,
                                   scalar_operator &&self);
};

// Generally speaking, degrees of freedom can (and should) be grouped
// into particles/states of different kind. For example, a system may
// consist of both boson and fermion particles. Regardless of how an
// operator is composed, the particle kind of each degree should always
// remain fixed. Since "degrees" are runtime information, we approximate
// the distinction of particles via distinguishing operator types. This
// distinction at the type system level is only possible when we have
// a single kind of particle in an operator. As soon as we have different
// kinds, the operators get converted to a general "matrix operator" type,
// and we rely on runtime tracking to enforce the correct particle-kind
// specific behavior for subsequent manipulations of the operator.
// The commutation relations declared below store the information about
// what kind of particles an operator acts on. Each "kind" of particles
// is assigned a unique id, as well as a complex value that reflects the
// factor acquired when two operator that act on the same group of particles
// are exchanged (e.g. 1 for bosons, and -1 for fermions).
struct commutation_relations {
  friend class operator_handler;

private:
  // The factor that should be applied when exchanging two operators with the
  // same group id that act on different degrees of freedom. E.g. for fermion
  // relations {a†(k), a(q)} = 0 for k != q, the exchange factor is -1.
  static std::unordered_map<uint, std::complex<double>> exchange_factors;

  // The id for the "commutation set" an operator class or instance belongs to.
  // If the id is negative, it indicates that operators of this kind
  // always commute with all other operators.
  int id;

  constexpr commutation_relations(int group_id) : id(group_id) {}

public:
  // Negative ids are reserved for the operator classes that CUDA-Q defines.
  void define(uint group_id, std::complex<double> exchange_factor);

  constexpr commutation_relations(const commutation_relations &other)
      : id(other.id) {}

  constexpr commutation_relations &
  operator=(const commutation_relations &other) {
    if (this != &other) {
      this->id = other.id;
    }
    return *this;
  }

  std::complex<double> commutation_factor() const;

  bool operator==(const commutation_relations &other) const;
};

template <typename HandlerTy>
class product_op;

template <typename HandlerTy>
class sum_op;

using csr_spmatrix =
    std::tuple<std::vector<std::complex<double>>, std::vector<std::size_t>,
               std::vector<std::size_t>>;

class operator_handler {
  template <typename T>
  friend class product_op;
  template <typename T>
  friend class sum_op;
  template <typename T>
  friend class operator_arithmetics;

private:
  // Validate or populate the dimension defined for the degree(s) of freedom the
  // operator acts on, and return a string that identifies the operator but not
<<<<<<< HEAD
  // what degrees it acts on. Use for canonical evaluation and not expected to
  // be user friendly.
  virtual std::string
  canonical_form(std::unordered_map<std::size_t, int64_t> &dimensions,
                 std::vector<int64_t> &relevant_dims) const = 0;
=======
  // what degrees it acts on.
  virtual std::string op_code_to_string(
      std::unordered_map<std::size_t, std::int64_t> &dimensions) const = 0;
>>>>>>> 4f48a233

  // data storage classes for evaluation

  class matrix_evaluation {
    template <typename T>
    friend class product_op;
    template <typename T>
    friend class sum_op;
    template <typename T>
    friend class operator_arithmetics;

  private:
    std::vector<std::size_t> degrees;
    complex_matrix matrix;

  public:
    matrix_evaluation();
    matrix_evaluation(std::vector<std::size_t> &&degrees,
                      complex_matrix &&matrix);
    matrix_evaluation(matrix_evaluation &&other);
    matrix_evaluation &operator=(matrix_evaluation &&other);
    // delete copy constructor and copy assignment to avoid unnecessary copies
    matrix_evaluation(const matrix_evaluation &other) = delete;
    matrix_evaluation &operator=(const matrix_evaluation &other) = delete;
  };

  class canonical_evaluation {
    template <typename T>
    friend class product_op;
    template <typename T>
    friend class sum_op;
    template <typename T>
    friend class operator_arithmetics;

  private:
    struct term_data {
      std::string encoding;
      std::complex<double> coefficient;
      std::vector<int64_t> relevant_dimensions;
    };
    std::vector<term_data> terms;

  public:
    canonical_evaluation();
    canonical_evaluation(std::complex<double> &&coefficient);
    canonical_evaluation(std::string &&encoding,
                         std::vector<int64_t> &&relevant_dims);
    canonical_evaluation(canonical_evaluation &&other);
    canonical_evaluation &operator=(canonical_evaluation &&other);
    // delete copy constructor and copy assignment to avoid unnecessary copies
    canonical_evaluation(const canonical_evaluation &other) = delete;
    canonical_evaluation &operator=(const canonical_evaluation &other) = delete;
    void push_back(const std::string &op,
                   const std::vector<int64_t> &relevant_dimensions);
  };

public:
#if !defined(NDEBUG)
  static bool can_be_canonicalized; // whether a canonical order can be defined
                                    // for operator expressions
#endif

  // Individual handlers should *not* override this but rather adhere to it.
  // The canonical ordering is the ordering used internally by the operator
  // classes. It is the order in which custom matrix operators are defined,
  // the order returned by to_matrix and degree, and the order in which a user
  // would define a state vector.
  static constexpr auto canonical_order = std::less<std::size_t>();

  /// Default commutation relations mean that two operator always commute as
  /// long as they act on different degrees of freedom.
  static constexpr commutation_relations default_commutation_relations =
      commutation_relations(-1);
  static constexpr commutation_relations fermion_commutation_relations =
      commutation_relations(-2);
  static constexpr commutation_relations boson_commutation_relations =
      default_commutation_relations;
  static commutation_relations custom_commutation_relations(uint id);

  static constexpr commutation_relations commutation_group =
      default_commutation_relations;
  // Indicates whether operators of this type commute with any other operator,
  // as long as both operators don't act on the same degree.
  // Handlers that require non-trivial commutation relations across different
  // degrees should define an instance variable with the same name and set it
  // to true or false as appropriate for the concrete instance (e.g. the
  // identity operator will always commute regardless of what kind of particle
  // it acts on).
  static constexpr bool commutes_across_degrees = true;

  virtual ~operator_handler() = default;

  // returns a unique string id for the operator
  /// @brief Generates a unique identifier for the derived class.
  /// @return A string representing the unique identifier.
  virtual std::string unique_id() const = 0;

  virtual std::vector<std::size_t> degrees() const = 0;

  /// @brief Return the `matrix_handler` as a matrix.
  /// @param  `dimensions` : A map specifying the number of levels,
  ///                      that is, the dimension of each degree of freedom
  ///                      that the operator acts on. Example for two, 2-level
  ///                      degrees of freedom: `{0 : 2, 1 : 2}`.
  virtual complex_matrix
  to_matrix(std::unordered_map<std::size_t, std::int64_t> &dimensions,
            const std::unordered_map<std::string, std::complex<double>>
                &parameters = {}) const = 0;

  /// @brief Converts the object to a string representation.
  /// @param include_degrees A boolean flag indicating whether to include
  /// degrees in the string representation.
  /// @return A string representation of the object.
  virtual std::string to_string(bool include_degrees = true) const = 0;
};

} // namespace cudaq<|MERGE_RESOLUTION|>--- conflicted
+++ resolved
@@ -346,17 +346,11 @@
 private:
   // Validate or populate the dimension defined for the degree(s) of freedom the
   // operator acts on, and return a string that identifies the operator but not
-<<<<<<< HEAD
   // what degrees it acts on. Use for canonical evaluation and not expected to
   // be user friendly.
   virtual std::string
-  canonical_form(std::unordered_map<std::size_t, int64_t> &dimensions,
-                 std::vector<int64_t> &relevant_dims) const = 0;
-=======
-  // what degrees it acts on.
-  virtual std::string op_code_to_string(
-      std::unordered_map<std::size_t, std::int64_t> &dimensions) const = 0;
->>>>>>> 4f48a233
+  canonical_form(std::unordered_map<std::size_t, std::int64_t> &dimensions,
+                 std::vector<std::int64_t> &relevant_dims) const = 0;
 
   // data storage classes for evaluation
 
