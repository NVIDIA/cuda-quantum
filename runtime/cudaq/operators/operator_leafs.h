--- conflicted
+++ resolved
@@ -32,7 +32,13 @@
 public:
   // read-only properties
 
+  /// @brief Checks if the scalar operator represents a constant value.
+  /// @return True if the operator is constant, false otherwise.
   bool is_constant() const;
+
+  /// @brief A map that contains the documentation the parameters of 
+  /// the operator, if available. The operator may use parameters that
+  /// are not represented in this dictionary.
   const std::unordered_map<std::string, std::string> &
   get_parameter_descriptions() const;
 
@@ -43,33 +49,18 @@
   /// @brief Constructs a scalar operator with a double value.
   scalar_operator(double value);
 
-<<<<<<< HEAD
-  /// @brief Constructor that just takes and returns a complex double value.
+  /// @brief Constructs a scalar operator with a complex double value.
   scalar_operator(std::complex<double> value);
 
+  /// @brief Constructs a scalar operator from a scalar callback.
   scalar_operator(const scalar_callback &create,
                   std::unordered_map<std::string, std::string>
                       &&parameter_descriptions = {});
 
-  /// @brief Constructor that just takes a callback function with no
-  /// arguments.
+  /// @brief Constructs a scalar operator from an rvalue scalar callback.
   scalar_operator(scalar_callback &&create,
                   std::unordered_map<std::string, std::string>
                       &&parameter_descriptions = {});
-=======
-  /// @brief Checks if the scalar operator represents a constant value.
-  /// @return True if the operator is constant, false otherwise.
-  bool is_constant() const;
-
-  /// @brief Constructs a scalar operator with a complex double value.
-  scalar_operator(std::complex<double> value);
-
-  /// @brief Constructs a scalar operator from a scalar callback.
-  scalar_operator(const scalar_callback &create);
-
-  /// @brief Constructs a scalar operator from an rvalue scalar callback.
-  scalar_operator(scalar_callback &&create);
->>>>>>> 4f48a233
 
   /// @brief Copy constructor.
   scalar_operator(const scalar_operator &other) = default;
@@ -106,16 +97,10 @@
   /// @return The string representation.
   std::string to_string() const;
 
-<<<<<<< HEAD
-  // comparisons
-
-  bool operator==(const scalar_operator &other) const;
-=======
   /// @brief Compares two scalar operators for equality.
   /// @param other The scalar operator to compare against.
   /// @return True if both operators are equal, false otherwise.
-  bool operator==(scalar_operator other) const;
->>>>>>> 4f48a233
+  bool operator==(const scalar_operator &other) const;
 
   // unary operators
 
