/*******************************************************************************
 * Copyright (c) 2022 - 2025 NVIDIA Corporation & Affiliates.                  *
 * All rights reserved.                                                        *
 *                                                                             *
 * This source code and the accompanying materials are made available under    *
 * the terms of the Apache License 2.0 which accompanies this distribution.    *
 ******************************************************************************/

#include <algorithm>
#include <cmath>
#include <complex>
#include <unordered_map>
#include <vector>

#include "common/EigenSparse.h"
#include "cudaq/operators.h"
#include "cudaq/utils/matrix.h"

#include "cudaq/fermion_op.h"

namespace cudaq {

// private helpers

#if !defined(NDEBUG)
void fermion_handler::validate_opcode() const {
  std::vector<int> valid_op_codes = {0, 1, 2, 4, 8, 9};
  assert(std::find(valid_op_codes.cbegin(), valid_op_codes.cend(),
                   this->op_code) != valid_op_codes.cend());
  assert(this->commutes_across_degrees ==
         (!(this->op_code & 2) && !(this->op_code & 4)));
}
#endif

// used internally and externally to identity the operator -
// use a human friendly string code to make it more comprehensible
std::string fermion_handler::op_code_to_string() const {
  // Note that we can (and should) have the same op codes across boson, fermion,
  // and spin ops, since individual operators with the same op codes are
  // actually equal. Note that the matrix definition for creation, annihilation
  // and number operators are equal despite the different
  // commutation/anticommutation relations; what makes them behave differently
  // is effectively the "finite size effects" for fermions. Specifically, if we
  // were to blindly multiply the matrices for d=2 for bosons, we would get the
  // same behavior as we have for a single fermion due to the finite size of the
  // matrix. To avoid this, we ensure that we reorder the operators for bosons
  // appropriately as part of the in-place multiplication, whereas for fermions,
  // this effect is desired/correct.
  if (this->op_code == 0)
    return "0";
  if (this->op_code & 1)
    return "(1-N)";
  if (this->op_code & 2)
    return "A";
  if (this->op_code & 4)
    return "Ad";
  if (this->op_code & 8)
    return "N";
  return "I";
}

// Used internally for canonical evaluation -
// use a single char for representing the operator.
// Relevant dimensions is not used but only exists
// for consistency with other operator classes.
std::string fermion_handler::canonical_form(
    std::unordered_map<std::size_t, int64_t> &dimensions,
    std::vector<int64_t> &relevant_dims) const {
  auto it = dimensions.find(this->degree);
  if (it == dimensions.end())
    dimensions[this->degree] = 2;
  else if (it->second != 2)
    throw std::runtime_error("dimension for fermion operator must be 2");
  return std::to_string(this->op_code);
}

void fermion_handler::inplace_mult(const fermion_handler &other) {
#if !defined(NDEBUG)
  other.validate_opcode();
#endif

  // The below code is just a bitwise implementation of a matrix multiplication;
  // Multiplication becomes a bitwise and, addition becomes an exclusive or.
  auto get_entry = [](const fermion_handler &op, int quadrant) {
    return (op.op_code & (1 << quadrant)) >> quadrant;
  };

  auto res00 = (get_entry(*this, 0) & get_entry(other, 0)) ^
               (get_entry(*this, 1) & get_entry(other, 2));
  auto res01 = (get_entry(*this, 0) & get_entry(other, 1)) ^
               (get_entry(*this, 1) & get_entry(other, 3));
  auto res10 = (get_entry(*this, 2) & get_entry(other, 0)) ^
               (get_entry(*this, 3) & get_entry(other, 2));
  auto res11 = (get_entry(*this, 2) & get_entry(other, 1)) ^
               (get_entry(*this, 3) & get_entry(other, 3));

  this->op_code = res00 ^ (res01 << 1) ^ (res10 << 2) ^ (res11 << 3);
  this->commutes = !(this->op_code & 2) && !(this->op_code & 4);
#if !defined(NDEBUG)
  this->validate_opcode();
#endif
}

// read-only properties

std::string fermion_handler::unique_id() const {
  return this->op_code_to_string() + std::to_string(this->degree);
}

std::vector<std::size_t> fermion_handler::degrees() const {
  return {this->degree};
}

// constructors

fermion_handler::fermion_handler(std::size_t target)
    : degree(target), op_code(9), commutes(true) {}

fermion_handler::fermion_handler(std::size_t target, int op_id)
    : degree(target), op_code(9), commutes(true) {
  assert(0 <= op_id && op_id < 4);
  if (op_id == 1) { // create
    this->op_code = 4;
    this->commutes = false;
  } else if (op_id == 2) { // annihilate
    this->op_code = 2;
    this->commutes = false;
  } else if (op_id == 3) // number
    this->op_code = 8;
}

fermion_handler::fermion_handler(const fermion_handler &other)
    : op_code(other.op_code), commutes(other.commutes), degree(other.degree) {}

// assignments

fermion_handler &fermion_handler::operator=(const fermion_handler &other) {
  if (this != &other) {
    this->op_code = other.op_code;
    this->commutes = other.commutes;
    this->degree = other.degree;
  }
  return *this;
}

// evaluations

void fermion_handler::create_matrix(
    const std::string &fermi_word,
    const std::function<void(std::size_t, std::size_t, std::complex<double>)>
        &process_element,
    bool invert_order) {

  // check if the operator quenches all states
  auto it = std::find(fermi_word.cbegin(), fermi_word.cend(), '0');
  if (it != fermi_word.cend())
    return;

  auto map_state = [](char encoding, bool state) {
    if (encoding == '9')
      return std::pair<double, bool>{1., state};
    if (state) {
      if (encoding == '4' || encoding == '1') // zeros the state
        return std::pair<double, bool>{0., state};
      if (encoding == '8')
        return std::pair<double, bool>{1., state};
      if (encoding == '2')
        return std::pair<double, bool>{1., !state};
      assert(false); // should never reach
    } else {
      if (encoding == '2' || encoding == '8') // zeros the state
        return std::pair<double, bool>{0., state};
      if (encoding == '1')
        return std::pair<double, bool>{1., state};
      if (encoding == '4')
        return std::pair<double, bool>{1., !state};
      assert(false); // should never reach
    }
  };

  auto dim = 1 << fermi_word.size();
  auto nr_deg = fermi_word.size();

  for (std::size_t old_state = 0; old_state < dim; ++old_state) {
    std::size_t new_state = 0;
    std::complex<double> entry = 1.;
    for (std::size_t degree = 0; degree < nr_deg; ++degree) {
      auto state = (old_state & (1 << degree)) >> degree;
      auto op = fermi_word[invert_order ? nr_deg - 1 - degree : degree];
      auto mapped = map_state(op, state);
      entry *= mapped.first;
      new_state |= (mapped.second << degree);
    }
    process_element(new_state, old_state, entry);
  }
}

cudaq::detail::EigenSparseMatrix fermion_handler::to_sparse_matrix(
    const std::string &fermi_word, const std::vector<int64_t> &dimensions,
    std::complex<double> coeff, bool invert_order) {
  // private method, so we only assert dimensions
  assert(std::find_if(dimensions.cbegin(), dimensions.cend(),
                      [](int64_t d) { return d != 2; }) == dimensions.cend());

  using Triplet = Eigen::Triplet<std::complex<double>>;
  auto dim = 1 << fermi_word.size();
  std::vector<Triplet> triplets;
  triplets.reserve(dim);
  auto process_entry = [&triplets, &coeff](std::size_t new_state,
                                           std::size_t old_state,
                                           std::complex<double> entry) {
    triplets.push_back(Triplet(new_state, old_state, coeff * entry));
  };
  create_matrix(fermi_word, process_entry, invert_order);
  cudaq::detail::EigenSparseMatrix matrix(dim, dim);
  matrix.setFromTriplets(triplets.begin(), triplets.end());
  return matrix;
}

complex_matrix
fermion_handler::to_matrix(const std::string &fermi_word,
                           const std::vector<int64_t> &dimensions,
                           std::complex<double> coeff, bool invert_order) {
  // private method, so we only assert dimensions
  assert(std::find_if(dimensions.cbegin(), dimensions.cend(),
                      [](int64_t d) { return d != 2; }) == dimensions.cend());

  auto dim = 1 << fermi_word.size();
  complex_matrix matrix(dim, dim);
  auto process_entry = [&matrix, &coeff](std::size_t new_state,
                                         std::size_t old_state,
                                         std::complex<double> entry) {
    matrix[{new_state, old_state}] = coeff * entry;
  };
  create_matrix(fermi_word, process_entry, invert_order);
  return matrix;
}

complex_matrix fermion_handler::to_matrix(
    std::unordered_map<std::size_t, int64_t> &dimensions,
    const std::unordered_map<std::string, std::complex<double>> &parameters)
    const {
<<<<<<< HEAD
  std::vector<int64_t> relevant_dims;
  return fermion_handler::to_matrix(
      this->canonical_form(dimensions, relevant_dims));
=======
  auto it = dimensions.find(this->degree);
  if (it == dimensions.end())
    dimensions[this->degree] = 2;
  else if (it->second != 2)
    throw std::runtime_error("dimension for fermion operator must be 2");

#if !defined(NDEBUG)
  this->validate_opcode();
#endif

  auto mat = complex_matrix(2, 2);
  if (this->op_code & 1)
    mat[{0, 0}] = 1.;
  if (this->op_code & 2)
    mat[{0, 1}] = 1.;
  if (this->op_code & 4)
    mat[{1, 0}] = 1.;
  if (this->op_code & 8)
    mat[{1, 1}] = 1.;
  return mat;
>>>>>>> 1af54f94
}

std::string fermion_handler::to_string(bool include_degrees) const {
  if (include_degrees)
    return this->unique_id(); // unique id for consistency with keys in some
                              // user facing maps
  else
    return this->op_code_to_string();
}

// comparisons

bool fermion_handler::operator==(const fermion_handler &other) const {
  return this->degree == other.degree &&
         this->op_code == other.op_code; // no need to compare commutes (is
                                         // determined by op_code)
}

// defined operators

fermion_handler fermion_handler::create(std::size_t degree) {
  return fermion_handler(degree, 1);
}

fermion_handler fermion_handler::annihilate(std::size_t degree) {
  return fermion_handler(degree, 2);
}

fermion_handler fermion_handler::number(std::size_t degree) {
  return fermion_handler(degree, 3);
}

namespace fermion {
product_op<fermion_handler> create(std::size_t target) {
  return product_op(fermion_handler::create(target));
}
product_op<fermion_handler> annihilate(std::size_t target) {
  return product_op(fermion_handler::annihilate(target));
}
product_op<fermion_handler> number(std::size_t target) {
  return product_op(fermion_handler::number(target));
}
} // namespace fermion

} // namespace cudaq<|MERGE_RESOLUTION|>--- conflicted
+++ resolved
@@ -240,32 +240,9 @@
     std::unordered_map<std::size_t, int64_t> &dimensions,
     const std::unordered_map<std::string, std::complex<double>> &parameters)
     const {
-<<<<<<< HEAD
   std::vector<int64_t> relevant_dims;
   return fermion_handler::to_matrix(
       this->canonical_form(dimensions, relevant_dims));
-=======
-  auto it = dimensions.find(this->degree);
-  if (it == dimensions.end())
-    dimensions[this->degree] = 2;
-  else if (it->second != 2)
-    throw std::runtime_error("dimension for fermion operator must be 2");
-
-#if !defined(NDEBUG)
-  this->validate_opcode();
-#endif
-
-  auto mat = complex_matrix(2, 2);
-  if (this->op_code & 1)
-    mat[{0, 0}] = 1.;
-  if (this->op_code & 2)
-    mat[{0, 1}] = 1.;
-  if (this->op_code & 4)
-    mat[{1, 0}] = 1.;
-  if (this->op_code & 8)
-    mat[{1, 1}] = 1.;
-  return mat;
->>>>>>> 1af54f94
 }
 
 std::string fermion_handler::to_string(bool include_degrees) const {
