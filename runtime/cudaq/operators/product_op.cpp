/*******************************************************************************
 * Copyright (c) 2022 - 2025 NVIDIA Corporation & Affiliates.                  *
 * All rights reserved.                                                        *
 *                                                                             *
 * This source code and the accompanying materials are made available under    *
 * the terms of the Apache License 2.0 which accompanies this distribution.    *
 ******************************************************************************/

#include <algorithm>
#include <iostream>
#include <numeric>
#include <set>
#include <type_traits>
#include <unordered_map>
#include <utility>

#include "common/EigenSparse.h"
#include "cudaq/operators.h"
#include "evaluation.h"
#include "helpers.h"

namespace cudaq {

#define PROPERTY_SPECIFIC_TEMPLATE_DEFINITION(HandlerTy, property)             \
  template <typename T,                                                        \
            std::enable_if_t<std::is_same<HandlerTy, T>::value && property,    \
                             std::true_type>>

#define PROPERTY_AGNOSTIC_TEMPLATE_DEFINITION(HandlerTy, property)             \
  template <typename T,                                                        \
            std::enable_if_t<std::is_same<HandlerTy, T>::value && !property,   \
                             std::false_type>>

// private methods

#if !defined(NDEBUG)
// check canonicalization by default, individual handlers can set it to false to
// disable the check
bool operator_handler::can_be_canonicalized = true;
#endif

template <typename HandlerTy>
std::vector<HandlerTy>::const_iterator
product_op<HandlerTy>::find_insert_at(const HandlerTy &other) {
  // This is the simplest logic for finding the insertion point that should be
  // used only when all operators are guaranteed to belong to commutation set 0
  // and have a single target. Neither is the case for matrix operators; we
  // handle this with a template specialization below. That template
  // specialization handles the most general case, but (necessarily) is also the
  // slowest. We have an additional template specialization for operators that
  // have non-trivial commutation relations across different degrees but have a
  // single target (e.g. fermions). That specialization is just to avoid the
  // overhead of having to compare multiple targets.
  assert(other.commutation_group ==
         operator_handler::default_commutation_relations);

  // The logic below ensures that terms are fully ordered in canonical order, as
  // long as the HandlerTy supports in-place multiplication.
  return std::find_if(this->operators.crbegin(), this->operators.crend(),
                      [other_degree = other.degree](const HandlerTy &self_op) {
                        return !operator_handler::canonical_order(
                            other_degree, self_op.degree);
                      })
      .base(); // base causes insert after for reverse iterator
}

template <>
std::vector<matrix_handler>::const_iterator
product_op<matrix_handler>::find_insert_at(const matrix_handler &other) {
  // This template specialization contains the most general (and least
  // performant) version of the logic to determine where to insert an operator
  // into the product. It takes commutation relations into account to try and
  // order the operators in canonical order as much as possible. For
  // multi-target operators, a canonical ordering cannot be defined/achieved.
  // IMPORTANT: It is necessary that we do try to partially canonicalize to
  // ensure that any anti- commutation relations are correct, since we achieve
  // non-trivial commutation relations by updating the coefficient upon
  // reordering terms! We should still get the correct relations even if we
  // necessarily don't have a full canonical order, since incomplete ordering
  // only occurs for multi-qubit terms. The only thing that does not work in
  // general is having an non-trivial commutation relation for multi- target
  // operators. The matrix operator class should fail to construct such an
  // operator.
  std::size_t nr_permutations = 0;
  auto rit = std::find_if(
      this->operators.crbegin(), this->operators.crend(),
      [&nr_permutations,
       &other_degrees =
           static_cast<const std::vector<std::size_t> &>(other.degrees()),
       &other](const matrix_handler &self_op) {
        const std::vector<std::size_t> &self_op_degrees = self_op.degrees();
        for (auto other_degree : other_degrees) {
          auto item_it =
              std::find_if(self_op_degrees.crbegin(), self_op_degrees.crend(),
                           [other_degree](std::size_t self_degree) {
                             return !operator_handler::canonical_order(
                                 other_degree, self_degree);
                           });
          if (item_it != self_op_degrees.crend()) {
            // we need to run this again to properly validate the defined
            // commutation sets - we need to know if we have an exact match of
            // the degree somewhere
            item_it =
                std::find_if(self_op_degrees.crbegin(), self_op_degrees.crend(),
                             [other_degree](std::size_t self_degree) {
                               return other_degree == self_degree;
                             });
            if (item_it != self_op_degrees.crend() &&
                other.commutation_group != self_op.commutation_group)
              // this indicates that the same degree of freedom is acted upon by
              // an operator of a different "commutation class", e.g. a fermion
              // operator has been applied and now we are trying to apply a
              // boson operator
              throw std::runtime_error(
                  "conflicting commutation relations defined for target " +
                  std::to_string(other_degree));
            return true;
          } else if (!other.commutes_across_degrees &&
                     !self_op.commutes_across_degrees &&
                     other.commutation_group !=
                         operator_handler::default_commutation_relations &&
                     self_op.commutation_group == other.commutation_group)
            nr_permutations += 1;
        }
        return false;
      });
  if (nr_permutations != 0)
    this->coefficient *=
        other.commutation_group.commutation_factor() * (double)nr_permutations;
  return rit.base(); // base causes insert after for reverse iterator
}

template <>
std::vector<fermion_handler>::const_iterator
product_op<fermion_handler>::find_insert_at(const fermion_handler &other) {
  assert(other.commutation_group ==
         operator_handler::fermion_commutation_relations);
  // This template specialization contains the same logic as the specialization
  // for matrix operators above, just written to rely on having a single target
  // qubit and a matching set id for all operators for the sake of avoiding
  // unnecessary overhead.
  bool negate_coefficient = false;
  auto rit = std::find_if(
      this->operators.crbegin(), this->operators.crend(),
      [&negate_coefficient, &other](const fermion_handler &self_op) {
        if (!operator_handler::canonical_order(other.degree, self_op.degree))
          return true;
        if (!other.commutes_across_degrees && !self_op.commutes_across_degrees)
          negate_coefficient = !negate_coefficient;
        return false;
      });
  if (negate_coefficient)
    this->coefficient *= -1.;
  return rit.base(); // base causes insert after for reverse iterator
}

template <typename HandlerTy>
PROPERTY_AGNOSTIC_TEMPLATE_DEFINITION(HandlerTy,
                                      product_op<T>::supports_inplace_mult)
void product_op<HandlerTy>::insert(T &&other) {
  auto pos = this->find_insert_at(other);
  this->operators.insert(pos, other);
}

template <typename HandlerTy>
PROPERTY_SPECIFIC_TEMPLATE_DEFINITION(HandlerTy,
                                      product_op<T>::supports_inplace_mult)
void product_op<HandlerTy>::insert(T &&other) {
  auto pos = this->find_insert_at(other);
  if (pos != this->operators.begin() && (pos - 1)->degree == other.degree) {
    auto it = this->operators.erase(
        pos - 1,
        pos - 1); // erase: constant time conversion to non-const iterator
    it->inplace_mult(other);
  } else
    this->operators.insert(pos, std::move(other));
}

template <>
PROPERTY_SPECIFIC_TEMPLATE_DEFINITION(spin_handler,
                                      product_op<T>::supports_inplace_mult)
void product_op<spin_handler>::insert(T &&other) {
  auto pos = this->find_insert_at(other);
  if (pos != this->operators.begin() && (pos - 1)->degree == other.degree) {
    auto it = this->operators.erase(
        pos - 1,
        pos - 1); // erase: constant time conversion to non-const iterator
    this->coefficient *= it->inplace_mult(other);
  } else
    this->operators.insert(pos, std::move(other));
}

template <typename HandlerTy>
void product_op<HandlerTy>::aggregate_terms() {}

template <typename HandlerTy>
template <typename... Args>
void product_op<HandlerTy>::aggregate_terms(HandlerTy &&head, Args &&...args) {
  this->insert(std::forward<HandlerTy>(head));
  aggregate_terms(std::forward<Args>(args)...);
}

template <typename HandlerTy>
std::vector<std::size_t> product_op<HandlerTy>::degrees() const {
  assert(this->is_canonicalized());
  // Once we move to C++20 only, it would be nice if degrees was just a view.
  std::vector<std::size_t> degrees;
  degrees.reserve(this->operators.size());
  for (const auto &op : this->operators)
    degrees.push_back(op.degree);
  return degrees;
}

template <>
std::vector<std::size_t> product_op<matrix_handler>::degrees() const {
  std::set<std::size_t> unsorted_degrees;
  for (const auto &term : this->operators) {
    auto term_degrees = term.degrees();
    unsorted_degrees.insert(term_degrees.cbegin(), term_degrees.cend());
  }
  std::vector<std::size_t> degrees(unsorted_degrees.cbegin(),
                                   unsorted_degrees.cend());
  std::sort(degrees.begin(), degrees.end(), operator_handler::canonical_order);
  return degrees;
}

template <typename HandlerTy>
template <typename EvalTy>
EvalTy product_op<HandlerTy>::transform(
    operator_arithmetics<EvalTy> arithmetics) const {
  assert(!HandlerTy::can_be_canonicalized || this->is_canonicalized());

  auto padded_op = [&arithmetics](const HandlerTy &op,
                                  const std::vector<std::size_t> &degrees) {
    std::vector<EvalTy> evaluated;
    auto op_degrees = op.degrees();
    bool op_evaluated = false;
    for (const auto &degree : degrees) {
      if (std::find(op_degrees.cbegin(), op_degrees.cend(), degree) ==
          op_degrees.cend())
        evaluated.push_back(arithmetics.evaluate(HandlerTy(degree)));
      // if op has more than one degree of freedom, then evaluating it here
      // would potentially lead to a matrix reordering upon application of each
      // subsequent id
      else if (op_degrees.size() == 1 && !op_evaluated) {
        evaluated.push_back(arithmetics.evaluate(op));
        op_evaluated = true;
      }
    }

    if (evaluated.size() == 0)
      return arithmetics.evaluate(op);

    // Creating the tensor product with op being last is most efficient if op
    // acts on more than one degree of freedom - this ensure that only a single
    // reordering happens at at the end.
    EvalTy product = std::move(evaluated[0]);
    for (auto i = 1; i < evaluated.size(); ++i)
      product = arithmetics.tensor(std::move(product), std::move(evaluated[i]));
    if (op_evaluated)
      return std::move(product);
    else
      return arithmetics.tensor(std::move(product), arithmetics.evaluate(op));
  };

  if (arithmetics.pad_product_terms) {
    auto degrees = this->degrees();
    if (degrees.size() == 0)
      return arithmetics.evaluate(this->coefficient);
    EvalTy prod = padded_op(this->operators[0], degrees);
    for (auto op_idx = 1; op_idx < this->operators.size(); ++op_idx) {
      auto op_degrees = this->operators[op_idx].degrees();
      if (op_degrees.size() != 1 ||
          this->operators[op_idx] != HandlerTy(op_degrees[0]))
        prod = arithmetics.mul(std::move(prod),
                               padded_op(this->operators[op_idx], degrees));
    }
    return arithmetics.mul(this->coefficient, std::move(prod));
  } else {
    EvalTy prod = arithmetics.evaluate(this->coefficient);
    for (auto op_idx = 0; op_idx < this->operators.size(); ++op_idx) {
      EvalTy eval = arithmetics.evaluate(this->operators[op_idx]);
      prod = arithmetics.tensor(std::move(prod), std::move(eval));
    }
    return prod;
  }
}

// Note:
// These are the private methods needed by friend classes and functions
// of product_op. For clang, (only!) these need to be instantiated
// explicitly to be available to those.
#define INSTANTIATE_PRODUCT_PRIVATE_METHODS(HandlerTy)                         \
                                                                               \
  template typename std::vector<HandlerTy>::const_iterator                     \
  product_op<HandlerTy>::find_insert_at(const HandlerTy &other);               \
                                                                               \
  template void product_op<HandlerTy>::insert(HandlerTy &&other);              \
                                                                               \
  template void product_op<HandlerTy>::aggregate_terms(HandlerTy &&item1,      \
                                                       HandlerTy &&item2);     \
                                                                               \
  template void product_op<HandlerTy>::aggregate_terms(                        \
      HandlerTy &&item1, HandlerTy &&item2, HandlerTy &&item3);

#define INSTANTIATE_PRODUCT_PRIVATE_FRIEND_METHODS(HandlerTy)                  \
                                                                               \
  template void product_op<HandlerTy>::insert(HandlerTy &&other);

#if !defined(__clang__)
INSTANTIATE_PRODUCT_PRIVATE_METHODS(matrix_handler);
INSTANTIATE_PRODUCT_PRIVATE_METHODS(spin_handler);
INSTANTIATE_PRODUCT_PRIVATE_METHODS(boson_handler);
INSTANTIATE_PRODUCT_PRIVATE_METHODS(fermion_handler);
#else
INSTANTIATE_PRODUCT_PRIVATE_FRIEND_METHODS(matrix_handler);
INSTANTIATE_PRODUCT_PRIVATE_FRIEND_METHODS(spin_handler);
INSTANTIATE_PRODUCT_PRIVATE_FRIEND_METHODS(boson_handler);
INSTANTIATE_PRODUCT_PRIVATE_FRIEND_METHODS(fermion_handler);
#endif

#define INSTANTIATE_PRODUCT_EVALUATE_METHODS(HandlerTy, EvalTy)                \
                                                                               \
  template EvalTy product_op<HandlerTy>::transform(                            \
      operator_arithmetics<EvalTy> arithmetics) const;

INSTANTIATE_PRODUCT_EVALUATE_METHODS(matrix_handler,
                                     operator_handler::matrix_evaluation);
INSTANTIATE_PRODUCT_EVALUATE_METHODS(spin_handler,
                                     operator_handler::canonical_evaluation);
INSTANTIATE_PRODUCT_EVALUATE_METHODS(boson_handler,
                                     operator_handler::canonical_evaluation);
INSTANTIATE_PRODUCT_EVALUATE_METHODS(fermion_handler,
                                     operator_handler::canonical_evaluation);

// read-only properties

#if !defined(NDEBUG)
// returns true if and only if applying the operators in sequence acts only once
// on each degree of freedom and in canonical order
template <typename HandlerTy>
bool product_op<HandlerTy>::is_canonicalized() const {
  std::set<std::size_t> unique_degrees;
  std::vector<std::size_t> degrees;
  degrees.reserve(this->operators.size());
  for (const auto &op : this->operators) {
    for (auto d : op.degrees()) {
      degrees.push_back(d);
      unique_degrees.insert(d);
    }
  }
  std::vector<std::size_t> canon_degrees(unique_degrees.begin(),
                                         unique_degrees.end());
  std::sort(canon_degrees.begin(), canon_degrees.end(),
            operator_handler::canonical_order);
  return degrees == canon_degrees;
}
#endif

template <typename HandlerTy>
std::size_t product_op<HandlerTy>::min_degree() const {
  auto degrees = this->degrees();
  if (degrees.size() == 0)
    throw std::runtime_error("operator is not acting on any degrees");
  return operator_handler::canonical_order(0, 1) ? degrees[0] : degrees.back();
}

template <typename HandlerTy>
std::size_t product_op<HandlerTy>::max_degree() const {
  auto degrees = this->degrees();
  if (degrees.size() == 0)
    throw std::runtime_error("operator is not acting on any degrees");
  return operator_handler::canonical_order(0, 1) ? degrees.back() : degrees[0];
}

template <typename HandlerTy>
std::size_t product_op<HandlerTy>::num_ops() const {
  return this->operators.size();
}

template <typename HandlerTy>
std::string product_op<HandlerTy>::get_term_id() const {
  std::string term_id;
  for (const auto &op : this->operators)
    term_id += op.unique_id();
  return term_id;
}

template <typename HandlerTy>
scalar_operator product_op<HandlerTy>::get_coefficient() const {
  return this->coefficient;
}

template <typename HandlerTy>
std::unordered_map<std::string, std::string>
product_op<HandlerTy>::get_parameter_descriptions() const {
  return this->coefficient.get_parameter_descriptions();
}

template <>
std::unordered_map<std::string, std::string>
product_op<matrix_handler>::get_parameter_descriptions() const {
  std::unordered_map<std::string, std::string> descriptions =
      this->coefficient.get_parameter_descriptions();
  auto update_descriptions =
      [&descriptions](const std::pair<std::string, std::string> &entry) {
        // don't overwrite an existing entry with an empty description,
        // but generally just overwrite descriptions otherwise
        if (!entry.second.empty())
          descriptions.insert_or_assign(entry.first, entry.second);
        else if (descriptions.find(entry.first) == descriptions.end())
          descriptions.insert(descriptions.end(), entry);
      };
  for (const auto &op : this->operators)
    for (const auto &entry : op.get_parameter_descriptions())
      update_descriptions(entry);
  return descriptions;
}

#define INSTANTIATE_PRODUCT_PROPERTIES(HandlerTy)                              \
                                                                               \
  template std::vector<std::size_t> product_op<HandlerTy>::degrees() const;    \
                                                                               \
  template std::size_t product_op<HandlerTy>::min_degree() const;              \
                                                                               \
  template std::size_t product_op<HandlerTy>::max_degree() const;              \
                                                                               \
  template std::size_t product_op<HandlerTy>::num_ops() const;                 \
                                                                               \
  template std::string product_op<HandlerTy>::get_term_id() const;             \
                                                                               \
  template scalar_operator product_op<HandlerTy>::get_coefficient() const;     \
                                                                               \
  template std::unordered_map<std::string, std::string>                        \
  product_op<HandlerTy>::get_parameter_descriptions() const;

#if !defined(__clang__)
INSTANTIATE_PRODUCT_PROPERTIES(matrix_handler);
INSTANTIATE_PRODUCT_PROPERTIES(spin_handler);
INSTANTIATE_PRODUCT_PROPERTIES(boson_handler);
INSTANTIATE_PRODUCT_PROPERTIES(fermion_handler);
#endif

// constructors

template <typename HandlerTy>
product_op<HandlerTy>::product_op(double coefficient)
    : coefficient(coefficient) {}

template <typename HandlerTy>
product_op<HandlerTy>::product_op(std::complex<double> coefficient)
    : coefficient(coefficient) {}

template <typename HandlerTy>
product_op<HandlerTy>::product_op(HandlerTy &&atomic) : coefficient(1.) {
  this->operators.push_back(std::move(atomic));
  assert(!HandlerTy::can_be_canonicalized ||
         this->is_canonicalized()); // relevant for custom matrix operators
                                    // acting on multiple degrees of freedom
}

template <typename HandlerTy>
template <typename... Args,
          std::enable_if_t<
              std::conjunction<std::is_same<HandlerTy, Args>...>::value, bool>>
product_op<HandlerTy>::product_op(scalar_operator coefficient, Args &&...args)
    : coefficient(std::move(coefficient)) {
  this->operators.reserve(sizeof...(Args));
  aggregate_terms(std::forward<HandlerTy &&>(args)...);
  assert(!HandlerTy::can_be_canonicalized || this->is_canonicalized());
}

// assumes canonical ordering (if possible)
template <typename HandlerTy>
product_op<HandlerTy>::product_op(
    scalar_operator coefficient, const std::vector<HandlerTy> &atomic_operators,
    std::size_t size)
    : coefficient(std::move(coefficient)) {
  if (size <= 0)
    this->operators = atomic_operators;
  else {
    this->operators.reserve(size);
    for (const auto &op : atomic_operators)
      this->operators.push_back(op);
  }
  assert(!HandlerTy::can_be_canonicalized || this->is_canonicalized());
}

// assumes canonical ordering (if possible)
template <typename HandlerTy>
product_op<HandlerTy>::product_op(scalar_operator coefficient,
                                  std::vector<HandlerTy> &&atomic_operators,
                                  std::size_t size)
    : coefficient(std::move(coefficient)),
      operators(std::move(atomic_operators)) {
  if (size > 0)
    this->operators.reserve(size);
  assert(!HandlerTy::can_be_canonicalized || this->is_canonicalized());
}

template <typename HandlerTy>
template <typename T,
          std::enable_if_t<!std::is_same<T, HandlerTy>::value &&
                               std::is_constructible<HandlerTy, T>::value,
                           bool>>
product_op<HandlerTy>::product_op(const product_op<T> &other)
    : coefficient(other.coefficient) {
  this->operators.reserve(other.operators.size());
  for (const T &other_op : other.operators) {
    HandlerTy op(other_op);
    this->operators.push_back(op);
  }
}

template <typename HandlerTy>
template <typename T,
          std::enable_if_t<std::is_same<HandlerTy, matrix_handler>::value &&
                               !std::is_same<T, HandlerTy>::value &&
                               std::is_constructible<HandlerTy, T>::value,
                           bool>>
product_op<HandlerTy>::product_op(
    const product_op<T> &other,
    const matrix_handler::commutation_behavior &behavior)
    : coefficient(other.coefficient) {
  this->operators.reserve(other.operators.size());
  for (const T &other_op : other.operators) {
    HandlerTy op(other_op, behavior);
    this->operators.push_back(op);
  }
}

template <typename HandlerTy>
product_op<HandlerTy>::product_op(const product_op<HandlerTy> &other,
                                  std::size_t size)
    : coefficient(other.coefficient) {
  if (size <= 0)
    this->operators = other.operators;
  else {
    this->operators.reserve(size);
    for (const auto &op : other.operators)
      this->operators.push_back(op);
  }
}

template <typename HandlerTy>
product_op<HandlerTy>::product_op(product_op<HandlerTy> &&other,
                                  std::size_t size)
    : coefficient(std::move(other.coefficient)),
      operators(std::move(other.operators)) {
  if (size > 0)
    this->operators.reserve(size);
}

#define INSTANTIATE_PRODUCT_CONSTRUCTORS(HandlerTy)                            \
                                                                               \
  template product_op<HandlerTy>::product_op(double coefficient);              \
                                                                               \
  template product_op<HandlerTy>::product_op(                                  \
      std::complex<double> coefficient);                                       \
                                                                               \
  template product_op<HandlerTy>::product_op(scalar_operator coefficient);     \
                                                                               \
  template product_op<HandlerTy>::product_op(HandlerTy &&atomic);              \
                                                                               \
  template product_op<HandlerTy>::product_op(scalar_operator coefficient,      \
                                             HandlerTy &&atomic1);             \
                                                                               \
  template product_op<HandlerTy>::product_op(                                  \
      scalar_operator coefficient, HandlerTy &&atomic1, HandlerTy &&atomic2);  \
                                                                               \
  template product_op<HandlerTy>::product_op(                                  \
      scalar_operator coefficient, HandlerTy &&atomic1, HandlerTy &&atomic2,   \
      HandlerTy &&atomic3);                                                    \
                                                                               \
  template product_op<HandlerTy>::product_op(                                  \
      scalar_operator coefficient,                                             \
      const std::vector<HandlerTy> &atomic_operators, std::size_t size);       \
                                                                               \
  template product_op<HandlerTy>::product_op(                                  \
      scalar_operator coefficient, std::vector<HandlerTy> &&atomic_operators,  \
      std::size_t size);                                                       \
                                                                               \
  template product_op<HandlerTy>::product_op(                                  \
      const product_op<HandlerTy> &other, std::size_t size);                   \
                                                                               \
  template product_op<HandlerTy>::product_op(product_op<HandlerTy> &&other,    \
                                             std::size_t size);

// Note:
// These are the private constructors needed by friend classes and functions
// of product_op. For clang, (only!) these need to be instantiated
// explicitly to be available to those.
#define INSTANTIATE_PRODUCT_PRIVATE_FRIEND_CONSTRUCTORS(HandlerTy)             \
                                                                               \
  template product_op<HandlerTy>::product_op(scalar_operator coefficient);     \
                                                                               \
  template product_op<HandlerTy>::product_op(scalar_operator coefficient,      \
                                             HandlerTy &&atomic1);

template product_op<matrix_handler>::product_op(
    const product_op<spin_handler> &other);
template product_op<matrix_handler>::product_op(
    const product_op<boson_handler> &other);
template product_op<matrix_handler>::product_op(
    const product_op<fermion_handler> &other);
template product_op<matrix_handler>::product_op(
    const product_op<spin_handler> &other,
    const matrix_handler::commutation_behavior &behavior);
template product_op<matrix_handler>::product_op(
    const product_op<boson_handler> &other,
    const matrix_handler::commutation_behavior &behavior);
template product_op<matrix_handler>::product_op(
    const product_op<fermion_handler> &other,
    const matrix_handler::commutation_behavior &behavior);

#if !defined(__clang__)
INSTANTIATE_PRODUCT_CONSTRUCTORS(matrix_handler);
INSTANTIATE_PRODUCT_CONSTRUCTORS(spin_handler);
INSTANTIATE_PRODUCT_CONSTRUCTORS(boson_handler);
INSTANTIATE_PRODUCT_CONSTRUCTORS(fermion_handler);
#else
INSTANTIATE_PRODUCT_PRIVATE_FRIEND_CONSTRUCTORS(matrix_handler);
INSTANTIATE_PRODUCT_PRIVATE_FRIEND_CONSTRUCTORS(spin_handler);
INSTANTIATE_PRODUCT_PRIVATE_FRIEND_CONSTRUCTORS(boson_handler);
INSTANTIATE_PRODUCT_PRIVATE_FRIEND_CONSTRUCTORS(fermion_handler);
#endif

// assignments

template <typename HandlerTy>
template <typename T,
          std::enable_if_t<!std::is_same<T, HandlerTy>::value &&
                               std::is_constructible<HandlerTy, T>::value,
                           bool>>
product_op<HandlerTy> &
product_op<HandlerTy>::operator=(const product_op<T> &other) {
  *this = product_op<HandlerTy>(other);
  return *this;
}

template product_op<matrix_handler> &
product_op<matrix_handler>::operator=(const product_op<spin_handler> &other);
template product_op<matrix_handler> &
product_op<matrix_handler>::operator=(const product_op<boson_handler> &other);
template product_op<matrix_handler> &
product_op<matrix_handler>::operator=(const product_op<fermion_handler> &other);

// evaluations

template <typename HandlerTy>
std::complex<double> product_op<HandlerTy>::evaluate_coefficient(
    const std::unordered_map<std::string, std::complex<double>> &parameters)
    const {
  return this->coefficient.evaluate(parameters);
}

template <typename HandlerTy>
complex_matrix product_op<HandlerTy>::to_matrix(
    std::unordered_map<std::size_t, std::int64_t> dimensions,
    const std::unordered_map<std::string, std::complex<double>> &parameters,
    bool invert_order) const {
  auto terms = std::move(
      this->evaluate(
              operator_arithmetics<operator_handler::canonical_evaluation>(
                  dimensions, parameters))
          .terms);
  assert(terms.size() == 1);

  auto matrix =
      HandlerTy::to_matrix(terms[0].encoding, terms[0].relevant_dimensions,
                           terms[0].coefficient, invert_order);
  return matrix;
}

template <>
complex_matrix product_op<matrix_handler>::to_matrix(
    std::unordered_map<std::size_t, int64_t> dimensions,
    const std::unordered_map<std::string, std::complex<double>> &parameters,
    bool invert_order) const {
  auto evaluated =
      this->transform(operator_arithmetics<operator_handler::matrix_evaluation>(
          dimensions, parameters));
  if (invert_order) {
    auto reverse_degrees = evaluated.degrees;
    std::reverse(reverse_degrees.begin(), reverse_degrees.end());
    auto permutation = cudaq::detail::compute_permutation(
        evaluated.degrees, reverse_degrees, dimensions);
    cudaq::detail::permute_matrix(evaluated.matrix, permutation);
  }
  return std::move(evaluated.matrix);
}

<<<<<<< HEAD
=======
template <>
complex_matrix product_op<spin_handler>::to_matrix(
    std::unordered_map<std::size_t, std::int64_t> dimensions,
    const std::unordered_map<std::string, std::complex<double>> &parameters,
    bool invert_order) const {
  auto terms = std::move(
      this->transform(
              operator_arithmetics<operator_handler::canonical_evaluation>(
                  dimensions, parameters))
          .terms);
  assert(terms.size() == 1);
  auto matrix =
      spin_handler::to_matrix(terms[0].second, terms[0].first, invert_order);
  return matrix;
}

>>>>>>> da31e1b7
#define INSTANTIATE_PRODUCT_EVALUATIONS(HandlerTy)                             \
                                                                               \
  template std::complex<double> product_op<HandlerTy>::evaluate_coefficient(   \
      const std::unordered_map<std::string, std::complex<double>> &parameters) \
      const;                                                                   \
                                                                               \
  template complex_matrix product_op<HandlerTy>::to_matrix(                    \
      std::unordered_map<std::size_t, std::int64_t> dimensions,                \
      const std::unordered_map<std::string, std::complex<double>> &parameters, \
      bool invert_order) const;

#if !defined(__clang__)
INSTANTIATE_PRODUCT_EVALUATIONS(matrix_handler);
INSTANTIATE_PRODUCT_EVALUATIONS(spin_handler);
INSTANTIATE_PRODUCT_EVALUATIONS(boson_handler);
INSTANTIATE_PRODUCT_EVALUATIONS(fermion_handler);
#endif

// comparisons

template <typename HandlerTy>
bool product_op<HandlerTy>::operator==(
    const product_op<HandlerTy> &other) const {
  return this->coefficient == other.coefficient &&
         this->get_term_id() == other.get_term_id();
}

#define INSTANTIATE_PRODUCT_COMPARISONS(HandlerTy)                             \
                                                                               \
  template bool product_op<HandlerTy>::operator==(                             \
      const product_op<HandlerTy> &other) const;

#if !defined(__clang__)
INSTANTIATE_PRODUCT_COMPARISONS(matrix_handler);
INSTANTIATE_PRODUCT_COMPARISONS(spin_handler);
INSTANTIATE_PRODUCT_COMPARISONS(boson_handler);
INSTANTIATE_PRODUCT_COMPARISONS(fermion_handler);
#endif

// unary operators

template <typename HandlerTy>
product_op<HandlerTy> product_op<HandlerTy>::operator-() const & {
  return product_op<HandlerTy>(-1. * this->coefficient, this->operators);
}

template <typename HandlerTy>
product_op<HandlerTy> product_op<HandlerTy>::operator-() && {
  this->coefficient *= -1.;
  return std::move(*this);
}

template <typename HandlerTy>
product_op<HandlerTy> product_op<HandlerTy>::operator+() const & {
  return *this;
}

template <typename HandlerTy>
product_op<HandlerTy> product_op<HandlerTy>::operator+() && {
  return std::move(*this);
}

#define INSTANTIATE_PRODUCT_UNARY_OPS(HandlerTy)                               \
  template product_op<HandlerTy> product_op<HandlerTy>::operator-() const &;   \
  template product_op<HandlerTy> product_op<HandlerTy>::operator-() &&;        \
  template product_op<HandlerTy> product_op<HandlerTy>::operator+() const &;   \
  template product_op<HandlerTy> product_op<HandlerTy>::operator+() &&;

#if !defined(__clang__)
INSTANTIATE_PRODUCT_UNARY_OPS(matrix_handler);
INSTANTIATE_PRODUCT_UNARY_OPS(spin_handler);
INSTANTIATE_PRODUCT_UNARY_OPS(boson_handler);
INSTANTIATE_PRODUCT_UNARY_OPS(fermion_handler);
#endif

// right-hand arithmetics

#define PRODUCT_MULTIPLICATION_SCALAR(op)                                      \
                                                                               \
  template <typename HandlerTy>                                                \
  product_op<HandlerTy> product_op<HandlerTy>::operator op(                    \
      const scalar_operator &other) const & {                                  \
    return product_op<HandlerTy>(this->coefficient op other, this->operators); \
  }                                                                            \
                                                                               \
  template <typename HandlerTy>                                                \
  product_op<HandlerTy> product_op<HandlerTy>::operator op(                    \
      scalar_operator &&other) const & {                                       \
    return product_op<HandlerTy>(this->coefficient op std::move(other),        \
                                 this->operators);                             \
  }                                                                            \
                                                                               \
  template <typename HandlerTy>                                                \
  product_op<HandlerTy> product_op<HandlerTy>::operator op(                    \
      const scalar_operator &other) && {                                       \
    this->coefficient op## = other;                                            \
    return std::move(*this);                                                   \
  }                                                                            \
                                                                               \
  template <typename HandlerTy>                                                \
  product_op<HandlerTy> product_op<HandlerTy>::operator op(                    \
      scalar_operator &&other) && {                                            \
    this->coefficient op## = std::move(other);                                 \
    return std::move(*this);                                                   \
  }

PRODUCT_MULTIPLICATION_SCALAR(*);
PRODUCT_MULTIPLICATION_SCALAR(/);

#define PRODUCT_ADDITION_SCALAR(op)                                            \
                                                                               \
  template <typename HandlerTy>                                                \
  sum_op<HandlerTy> product_op<HandlerTy>::operator op(                        \
      const scalar_operator &other) const & {                                  \
    return sum_op<HandlerTy>(product_op<HandlerTy>(op other),                  \
                             product_op<HandlerTy>(*this));                    \
  }                                                                            \
                                                                               \
  template <typename HandlerTy>                                                \
  sum_op<HandlerTy> product_op<HandlerTy>::operator op(                        \
      scalar_operator &&other) const & {                                       \
    return sum_op<HandlerTy>(product_op<HandlerTy>(op std::move(other)),       \
                             product_op<HandlerTy>(*this));                    \
  }                                                                            \
                                                                               \
  template <typename HandlerTy>                                                \
  sum_op<HandlerTy> product_op<HandlerTy>::operator op(                        \
      const scalar_operator &other) && {                                       \
    return sum_op<HandlerTy>(product_op<HandlerTy>(op other),                  \
                             std::move(*this));                                \
  }                                                                            \
                                                                               \
  template <typename HandlerTy>                                                \
  sum_op<HandlerTy> product_op<HandlerTy>::operator op(                        \
      scalar_operator &&other) && {                                            \
    return sum_op<HandlerTy>(product_op<HandlerTy>(op std::move(other)),       \
                             std::move(*this));                                \
  }

PRODUCT_ADDITION_SCALAR(+);
PRODUCT_ADDITION_SCALAR(-);

#define INSTANTIATE_PRODUCT_RHSIMPLE_OPS(HandlerTy)                            \
                                                                               \
  template product_op<HandlerTy> product_op<HandlerTy>::operator*(             \
      scalar_operator &&other) const &;                                        \
  template product_op<HandlerTy> product_op<HandlerTy>::operator*(             \
      scalar_operator &&other) &&;                                             \
  template product_op<HandlerTy> product_op<HandlerTy>::operator*(             \
      const scalar_operator &other) const &;                                   \
  template product_op<HandlerTy> product_op<HandlerTy>::operator*(             \
      const scalar_operator &other) &&;                                        \
  template product_op<HandlerTy> product_op<HandlerTy>::operator/(             \
      scalar_operator &&other) const &;                                        \
  template product_op<HandlerTy> product_op<HandlerTy>::operator/(             \
      scalar_operator &&other) &&;                                             \
  template product_op<HandlerTy> product_op<HandlerTy>::operator/(             \
      const scalar_operator &other) const &;                                   \
  template product_op<HandlerTy> product_op<HandlerTy>::operator/(             \
      const scalar_operator &other) &&;                                        \
  template sum_op<HandlerTy> product_op<HandlerTy>::operator+(                 \
      scalar_operator &&other) const &;                                        \
  template sum_op<HandlerTy> product_op<HandlerTy>::operator+(                 \
      scalar_operator &&other) &&;                                             \
  template sum_op<HandlerTy> product_op<HandlerTy>::operator+(                 \
      const scalar_operator &other) const &;                                   \
  template sum_op<HandlerTy> product_op<HandlerTy>::operator+(                 \
      const scalar_operator &other) &&;                                        \
  template sum_op<HandlerTy> product_op<HandlerTy>::operator-(                 \
      scalar_operator &&other) const &;                                        \
  template sum_op<HandlerTy> product_op<HandlerTy>::operator-(                 \
      scalar_operator &&other) &&;                                             \
  template sum_op<HandlerTy> product_op<HandlerTy>::operator-(                 \
      const scalar_operator &other) const &;                                   \
  template sum_op<HandlerTy> product_op<HandlerTy>::operator-(                 \
      const scalar_operator &other) &&;

#if !defined(__clang__)
INSTANTIATE_PRODUCT_RHSIMPLE_OPS(matrix_handler);
INSTANTIATE_PRODUCT_RHSIMPLE_OPS(spin_handler);
INSTANTIATE_PRODUCT_RHSIMPLE_OPS(boson_handler);
INSTANTIATE_PRODUCT_RHSIMPLE_OPS(fermion_handler);
#endif

template <typename HandlerTy>
product_op<HandlerTy>
product_op<HandlerTy>::operator*(const product_op<HandlerTy> &other) const & {
  product_op<HandlerTy> prod(this->coefficient * other.coefficient,
                             this->operators,
                             this->operators.size() + other.operators.size());
  for (HandlerTy op : other.operators)
    prod.insert(std::move(op));
  return prod;
}

template <typename HandlerTy>
product_op<HandlerTy>
product_op<HandlerTy>::operator*(const product_op<HandlerTy> &other) && {
  this->coefficient *= other.coefficient;
  this->operators.reserve(this->operators.size() + other.operators.size());
  for (HandlerTy op : other.operators)
    this->insert(std::move(op));
  return std::move(*this);
}

template <typename HandlerTy>
product_op<HandlerTy>
product_op<HandlerTy>::operator*(product_op<HandlerTy> &&other) const & {
  product_op<HandlerTy> prod(this->coefficient * std::move(other.coefficient),
                             this->operators,
                             this->operators.size() + other.operators.size());
  for (auto &&op : other.operators)
    prod.insert(std::move(op));
  return prod;
}

template <typename HandlerTy>
product_op<HandlerTy>
product_op<HandlerTy>::operator*(product_op<HandlerTy> &&other) && {
  this->coefficient *= std::move(other.coefficient);
  this->operators.reserve(this->operators.size() + other.operators.size());
  for (auto &&op : other.operators)
    this->insert(std::move(op));
  return std::move(*this);
}

#define PRODUCT_ADDITION_PRODUCT(op)                                           \
                                                                               \
  template <typename HandlerTy>                                                \
  sum_op<HandlerTy> product_op<HandlerTy>::operator op(                        \
      const product_op<HandlerTy> &other) const & {                            \
    return sum_op<HandlerTy>(product_op<HandlerTy>(*this), op other);          \
  }                                                                            \
                                                                               \
  template <typename HandlerTy>                                                \
  sum_op<HandlerTy> product_op<HandlerTy>::operator op(                        \
      const product_op<HandlerTy> &other) && {                                 \
    return sum_op<HandlerTy>(std::move(*this), op other);                      \
  }                                                                            \
                                                                               \
  template <typename HandlerTy>                                                \
  sum_op<HandlerTy> product_op<HandlerTy>::operator op(                        \
      product_op<HandlerTy> &&other) const & {                                 \
    return sum_op<HandlerTy>(product_op<HandlerTy>(*this),                     \
                             op std::move(other));                             \
  }                                                                            \
                                                                               \
  template <typename HandlerTy>                                                \
  sum_op<HandlerTy> product_op<HandlerTy>::operator op(                        \
      product_op<HandlerTy> &&other) && {                                      \
    return sum_op<HandlerTy>(std::move(*this), op std::move(other));           \
  }

PRODUCT_ADDITION_PRODUCT(+)
PRODUCT_ADDITION_PRODUCT(-)

template <typename HandlerTy>
sum_op<HandlerTy>
product_op<HandlerTy>::operator*(const sum_op<HandlerTy> &other) const {
  if (other.is_default)
    return *this;
  sum_op<HandlerTy> sum(false); // everything needs to be updated, so creating a
                                // new sum makes sense
  sum.coefficients.reserve(other.coefficients.size());
  sum.term_map.reserve(other.terms.size());
  sum.terms.reserve(other.terms.size());
  for (auto i = 0; i < other.terms.size(); ++i) {
    auto prod =
        *this * product_op<HandlerTy>(other.coefficients[i], other.terms[i]);
    sum.insert(std::move(prod));
  }
  return sum;
}

#define PRODUCT_ADDITION_SUM(op)                                               \
                                                                               \
  template <typename HandlerTy>                                                \
  sum_op<HandlerTy> product_op<HandlerTy>::operator op(                        \
      const sum_op<HandlerTy> &other) const & {                                \
    if (other.is_default)                                                      \
      return *this;                                                            \
    sum_op<HandlerTy> sum(false);                                              \
    sum.coefficients.reserve(other.coefficients.size() + 1);                   \
    sum.term_map = other.term_map;                                             \
    sum.terms = other.terms;                                                   \
    for (auto &coeff : other.coefficients)                                     \
      sum.coefficients.push_back(op coeff);                                    \
    sum.insert(*this);                                                         \
    return sum;                                                                \
  }                                                                            \
                                                                               \
  template <typename HandlerTy>                                                \
  sum_op<HandlerTy> product_op<HandlerTy>::operator op(                        \
      const sum_op<HandlerTy> &other) && {                                     \
    if (other.is_default)                                                      \
      return *this;                                                            \
    sum_op<HandlerTy> sum(false);                                              \
    sum.coefficients.reserve(other.coefficients.size() + 1);                   \
    sum.term_map = other.term_map;                                             \
    sum.terms = other.terms;                                                   \
    for (auto &coeff : other.coefficients)                                     \
      sum.coefficients.push_back(op coeff);                                    \
    sum.insert(std::move(*this));                                              \
    return sum;                                                                \
  }                                                                            \
  template <typename HandlerTy>                                                \
  sum_op<HandlerTy> product_op<HandlerTy>::operator op(                        \
      sum_op<HandlerTy> &&other) const & {                                     \
    if (other.is_default)                                                      \
      return *this;                                                            \
    sum_op<HandlerTy> sum(op std::move(other));                                \
    sum.insert(*this);                                                         \
    return sum;                                                                \
  }                                                                            \
                                                                               \
  template <typename HandlerTy>                                                \
  sum_op<HandlerTy> product_op<HandlerTy>::operator op(                        \
      sum_op<HandlerTy> &&other) && {                                          \
    if (other.is_default)                                                      \
      return *this;                                                            \
    sum_op<HandlerTy> sum(op std::move(other));                                \
    sum.insert(std::move(*this));                                              \
    return sum;                                                                \
  }

PRODUCT_ADDITION_SUM(+)
PRODUCT_ADDITION_SUM(-)

#define INSTANTIATE_PRODUCT_RHCOMPOSITE_OPS(HandlerTy)                         \
                                                                               \
  template product_op<HandlerTy> product_op<HandlerTy>::operator*(             \
      const product_op<HandlerTy> &other) const &;                             \
  template product_op<HandlerTy> product_op<HandlerTy>::operator*(             \
      const product_op<HandlerTy> &other) &&;                                  \
  template sum_op<HandlerTy> product_op<HandlerTy>::operator+(                 \
      const product_op<HandlerTy> &other) const &;                             \
  template sum_op<HandlerTy> product_op<HandlerTy>::operator+(                 \
      const product_op<HandlerTy> &other) &&;                                  \
  template sum_op<HandlerTy> product_op<HandlerTy>::operator+(                 \
      product_op<HandlerTy> &&other) const &;                                  \
  template sum_op<HandlerTy> product_op<HandlerTy>::operator+(                 \
      product_op<HandlerTy> &&other) &&;                                       \
  template sum_op<HandlerTy> product_op<HandlerTy>::operator-(                 \
      const product_op<HandlerTy> &other) const &;                             \
  template sum_op<HandlerTy> product_op<HandlerTy>::operator-(                 \
      const product_op<HandlerTy> &other) &&;                                  \
  template sum_op<HandlerTy> product_op<HandlerTy>::operator-(                 \
      product_op<HandlerTy> &&other) const &;                                  \
  template sum_op<HandlerTy> product_op<HandlerTy>::operator-(                 \
      product_op<HandlerTy> &&other) &&;                                       \
  template sum_op<HandlerTy> product_op<HandlerTy>::operator*(                 \
      const sum_op<HandlerTy> &other) const;                                   \
  template sum_op<HandlerTy> product_op<HandlerTy>::operator+(                 \
      const sum_op<HandlerTy> &other) const &;                                 \
  template sum_op<HandlerTy> product_op<HandlerTy>::operator+(                 \
      const sum_op<HandlerTy> &other) &&;                                      \
  template sum_op<HandlerTy> product_op<HandlerTy>::operator+(                 \
      sum_op<HandlerTy> &&other) const &;                                      \
  template sum_op<HandlerTy> product_op<HandlerTy>::operator+(                 \
      sum_op<HandlerTy> &&other) &&;                                           \
  template sum_op<HandlerTy> product_op<HandlerTy>::operator-(                 \
      const sum_op<HandlerTy> &other) const &;                                 \
  template sum_op<HandlerTy> product_op<HandlerTy>::operator-(                 \
      const sum_op<HandlerTy> &other) &&;                                      \
  template sum_op<HandlerTy> product_op<HandlerTy>::operator-(                 \
      sum_op<HandlerTy> &&other) const &;                                      \
  template sum_op<HandlerTy> product_op<HandlerTy>::operator-(                 \
      sum_op<HandlerTy> &&other) &&;

#if !defined(__clang__)
INSTANTIATE_PRODUCT_RHCOMPOSITE_OPS(matrix_handler);
INSTANTIATE_PRODUCT_RHCOMPOSITE_OPS(spin_handler);
INSTANTIATE_PRODUCT_RHCOMPOSITE_OPS(boson_handler);
INSTANTIATE_PRODUCT_RHCOMPOSITE_OPS(fermion_handler);
#endif

#define PRODUCT_MULTIPLICATION_SCALAR_ASSIGNMENT(op)                           \
  template <typename HandlerTy>                                                \
  product_op<HandlerTy> &product_op<HandlerTy>::operator op(                   \
      const scalar_operator &other) {                                          \
    this->coefficient op other;                                                \
    return *this;                                                              \
  }

PRODUCT_MULTIPLICATION_SCALAR_ASSIGNMENT(*=);
PRODUCT_MULTIPLICATION_SCALAR_ASSIGNMENT(/=);

template <typename HandlerTy>
product_op<HandlerTy> &
product_op<HandlerTy>::operator*=(const product_op<HandlerTy> &other) {
  this->coefficient *= other.coefficient;
  this->operators.reserve(this->operators.size() + other.operators.size());
  for (HandlerTy op : other.operators)
    this->insert(std::move(op));
  return *this;
}

template <typename HandlerTy>
product_op<HandlerTy> &
product_op<HandlerTy>::operator*=(product_op<HandlerTy> &&other) {
  this->coefficient *= std::move(other.coefficient);
  this->operators.reserve(this->operators.size() + other.operators.size());
  for (auto &&op : other.operators)
    this->insert(std::move(op));
  return *this;
}

#define INSTANTIATE_PRODUCT_OPASSIGNMENTS(HandlerTy)                           \
                                                                               \
  template product_op<HandlerTy> &product_op<HandlerTy>::operator*=(           \
      const scalar_operator &other);                                           \
  template product_op<HandlerTy> &product_op<HandlerTy>::operator/=(           \
      const scalar_operator &other);                                           \
  template product_op<HandlerTy> &product_op<HandlerTy>::operator*=(           \
      const product_op<HandlerTy> &other);                                     \
  template product_op<HandlerTy> &product_op<HandlerTy>::operator*=(           \
      product_op<HandlerTy> &&other);

#if !defined(__clang__)
INSTANTIATE_PRODUCT_OPASSIGNMENTS(matrix_handler);
INSTANTIATE_PRODUCT_OPASSIGNMENTS(spin_handler);
INSTANTIATE_PRODUCT_OPASSIGNMENTS(boson_handler);
INSTANTIATE_PRODUCT_OPASSIGNMENTS(fermion_handler);
#endif

// left-hand arithmetics

template <typename HandlerTy>
product_op<HandlerTy> operator*(const scalar_operator &other,
                                const product_op<HandlerTy> &self) {
  return product_op<HandlerTy>(other * self.coefficient, self.operators);
}

template <typename HandlerTy>
product_op<HandlerTy> operator*(scalar_operator &&other,
                                const product_op<HandlerTy> &self) {
  other *= self.coefficient;
  return product_op<HandlerTy>(std::move(other), self.operators);
}

template <typename HandlerTy>
product_op<HandlerTy> operator*(const scalar_operator &other,
                                product_op<HandlerTy> &&self) {
  self.coefficient *= other;
  return std::move(self);
}

template <typename HandlerTy>
product_op<HandlerTy> operator*(scalar_operator &&other,
                                product_op<HandlerTy> &&self) {
  self.coefficient *= std::move(other);
  return std::move(self);
}

#define PRODUCT_ADDITION_SCALAR_REVERSE(op)                                    \
                                                                               \
  template <typename HandlerTy>                                                \
  sum_op<HandlerTy> operator op(const scalar_operator &other,                  \
                                const product_op<HandlerTy> &self) {           \
    return sum_op<HandlerTy>(product_op<HandlerTy>(other), op self);           \
  }                                                                            \
                                                                               \
  template <typename HandlerTy>                                                \
  sum_op<HandlerTy> operator op(scalar_operator &&other,                       \
                                const product_op<HandlerTy> &self) {           \
    return sum_op<HandlerTy>(product_op<HandlerTy>(std::move(other)),          \
                             op self);                                         \
  }                                                                            \
                                                                               \
  template <typename HandlerTy>                                                \
  sum_op<HandlerTy> operator op(const scalar_operator &other,                  \
                                product_op<HandlerTy> &&self) {                \
    return sum_op<HandlerTy>(product_op<HandlerTy>(other),                     \
                             op std::move(self));                              \
  }                                                                            \
                                                                               \
  template <typename HandlerTy>                                                \
  sum_op<HandlerTy> operator op(scalar_operator &&other,                       \
                                product_op<HandlerTy> &&self) {                \
    return sum_op<HandlerTy>(product_op<HandlerTy>(std::move(other)),          \
                             op std::move(self));                              \
  }

PRODUCT_ADDITION_SCALAR_REVERSE(+);
PRODUCT_ADDITION_SCALAR_REVERSE(-);

#define INSTANTIATE_PRODUCT_LHCOMPOSITE_OPS(HandlerTy)                         \
                                                                               \
  template product_op<HandlerTy> operator*(scalar_operator &&other,            \
                                           const product_op<HandlerTy> &self); \
  template product_op<HandlerTy> operator*(scalar_operator &&other,            \
                                           product_op<HandlerTy> &&self);      \
  template product_op<HandlerTy> operator*(const scalar_operator &other,       \
                                           const product_op<HandlerTy> &self); \
  template product_op<HandlerTy> operator*(const scalar_operator &other,       \
                                           product_op<HandlerTy> &&self);      \
  template sum_op<HandlerTy> operator+(scalar_operator &&other,                \
                                       const product_op<HandlerTy> &self);     \
  template sum_op<HandlerTy> operator+(scalar_operator &&other,                \
                                       product_op<HandlerTy> &&self);          \
  template sum_op<HandlerTy> operator+(const scalar_operator &other,           \
                                       const product_op<HandlerTy> &self);     \
  template sum_op<HandlerTy> operator+(const scalar_operator &other,           \
                                       product_op<HandlerTy> &&self);          \
  template sum_op<HandlerTy> operator-(scalar_operator &&other,                \
                                       const product_op<HandlerTy> &self);     \
  template sum_op<HandlerTy> operator-(scalar_operator &&other,                \
                                       product_op<HandlerTy> &&self);          \
  template sum_op<HandlerTy> operator-(const scalar_operator &other,           \
                                       const product_op<HandlerTy> &self);     \
  template sum_op<HandlerTy> operator-(const scalar_operator &other,           \
                                       product_op<HandlerTy> &&self);

INSTANTIATE_PRODUCT_LHCOMPOSITE_OPS(matrix_handler);
INSTANTIATE_PRODUCT_LHCOMPOSITE_OPS(spin_handler);
INSTANTIATE_PRODUCT_LHCOMPOSITE_OPS(boson_handler);
INSTANTIATE_PRODUCT_LHCOMPOSITE_OPS(fermion_handler);

// arithmetics that require conversions

#define PRODUCT_CONVERSIONS_OPS(op, returnTy)                                  \
  template <typename LHtype, typename RHtype,                                  \
            TYPE_CONVERSION_CONSTRAINT(LHtype, RHtype)>                        \
  returnTy<matrix_handler> operator op(const product_op<LHtype> &other,        \
                                       const product_op<RHtype> &self) {       \
    return product_op<matrix_handler>(other) op self;                          \
  }

PRODUCT_CONVERSIONS_OPS(*, product_op);
PRODUCT_CONVERSIONS_OPS(+, sum_op);
PRODUCT_CONVERSIONS_OPS(-, sum_op);

#define INSTANTIATE_PRODUCT_CONVERSION_OPS(op, returnTy)                       \
                                                                               \
  template returnTy<matrix_handler> operator op(                               \
      const product_op<spin_handler> &other,                                   \
      const product_op<matrix_handler> &self);                                 \
  template returnTy<matrix_handler> operator op(                               \
      const product_op<boson_handler> &other,                                  \
      const product_op<matrix_handler> &self);                                 \
  template returnTy<matrix_handler> operator op(                               \
      const product_op<fermion_handler> &other,                                \
      const product_op<matrix_handler> &self);                                 \
  template returnTy<matrix_handler> operator op(                               \
      const product_op<spin_handler> &other,                                   \
      const product_op<boson_handler> &self);                                  \
  template returnTy<matrix_handler> operator op(                               \
      const product_op<boson_handler> &other,                                  \
      const product_op<spin_handler> &self);                                   \
  template returnTy<matrix_handler> operator op(                               \
      const product_op<spin_handler> &other,                                   \
      const product_op<fermion_handler> &self);                                \
  template returnTy<matrix_handler> operator op(                               \
      const product_op<fermion_handler> &other,                                \
      const product_op<spin_handler> &self);                                   \
  template returnTy<matrix_handler> operator op(                               \
      const product_op<boson_handler> &other,                                  \
      const product_op<fermion_handler> &self);                                \
  template returnTy<matrix_handler> operator op(                               \
      const product_op<fermion_handler> &other,                                \
      const product_op<boson_handler> &self);

INSTANTIATE_PRODUCT_CONVERSION_OPS(*, product_op);
INSTANTIATE_PRODUCT_CONVERSION_OPS(+, sum_op);
INSTANTIATE_PRODUCT_CONVERSION_OPS(-, sum_op);

// general utility functions

template <typename HandlerTy>
bool product_op<HandlerTy>::is_identity() const {
  for (const auto &op : *this) {
    if (op != HandlerTy(op.degree))
      return false;
  }
  return true;
}

template <>
bool product_op<matrix_handler>::is_identity() const {
  for (const auto &op : *this) {
    auto degrees = op.degrees();
    if (degrees.size() != 1 || op != matrix_handler(degrees[0]))
      return false;
  }
  return true;
}

template <typename HandlerTy>
std::string product_op<HandlerTy>::to_string() const {
  std::stringstream str;
  str << this->coefficient.to_string();
  if (this->operators.size() > 0)
    str << " * ";
  for (const auto &op : this->operators)
    str << op.to_string(true);
  return str.str();
}

template <typename HandlerTy>
void product_op<HandlerTy>::dump() const {
  auto str = to_string();
  std::cout << str << std::endl;
}

template <typename HandlerTy>
product_op<HandlerTy> &product_op<HandlerTy>::canonicalize() {
  for (auto it = this->operators.begin(); it != this->operators.end();) {
    if (*it == HandlerTy(it->degree))
      it = this->operators.erase(it);
    else
      ++it;
  }
  return *this;
}

template <>
product_op<matrix_handler> &product_op<matrix_handler>::canonicalize() {
  for (auto it = this->operators.begin(); it != this->operators.end();) {
    if (*it == matrix_handler(it->degrees()[0]))
      it = this->operators.erase(it);
    else
      ++it;
  }
  return *this;
}

template <typename HandlerTy>
product_op<HandlerTy>
product_op<HandlerTy>::canonicalize(const product_op<HandlerTy> &orig) {
  product_op canon(orig.coefficient);
  canon.operators.reserve(orig.operators.size());
  for (const auto &op : orig.operators)
    if (op != HandlerTy(op.degree))
      canon.operators.push_back(op);
  return canon;
}

template <>
product_op<matrix_handler> product_op<matrix_handler>::canonicalize(
    const product_op<matrix_handler> &orig) {
  product_op canon(orig.coefficient);
  canon.operators.reserve(orig.operators.size());
  for (const auto &op : orig.operators)
    if (op != matrix_handler(op.degrees()[0]))
      canon.operators.push_back(op);
  return canon;
}

template <typename HandlerTy>
product_op<HandlerTy> &
product_op<HandlerTy>::canonicalize(const std::set<std::size_t> &degrees) {
  this->operators.reserve(degrees.size());
  std::set<std::size_t> have_degrees;
  for (const auto &op : this->operators) {
    auto op_degrees = op.degrees();
    have_degrees.insert(op_degrees.cbegin(), op_degrees.cend());
  }
  for (auto degree : degrees) {
    auto res = have_degrees.insert(degree);
    if (res.second)
      this->insert(HandlerTy(degree));
  }
  if (have_degrees.size() != degrees.size())
    throw std::runtime_error("missing degree in canonicalization");
  return *this;
}

template <typename HandlerTy>
product_op<HandlerTy>
product_op<HandlerTy>::canonicalize(const product_op<HandlerTy> &orig,
                                    const std::set<std::size_t> &degrees) {
  product_op canon(orig, degrees.size());
  canon.canonicalize(degrees); // could be made more efficient...
  return canon;
}

#define INSTANTIATE_PRODUCT_UTILITY_FUNCTIONS(HandlerTy)                       \
                                                                               \
  template bool product_op<HandlerTy>::is_identity() const;                    \
                                                                               \
  template std::string product_op<HandlerTy>::to_string() const;               \
                                                                               \
  template void product_op<HandlerTy>::dump() const;                           \
                                                                               \
  template product_op<HandlerTy> &product_op<HandlerTy>::canonicalize();       \
                                                                               \
  template product_op<HandlerTy> product_op<HandlerTy>::canonicalize(          \
      const product_op<HandlerTy> &orig);                                      \
                                                                               \
  template product_op<HandlerTy> &product_op<HandlerTy>::canonicalize(         \
      const std::set<std::size_t> &degrees);                                   \
                                                                               \
  template product_op<HandlerTy> product_op<HandlerTy>::canonicalize(          \
      const product_op<HandlerTy> &orig,                                       \
      const std::set<std::size_t> &degrees);

#if !defined(__clang__)
INSTANTIATE_PRODUCT_UTILITY_FUNCTIONS(matrix_handler);
INSTANTIATE_PRODUCT_UTILITY_FUNCTIONS(spin_handler);
INSTANTIATE_PRODUCT_UTILITY_FUNCTIONS(boson_handler);
INSTANTIATE_PRODUCT_UTILITY_FUNCTIONS(fermion_handler);
#endif

// handler specific utility functions

#define HANDLER_SPECIFIC_TEMPLATE_DEFINITION(ConcreteTy)                       \
  template <typename HandlerTy>                                                \
  template <typename T,                                                        \
            std::enable_if_t<std::is_same<T, ConcreteTy>::value &&             \
                                 std::is_same<HandlerTy, T>::value,            \
                             bool>>

HANDLER_SPECIFIC_TEMPLATE_DEFINITION(spin_handler)
std::size_t product_op<HandlerTy>::num_qubits() const {
  return this->degrees().size();
}

HANDLER_SPECIFIC_TEMPLATE_DEFINITION(spin_handler)
std::string
product_op<HandlerTy>::get_pauli_word(std::size_t pad_identities) const {
  std::unordered_map<std::size_t, std::int64_t> dims;
  auto terms = std::move(
      this->transform(
              operator_arithmetics<operator_handler::canonical_evaluation>(dims,
                                                                           {}))
          .terms);
  assert(terms.size() == 1);
  if (pad_identities == 0) {
    // No padding here (only covers the operators we have),
    // and does not include the coefficient
    return std::move(terms[0].encoding);
  } else {
    auto degrees = this->degrees();
    if (degrees.size() != 0) {
      auto max_target =
          operator_handler::canonical_order(0, 1) ? degrees.back() : degrees[0];
      if (pad_identities <= max_target)
        throw std::invalid_argument(
            "requested padding must be larger than the largest degree the "
            "operator is defined for; the largest degree is " +
            std::to_string(max_target));
    }
    std::string str(pad_identities, 'I');
    for (std::size_t i = 0; i < degrees.size(); ++i)
      str[degrees[i]] = terms[0].encoding[i];
    return str;
  }
}

HANDLER_SPECIFIC_TEMPLATE_DEFINITION(spin_handler)
std::vector<bool> product_op<HandlerTy>::get_binary_symplectic_form() const {
  if (this->operators.size() == 0)
    return {};

  std::unordered_map<std::size_t, std::int64_t> dims;
  auto degrees = this->degrees();
  auto evaluated = this->transform(
      operator_arithmetics<operator_handler::canonical_evaluation>(dims, {}));

  std::size_t max_degree =
      operator_handler::canonical_order(0, 1) ? degrees.back() : degrees[0];
  std::size_t term_size = max_degree + 1;
  assert(evaluated.terms.size() == 1);
  auto term = std::move(evaluated.terms[0]);

  // For compatiblity with existing code, the binary symplectic representation
  // needs to be from smallest to largest degree, and it necessarily must
  // include all consecutive degrees starting from 0 (even if the operator
  // doesn't act on them).
  auto pauli_str = std::move(term.encoding);
  std::vector<bool> bsf(term_size << 1, 0);
  for (std::size_t i = 0; i < degrees.size(); ++i) {
    auto op = pauli_str[i];
    if (op == 'X')
      bsf[degrees[i]] = 1;
    else if (op == 'Z')
      bsf[degrees[i] + term_size] = 1;
    else if (op == 'Y') {
      bsf[degrees[i]] = 1;
      bsf[degrees[i] + term_size] = 1;
    }
  }
  return bsf; // always little endian order by definition of the bsf
}

template <typename HandlerTy>
PROPERTY_SPECIFIC_TEMPLATE_DEFINITION(HandlerTy,
                                      product_op<T>::supports_inplace_mult)
csr_spmatrix product_op<HandlerTy>::to_sparse_matrix(
    std::unordered_map<std::size_t, std::int64_t> dimensions,
    const std::unordered_map<std::string, std::complex<double>> &parameters,
    bool invert_order) const {
  auto terms = std::move(
      this->transform(
              operator_arithmetics<operator_handler::canonical_evaluation>(
                  dimensions, parameters))
          .terms);
  assert(terms.size() == 1);

  auto matrix = HandlerTy::to_sparse_matrix(terms[0].encoding,
                                            terms[0].relevant_dimensions,
                                            terms[0].coefficient, invert_order);
  return cudaq::detail::to_csr_spmatrix(
      matrix, 1ul << terms[0].relevant_dimensions.size());
}

template std::size_t product_op<spin_handler>::num_qubits() const;
template std::string
product_op<spin_handler>::get_pauli_word(std::size_t pad_identities) const;
template std::vector<bool>
product_op<spin_handler>::get_binary_symplectic_form() const;
template csr_spmatrix product_op<spin_handler>::to_sparse_matrix(
    std::unordered_map<std::size_t, std::int64_t> dimensions,
    const std::unordered_map<std::string, std::complex<double>> &parameters,
    bool invert_order) const;
template csr_spmatrix product_op<fermion_handler>::to_sparse_matrix(
    std::unordered_map<std::size_t, int64_t> dimensions,
    const std::unordered_map<std::string, std::complex<double>> &parameters,
    bool invert_order) const;
template csr_spmatrix product_op<boson_handler>::to_sparse_matrix(
    std::unordered_map<std::size_t, int64_t> dimensions,
    const std::unordered_map<std::string, std::complex<double>> &parameters,
    bool invert_order) const;

// utility functions for backwards compatibility

#define SPIN_OPS_BACKWARD_COMPATIBILITY_DEFINITION                             \
  template <typename HandlerTy>                                                \
  template <typename T,                                                        \
            std::enable_if_t<std::is_same<HandlerTy, spin_handler>::value &&   \
                                 std::is_same<HandlerTy, T>::value,            \
                             bool>>

SPIN_OPS_BACKWARD_COMPATIBILITY_DEFINITION
std::string product_op<HandlerTy>::to_string(bool printCoeffs) const {
#if (defined(__GNUC__) && !defined(__clang__) && !defined(__INTEL_COMPILER))
#pragma GCC diagnostic push
#pragma GCC diagnostic ignored "-Wdeprecated-declarations"
#endif
  return sum_op(*this).to_string(printCoeffs);
#if (defined(__GNUC__) && !defined(__clang__) && !defined(__INTEL_COMPILER))
#pragma GCC diagnostic pop
#endif
}

template std::string
product_op<spin_handler>::to_string(bool printCoeffs) const;

#if defined(CUDAQ_INSTANTIATE_TEMPLATES)
template class product_op<matrix_handler>;
template class product_op<spin_handler>;
template class product_op<boson_handler>;
template class product_op<fermion_handler>;
#endif

} // namespace cudaq<|MERGE_RESOLUTION|>--- conflicted
+++ resolved
@@ -660,7 +660,7 @@
     const std::unordered_map<std::string, std::complex<double>> &parameters,
     bool invert_order) const {
   auto terms = std::move(
-      this->evaluate(
+      this->transform(
               operator_arithmetics<operator_handler::canonical_evaluation>(
                   dimensions, parameters))
           .terms);
@@ -690,25 +690,6 @@
   return std::move(evaluated.matrix);
 }
 
-<<<<<<< HEAD
-=======
-template <>
-complex_matrix product_op<spin_handler>::to_matrix(
-    std::unordered_map<std::size_t, std::int64_t> dimensions,
-    const std::unordered_map<std::string, std::complex<double>> &parameters,
-    bool invert_order) const {
-  auto terms = std::move(
-      this->transform(
-              operator_arithmetics<operator_handler::canonical_evaluation>(
-                  dimensions, parameters))
-          .terms);
-  assert(terms.size() == 1);
-  auto matrix =
-      spin_handler::to_matrix(terms[0].second, terms[0].first, invert_order);
-  return matrix;
-}
-
->>>>>>> da31e1b7
 #define INSTANTIATE_PRODUCT_EVALUATIONS(HandlerTy)                             \
                                                                                \
   template std::complex<double> product_op<HandlerTy>::evaluate_coefficient(   \
