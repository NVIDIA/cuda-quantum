/*******************************************************************************
 * Copyright (c) 2022 - 2025 NVIDIA Corporation & Affiliates.                  *
 * All rights reserved.                                                        *
 *                                                                             *
 * This source code and the accompanying materials are made available under    *
 * the terms of the Apache License 2.0 which accompanies this distribution.    *
 ******************************************************************************/

#include "callback.h"

#include <complex>
#include <functional>
#include <string>
#include <unordered_map>
#include <vector>

namespace cudaq {

// scalar_callback

std::complex<double> scalar_callback::operator()(
    const std::unordered_map<std::string, std::complex<double>> &parameters)
    const {
  return this->callback_func(parameters);
}

// matrix_callback

complex_matrix matrix_callback::operator()(
    const std::vector<std::int64_t> &relevant_dimensions,
    const std::unordered_map<std::string, std::complex<double>> &parameters)
    const {
  return this->callback_func(relevant_dimensions, parameters);
}

// Definition

<<<<<<< HEAD
Definition::Definition(
    std::string operator_id, const std::vector<int64_t> &expected_dimensions,
    matrix_callback &&create,
    std::unordered_map<std::string, std::string> &&parameter_descriptions)
=======
Definition::Definition(std::string operator_id,
                       const std::vector<std::int64_t> &expected_dimensions,
                       matrix_callback &&create)
>>>>>>> 4f48a233
    : id(operator_id), generator(std::move(create)),
      parameter_descriptions(std::move(parameter_descriptions)),
      required_dimensions(expected_dimensions) {}

Definition::Definition(Definition &&def)
    : id(def.id), generator(std::move(def.generator)),
      parameter_descriptions(std::move(def.parameter_descriptions)),
      required_dimensions(std::move(def.expected_dimensions)) {}

complex_matrix Definition::generate_matrix(
    const std::vector<std::int64_t> &relevant_dimensions,
    const std::unordered_map<std::string, std::complex<double>> &parameters)
    const {
  return generator(relevant_dimensions, parameters);
}

Definition::~Definition() = default;
} // namespace cudaq<|MERGE_RESOLUTION|>--- conflicted
+++ resolved
@@ -35,16 +35,10 @@
 
 // Definition
 
-<<<<<<< HEAD
 Definition::Definition(
-    std::string operator_id, const std::vector<int64_t> &expected_dimensions,
+    std::string operator_id, const std::vector<std::int64_t> &expected_dimensions,
     matrix_callback &&create,
     std::unordered_map<std::string, std::string> &&parameter_descriptions)
-=======
-Definition::Definition(std::string operator_id,
-                       const std::vector<std::int64_t> &expected_dimensions,
-                       matrix_callback &&create)
->>>>>>> 4f48a233
     : id(operator_id), generator(std::move(create)),
       parameter_descriptions(std::move(parameter_descriptions)),
       required_dimensions(expected_dimensions) {}
