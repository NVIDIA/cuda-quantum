/*******************************************************************************
 * Copyright (c) 2022 - 2025 NVIDIA Corporation & Affiliates.                  *
 * All rights reserved.                                                        *
 *                                                                             *
 * This source code and the accompanying materials are made available under    *
 * the terms of the Apache License 2.0 which accompanies this distribution.    *
 ******************************************************************************/

#include <algorithm>
#include <iostream>
#include <set>
#include <tuple>
#include <type_traits>
#include <utility>

#include "common/EigenSparse.h"
#include "cudaq/operators.h"
#include "evaluation.h"
#include "helpers.h"

namespace cudaq {

#define PROPERTY_SPECIFIC_TEMPLATE_DEFINITION(HandlerTy, property)             \
  template <typename T,                                                        \
            std::enable_if_t<std::is_same<HandlerTy, T>::value && property,    \
                             std::true_type>>

#define PROPERTY_AGNOSTIC_TEMPLATE_DEFINITION(HandlerTy, property)             \
  template <typename T,                                                        \
            std::enable_if_t<std::is_same<HandlerTy, T>::value && !property,   \
                             std::false_type>>

// private methods

/// expects is_default to be false
template <typename HandlerTy>
void sum_op<HandlerTy>::insert(const product_op<HandlerTy> &other) {
  assert(!this->is_default);
  auto term_id = other.get_term_id();
  auto it = this->term_map.find(term_id);
  if (it == this->term_map.cend()) {
    this->coefficients.push_back(other.coefficient);
    this->term_map.insert(
        it, std::make_pair(std::move(term_id), this->terms.size()));
    this->terms.push_back(other.operators);
  } else {
    this->coefficients[it->second] += other.coefficient;
  }
}

/// expects is_default to be false
template <typename HandlerTy>
void sum_op<HandlerTy>::insert(product_op<HandlerTy> &&other) {
  assert(!this->is_default);
  auto term_id = other.get_term_id();
  auto it = this->term_map.find(term_id);
  if (it == this->term_map.cend()) {
    this->coefficients.push_back(std::move(other.coefficient));
    this->term_map.insert(
        it, std::make_pair(std::move(term_id), this->terms.size()));
    this->terms.push_back(std::move(other.operators));
  } else {
    this->coefficients[it->second] += other.coefficient;
  }
}

template <typename HandlerTy>
void sum_op<HandlerTy>::aggregate_terms() {}

/// expects is_default to be false
template <typename HandlerTy>
template <typename... Args>
void sum_op<HandlerTy>::aggregate_terms(product_op<HandlerTy> &&head,
                                        Args &&...args) {
  this->insert(std::forward<product_op<HandlerTy>>(head));
  aggregate_terms(std::forward<Args>(args)...);
}

template <typename HandlerTy>
template <typename EvalTy>
EvalTy
sum_op<HandlerTy>::transform(operator_arithmetics<EvalTy> arithmetics) const {
  if (terms.size() == 0)
    return EvalTy();

  // NOTE: It is important that we evaluate the terms in a specific order,
  // otherwise the evaluation is not consistent with other methods.
  // The specific order does not matter, as long as all methods use the same
  // term order.
  auto it = this->begin();
  auto end = this->end();
  if (arithmetics.pad_sum_terms) {
    // Canonicalizing a term adds a tensor product with the identity for degrees
    // that an operator doesn't act on. Needed e.g. to make sure all matrices
    // are of the same size before summing them up.
    std::set<std::size_t> degrees;
    for (const auto &term : this->terms)
      for (const auto &op : term) {
        auto op_degrees = op.degrees();
        degrees.insert(op_degrees.cbegin(), op_degrees.cend());
      }
    product_op<HandlerTy> padded_term = it->canonicalize(degrees);
    EvalTy sum = padded_term.template transform<EvalTy>(arithmetics);
    while (++it != end) {
      padded_term = it->canonicalize(degrees);
      EvalTy term_eval = padded_term.template transform<EvalTy>(arithmetics);
      sum = arithmetics.add(std::move(sum), std::move(term_eval));
    }
    return sum;
  } else {
    EvalTy sum = it->template transform<EvalTy>(arithmetics);
    while (++it != end) {
      EvalTy term_eval = it->template transform<EvalTy>(arithmetics);
      sum = arithmetics.add(std::move(sum), std::move(term_eval));
    }
    return sum;
  }
}

#define INSTANTIATE_SUM_PRIVATE_METHODS(HandlerTy)                             \
                                                                               \
  template void sum_op<HandlerTy>::insert(product_op<HandlerTy> &&other);      \
                                                                               \
  template void sum_op<HandlerTy>::insert(const product_op<HandlerTy> &other); \
                                                                               \
  template void sum_op<HandlerTy>::aggregate_terms(                            \
      product_op<HandlerTy> &&item2);                                          \
                                                                               \
  template void sum_op<HandlerTy>::aggregate_terms(                            \
      product_op<HandlerTy> &&item1, product_op<HandlerTy> &&item2);           \
                                                                               \
  template void sum_op<HandlerTy>::aggregate_terms(                            \
      product_op<HandlerTy> &&item1, product_op<HandlerTy> &&item2,            \
      product_op<HandlerTy> &&item3);

#if !defined(__clang__)
INSTANTIATE_SUM_PRIVATE_METHODS(matrix_handler);
INSTANTIATE_SUM_PRIVATE_METHODS(spin_handler);
INSTANTIATE_SUM_PRIVATE_METHODS(boson_handler);
INSTANTIATE_SUM_PRIVATE_METHODS(fermion_handler);
#endif

#define INSTANTIATE_SUM_EVALUATE_METHODS(HandlerTy, EvalTy)                    \
                                                                               \
  template EvalTy sum_op<HandlerTy>::transform(                                \
      operator_arithmetics<EvalTy> arithmetics) const;

#if !defined(__clang__)
INSTANTIATE_SUM_EVALUATE_METHODS(matrix_handler,
                                 operator_handler::matrix_evaluation);
INSTANTIATE_SUM_EVALUATE_METHODS(spin_handler,
                                 operator_handler::canonical_evaluation);
INSTANTIATE_SUM_EVALUATE_METHODS(boson_handler,
                                 operator_handler::canonical_evaluation);
INSTANTIATE_SUM_EVALUATE_METHODS(fermion_handler,
                                 operator_handler::canonical_evaluation);
#endif

// read-only properties

template <typename HandlerTy>
std::vector<std::size_t> sum_op<HandlerTy>::degrees() const {
  std::set<std::size_t> unsorted_degrees;
  for (const std::vector<HandlerTy> &term : this->terms) {
    for (const HandlerTy &op : term) {
      auto op_degrees = op.degrees();
      unsorted_degrees.insert(op_degrees.cbegin(), op_degrees.cend());
    }
  }
  auto degrees = std::vector<std::size_t>(unsorted_degrees.cbegin(),
                                          unsorted_degrees.cend());
  std::sort(degrees.begin(), degrees.end(), operator_handler::canonical_order);
  return degrees;
}

template <typename HandlerTy>
std::size_t sum_op<HandlerTy>::min_degree() const {
  auto degrees = this->degrees();
  if (degrees.size() == 0)
    throw std::runtime_error("operator is not acting on any degrees");
  return operator_handler::canonical_order(0, 1) ? degrees[0] : degrees.back();
}

template <typename HandlerTy>
std::size_t sum_op<HandlerTy>::max_degree() const {
  auto degrees = this->degrees();
  if (degrees.size() == 0)
    throw std::runtime_error("operator is not acting on any degrees");
  return operator_handler::canonical_order(0, 1) ? degrees.back() : degrees[0];
}

template <typename HandlerTy>
std::size_t sum_op<HandlerTy>::num_terms() const {
  return this->terms.size();
}

template <typename HandlerTy>
std::unordered_map<std::string, std::string>
sum_op<HandlerTy>::get_parameter_descriptions() const {
  std::unordered_map<std::string, std::string> descriptions;
  for (const auto &coeff : this->coefficients)
    for (const auto &entry : coeff.get_parameter_descriptions()) {
      // don't overwrite an existing entry with an empty description,
      // but generally just overwrite descriptions otherwise
      if (!entry.second.empty())
        descriptions.insert_or_assign(entry.first, entry.second);
      else if (descriptions.find(entry.first) == descriptions.end())
        descriptions.insert(descriptions.end(), entry);
    }
  return descriptions;
}

template <>
std::unordered_map<std::string, std::string>
sum_op<matrix_handler>::get_parameter_descriptions() const {
  std::unordered_map<std::string, std::string> descriptions;
  auto update_descriptions =
      [&descriptions](const std::pair<std::string, std::string> &entry) {
        // don't overwrite an existing entry with an empty description,
        // but generally just overwrite descriptions otherwise
        if (!entry.second.empty())
          descriptions.insert_or_assign(entry.first, entry.second);
        else if (descriptions.find(entry.first) == descriptions.end())
          descriptions.insert(descriptions.end(), entry);
      };
  for (const auto &coeff : this->coefficients)
    for (const auto &entry : coeff.get_parameter_descriptions())
      update_descriptions(entry);
  for (const auto &term : this->terms)
    for (const auto &op : term)
      for (const auto &entry : op.get_parameter_descriptions())
        update_descriptions(entry);
  return descriptions;
}

#define INSTANTIATE_SUM_PROPERTIES(HandlerTy)                                  \
                                                                               \
  template std::vector<std::size_t> sum_op<HandlerTy>::degrees() const;        \
                                                                               \
  template std::size_t sum_op<HandlerTy>::min_degree() const;                  \
                                                                               \
  template std::size_t sum_op<HandlerTy>::max_degree() const;                  \
                                                                               \
  template std::size_t sum_op<HandlerTy>::num_terms() const;                   \
                                                                               \
  template std::unordered_map<std::string, std::string>                        \
  sum_op<HandlerTy>::get_parameter_descriptions() const;

#if !defined(__clang__)
INSTANTIATE_SUM_PROPERTIES(matrix_handler);
INSTANTIATE_SUM_PROPERTIES(spin_handler);
INSTANTIATE_SUM_PROPERTIES(boson_handler);
INSTANTIATE_SUM_PROPERTIES(fermion_handler);
#endif

// constructors

template <typename HandlerTy>
sum_op<HandlerTy>::sum_op(std::size_t size) : is_default(true) {
  this->coefficients.reserve(size);
  this->term_map.reserve(size);
  this->terms.reserve(size);
}

template <typename HandlerTy>
sum_op<HandlerTy>::sum_op(const product_op<HandlerTy> &prod)
    : is_default(false) {
  this->insert(prod);
}

template <typename HandlerTy>
template <
    typename... Args,
    std::enable_if_t<
        std::conjunction<std::is_same<product_op<HandlerTy>, Args>...>::value &&
            sizeof...(Args),
        bool>>
sum_op<HandlerTy>::sum_op(Args &&...args) : is_default(false) {
  this->coefficients.reserve(sizeof...(Args));
  this->term_map.reserve(sizeof...(Args));
  this->terms.reserve(sizeof...(Args));
  aggregate_terms(std::forward<product_op<HandlerTy> &&>(args)...);
}

template <typename HandlerTy>
template <typename T,
          std::enable_if_t<!std::is_same<T, HandlerTy>::value &&
                               std::is_constructible<HandlerTy, T>::value,
                           bool>>
sum_op<HandlerTy>::sum_op(const sum_op<T> &other)
    : is_default(other.is_default), coefficients(other.coefficients) {
  this->term_map.reserve(other.terms.size());
  this->terms.reserve(other.terms.size());
  for (const auto &operators : other.terms) {
    product_op<HandlerTy> term(
        product_op<T>(1., operators)); // coefficient does not matter
    this->term_map.insert(
        this->term_map.cend(),
        std::make_pair(term.get_term_id(), this->terms.size()));
    this->terms.push_back(std::move(term.operators));
  }
}

template <typename HandlerTy>
template <typename T,
          std::enable_if_t<std::is_same<HandlerTy, matrix_handler>::value &&
                               !std::is_same<T, HandlerTy>::value &&
                               std::is_constructible<HandlerTy, T>::value,
                           bool>>
sum_op<HandlerTy>::sum_op(const sum_op<T> &other,
                          const matrix_handler::commutation_behavior &behavior)
    : is_default(other.is_default), coefficients(other.coefficients) {
  this->term_map.reserve(other.terms.size());
  this->terms.reserve(other.terms.size());
  for (const auto &operators : other.terms) {
    product_op<HandlerTy> term(product_op<T>(1., operators),
                               behavior); // coefficient does not matter
    this->term_map.insert(
        this->term_map.cend(),
        std::make_pair(term.get_term_id(), this->terms.size()));
    this->terms.push_back(std::move(term.operators));
  }
}

template <typename HandlerTy>
sum_op<HandlerTy>::sum_op(const sum_op<HandlerTy> &other, bool is_default,
                          std::size_t size)
    : is_default(is_default && other.is_default) {
  if (size <= 0) {
    this->coefficients = other.coefficients;
    this->term_map = other.term_map;
    this->terms = other.terms;
  } else {
    this->coefficients.reserve(size);
    this->term_map.reserve(size);
    this->terms.reserve(size);
    for (const auto &coeff : other.coefficients)
      this->coefficients.push_back(coeff);
    for (const auto &entry : other.term_map)
      this->term_map.insert(this->term_map.cend(), entry);
    for (const auto &term : other.terms)
      this->terms.push_back(term);
  }
}

template <typename HandlerTy>
sum_op<HandlerTy>::sum_op(sum_op<HandlerTy> &&other, bool is_default,
                          std::size_t size)
    : is_default(is_default && other.is_default),
      coefficients(std::move(other.coefficients)),
      term_map(std::move(other.term_map)), terms(std::move(other.terms)) {
  if (size > 0) {
    this->coefficients.reserve(size);
    this->term_map.reserve(size);
    this->terms.reserve(size);
  }
}

#define INSTANTIATE_SUM_CONSTRUCTORS(HandlerTy)                                \
                                                                               \
  template sum_op<HandlerTy>::sum_op(bool is_default);                         \
                                                                               \
  template sum_op<HandlerTy>::sum_op(std::size_t size);                        \
                                                                               \
  template sum_op<HandlerTy>::sum_op(const product_op<HandlerTy> &item2);      \
                                                                               \
  template sum_op<HandlerTy>::sum_op(product_op<HandlerTy> &&item2);           \
                                                                               \
  template sum_op<HandlerTy>::sum_op(product_op<HandlerTy> &&item1,            \
                                     product_op<HandlerTy> &&item2);           \
                                                                               \
  template sum_op<HandlerTy>::sum_op(product_op<HandlerTy> &&item1,            \
                                     product_op<HandlerTy> &&item2,            \
                                     product_op<HandlerTy> &&item3);           \
                                                                               \
  template sum_op<HandlerTy>::sum_op(const sum_op<HandlerTy> &other,           \
                                     bool is_default, std::size_t size);       \
                                                                               \
  template sum_op<HandlerTy>::sum_op(sum_op<HandlerTy> &&other,                \
                                     bool is_default, std::size_t size);

// Note:
// These are the private constructors needed by friend classes and functions
// of sum_op. For clang, (only!) these need to be instantiated explicitly
// to be available to those.
#define INSTANTIATE_SUM_PRIVATE_FRIEND_CONSTRUCTORS(HandlerTy)                 \
                                                                               \
  template sum_op<HandlerTy>::sum_op(product_op<HandlerTy> &&item2);           \
                                                                               \
  template sum_op<HandlerTy>::sum_op(product_op<HandlerTy> &&item1,            \
                                     product_op<HandlerTy> &&item2);           \
                                                                               \
  template sum_op<HandlerTy>::sum_op(product_op<HandlerTy> &&item1,            \
                                     product_op<HandlerTy> &&item2,            \
                                     product_op<HandlerTy> &&item3);

template sum_op<matrix_handler>::sum_op(const sum_op<spin_handler> &other);
template sum_op<matrix_handler>::sum_op(const sum_op<boson_handler> &other);
template sum_op<matrix_handler>::sum_op(const sum_op<fermion_handler> &other);
template sum_op<matrix_handler>::sum_op(
    const sum_op<spin_handler> &other,
    const matrix_handler::commutation_behavior &behavior);
template sum_op<matrix_handler>::sum_op(
    const sum_op<boson_handler> &other,
    const matrix_handler::commutation_behavior &behavior);
template sum_op<matrix_handler>::sum_op(
    const sum_op<fermion_handler> &other,
    const matrix_handler::commutation_behavior &behavior);

#if !defined(__clang__)
INSTANTIATE_SUM_CONSTRUCTORS(matrix_handler);
INSTANTIATE_SUM_CONSTRUCTORS(spin_handler);
INSTANTIATE_SUM_CONSTRUCTORS(boson_handler);
INSTANTIATE_SUM_CONSTRUCTORS(fermion_handler);
#else
INSTANTIATE_SUM_PRIVATE_FRIEND_CONSTRUCTORS(matrix_handler);
INSTANTIATE_SUM_PRIVATE_FRIEND_CONSTRUCTORS(spin_handler);
INSTANTIATE_SUM_PRIVATE_FRIEND_CONSTRUCTORS(boson_handler);
INSTANTIATE_SUM_PRIVATE_FRIEND_CONSTRUCTORS(fermion_handler);
#endif

// assignments

template <typename HandlerTy>
template <typename T,
          std::enable_if_t<!std::is_same<T, HandlerTy>::value &&
                               std::is_constructible<HandlerTy, T>::value,
                           bool>>
sum_op<HandlerTy> &sum_op<HandlerTy>::operator=(const product_op<T> &other) {
  *this = product_op<HandlerTy>(other);
  return *this;
}

template <typename HandlerTy>
sum_op<HandlerTy> &
sum_op<HandlerTy>::operator=(const product_op<HandlerTy> &other) {
  this->is_default = false;
  this->coefficients.clear();
  this->term_map.clear();
  this->terms.clear();
  this->coefficients.push_back(other.coefficient);
  this->term_map.insert(this->term_map.cend(),
                        std::make_pair(other.get_term_id(), 0));
  this->terms.push_back(other.operators);
  return *this;
}

template <typename HandlerTy>
sum_op<HandlerTy> &sum_op<HandlerTy>::operator=(product_op<HandlerTy> &&other) {
  this->is_default = false;
  this->coefficients.clear();
  this->term_map.clear();
  this->terms.clear();
  this->coefficients.push_back(std::move(other.coefficient));
  this->term_map.insert(this->term_map.cend(),
                        std::make_pair(other.get_term_id(), 0));
  this->terms.push_back(std::move(other.operators));
  return *this;
}

template <typename HandlerTy>
template <typename T,
          std::enable_if_t<!std::is_same<T, HandlerTy>::value &&
                               std::is_constructible<HandlerTy, T>::value,
                           bool>>
sum_op<HandlerTy> &sum_op<HandlerTy>::operator=(const sum_op<T> &other) {
  *this = sum_op<HandlerTy>(other);
  return *this;
}

#define INSTANTIATE_SUM_ASSIGNMENTS(HandlerTy)                                 \
                                                                               \
  template sum_op<HandlerTy> &sum_op<HandlerTy>::operator=(                    \
      product_op<HandlerTy> &&other);                                          \
                                                                               \
  template sum_op<HandlerTy> &sum_op<HandlerTy>::operator=(                    \
      const product_op<HandlerTy> &other);

template sum_op<matrix_handler> &
sum_op<matrix_handler>::operator=(const product_op<spin_handler> &other);
template sum_op<matrix_handler> &
sum_op<matrix_handler>::operator=(const product_op<boson_handler> &other);
template sum_op<matrix_handler> &
sum_op<matrix_handler>::operator=(const product_op<fermion_handler> &other);
template sum_op<matrix_handler> &
sum_op<matrix_handler>::operator=(const sum_op<spin_handler> &other);
template sum_op<matrix_handler> &
sum_op<matrix_handler>::operator=(const sum_op<boson_handler> &other);
template sum_op<matrix_handler> &
sum_op<matrix_handler>::operator=(const sum_op<fermion_handler> &other);

#if !defined(__clang__)
INSTANTIATE_SUM_ASSIGNMENTS(matrix_handler);
INSTANTIATE_SUM_ASSIGNMENTS(spin_handler);
INSTANTIATE_SUM_ASSIGNMENTS(boson_handler);
INSTANTIATE_SUM_ASSIGNMENTS(fermion_handler);
#endif

// evaluations

template <typename HandlerTy>
complex_matrix sum_op<HandlerTy>::to_matrix(
    std::unordered_map<std::size_t, std::int64_t> dimensions,
    const std::unordered_map<std::string, std::complex<double>> &parameters,
    bool invert_order) const {
  auto evaluated = this->evaluate(
      operator_arithmetics<operator_handler::canonical_evaluation>(dimensions,
                                                                   parameters));
  if (evaluated.terms.size() == 0)
    return cudaq::complex_matrix(0, 0);

  auto matrix = HandlerTy::to_matrix(
      evaluated.terms[0].encoding, evaluated.terms[0].relevant_dimensions,
      evaluated.terms[0].coefficient, invert_order);
  for (auto i = 1; i < terms.size(); ++i)
    matrix += HandlerTy::to_matrix(
        evaluated.terms[i].encoding, evaluated.terms[i].relevant_dimensions,
        evaluated.terms[i].coefficient, invert_order);
  return matrix;
}

template <>
complex_matrix sum_op<matrix_handler>::to_matrix(
    std::unordered_map<std::size_t, int64_t> dimensions,
    const std::unordered_map<std::string, std::complex<double>> &parameters,
    bool invert_order) const {
  auto evaluated =
      this->transform(operator_arithmetics<operator_handler::matrix_evaluation>(
          dimensions, parameters));
  if (invert_order) {
    auto reverse_degrees = evaluated.degrees;
    std::reverse(reverse_degrees.begin(), reverse_degrees.end());
    auto permutation = cudaq::detail::compute_permutation(
        evaluated.degrees, reverse_degrees, dimensions);
    cudaq::detail::permute_matrix(evaluated.matrix, permutation);
  }
  return std::move(evaluated.matrix);
}

<<<<<<< HEAD
=======
template <>
complex_matrix sum_op<spin_handler>::to_matrix(
    std::unordered_map<std::size_t, std::int64_t> dimensions,
    const std::unordered_map<std::string, std::complex<double>> &parameters,
    bool invert_order) const {
  auto evaluated = this->transform(
      operator_arithmetics<operator_handler::canonical_evaluation>(dimensions,
                                                                   parameters));
  if (evaluated.terms.size() == 0)
    return cudaq::complex_matrix(0, 0);

  auto matrix = spin_handler::to_matrix(evaluated.terms[0].second,
                                        evaluated.terms[0].first, invert_order);
  for (auto i = 1; i < terms.size(); ++i)
    matrix += spin_handler::to_matrix(evaluated.terms[i].second,
                                      evaluated.terms[i].first, invert_order);
  return matrix;
}

>>>>>>> da31e1b7
#define INSTANTIATE_SUM_EVALUATIONS(HandlerTy)                                 \
                                                                               \
  template complex_matrix sum_op<HandlerTy>::to_matrix(                        \
      std::unordered_map<std::size_t, std::int64_t> dimensions,                \
      const std::unordered_map<std::string, std::complex<double>> &params,     \
      bool invert_order) const;

#if !defined(__clang__)
INSTANTIATE_SUM_EVALUATIONS(matrix_handler);
INSTANTIATE_SUM_EVALUATIONS(spin_handler);
INSTANTIATE_SUM_EVALUATIONS(boson_handler);
INSTANTIATE_SUM_EVALUATIONS(fermion_handler);
#endif

// comparisons

template <typename HandlerTy>
bool sum_op<HandlerTy>::operator==(const sum_op<HandlerTy> &other) const {
  if (this->terms.size() != other.terms.size() ||
      this->is_default != other.is_default)
    return false;
  std::vector<std::string> self_keys;
  std::vector<std::string> other_keys;
  self_keys.reserve(this->terms.size());
  other_keys.reserve(other.terms.size());
  for (const auto &entry : this->term_map)
    self_keys.push_back(entry.first);
  for (const auto &entry : other.term_map)
    other_keys.push_back(entry.first);
  std::sort(self_keys.begin(), self_keys.end());
  std::sort(other_keys.begin(), other_keys.end());
  if (self_keys != other_keys)
    return false;
  for (const auto &key : self_keys) {
    auto self_idx = this->term_map.find(key)->second;
    auto other_idx = other.term_map.find(key)->second;
    if (this->coefficients[self_idx] != other.coefficients[other_idx])
      return false;
  }
  return true;
}

#define INSTANTIATE_SUM_COMPARISONS(HandlerTy)                                 \
  template bool sum_op<HandlerTy>::operator==(const sum_op<HandlerTy> &other)  \
      const;

#if !defined(__clang__)
INSTANTIATE_SUM_COMPARISONS(matrix_handler);
INSTANTIATE_SUM_COMPARISONS(spin_handler);
INSTANTIATE_SUM_COMPARISONS(boson_handler);
INSTANTIATE_SUM_COMPARISONS(fermion_handler);
#endif

// unary operators

template <typename HandlerTy>
sum_op<HandlerTy> sum_op<HandlerTy>::operator-() const & {
  if (this->is_default)
    throw std::runtime_error(
        "cannot apply unary operator on uninitialized sum_op");
  sum_op<HandlerTy> sum(false);
  sum.coefficients.reserve(this->coefficients.size());
  sum.term_map = this->term_map;
  sum.terms = this->terms;
  for (auto &coeff : this->coefficients)
    sum.coefficients.push_back(-1. * coeff);
  return sum;
}

template <typename HandlerTy>
sum_op<HandlerTy> sum_op<HandlerTy>::operator-() && {
  if (this->is_default)
    throw std::runtime_error(
        "cannot apply unary operator on uninitialized sum_op");
  for (auto &coeff : this->coefficients)
    coeff *= -1.;
  return std::move(*this);
}

template <typename HandlerTy>
sum_op<HandlerTy> sum_op<HandlerTy>::operator+() const & {
  return *this;
}

template <typename HandlerTy>
sum_op<HandlerTy> sum_op<HandlerTy>::operator+() && {
  return std::move(*this);
}

#define INSTANTIATE_SUM_UNARY_OPS(HandlerTy)                                   \
                                                                               \
  template sum_op<HandlerTy> sum_op<HandlerTy>::operator-() const &;           \
                                                                               \
  template sum_op<HandlerTy> sum_op<HandlerTy>::operator-() &&;                \
                                                                               \
  template sum_op<HandlerTy> sum_op<HandlerTy>::operator+() const &;           \
                                                                               \
  template sum_op<HandlerTy> sum_op<HandlerTy>::operator+() &&;

#if !defined(__clang__)
INSTANTIATE_SUM_UNARY_OPS(matrix_handler);
INSTANTIATE_SUM_UNARY_OPS(spin_handler);
INSTANTIATE_SUM_UNARY_OPS(boson_handler);
INSTANTIATE_SUM_UNARY_OPS(fermion_handler);
#endif

// right-hand arithmetics

template <typename HandlerTy>
sum_op<HandlerTy>
sum_op<HandlerTy>::operator*(const scalar_operator &other) const & {
  if (this->is_default)
    // scalars are just a special product operator
    return product_op<HandlerTy>(other);
  sum_op<HandlerTy> sum(false);
  sum.coefficients.reserve(this->coefficients.size());
  sum.term_map = this->term_map;
  sum.terms = this->terms;
  for (const auto &coeff : this->coefficients)
    sum.coefficients.push_back(coeff * other);
  return sum;
}

template <typename HandlerTy>
sum_op<HandlerTy>
sum_op<HandlerTy>::operator*(const scalar_operator &other) && {
  if (this->is_default)
    // scalars are just a special product operator
    return product_op<HandlerTy>(other);
  for (auto &coeff : this->coefficients)
    coeff *= other;
  return std::move(*this);
}

template <typename HandlerTy>
sum_op<HandlerTy>
sum_op<HandlerTy>::operator/(const scalar_operator &other) const & {
  if (this->is_default)
    throw std::runtime_error("cannot divide uninitialized sum_op by scalar");
  sum_op<HandlerTy> sum(false);
  sum.coefficients.reserve(this->coefficients.size());
  sum.term_map = this->term_map;
  sum.terms = this->terms;
  for (const auto &coeff : this->coefficients)
    sum.coefficients.push_back(coeff / other);
  return sum;
}

template <typename HandlerTy>
sum_op<HandlerTy>
sum_op<HandlerTy>::operator/(const scalar_operator &other) && {
  if (this->is_default)
    throw std::runtime_error("cannot divide uninitialized sum_op by scalar");
  for (auto &coeff : this->coefficients)
    coeff /= other;
  return std::move(*this);
}

#define SUM_ADDITION_SCALAR(op)                                                \
                                                                               \
  template <typename HandlerTy>                                                \
  sum_op<HandlerTy> sum_op<HandlerTy>::operator op(                            \
      const scalar_operator &other) const & {                                  \
    sum_op<HandlerTy> sum(*this, false, this->terms.size() + 1);               \
    sum.insert(product_op<HandlerTy>(op other));                               \
    return sum;                                                                \
  }                                                                            \
                                                                               \
  template <typename HandlerTy>                                                \
  sum_op<HandlerTy> sum_op<HandlerTy>::operator op(scalar_operator &&other)    \
      const & {                                                                \
    sum_op<HandlerTy> sum(*this, false, this->terms.size() + 1);               \
    sum.insert(product_op<HandlerTy>(op std::move(other)));                    \
    return sum;                                                                \
  }                                                                            \
                                                                               \
  template <typename HandlerTy>                                                \
  sum_op<HandlerTy> sum_op<HandlerTy>::operator op(                            \
      const scalar_operator &other) && {                                       \
    this->is_default = false;                                                  \
    this->insert(product_op<HandlerTy>(op other));                             \
    return std::move(*this);                                                   \
  }                                                                            \
                                                                               \
  template <typename HandlerTy>                                                \
  sum_op<HandlerTy> sum_op<HandlerTy>::operator op(                            \
      scalar_operator &&other) && {                                            \
    this->is_default = false;                                                  \
    this->insert(product_op<HandlerTy>(op std::move(other)));                  \
    return std::move(*this);                                                   \
  }

SUM_ADDITION_SCALAR(+);
SUM_ADDITION_SCALAR(-);

#define INSTANTIATE_SUM_RHSIMPLE_OPS(HandlerTy)                                \
                                                                               \
  template sum_op<HandlerTy> sum_op<HandlerTy>::operator*(                     \
      const scalar_operator &other) const &;                                   \
  template sum_op<HandlerTy> sum_op<HandlerTy>::operator*(                     \
      const scalar_operator &other) &&;                                        \
  template sum_op<HandlerTy> sum_op<HandlerTy>::operator/(                     \
      const scalar_operator &other) const &;                                   \
  template sum_op<HandlerTy> sum_op<HandlerTy>::operator/(                     \
      const scalar_operator &other) &&;                                        \
  template sum_op<HandlerTy> sum_op<HandlerTy>::operator+(                     \
      scalar_operator &&other) const &;                                        \
  template sum_op<HandlerTy> sum_op<HandlerTy>::operator+(                     \
      scalar_operator &&other) &&;                                             \
  template sum_op<HandlerTy> sum_op<HandlerTy>::operator+(                     \
      const scalar_operator &other) const &;                                   \
  template sum_op<HandlerTy> sum_op<HandlerTy>::operator+(                     \
      const scalar_operator &other) &&;                                        \
  template sum_op<HandlerTy> sum_op<HandlerTy>::operator-(                     \
      scalar_operator &&other) const &;                                        \
  template sum_op<HandlerTy> sum_op<HandlerTy>::operator-(                     \
      scalar_operator &&other) &&;                                             \
  template sum_op<HandlerTy> sum_op<HandlerTy>::operator-(                     \
      const scalar_operator &other) const &;                                   \
  template sum_op<HandlerTy> sum_op<HandlerTy>::operator-(                     \
      const scalar_operator &other) &&;

#if !defined(__clang__)
INSTANTIATE_SUM_RHSIMPLE_OPS(matrix_handler);
INSTANTIATE_SUM_RHSIMPLE_OPS(spin_handler);
INSTANTIATE_SUM_RHSIMPLE_OPS(boson_handler);
INSTANTIATE_SUM_RHSIMPLE_OPS(fermion_handler);
#endif

template <typename HandlerTy>
sum_op<HandlerTy>
sum_op<HandlerTy>::operator*(const product_op<HandlerTy> &other) const {
  if (this->is_default)
    return other;
  sum_op<HandlerTy> sum(false); // the entire sum needs to be rebuilt
  sum.coefficients.reserve(this->coefficients.size());
  sum.term_map.reserve(this->terms.size());
  sum.terms.reserve(this->terms.size());
  for (auto i = 0; i < this->terms.size(); ++i) {
    auto max_size = this->terms[i].size() + other.operators.size();
    product_op<HandlerTy> prod(this->coefficients[i] * other.coefficient,
                               this->terms[i], max_size);
    for (HandlerTy op : other.operators)
      prod.insert(std::move(op));
    sum.insert(std::move(prod));
  }
  return sum;
}

#define SUM_ADDITION_PRODUCT(op)                                               \
                                                                               \
  template <typename HandlerTy>                                                \
  sum_op<HandlerTy> sum_op<HandlerTy>::operator op(                            \
      const product_op<HandlerTy> &other) const & {                            \
    sum_op<HandlerTy> sum(*this, false, this->terms.size() + 1);               \
    sum.insert(op other);                                                      \
    return sum;                                                                \
  }                                                                            \
                                                                               \
  template <typename HandlerTy>                                                \
  sum_op<HandlerTy> sum_op<HandlerTy>::operator op(                            \
      const product_op<HandlerTy> &other) && {                                 \
    this->is_default = false;                                                  \
    this->insert(op other);                                                    \
    return std::move(*this);                                                   \
  }                                                                            \
                                                                               \
  template <typename HandlerTy>                                                \
  sum_op<HandlerTy> sum_op<HandlerTy>::operator op(                            \
      product_op<HandlerTy> &&other) const & {                                 \
    sum_op<HandlerTy> sum(*this, false, this->terms.size() + 1);               \
    sum.insert(op std::move(other));                                           \
    return sum;                                                                \
  }                                                                            \
                                                                               \
  template <typename HandlerTy>                                                \
  sum_op<HandlerTy> sum_op<HandlerTy>::operator op(                            \
      product_op<HandlerTy> &&other) && {                                      \
    this->is_default = false;                                                  \
    this->insert(op std::move(other));                                         \
    return std::move(*this);                                                   \
  }

SUM_ADDITION_PRODUCT(+)
SUM_ADDITION_PRODUCT(-)

template <typename HandlerTy>
sum_op<HandlerTy>
sum_op<HandlerTy>::operator*(const sum_op<HandlerTy> &other) const {
  if (other.is_default)
    return *this;
  if (this->is_default)
    return other;

  sum_op<HandlerTy> sum(false); // the entire sum needs to be rebuilt
  auto max_size = this->terms.size() * other.terms.size();
  sum.coefficients.reserve(max_size);
  sum.term_map.reserve(max_size);
  sum.terms.reserve(max_size);
  for (auto i = 0; i < this->terms.size(); ++i) {
    for (auto j = 0; j < other.terms.size(); ++j) {
      auto max_size = this->terms[i].size() + other.terms[j].size();
      product_op<HandlerTy> prod(this->coefficients[i] * other.coefficients[j],
                                 this->terms[i], max_size);
      for (HandlerTy op : other.terms[j])
        prod.insert(std::move(op));
      sum.insert(std::move(prod));
    }
  }
  return sum;
}

#define SUM_ADDITION_SUM(op)                                                   \
                                                                               \
  template <typename HandlerTy>                                                \
  sum_op<HandlerTy> sum_op<HandlerTy>::operator op(                            \
      const sum_op<HandlerTy> &other) const & {                                \
    sum_op<HandlerTy> sum(*this, this->is_default &&other.is_default,          \
                          this->terms.size() + other.terms.size());            \
    for (auto i = 0; i < other.terms.size(); ++i) {                            \
      product_op<HandlerTy> prod(op other.coefficients[i], other.terms[i]);    \
      sum.insert(std::move(prod));                                             \
    }                                                                          \
    return sum;                                                                \
  }                                                                            \
                                                                               \
  template <typename HandlerTy>                                                \
  sum_op<HandlerTy> sum_op<HandlerTy>::operator op(                            \
      const sum_op<HandlerTy> &other) && {                                     \
    /* in case other is not default but does not have terms: */                \
    this->is_default = this->is_default && other.is_default;                   \
    auto max_size = this->terms.size() + other.terms.size();                   \
    this->coefficients.reserve(max_size);                                      \
    this->term_map.reserve(max_size);                                          \
    this->terms.reserve(max_size);                                             \
    for (auto i = 0; i < other.terms.size(); ++i)                              \
      this->insert(                                                            \
          product_op<HandlerTy>(op other.coefficients[i], other.terms[i]));    \
    return std::move(*this);                                                   \
  }                                                                            \
                                                                               \
  template <typename HandlerTy>                                                \
  sum_op<HandlerTy> sum_op<HandlerTy>::operator op(sum_op<HandlerTy> &&other)  \
      const & {                                                                \
    sum_op<HandlerTy> sum(*this, this->is_default &&other.is_default,          \
                          this->terms.size() + other.terms.size());            \
    for (auto i = 0; i < other.terms.size(); ++i) {                            \
      product_op<HandlerTy> prod(op std::move(other.coefficients[i]),          \
                                 std::move(other.terms[i]));                   \
      sum.insert(std::move(prod));                                             \
    }                                                                          \
    return sum;                                                                \
  }                                                                            \
                                                                               \
  template <typename HandlerTy>                                                \
  sum_op<HandlerTy> sum_op<HandlerTy>::operator op(                            \
      sum_op<HandlerTy> &&other) && {                                          \
    /* in case other is not default but does not have terms: */                \
    this->is_default = this->is_default && other.is_default;                   \
    auto max_size = this->terms.size() + other.terms.size();                   \
    this->coefficients.reserve(max_size);                                      \
    this->term_map.reserve(max_size);                                          \
    this->terms.reserve(max_size);                                             \
    for (auto i = 0; i < other.terms.size(); ++i)                              \
      this->insert(product_op<HandlerTy>(op std::move(other.coefficients[i]),  \
                                         std::move(other.terms[i])));          \
    return std::move(*this);                                                   \
  }

SUM_ADDITION_SUM(+);
SUM_ADDITION_SUM(-);

#define INSTANTIATE_SUM_RHCOMPOSITE_OPS(HandlerTy)                             \
                                                                               \
  template sum_op<HandlerTy> sum_op<HandlerTy>::operator*(                     \
      const product_op<HandlerTy> &other) const;                               \
  template sum_op<HandlerTy> sum_op<HandlerTy>::operator+(                     \
      const product_op<HandlerTy> &other) const &;                             \
  template sum_op<HandlerTy> sum_op<HandlerTy>::operator+(                     \
      const product_op<HandlerTy> &other) &&;                                  \
  template sum_op<HandlerTy> sum_op<HandlerTy>::operator+(                     \
      product_op<HandlerTy> &&other) const &;                                  \
  template sum_op<HandlerTy> sum_op<HandlerTy>::operator+(                     \
      product_op<HandlerTy> &&other) &&;                                       \
  template sum_op<HandlerTy> sum_op<HandlerTy>::operator-(                     \
      const product_op<HandlerTy> &other) const &;                             \
  template sum_op<HandlerTy> sum_op<HandlerTy>::operator-(                     \
      const product_op<HandlerTy> &other) &&;                                  \
  template sum_op<HandlerTy> sum_op<HandlerTy>::operator-(                     \
      product_op<HandlerTy> &&other) const &;                                  \
  template sum_op<HandlerTy> sum_op<HandlerTy>::operator-(                     \
      product_op<HandlerTy> &&other) &&;                                       \
  template sum_op<HandlerTy> sum_op<HandlerTy>::operator*(                     \
      const sum_op<HandlerTy> &other) const;                                   \
  template sum_op<HandlerTy> sum_op<HandlerTy>::operator+(                     \
      const sum_op<HandlerTy> &other) const &;                                 \
  template sum_op<HandlerTy> sum_op<HandlerTy>::operator+(                     \
      const sum_op<HandlerTy> &other) &&;                                      \
  template sum_op<HandlerTy> sum_op<HandlerTy>::operator+(                     \
      sum_op<HandlerTy> &&other) const &;                                      \
  template sum_op<HandlerTy> sum_op<HandlerTy>::operator+(                     \
      sum_op<HandlerTy> &&other) &&;                                           \
  template sum_op<HandlerTy> sum_op<HandlerTy>::operator-(                     \
      const sum_op<HandlerTy> &other) const &;                                 \
  template sum_op<HandlerTy> sum_op<HandlerTy>::operator-(                     \
      const sum_op<HandlerTy> &other) &&;                                      \
  template sum_op<HandlerTy> sum_op<HandlerTy>::operator-(                     \
      sum_op<HandlerTy> &&other) const &;                                      \
  template sum_op<HandlerTy> sum_op<HandlerTy>::operator-(                     \
      sum_op<HandlerTy> &&other) &&;

#if !defined(__clang__)
INSTANTIATE_SUM_RHCOMPOSITE_OPS(matrix_handler);
INSTANTIATE_SUM_RHCOMPOSITE_OPS(spin_handler);
INSTANTIATE_SUM_RHCOMPOSITE_OPS(boson_handler);
INSTANTIATE_SUM_RHCOMPOSITE_OPS(fermion_handler);
#endif

template <typename HandlerTy>
sum_op<HandlerTy> &sum_op<HandlerTy>::operator*=(const scalar_operator &other) {
  if (this->is_default)
    // scalars are just a special product operator
    *this = product_op<HandlerTy>(other);
  else
    for (auto &coeff : this->coefficients)
      coeff *= other;
  return *this;
}

template <typename HandlerTy>
sum_op<HandlerTy> &sum_op<HandlerTy>::operator/=(const scalar_operator &other) {
  if (this->is_default)
    throw std::runtime_error("cannot divide uninitialized sum_op by scalar");
  for (auto &coeff : this->coefficients)
    coeff /= other;
  return *this;
}

#define SUM_ADDITION_SCALAR_ASSIGNMENT(op)                                     \
                                                                               \
  template <typename HandlerTy>                                                \
  sum_op<HandlerTy> &sum_op<HandlerTy>::operator op##=(                        \
      const scalar_operator &other) {                                          \
    this->is_default = false;                                                  \
    this->insert(product_op<HandlerTy>(op other));                             \
    return *this;                                                              \
  }                                                                            \
                                                                               \
  template <typename HandlerTy>                                                \
  sum_op<HandlerTy> &sum_op<HandlerTy>::operator op##=(                        \
      scalar_operator &&other) {                                               \
    this->is_default = false;                                                  \
    this->insert(product_op<HandlerTy>(op std::move(other)));                  \
    return *this;                                                              \
  }

SUM_ADDITION_SCALAR_ASSIGNMENT(+);
SUM_ADDITION_SCALAR_ASSIGNMENT(-);

template <typename HandlerTy>
sum_op<HandlerTy> &
sum_op<HandlerTy>::operator*=(const product_op<HandlerTy> &other) {
  if (this->is_default) {
    *this = sum_op<HandlerTy>(other);
    return *this;
  }
  sum_op<HandlerTy> sum(false);
  sum.coefficients.reserve(this->coefficients.size());
  sum.term_map.reserve(this->terms.size());
  sum.terms.reserve(this->terms.size());
  for (auto i = 0; i < this->terms.size(); ++i) {
    auto max_size = this->terms[i].size() + other.operators.size();
    product_op<HandlerTy> prod(this->coefficients[i] * other.coefficient,
                               this->terms[i], max_size);
    for (HandlerTy op : other.operators)
      prod.insert(std::move(op));
    sum.insert(std::move(prod));
  }
  *this = std::move(sum);
  return *this;
}

#define SUM_ADDITION_PRODUCT_ASSIGNMENT(op)                                    \
                                                                               \
  template <typename HandlerTy>                                                \
  sum_op<HandlerTy> &sum_op<HandlerTy>::operator op##=(                        \
      const product_op<HandlerTy> &other) {                                    \
    this->is_default = false;                                                  \
    this->insert(op other);                                                    \
    return *this;                                                              \
  }                                                                            \
                                                                               \
  template <typename HandlerTy>                                                \
  sum_op<HandlerTy> &sum_op<HandlerTy>::operator op##=(                        \
      product_op<HandlerTy> &&other) {                                         \
    this->is_default = false;                                                  \
    this->insert(op std::move(other));                                         \
    return *this;                                                              \
  }

SUM_ADDITION_PRODUCT_ASSIGNMENT(+)
SUM_ADDITION_PRODUCT_ASSIGNMENT(-)

template <typename HandlerTy>
sum_op<HandlerTy> &
sum_op<HandlerTy>::operator*=(const sum_op<HandlerTy> &other) {
  if (other.is_default)
    return *this;
  if (this->is_default) {
    *this = other;
    return *this;
  }

  sum_op<HandlerTy> sum(false); // the entire sum needs to be rebuilt
  auto max_size = this->terms.size() * other.terms.size();
  sum.coefficients.reserve(max_size);
  sum.term_map.reserve(max_size);
  sum.terms.reserve(max_size);
  for (auto i = 0; i < this->terms.size(); ++i) {
    for (auto j = 0; j < other.terms.size(); ++j) {
      auto max_size = this->terms[i].size() + other.terms[j].size();
      product_op<HandlerTy> prod(this->coefficients[i] * other.coefficients[j],
                                 this->terms[i], max_size);
      for (HandlerTy op : other.terms[j])
        prod.insert(std::move(op));
      sum.insert(std::move(prod));
    }
  }
  *this = std::move(sum);
  return *this;
}

#define SUM_ADDITION_SUM_ASSIGNMENT(op)                                        \
                                                                               \
  template <typename HandlerTy>                                                \
  sum_op<HandlerTy> &sum_op<HandlerTy>::operator op##=(                        \
      const sum_op<HandlerTy> &other) {                                        \
    /* in case other is not default but does not have terms: */                \
    this->is_default = this->is_default && other.is_default;                   \
    auto max_size = this->terms.size() + other.terms.size();                   \
    this->coefficients.reserve(max_size);                                      \
    this->term_map.reserve(max_size);                                          \
    this->terms.reserve(max_size);                                             \
    for (auto i = 0; i < other.terms.size(); ++i)                              \
      this->insert(                                                            \
          product_op<HandlerTy>(op other.coefficients[i], other.terms[i]));    \
    return *this;                                                              \
  }                                                                            \
                                                                               \
  template <typename HandlerTy>                                                \
  sum_op<HandlerTy> &sum_op<HandlerTy>::operator op##=(                        \
      sum_op<HandlerTy> &&other) {                                             \
    /* in case other is not default but does not have terms: */                \
    this->is_default = this->is_default && other.is_default;                   \
    auto max_size = this->terms.size() + other.terms.size();                   \
    this->coefficients.reserve(max_size);                                      \
    this->term_map.reserve(max_size);                                          \
    this->terms.reserve(max_size);                                             \
    for (auto i = 0; i < other.terms.size(); ++i)                              \
      this->insert(product_op<HandlerTy>(op std::move(other.coefficients[i]),  \
                                         std::move(other.terms[i])));          \
    return *this;                                                              \
  }

SUM_ADDITION_SUM_ASSIGNMENT(+);
SUM_ADDITION_SUM_ASSIGNMENT(-);

#define INSTANTIATE_SUM_OPASSIGNMENTS(HandlerTy)                               \
                                                                               \
  template sum_op<HandlerTy> &sum_op<HandlerTy>::operator*=(                   \
      const scalar_operator &other);                                           \
  template sum_op<HandlerTy> &sum_op<HandlerTy>::operator/=(                   \
      const scalar_operator &other);                                           \
  template sum_op<HandlerTy> &sum_op<HandlerTy>::operator+=(                   \
      scalar_operator &&other);                                                \
  template sum_op<HandlerTy> &sum_op<HandlerTy>::operator+=(                   \
      const scalar_operator &other);                                           \
  template sum_op<HandlerTy> &sum_op<HandlerTy>::operator-=(                   \
      scalar_operator &&other);                                                \
  template sum_op<HandlerTy> &sum_op<HandlerTy>::operator-=(                   \
      const scalar_operator &other);                                           \
  template sum_op<HandlerTy> &sum_op<HandlerTy>::operator*=(                   \
      const product_op<HandlerTy> &other);                                     \
  template sum_op<HandlerTy> &sum_op<HandlerTy>::operator+=(                   \
      const product_op<HandlerTy> &other);                                     \
  template sum_op<HandlerTy> &sum_op<HandlerTy>::operator+=(                   \
      product_op<HandlerTy> &&other);                                          \
  template sum_op<HandlerTy> &sum_op<HandlerTy>::operator-=(                   \
      const product_op<HandlerTy> &other);                                     \
  template sum_op<HandlerTy> &sum_op<HandlerTy>::operator-=(                   \
      product_op<HandlerTy> &&other);                                          \
  template sum_op<HandlerTy> &sum_op<HandlerTy>::operator*=(                   \
      const sum_op<HandlerTy> &other);                                         \
  template sum_op<HandlerTy> &sum_op<HandlerTy>::operator+=(                   \
      const sum_op<HandlerTy> &other);                                         \
  template sum_op<HandlerTy> &sum_op<HandlerTy>::operator+=(                   \
      sum_op<HandlerTy> &&other);                                              \
  template sum_op<HandlerTy> &sum_op<HandlerTy>::operator-=(                   \
      const sum_op<HandlerTy> &other);                                         \
  template sum_op<HandlerTy> &sum_op<HandlerTy>::operator-=(                   \
      sum_op<HandlerTy> &&other);

#if !defined(__clang__)
INSTANTIATE_SUM_OPASSIGNMENTS(matrix_handler);
INSTANTIATE_SUM_OPASSIGNMENTS(spin_handler);
INSTANTIATE_SUM_OPASSIGNMENTS(boson_handler);
INSTANTIATE_SUM_OPASSIGNMENTS(fermion_handler);
#endif

// left-hand arithmetics

template <typename HandlerTy>
sum_op<HandlerTy> operator*(const scalar_operator &other,
                            const sum_op<HandlerTy> &self) {
  if (self.is_default)
    // scalars are just a special product operator
    return product_op<HandlerTy>(other);
  sum_op<HandlerTy> sum(false);
  sum.coefficients.reserve(self.coefficients.size());
  sum.terms = self.terms;
  sum.term_map = self.term_map;
  for (const auto &coeff : self.coefficients)
    sum.coefficients.push_back(coeff * other);
  return sum;
}

template <typename HandlerTy>
sum_op<HandlerTy> operator*(const scalar_operator &other,
                            sum_op<HandlerTy> &&self) {
  if (self.is_default)
    // scalars are just a special product operator
    return product_op<HandlerTy>(other);
  for (auto &&coeff : self.coefficients)
    coeff *= other;
  return std::move(self);
}

#define SUM_ADDITION_SCALAR_REVERSE(op)                                        \
                                                                               \
  template <typename HandlerTy>                                                \
  sum_op<HandlerTy> operator op(const scalar_operator &other,                  \
                                const sum_op<HandlerTy> &self) {               \
    if (self.is_default)                                                       \
      return product_op<HandlerTy>(other);                                     \
    sum_op<HandlerTy> sum(op self);                                            \
    sum.is_default = false;                                                    \
    sum.insert(product_op<HandlerTy>(other));                                  \
    return sum;                                                                \
  }                                                                            \
                                                                               \
  template <typename HandlerTy>                                                \
  sum_op<HandlerTy> operator op(scalar_operator &&other,                       \
                                const sum_op<HandlerTy> &self) {               \
    if (self.is_default)                                                       \
      return product_op<HandlerTy>(other);                                     \
    sum_op<HandlerTy> sum(op self);                                            \
    sum.is_default = false;                                                    \
    sum.insert(product_op<HandlerTy>(std::move(other)));                       \
    return sum;                                                                \
  }                                                                            \
                                                                               \
  template <typename HandlerTy>                                                \
  sum_op<HandlerTy> operator op(const scalar_operator &other,                  \
                                sum_op<HandlerTy> &&self) {                    \
    for (auto &&coeff : self.coefficients)                                     \
      coeff = std::move(op coeff);                                             \
    self.is_default = false;                                                   \
    self.insert(product_op<HandlerTy>(other));                                 \
    return std::move(self);                                                    \
  }                                                                            \
                                                                               \
  template <typename HandlerTy>                                                \
  sum_op<HandlerTy> operator op(scalar_operator &&other,                       \
                                sum_op<HandlerTy> &&self) {                    \
    for (auto &&coeff : self.coefficients)                                     \
      coeff = std::move(op coeff);                                             \
    self.is_default = false;                                                   \
    self.insert(product_op<HandlerTy>(std::move(other)));                      \
    return std::move(self);                                                    \
  }

SUM_ADDITION_SCALAR_REVERSE(+);
SUM_ADDITION_SCALAR_REVERSE(-);

#define INSTANTIATE_SUM_LHCOMPOSITE_OPS(HandlerTy)                             \
                                                                               \
  template sum_op<HandlerTy> operator*(const scalar_operator &other,           \
                                       const sum_op<HandlerTy> &self);         \
  template sum_op<HandlerTy> operator*(const scalar_operator &other,           \
                                       sum_op<HandlerTy> &&self);              \
  template sum_op<HandlerTy> operator+(scalar_operator &&other,                \
                                       const sum_op<HandlerTy> &self);         \
  template sum_op<HandlerTy> operator+(scalar_operator &&other,                \
                                       sum_op<HandlerTy> &&self);              \
  template sum_op<HandlerTy> operator+(const scalar_operator &other,           \
                                       const sum_op<HandlerTy> &self);         \
  template sum_op<HandlerTy> operator+(const scalar_operator &other,           \
                                       sum_op<HandlerTy> &&self);              \
  template sum_op<HandlerTy> operator-(scalar_operator &&other,                \
                                       const sum_op<HandlerTy> &self);         \
  template sum_op<HandlerTy> operator-(scalar_operator &&other,                \
                                       sum_op<HandlerTy> &&self);              \
  template sum_op<HandlerTy> operator-(const scalar_operator &other,           \
                                       const sum_op<HandlerTy> &self);         \
  template sum_op<HandlerTy> operator-(const scalar_operator &other,           \
                                       sum_op<HandlerTy> &&self);

INSTANTIATE_SUM_LHCOMPOSITE_OPS(matrix_handler);
INSTANTIATE_SUM_LHCOMPOSITE_OPS(spin_handler);
INSTANTIATE_SUM_LHCOMPOSITE_OPS(boson_handler);
INSTANTIATE_SUM_LHCOMPOSITE_OPS(fermion_handler);

// arithmetics that require conversions

#define SUM_CONVERSIONS_OPS(op)                                                \
                                                                               \
  template <typename LHtype, typename RHtype,                                  \
            TYPE_CONVERSION_CONSTRAINT(LHtype, RHtype)>                        \
  sum_op<matrix_handler> operator op(const sum_op<LHtype> &other,              \
                                     const product_op<RHtype> &self) {         \
    return sum_op<matrix_handler>(other) op self;                              \
  }                                                                            \
                                                                               \
  template <typename LHtype, typename RHtype,                                  \
            TYPE_CONVERSION_CONSTRAINT(LHtype, RHtype)>                        \
  sum_op<matrix_handler> operator op(const product_op<LHtype> &other,          \
                                     const sum_op<RHtype> &self) {             \
    return product_op<matrix_handler>(other) op self;                          \
  }                                                                            \
                                                                               \
  template <typename LHtype, typename RHtype,                                  \
            TYPE_CONVERSION_CONSTRAINT(LHtype, RHtype)>                        \
  sum_op<matrix_handler> operator op(const sum_op<LHtype> &other,              \
                                     const sum_op<RHtype> &self) {             \
    return sum_op<matrix_handler>(other) op self;                              \
  }

SUM_CONVERSIONS_OPS(*);
SUM_CONVERSIONS_OPS(+);
SUM_CONVERSIONS_OPS(-);

#define INSTANTIATE_SUM_CONVERSION_OPS(op)                                     \
                                                                               \
  template sum_op<matrix_handler> operator op(                                 \
      const sum_op<spin_handler> &other,                                       \
      const product_op<matrix_handler> &self);                                 \
  template sum_op<matrix_handler> operator op(                                 \
      const sum_op<boson_handler> &other,                                      \
      const product_op<matrix_handler> &self);                                 \
  template sum_op<matrix_handler> operator op(                                 \
      const sum_op<fermion_handler> &other,                                    \
      const product_op<matrix_handler> &self);                                 \
  template sum_op<matrix_handler> operator op(                                 \
      const sum_op<spin_handler> &other,                                       \
      const product_op<boson_handler> &self);                                  \
  template sum_op<matrix_handler> operator op(                                 \
      const sum_op<boson_handler> &other,                                      \
      const product_op<spin_handler> &self);                                   \
  template sum_op<matrix_handler> operator op(                                 \
      const sum_op<spin_handler> &other,                                       \
      const product_op<fermion_handler> &self);                                \
  template sum_op<matrix_handler> operator op(                                 \
      const sum_op<fermion_handler> &other,                                    \
      const product_op<spin_handler> &self);                                   \
  template sum_op<matrix_handler> operator op(                                 \
      const sum_op<boson_handler> &other,                                      \
      const product_op<fermion_handler> &self);                                \
  template sum_op<matrix_handler> operator op(                                 \
      const sum_op<fermion_handler> &other,                                    \
      const product_op<boson_handler> &self);                                  \
                                                                               \
  template sum_op<matrix_handler> operator op(                                 \
      const product_op<spin_handler> &other,                                   \
      const sum_op<matrix_handler> &self);                                     \
  template sum_op<matrix_handler> operator op(                                 \
      const product_op<boson_handler> &other,                                  \
      const sum_op<matrix_handler> &self);                                     \
  template sum_op<matrix_handler> operator op(                                 \
      const product_op<fermion_handler> &other,                                \
      const sum_op<matrix_handler> &self);                                     \
  template sum_op<matrix_handler> operator op(                                 \
      const product_op<spin_handler> &other,                                   \
      const sum_op<boson_handler> &self);                                      \
  template sum_op<matrix_handler> operator op(                                 \
      const product_op<boson_handler> &other,                                  \
      const sum_op<spin_handler> &self);                                       \
  template sum_op<matrix_handler> operator op(                                 \
      const product_op<spin_handler> &other,                                   \
      const sum_op<fermion_handler> &self);                                    \
  template sum_op<matrix_handler> operator op(                                 \
      const product_op<fermion_handler> &other,                                \
      const sum_op<spin_handler> &self);                                       \
  template sum_op<matrix_handler> operator op(                                 \
      const product_op<boson_handler> &other,                                  \
      const sum_op<fermion_handler> &self);                                    \
  template sum_op<matrix_handler> operator op(                                 \
      const product_op<fermion_handler> &other,                                \
      const sum_op<boson_handler> &self);                                      \
                                                                               \
  template sum_op<matrix_handler> operator op(                                 \
      const sum_op<spin_handler> &other, const sum_op<matrix_handler> &self);  \
  template sum_op<matrix_handler> operator op(                                 \
      const sum_op<boson_handler> &other, const sum_op<matrix_handler> &self); \
  template sum_op<matrix_handler> operator op(                                 \
      const sum_op<fermion_handler> &other,                                    \
      const sum_op<matrix_handler> &self);                                     \
  template sum_op<matrix_handler> operator op(                                 \
      const sum_op<spin_handler> &other, const sum_op<boson_handler> &self);   \
  template sum_op<matrix_handler> operator op(                                 \
      const sum_op<boson_handler> &other, const sum_op<spin_handler> &self);   \
  template sum_op<matrix_handler> operator op(                                 \
      const sum_op<spin_handler> &other, const sum_op<fermion_handler> &self); \
  template sum_op<matrix_handler> operator op(                                 \
      const sum_op<fermion_handler> &other, const sum_op<spin_handler> &self); \
  template sum_op<matrix_handler> operator op(                                 \
      const sum_op<boson_handler> &other,                                      \
      const sum_op<fermion_handler> &self);                                    \
  template sum_op<matrix_handler> operator op(                                 \
      const sum_op<fermion_handler> &other,                                    \
      const sum_op<boson_handler> &self);

INSTANTIATE_SUM_CONVERSION_OPS(*);
INSTANTIATE_SUM_CONVERSION_OPS(+);
INSTANTIATE_SUM_CONVERSION_OPS(-);

// common operators

template <typename HandlerTy>
sum_op<HandlerTy> sum_op<HandlerTy>::empty() {
  // The empty sum is explicitly intended to be the 0
  // element of the algebra, i.e. it is the neutral
  // element for addition, whereas multiplication with an
  // empty sum must always result in an emtpy sum.
  return sum_op<HandlerTy>(false);
}

template <typename HandlerTy>
product_op<HandlerTy> sum_op<HandlerTy>::identity() {
  return product_op<HandlerTy>(1.0);
}

template <typename HandlerTy>
product_op<HandlerTy> sum_op<HandlerTy>::identity(std::size_t target) {
  static_assert(
      std::is_constructible_v<HandlerTy, std::size_t>,
      "operator handlers must have a constructor that take a single degree of "
      "freedom and returns the identity operator on that degree.");
  return product_op<HandlerTy>(1.0, HandlerTy(target));
}

#if !defined(__clang__)
template sum_op<matrix_handler> sum_op<matrix_handler>::empty();
template sum_op<spin_handler> sum_op<spin_handler>::empty();
template sum_op<boson_handler> sum_op<boson_handler>::empty();
template sum_op<fermion_handler> sum_op<fermion_handler>::empty();
template product_op<matrix_handler> sum_op<matrix_handler>::identity();
template product_op<spin_handler> sum_op<spin_handler>::identity();
template product_op<boson_handler> sum_op<boson_handler>::identity();
template product_op<fermion_handler> sum_op<fermion_handler>::identity();
template product_op<matrix_handler>
sum_op<matrix_handler>::identity(std::size_t target);
template product_op<spin_handler>
sum_op<spin_handler>::identity(std::size_t target);
template product_op<boson_handler>
sum_op<boson_handler>::identity(std::size_t target);
template product_op<fermion_handler>
sum_op<fermion_handler>::identity(std::size_t target);
#endif

// handler specific operators

#define HANDLER_SPECIFIC_TEMPLATE_DEFINITION(ConcreteTy)                       \
  template <typename HandlerTy>                                                \
  template <typename T,                                                        \
            std::enable_if_t<std::is_same<T, ConcreteTy>::value &&             \
                                 std::is_same<HandlerTy, T>::value,            \
                             bool>>

HANDLER_SPECIFIC_TEMPLATE_DEFINITION(matrix_handler)
product_op<T> sum_op<HandlerTy>::number(std::size_t target) {
  return cudaq::operators::number(target);
}

HANDLER_SPECIFIC_TEMPLATE_DEFINITION(matrix_handler)
product_op<T> sum_op<HandlerTy>::parity(std::size_t target) {
  return cudaq::operators::parity(target);
}

HANDLER_SPECIFIC_TEMPLATE_DEFINITION(matrix_handler)
product_op<T> sum_op<HandlerTy>::position(std::size_t target) {
  return cudaq::operators::position(target);
}

HANDLER_SPECIFIC_TEMPLATE_DEFINITION(matrix_handler)
product_op<T> sum_op<HandlerTy>::momentum(std::size_t target) {
  return cudaq::operators::momentum(target);
}

HANDLER_SPECIFIC_TEMPLATE_DEFINITION(matrix_handler)
product_op<T> sum_op<HandlerTy>::squeeze(std::size_t target) {
  return cudaq::operators::squeeze(target);
}

HANDLER_SPECIFIC_TEMPLATE_DEFINITION(matrix_handler)
product_op<T> sum_op<HandlerTy>::displace(std::size_t target) {
  return cudaq::operators::displace(target);
}

HANDLER_SPECIFIC_TEMPLATE_DEFINITION(spin_handler)
product_op<T> sum_op<HandlerTy>::i(std::size_t target) {
  return cudaq::spin::i(target);
}

HANDLER_SPECIFIC_TEMPLATE_DEFINITION(spin_handler)
product_op<T> sum_op<HandlerTy>::x(std::size_t target) {
  return cudaq::spin::x(target);
}

HANDLER_SPECIFIC_TEMPLATE_DEFINITION(spin_handler)
product_op<T> sum_op<HandlerTy>::y(std::size_t target) {
  return cudaq::spin::y(target);
}

HANDLER_SPECIFIC_TEMPLATE_DEFINITION(spin_handler)
product_op<T> sum_op<HandlerTy>::z(std::size_t target) {
  return cudaq::spin::z(target);
}

HANDLER_SPECIFIC_TEMPLATE_DEFINITION(spin_handler)
sum_op<T> sum_op<HandlerTy>::plus(std::size_t target) {
  return cudaq::spin::plus(target);
}

HANDLER_SPECIFIC_TEMPLATE_DEFINITION(spin_handler)
sum_op<T> sum_op<HandlerTy>::minus(std::size_t target) {
  return cudaq::spin::minus(target);
}

HANDLER_SPECIFIC_TEMPLATE_DEFINITION(boson_handler)
product_op<T> sum_op<HandlerTy>::create(std::size_t target) {
  return cudaq::boson::create(target);
}

HANDLER_SPECIFIC_TEMPLATE_DEFINITION(boson_handler)
product_op<T> sum_op<HandlerTy>::annihilate(std::size_t target) {
  return cudaq::boson::annihilate(target);
}

HANDLER_SPECIFIC_TEMPLATE_DEFINITION(boson_handler)
product_op<T> sum_op<HandlerTy>::number(std::size_t target) {
  return cudaq::boson::number(target);
}

HANDLER_SPECIFIC_TEMPLATE_DEFINITION(boson_handler)
sum_op<T> sum_op<HandlerTy>::position(std::size_t target) {
  return cudaq::boson::position(target);
}

HANDLER_SPECIFIC_TEMPLATE_DEFINITION(boson_handler)
sum_op<T> sum_op<HandlerTy>::momentum(std::size_t target) {
  return cudaq::boson::momentum(target);
}

HANDLER_SPECIFIC_TEMPLATE_DEFINITION(fermion_handler)
product_op<T> sum_op<HandlerTy>::create(std::size_t target) {
  return cudaq::fermion::create(target);
}

HANDLER_SPECIFIC_TEMPLATE_DEFINITION(fermion_handler)
product_op<T> sum_op<HandlerTy>::annihilate(std::size_t target) {
  return cudaq::fermion::annihilate(target);
}

HANDLER_SPECIFIC_TEMPLATE_DEFINITION(fermion_handler)
product_op<T> sum_op<HandlerTy>::number(std::size_t target) {
  return cudaq::fermion::number(target);
}

template product_op<matrix_handler>
sum_op<matrix_handler>::number(std::size_t target);
template product_op<matrix_handler>
sum_op<matrix_handler>::parity(std::size_t target);
template product_op<matrix_handler>
sum_op<matrix_handler>::position(std::size_t target);
template product_op<matrix_handler>
sum_op<matrix_handler>::momentum(std::size_t target);
template product_op<matrix_handler>
sum_op<matrix_handler>::squeeze(std::size_t target);
template product_op<matrix_handler>
sum_op<matrix_handler>::displace(std::size_t target);

template product_op<spin_handler> sum_op<spin_handler>::i(std::size_t target);
template product_op<spin_handler> sum_op<spin_handler>::x(std::size_t target);
template product_op<spin_handler> sum_op<spin_handler>::y(std::size_t target);
template product_op<spin_handler> sum_op<spin_handler>::z(std::size_t target);
template sum_op<spin_handler> sum_op<spin_handler>::plus(std::size_t target);
template sum_op<spin_handler> sum_op<spin_handler>::minus(std::size_t target);

template product_op<boson_handler>
sum_op<boson_handler>::create(std::size_t target);
template product_op<boson_handler>
sum_op<boson_handler>::annihilate(std::size_t target);
template product_op<boson_handler>
sum_op<boson_handler>::number(std::size_t target);
template sum_op<boson_handler>
sum_op<boson_handler>::position(std::size_t target);
template sum_op<boson_handler>
sum_op<boson_handler>::momentum(std::size_t target);

template product_op<fermion_handler>
sum_op<fermion_handler>::create(std::size_t target);
template product_op<fermion_handler>
sum_op<fermion_handler>::annihilate(std::size_t target);
template product_op<fermion_handler>
sum_op<fermion_handler>::number(std::size_t target);

// general utility functions

template <typename HandlerTy>
std::string sum_op<HandlerTy>::to_string() const {
  if (this->terms.size() == 0)
    return "";
  auto it = this->begin();
  std::string str = it->to_string();
  while (++it != this->end())
    str += " + " + it->to_string();
  return str;
}

template <typename HandlerTy>
void sum_op<HandlerTy>::dump() const {
  auto str = to_string();
  std::cout << str << std::endl;
}

template <typename HandlerTy>
sum_op<HandlerTy> &sum_op<HandlerTy>::trim(
    double tol,
    const std::unordered_map<std::string, std::complex<double>> &parameters) {
  sum_op<HandlerTy> trimmed(false);
  trimmed.term_map.reserve(this->terms.size());
  trimmed.terms.reserve(this->terms.size());
  trimmed.coefficients.reserve(this->coefficients.size());
  for (const auto &prod : *this)
    if (std::abs(prod.evaluate_coefficient(parameters)) > tol)
      trimmed.insert(std::move(prod));
  *this = trimmed;
  return *this;
}

template <typename HandlerTy>
sum_op<HandlerTy> &sum_op<HandlerTy>::canonicalize() {
  // If we make any updates, we it's best to completely rebuild the operator,
  // since this may lead to the combination of terms and therefore
  // change the structure/term_map of the operator.
  *this = canonicalize(std::move(*this));
  return *this;
}

template <typename HandlerTy>
sum_op<HandlerTy>
sum_op<HandlerTy>::canonicalize(const sum_op<HandlerTy> &orig) {
  sum_op<HandlerTy> canonicalized(false);
  for (auto &&prod : orig)
    canonicalized.insert(prod.canonicalize());
  return canonicalized;
}

template <typename HandlerTy>
sum_op<HandlerTy> &
sum_op<HandlerTy>::canonicalize(const std::set<std::size_t> &degrees) {
  // If we make any updates, we it's best to completely rebuild the operator,
  // since this may lead to the combination of terms and therefore
  // change the structure/term_map of the operator.
  *this = canonicalize(std::move(*this), degrees);
  return *this;
}

template <typename HandlerTy>
sum_op<HandlerTy>
sum_op<HandlerTy>::canonicalize(const sum_op<HandlerTy> &orig,
                                const std::set<std::size_t> &degrees) {
  std::set<std::size_t> all_degrees;
  if (degrees.size() == 0) {
    for (const auto &term : orig.terms)
      for (const auto &op : term) {
        auto op_degrees = op.degrees();
        all_degrees.insert(op_degrees.cbegin(), op_degrees.cend());
      }
  }
  sum_op<HandlerTy> canonicalized(false);
  for (auto &&prod : orig)
    canonicalized.insert(
        prod.canonicalize(degrees.size() == 0 ? all_degrees : degrees));
  return canonicalized;
}

template <typename HandlerTy>
std::vector<sum_op<HandlerTy>>
sum_op<HandlerTy>::distribute_terms(std::size_t numChunks) const {
  // Calculate how many terms we can equally divide amongst the chunks
  auto nTermsPerChunk = num_terms() / numChunks;
  auto leftover = num_terms() % numChunks;

  // Slice the given spin_op into subsets for each chunk
  std::vector<sum_op<HandlerTy>> chunks;
  for (auto it = this->term_map.cbegin();
       it != this->term_map.cend();) { // order does not matter here
    sum_op<HandlerTy> chunk(false);
    // Evenly distribute any leftovers across the early chunks
    for (auto count = nTermsPerChunk + (chunks.size() < leftover ? 1 : 0);
         count > 0; --count, ++it)
      chunk += product_op<HandlerTy>(this->coefficients[it->second],
                                     this->terms[it->second]);
    chunks.push_back(chunk);
  }
  // Not sure if we need this - we might need this when parallelizing a spin_op
  // over QPUs when the system has more processors than we have terms.
  while (chunks.size() < numChunks)
    // needs to be empty (is_default = false), since it should zero out any
    // multiplication
    chunks.push_back(sum_op<HandlerTy>(false));
  return chunks;
}

#define INSTANTIATE_SUM_UTILITY_FUNCTIONS(HandlerTy)                           \
                                                                               \
  template std::string sum_op<HandlerTy>::to_string() const;                   \
                                                                               \
  template void sum_op<HandlerTy>::dump() const;                               \
                                                                               \
  template sum_op<HandlerTy> &sum_op<HandlerTy>::canonicalize();               \
                                                                               \
  template sum_op<HandlerTy> sum_op<HandlerTy>::canonicalize(                  \
      const sum_op<HandlerTy> &orig);                                          \
                                                                               \
  template sum_op<HandlerTy> &sum_op<HandlerTy>::canonicalize(                 \
      const std::set<std::size_t> &degrees);                                   \
                                                                               \
  template sum_op<HandlerTy> sum_op<HandlerTy>::canonicalize(                  \
      const sum_op<HandlerTy> &orig, const std::set<std::size_t> &degrees);    \
                                                                               \
  template sum_op<HandlerTy> &sum_op<HandlerTy>::trim(                         \
      double tol, const std::unordered_map<std::string, std::complex<double>>  \
                      &parameters);                                            \
                                                                               \
  template std::vector<sum_op<HandlerTy>> sum_op<HandlerTy>::distribute_terms( \
      std::size_t numChunks) const;

#if !defined(__clang__)
INSTANTIATE_SUM_UTILITY_FUNCTIONS(matrix_handler);
INSTANTIATE_SUM_UTILITY_FUNCTIONS(spin_handler);
INSTANTIATE_SUM_UTILITY_FUNCTIONS(boson_handler);
INSTANTIATE_SUM_UTILITY_FUNCTIONS(fermion_handler);
#endif

// handler specific utility functions

#define HANDLER_SPECIFIC_TEMPLATE_DEFINITION(ConcreteTy)                       \
  template <typename HandlerTy>                                                \
  template <typename T,                                                        \
            std::enable_if_t<std::is_same<T, ConcreteTy>::value &&             \
                                 std::is_same<HandlerTy, T>::value,            \
                             bool>>

HANDLER_SPECIFIC_TEMPLATE_DEFINITION(spin_handler)
std::size_t sum_op<HandlerTy>::num_qubits() const {
  return this->degrees().size();
}

HANDLER_SPECIFIC_TEMPLATE_DEFINITION(spin_handler)
sum_op<HandlerTy>::sum_op(const std::vector<double> &input_vec) {
  if (input_vec.size() == 0)
    throw std::runtime_error("input vector must not be empty");

  auto it = input_vec.cbegin();
  auto next_int = [&it, &input_vec]() {
    if (it == input_vec.end())
      throw std::runtime_error("incorrect data format - missing entry");
    double intPart;
    if (std::modf(*it, &intPart) != 0.0)
      throw std::runtime_error(
          "Invalid pauli data element, must be integer value.");
    return (std::size_t)*it++;
  };
  auto next_double = [&it, &input_vec]() {
    if (it == input_vec.end())
      throw std::runtime_error("incorrect data format - missing entry");
    return *it++;
  };

  auto n_terms = next_int();
  for (std::size_t tidx = 0; tidx < n_terms; ++tidx) {
    auto el_real = next_double();
    auto el_imag = next_double();
    auto prod = product_op<HandlerTy>(std::complex<double>{el_real, el_imag});
    auto nr_ops = next_int();
    for (std::size_t oidx = 0; oidx < nr_ops; ++oidx) {
      auto target = next_int();
      auto val = next_int();
      if (val == 1) // Z
        prod *= sum_op<HandlerTy>::z(target);
      else if (val == 2) // X
        prod *= sum_op<HandlerTy>::x(target);
      else if (val == 3) // Y
        prod *= sum_op<HandlerTy>::y(target);
      else {
        assert(val == 0);
        prod *= sum_op<HandlerTy>::i(target);
      }
    }
    *this += std::move(prod);
  }
  if (it != input_vec.end())
    throw std::runtime_error("incorrect data format  - excess entry");
}

HANDLER_SPECIFIC_TEMPLATE_DEFINITION(spin_handler)
product_op<HandlerTy> sum_op<HandlerTy>::from_word(const std::string &word) {
  auto prod = sum_op<HandlerTy>::identity();
  for (std::size_t i = 0; i < word.length(); i++) {
    auto letter = word[i];
    if (letter == 'Y')
      prod *= sum_op<HandlerTy>::y(i);
    else if (letter == 'X')
      prod *= sum_op<HandlerTy>::x(i);
    else if (letter == 'Z')
      prod *= sum_op<HandlerTy>::z(i);
    else if (letter == 'I')
      prod *= sum_op<HandlerTy>::i(i);
    else
      throw std::runtime_error(
          "Invalid Pauli for spin_op::from_word, must be X, Y, Z, or I.");
  }
  return prod;
}

HANDLER_SPECIFIC_TEMPLATE_DEFINITION(spin_handler)
sum_op<HandlerTy> sum_op<HandlerTy>::random(std::size_t nQubits,
                                            std::size_t nTerms,
                                            unsigned int seed) {
  if (nQubits <= 30) {
    // For the given algorithm below that sets bool=true for 1/2 of the the
    // termData, the maximum number of unique terms is n choose k, where n =
    // 2*nQubits, and k=nQubits. For up to 30 qubits, we can calculate n choose
    // k without overflows (i.e. 60 choose 30 = 118264581564861424) to validate
    // that nTerms is reasonable. For anything larger, the user can't set nTerms
    // large enough to run into actual problems because they would encounter
    // memory limitations long before anything else.
    // Note: use the multiplicative formula to evaluate n-choose-k. The
    // arrangement of multiplications and divisions do not truncate any division
    // remainders.
    std::size_t maxTerms = 1;
    for (std::size_t i = 1; i <= nQubits; i++) {
      maxTerms *= 2 * nQubits + 1 - i;
      maxTerms /= i;
    }
    if (nTerms > maxTerms)
      throw std::runtime_error("Unable to produce " + std::to_string(nTerms) +
                               " unique random terms for " +
                               std::to_string(nQubits) + " qubits");
  }

  auto get_spin_op = [](std::size_t target, int kind) {
    if (kind == 1)
      return sum_op<HandlerTy>::z(target);
    if (kind == 2)
      return sum_op<HandlerTy>::x(target);
    if (kind == 3)
      return sum_op<HandlerTy>::y(target);
    return sum_op<HandlerTy>::i(target);
  };

  std::mt19937 gen(seed);
  auto sum = sum_op<HandlerTy>(true);
  // make sure the number of terms matches the requested number...
  while (sum.terms.size() < nTerms) {
    std::vector<bool> termData(2 * nQubits);
    std::fill_n(termData.begin(), nQubits, true);
    std::shuffle(termData.begin(), termData.end(), gen);
    // ... but allow for duplicates (will be a single term with coefficient !=
    // 1)
    auto prod = sum_op<HandlerTy>::identity();
    for (std::size_t qubit_idx = 0; qubit_idx < nQubits; ++qubit_idx) {
      auto kind =
          (termData[qubit_idx << 1] << 1) | termData[(qubit_idx << 1) + 1];
      // keep identities so that we act on the requested number of qubits
      prod *= get_spin_op(qubit_idx, kind);
    }
    sum += std::move(prod);
  }
  return sum;
}

template <typename HandlerTy>
PROPERTY_SPECIFIC_TEMPLATE_DEFINITION(HandlerTy,
                                      product_op<T>::supports_inplace_mult)
csr_spmatrix sum_op<HandlerTy>::to_sparse_matrix(
    std::unordered_map<std::size_t, std::int64_t> dimensions,
    const std::unordered_map<std::string, std::complex<double>> &parameters,
    bool invert_order) const {
  auto evaluated = this->transform(
      operator_arithmetics<operator_handler::canonical_evaluation>(dimensions,
                                                                   parameters));

  if (evaluated.terms.size() == 0)
    return std::make_tuple<std::vector<std::complex<double>>,
                           std::vector<std::size_t>, std::vector<std::size_t>>(
        {}, {}, {});

  auto matrix = HandlerTy::to_sparse_matrix(
      evaluated.terms[0].encoding, evaluated.terms[0].relevant_dimensions,
      evaluated.terms[0].coefficient, invert_order);
  for (auto i = 1; i < terms.size(); ++i)
    matrix += HandlerTy::to_sparse_matrix(
        evaluated.terms[i].encoding, evaluated.terms[i].relevant_dimensions,
        evaluated.terms[i].coefficient, invert_order);
  return cudaq::detail::to_csr_spmatrix(
      matrix, 1ul << evaluated.terms[0].relevant_dimensions.size());
}

HANDLER_SPECIFIC_TEMPLATE_DEFINITION(spin_handler)
std::vector<double> sum_op<HandlerTy>::get_data_representation() const {
  auto nr_ops = 0;
  for (const auto &term : *this)
    nr_ops += term.operators.size();
  std::vector<double> dataVec;
  dataVec.reserve(2 * nr_ops + 3 * this->terms.size() + 1);
  dataVec.push_back(this->terms.size());
  for (std::size_t i = 0; i < this->terms.size(); ++i) {
    auto coeff = this->coefficients[i].evaluate();
    dataVec.push_back(coeff.real());
    dataVec.push_back(coeff.imag());
    dataVec.push_back(this->terms[i].size());
    for (std::size_t j = 0; j < this->terms[i].size(); ++j) {
      auto op = this->terms[i][j];
      dataVec.push_back(op.degrees()[0]);
      auto pauli = op.as_pauli();
      if (pauli == pauli::Z)
        dataVec.push_back(1.);
      else if (pauli == pauli::X)
        dataVec.push_back(2.);
      else if (pauli == pauli::Y)
        dataVec.push_back(3.);
      else
        dataVec.push_back(0.);
    }
  }
  return dataVec;
}

template std::size_t sum_op<spin_handler>::num_qubits() const;
template sum_op<spin_handler>::sum_op(const std::vector<double> &input_vec);
template product_op<spin_handler>
sum_op<spin_handler>::from_word(const std::string &word);
template sum_op<spin_handler> sum_op<spin_handler>::random(std::size_t nQubits,
                                                           std::size_t nTerms,
                                                           unsigned int seed);
template csr_spmatrix sum_op<spin_handler>::to_sparse_matrix(
    std::unordered_map<std::size_t, std::int64_t> dimensions,
    const std::unordered_map<std::string, std::complex<double>> &parameters,
    bool invert_order) const;
template csr_spmatrix sum_op<fermion_handler>::to_sparse_matrix(
    std::unordered_map<std::size_t, int64_t> dimensions,
    const std::unordered_map<std::string, std::complex<double>> &parameters,
    bool invert_order) const;
template csr_spmatrix sum_op<boson_handler>::to_sparse_matrix(
    std::unordered_map<std::size_t, int64_t> dimensions,
    const std::unordered_map<std::string, std::complex<double>> &parameters,
    bool invert_order) const;
template std::vector<double>
sum_op<spin_handler>::get_data_representation() const;

// utility functions for backwards compatibility

#define SPIN_OPS_BACKWARD_COMPATIBILITY_DEFINITION                             \
  template <typename HandlerTy>                                                \
  template <typename T,                                                        \
            std::enable_if_t<std::is_same<HandlerTy, spin_handler>::value &&   \
                                 std::is_same<HandlerTy, T>::value,            \
                             bool>>

SPIN_OPS_BACKWARD_COMPATIBILITY_DEFINITION
sum_op<HandlerTy>::sum_op(const std::vector<double> &input_vec,
                          std::size_t nQubits) {
  if (input_vec.size() == 0)
    throw std::runtime_error("input vector must not be empty");
  auto n_terms = (std::size_t)input_vec.back();
  if (n_terms == 0 ||
      nQubits != (((input_vec.size() - 1) - 2 * n_terms) / n_terms))
    throw std::runtime_error("Invalid data representation for construction "
                             "spin_op. Number of data elements is incorrect.");

  for (std::size_t i = 0; i < input_vec.size() - 1; i += nQubits + 2) {
    auto el_real = input_vec[i + nQubits];
    auto el_imag = input_vec[i + nQubits + 1];
    auto prod = product_op<HandlerTy>(std::complex<double>{el_real, el_imag});
    for (std::size_t j = 0; j < nQubits; j++) {
      double intPart;
      if (std::modf(input_vec[j + i], &intPart) != 0.0)
        throw std::runtime_error(
            "Invalid pauli data element, must be integer value.");

      int val = (std::size_t)input_vec[j + i];
      if (val == 1) // X
        prod *= sum_op<HandlerTy>::x(j);
      else if (val == 2) // Z
        prod *= sum_op<HandlerTy>::z(j);
      else if (val == 3) // Y
        prod *= sum_op<HandlerTy>::y(j);
      else { // I
        assert(val == 0);
        prod *= sum_op<HandlerTy>::i(j);
      }
    }
    *this += std::move(prod);
  }
}

SPIN_OPS_BACKWARD_COMPATIBILITY_DEFINITION
sum_op<HandlerTy>::sum_op(const std::vector<std::vector<bool>> &bsf_terms,
                          const std::vector<std::complex<double>> &coeffs) {
  if (bsf_terms.size() != coeffs.size())
    throw std::invalid_argument(
        "size of the coefficient and bsf_terms must match");
  this->is_default = bsf_terms.size() == 0;
  this->coefficients.reserve(bsf_terms.size());
  this->terms.reserve(bsf_terms.size());

  for (const auto &term : bsf_terms) {
    auto nr_degrees = term.size() / 2;
    std::vector<HandlerTy> ops;
    ops.reserve(nr_degrees);
    for (std::size_t i = 0; i < nr_degrees; ++i) {
      if (term[i] && term[i + nr_degrees])
        ops.push_back(spin_handler(pauli::Y, i));
      else if (term[i])
        ops.push_back(spin_handler(pauli::X, i));
      else if (term[i + nr_degrees])
        ops.push_back(spin_handler(pauli::Z, i));
    }
    product_op<HandlerTy> prod(coeffs[this->terms.size()], std::move(ops));
    this->term_map.insert(
        this->term_map.cend(),
        std::make_pair(prod.get_term_id(), this->terms.size()));
    this->terms.push_back(std::move(prod.operators));
    this->coefficients.push_back(std::move(prod.coefficient));
  }
}

SPIN_OPS_BACKWARD_COMPATIBILITY_DEFINITION
std::vector<double> sum_op<HandlerTy>::getDataRepresentation() const {
  // This function prints a data representing the operator sum that
  // includes the full representation for any degree in [0, max_degree),
  // padding identities if necessary.
  // NOTE: this is an imperfect representation that we will want to
  // deprecate because it does not capture targets accurately.
  auto degrees = this->degrees();
  auto le_order = std::less<std::size_t>();
  auto get_le_index = [&degrees, &le_order](std::size_t idx) {
    // For compatibility with existing code, the ordering for the term ops
    // always needs to be from smallest to largest degree.
    return (operator_handler::canonical_order(1, 0) == le_order(1, 0))
               ? idx
               : degrees.size() - 1 - idx;
  };

  // number of degrees including the ones for any injected identities
  auto n_targets = operator_handler::canonical_order(0, 1) ? degrees.back() + 1
                                                           : degrees[0] + 1;
  auto padded = *this; // copy for identity padding
  for (std::size_t j = 0; j < n_targets; ++j)
    padded *= sum_op<HandlerTy>::identity(j);

  std::vector<double> dataVec;
  dataVec.reserve(n_targets * padded.terms.size() + 2 * padded.terms.size() +
                  1);
  for (std::size_t i = 0; i < padded.terms.size(); ++i) {
    for (std::size_t j = 0; j < padded.terms[i].size(); ++j) {
      auto pauli = padded.terms[i][get_le_index(j)].as_pauli();
      if (pauli == pauli::X)
        dataVec.push_back(1.);
      else if (pauli == pauli::Z)
        dataVec.push_back(2.);
      else if (pauli == pauli::Y)
        dataVec.push_back(3.);
      else
        dataVec.push_back(0.);
    }
    auto coeff = padded.coefficients[i].evaluate();
    dataVec.push_back(coeff.real());
    dataVec.push_back(coeff.imag());
  }
  dataVec.push_back(padded.terms.size());
  return dataVec;
}

SPIN_OPS_BACKWARD_COMPATIBILITY_DEFINITION
std::tuple<std::vector<double>, std::size_t>
sum_op<HandlerTy>::getDataTuple() const {
#if (defined(__GNUC__) && !defined(__clang__) && !defined(__INTEL_COMPILER))
#pragma GCC diagnostic push
#pragma GCC diagnostic ignored "-Wdeprecated-declarations"
#endif
  return std::make_tuple<std::vector<double>, std::size_t>(
      this->getDataRepresentation(), this->num_qubits());
#if (defined(__GNUC__) && !defined(__clang__) && !defined(__INTEL_COMPILER))
#pragma GCC diagnostic pop
#endif
}

SPIN_OPS_BACKWARD_COMPATIBILITY_DEFINITION
std::pair<std::vector<std::vector<bool>>, std::vector<std::complex<double>>>
sum_op<HandlerTy>::get_raw_data() const {
  std::unordered_map<std::size_t, std::int64_t> dims;
  auto degrees = this->degrees();
  auto evaluated = this->transform(
      operator_arithmetics<operator_handler::canonical_evaluation>(
          dims, {})); // fails if we have parameters

  std::size_t term_size = 0;
  if (degrees.size() != 0)
    term_size = operator_handler::canonical_order(0, 1) ? degrees.back() + 1
                                                        : degrees[0] + 1;

  std::vector<std::complex<double>> coeffs;
  std::vector<std::vector<bool>> bsf_terms;
  coeffs.reserve(evaluated.terms.size());
  bsf_terms.reserve(evaluated.terms.size());

  // For compatiblity with existing code, the binary symplectic representation
  // needs to be from smallest to largest degree, and it necessarily must
  // include all consecutive degrees starting from 0 (even if the operator
  // doesn't act on them).
  for (auto &term : evaluated.terms) {
    auto pauli_str = std::move(term.encoding);
    std::vector<bool> bsf(term_size << 1, 0);
    for (std::size_t i = 0; i < degrees.size(); ++i) {
      auto op = pauli_str[i];
      if (op == 'X')
        bsf[degrees[i]] = 1;
      else if (op == 'Z')
        bsf[degrees[i] + term_size] = 1;
      else if (op == 'Y') {
        bsf[degrees[i]] = 1;
        bsf[degrees[i] + term_size] = 1;
      }
    }
    bsf_terms.push_back(std::move(bsf));
    coeffs.push_back(std::move(term.coefficient));
  }

  // always little endian order by definition of the bsf
  return std::make_pair(std::move(bsf_terms), std::move(coeffs));
}

SPIN_OPS_BACKWARD_COMPATIBILITY_DEFINITION
std::string sum_op<HandlerTy>::to_string(bool printCoeffs) const {
  // This function prints a string representing the operator sum that
  // includes the full representation for any degree in [0, max_degree),
  // padding identities if necessary (opposed to pauli_word).
  std::unordered_map<std::size_t, std::int64_t> dims;
  auto degrees = this->degrees();
  auto evaluated = this->transform(
      operator_arithmetics<operator_handler::canonical_evaluation>(dims, {}));
  auto le_order = std::less<std::size_t>();
  auto get_le_index = [&degrees, &le_order](std::size_t idx) {
    // For compatibility with existing code, the ordering for the term string
    // always needs to be from smallest to largest degree, and it necessarily
    // must include all consecutive degrees starting from 0 (even if the
    // operator doesn't act on them).
    return (operator_handler::canonical_order(1, 0) == le_order(1, 0))
               ? idx
               : degrees.size() - 1 - idx;
  };

  std::stringstream ss;
  auto first = true;
  for (auto &&term : evaluated.terms) {
    if (first)
      first = false;
    else
      ss << std::endl;
    if (printCoeffs) {
      auto coeff = term.coefficient;
      ss << "[" << coeff.real() << (coeff.imag() < 0.0 ? "-" : "+")
         << std::fabs(coeff.imag()) << "j] ";
    }

    if (degrees.size() > 0) {
      auto max_target =
          operator_handler::canonical_order(0, 1) ? degrees.back() : degrees[0];
      std::string term_str(max_target + 1, 'I');
      for (std::size_t i = 0; i < degrees.size(); ++i)
        term_str[degrees[i]] = term.encoding[get_le_index(i)];
      ss << term_str;
    }
  }
  return ss.str();
}

SPIN_OPS_BACKWARD_COMPATIBILITY_DEFINITION
void sum_op<HandlerTy>::for_each_term(
    std::function<void(sum_op<HandlerTy> &)> &&functor) const {
  for (auto &&prod : *this) {
    sum_op<HandlerTy> as_sum(std::move(prod));
    functor(as_sum);
  }
}

SPIN_OPS_BACKWARD_COMPATIBILITY_DEFINITION
void sum_op<HandlerTy>::for_each_pauli(
    std::function<void(pauli, std::size_t)> &&functor) const {
  if (this->terms.size() == 0)
    return;
  if (this->terms.size() != 1)
    throw std::runtime_error("more than one term in for_each_pauli");
  for (const auto &op : this->terms[0])
    functor(op.as_pauli(), op.degrees()[0]);
}

SPIN_OPS_BACKWARD_COMPATIBILITY_DEFINITION
bool sum_op<HandlerTy>::is_identity() const {
  for (const auto &term : this->terms) {
    for (const auto &op : term) {
      if (op != HandlerTy(op.degrees()[0]))
        return false;
    }
  }
  return true;
}

template sum_op<spin_handler>::sum_op(const std::vector<double> &input_vec,
                                      std::size_t nQubits);
template sum_op<spin_handler>::sum_op(
    const std::vector<std::vector<bool>> &bsf_terms,
    const std::vector<std::complex<double>> &coeffs);
template std::vector<double>
sum_op<spin_handler>::getDataRepresentation() const;
template std::tuple<std::vector<double>, std::size_t>
sum_op<spin_handler>::getDataTuple() const;
template std::pair<std::vector<std::vector<bool>>,
                   std::vector<std::complex<double>>>
sum_op<spin_handler>::get_raw_data() const;
template std::string sum_op<spin_handler>::to_string(bool printCoeffs) const;
template void sum_op<spin_handler>::for_each_term(
    std::function<void(sum_op<spin_handler> &)> &&functor) const;
template void sum_op<spin_handler>::for_each_pauli(
    std::function<void(pauli, std::size_t)> &&functor) const;
template bool sum_op<spin_handler>::is_identity() const;

#if defined(CUDAQ_INSTANTIATE_TEMPLATES)
template class sum_op<matrix_handler>;
template class sum_op<spin_handler>;
template class sum_op<boson_handler>;
template class sum_op<fermion_handler>;
#endif

} // namespace cudaq<|MERGE_RESOLUTION|>--- conflicted
+++ resolved
@@ -503,7 +503,7 @@
     std::unordered_map<std::size_t, std::int64_t> dimensions,
     const std::unordered_map<std::string, std::complex<double>> &parameters,
     bool invert_order) const {
-  auto evaluated = this->evaluate(
+  auto evaluated = this->transform(
       operator_arithmetics<operator_handler::canonical_evaluation>(dimensions,
                                                                    parameters));
   if (evaluated.terms.size() == 0)
@@ -537,28 +537,6 @@
   return std::move(evaluated.matrix);
 }
 
-<<<<<<< HEAD
-=======
-template <>
-complex_matrix sum_op<spin_handler>::to_matrix(
-    std::unordered_map<std::size_t, std::int64_t> dimensions,
-    const std::unordered_map<std::string, std::complex<double>> &parameters,
-    bool invert_order) const {
-  auto evaluated = this->transform(
-      operator_arithmetics<operator_handler::canonical_evaluation>(dimensions,
-                                                                   parameters));
-  if (evaluated.terms.size() == 0)
-    return cudaq::complex_matrix(0, 0);
-
-  auto matrix = spin_handler::to_matrix(evaluated.terms[0].second,
-                                        evaluated.terms[0].first, invert_order);
-  for (auto i = 1; i < terms.size(); ++i)
-    matrix += spin_handler::to_matrix(evaluated.terms[i].second,
-                                      evaluated.terms[i].first, invert_order);
-  return matrix;
-}
-
->>>>>>> da31e1b7
 #define INSTANTIATE_SUM_EVALUATIONS(HandlerTy)                                 \
                                                                                \
   template complex_matrix sum_op<HandlerTy>::to_matrix(                        \
