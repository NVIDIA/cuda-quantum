/*******************************************************************************
 * Copyright (c) 2022 - 2025 NVIDIA Corporation & Affiliates.                  *
 * All rights reserved.                                                        *
 *                                                                             *
 * This source code and the accompanying materials are made available under    *
 * the terms of the Apache License 2.0 which accompanies this distribution.    *
 ******************************************************************************/

#include <cmath>
#include <complex>
#include <functional>
#include <unordered_map>
#include <vector>

#include "common/EigenSparse.h"
#include "cudaq/operators.h"
#include "cudaq/utils/matrix.h"
#include "helpers.h"

#include "cudaq/boson_op.h"

namespace cudaq {

// private helpers

// used internally and externally to identity the operator -
// use a human friendly string code to make it more comprehensible
std::string boson_handler::op_code_to_string() const {
  // Note that we can (and should) have the same op codes across boson, fermion,
  // and spin ops, since individual operators with the same op codes are
  // actually equal. Note that the matrix definition for creation, annihilation
  // and number operators are equal despite the different
  // commutation/anticommutation relations; what makes them behave differently
  // is effectively the "finite size effects" for fermions. Specifically, if we
  // were to blindly multiply the matrices for d=2 for bosons, we would get the
  // same behavior as we have for a single fermion due to the finite size of the
  // matrix. To avoid this, we ensure that we reorder the operators for bosons
  // appropriately as part of the in-place multiplication, whereas for fermions,
  // this effect is desired/correct.
  if (this->additional_terms == 0 && this->number_offsets.size() == 0)
    return "I";
  std::string str;
  for (auto offset : this->number_offsets) {
    if (offset == 0)
      str += "N";
    else if (offset > 0)
      str += "(N+" + std::to_string(offset) + ")";
    else
      str += "(N" + std::to_string(offset) + ")";
  }
  if (this->additional_terms > 0) {
    str += "Ad";
    if (this->additional_terms > 1)
      str += "^" + std::to_string(this->additional_terms);
  } else if (this->additional_terms < 0) {
    str += "A";
    if (-this->additional_terms > 1)
      str += "^" + std::to_string(-this->additional_terms);
  }
  return str;
}

<<<<<<< HEAD
// used internally for canonical evaluation -
// use a encoding that makes it convenient to reconstruct the operator
std::string boson_handler::canonical_form(
    std::unordered_map<std::size_t, int64_t> &dimensions,
    std::vector<int64_t> &relevant_dims) const {
=======
std::string boson_handler::op_code_to_string(
    std::unordered_map<std::size_t, std::int64_t> &dimensions) const {
>>>>>>> 4f48a233
  auto it = dimensions.find(this->degree);
  if (it == dimensions.end())
    throw std::runtime_error("missing dimension for degree " +
                             std::to_string(this->degree));
  relevant_dims.push_back(it->second);

  if (this->additional_terms == 0 && this->number_offsets.size() == 0)
    return "I_";
  std::string str = std::to_string(this->additional_terms);
  for (auto offset : this->number_offsets)
    str += "." + std::to_string(offset);
  return str + "_";
}

void boson_handler::inplace_mult(const boson_handler &other) {
  this->number_offsets.reserve(this->number_offsets.size() +
                               other.number_offsets.size());

  // first permute all number operators of RHS to the left; for x = #
  // permutations, if we have "unpaired" creation operators, the number operator
  // becomes (N + x), if we have "unpaired" annihilation operators, the number
  // operator becomes (N - x).
  auto it = this->number_offsets
                .cbegin(); // we will sort the offsets from biggest to smallest
  for (auto offset : other.number_offsets) {
    while (it != this->number_offsets.cend() &&
           *it >= offset - this->additional_terms)
      ++it;
    this->number_offsets.insert(it, offset - this->additional_terms);
  }

  // now we can combine the creation and annihilation operators;
  if (this->additional_terms > 0) { // we have "unpaired" creation operators
    // using ad*a = N and ad*N = (N - 1)*ad, each created number operator has an
    // offset of -(x - 1 - i), where x is the number of creation operators, and
    // i is the number of creation operators we already combined
    it = this->number_offsets.cbegin();
    for (auto i = std::min(this->additional_terms, -other.additional_terms);
         i > 0; --i) {
      // we make sure to have offsets get smaller as we go to keep the sorting
      // cheap
      while (it != this->number_offsets.cend() &&
             *it >= i - this->additional_terms)
        ++it;
      this->number_offsets.insert(it, i - this->additional_terms);
    }
  } else if (this->additional_terms <
             0) { // we have "unpaired" annihilation operators
    // using a*ad = (N + 1) and a*N = (N + 1)*a, each created number operator
    // has an offset of (x - i), where x is the number of annihilation
    // operators, and i is the number of annihilation operators we already
    // combined
    it = this->number_offsets.cbegin();
    for (auto i = 0; i > this->additional_terms && i > -other.additional_terms;
         --i) {
      // we make sure to have offsets get smaller as we go to keep the sorting
      // cheap
      while (it != this->number_offsets.cend() &&
             *it >= i - this->additional_terms)
        ++it;
      this->number_offsets.insert(it, i - this->additional_terms);
    }
  }

  // finally, we update the number of remaining unpaired operators
  this->additional_terms += other.additional_terms;

#if !defined(NDEBUG)
  // we sort the number offsets, such that the equality comparison and the
  // operator id perfectly reflects the mathematical evaluation of the operator
  auto sorted_offsets = this->number_offsets;
  std::sort(sorted_offsets.begin(), sorted_offsets.end(), std::greater<int>());
  assert(sorted_offsets == this->number_offsets);
#endif
}

// read-only properties

std::string boson_handler::unique_id() const {
  return this->op_code_to_string() + std::to_string(this->degree);
}

std::vector<std::size_t> boson_handler::degrees() const {
  return {this->degree};
}

// constructors

boson_handler::boson_handler(std::size_t target)
    : degree(target), additional_terms(0) {}

boson_handler::boson_handler(std::size_t target, int op_id)
    : degree(target), additional_terms(0) {
  assert(0 <= op_id && op_id < 4);
  if (op_id == 1) // create
    this->additional_terms = 1;
  else if (op_id == 2) // annihilate
    this->additional_terms = -1;
  else if (op_id == 3) // number
    this->number_offsets.push_back(0);
}

// evaluations

<<<<<<< HEAD
void boson_handler::create_matrix(
    const std::string &boson_word, const std::vector<int64_t> &dimensions,
    const std::function<void(std::size_t, std::size_t, std::complex<double>)>
        &process_element,
    bool invert_order) {
  auto tokenize = [](std::string s, char delim) {
    std::vector<std::string> tokens;
    std::size_t start = 0, end = 0;
    while ((end = s.find(delim, start)) != std::string::npos) {
      tokens.push_back(s.substr(start, end - start));
      start = end + 1;
=======
complex_matrix boson_handler::to_matrix(
    std::unordered_map<std::size_t, std::int64_t> &dimensions,
    const std::unordered_map<std::string, std::complex<double>> &parameters)
    const {
  auto it = dimensions.find(this->degree);
  if (it == dimensions.end())
    throw std::runtime_error("missing dimension for degree " +
                             std::to_string(this->degree));
  auto dim = it->second;

  auto mat = complex_matrix(dim, dim);
  if (this->additional_terms > 0) {
    for (std::size_t column = 0; column + this->additional_terms < dim;
         column++) {
      auto row = column + this->additional_terms;
      mat[{row, column}] = 1.;
      for (auto offset : this->number_offsets)
        mat[{row, column}] *= (row + offset);
      for (auto offset = this->additional_terms; offset > 0; --offset)
        mat[{row, column}] *= std::sqrt(column + offset);
>>>>>>> 4f48a233
    }
    tokens.push_back(s.substr(start));
    return tokens;
  };

  auto map_state = [&tokenize](std::string encoding, int64_t old_state) {
    if (encoding == "I")
      return std::pair<double, int64_t>{1., old_state};
    auto ops = tokenize(encoding, '.');
    assert(ops.size() > 0);

    auto it = ops.cbegin();
    int additional_terms = std::stol(*it);
    int64_t new_state = old_state + additional_terms;
    if (new_state < 0)
      return std::pair<double, int64_t>{0., old_state};

    double value = 1.;
    if (additional_terms > 0)
      for (auto offset = additional_terms; offset > 0; --offset)
        value *= std::sqrt(old_state + offset);
    if (additional_terms < 0)
      for (auto offset = -additional_terms; offset > 0; --offset)
        value *= std::sqrt(new_state + offset);
    while (++it != ops.cend())
      value *= (new_state + std::stol(*it));
    return std::pair<double, int64_t>{value, new_state};
  };

  auto states = cudaq::detail::generate_all_states(dimensions);
  if (states.size() == 0)
    process_element(0, 0, 1.);
  std::vector<std::string> boson_terms = tokenize(boson_word, '_');
  std::size_t old_state_idx = 0;
  for (const auto &old_state : states) {
    std::vector<int64_t> new_state(old_state.size(), 0);
    std::complex<double> entry = 1.;
    for (std::size_t degree = 0; degree < old_state.size(); ++degree) {
      auto state = old_state[degree];
      auto op =
          boson_terms[invert_order ? old_state.size() - 1 - degree : degree];
      auto mapped = map_state(op, state);
      entry *= mapped.first;
      if (mapped.second >= dimensions[degree])
        entry = 0.;
      else
        new_state[degree] = mapped.second;
    }

    if (entry != 0.) {
      auto new_state_idx = 0;
      for (std::size_t idx = 0; idx < new_state.size(); ++idx) {
        auto offset = 1;
        for (std::size_t d = 0; d < idx; ++d)
          offset *= dimensions[d];
        new_state_idx += new_state[idx] * offset;
      }
      process_element(new_state_idx, old_state_idx, entry);
    }
    old_state_idx += 1;
  }
}

cudaq::detail::EigenSparseMatrix
boson_handler::to_sparse_matrix(const std::string &boson_word,
                                const std::vector<int64_t> &dimensions,
                                std::complex<double> coeff, bool invert_order) {
  auto dim = 1;
  for (auto d : dimensions)
    dim *= d;
  return cudaq::detail::create_sparse_matrix(
      dim, coeff,
      [&boson_word, &dimensions, invert_order](
          const std::function<void(std::size_t, std::size_t,
                                   std::complex<double>)> &process_entry) {
        create_matrix(boson_word, dimensions, process_entry, invert_order);
      });
}

complex_matrix boson_handler::to_matrix(const std::string &boson_word,
                                        const std::vector<int64_t> &dimensions,
                                        std::complex<double> coeff,
                                        bool invert_order) {
  auto dim = 1;
  for (auto d : dimensions)
    dim *= d;
  return cudaq::detail::create_matrix(
      dim, coeff,
      [&boson_word, &dimensions, invert_order](
          const std::function<void(std::size_t, std::size_t,
                                   std::complex<double>)> &process_entry) {
        create_matrix(boson_word, dimensions, process_entry, invert_order);
      });
}

complex_matrix boson_handler::to_matrix(
    std::unordered_map<std::size_t, int64_t> &dimensions,
    const std::unordered_map<std::string, std::complex<double>> &parameters)
    const {
  std::vector<int64_t> relevant_dims;
  auto boson_word = this->canonical_form(dimensions, relevant_dims);
  return boson_handler::to_matrix(boson_word, relevant_dims);
}

std::string boson_handler::to_string(bool include_degrees) const {
  if (include_degrees)
    return this->unique_id(); // unique id for consistency with keys in some
                              // user facing maps
  else
    return this->op_code_to_string();
}

// comparisons

bool boson_handler::operator==(const boson_handler &other) const {
  return this->degree == other.degree &&
         this->additional_terms == other.additional_terms &&
         this->number_offsets == other.number_offsets;
}

// defined operators

boson_handler boson_handler::create(std::size_t degree) {
  return boson_handler(degree, 1);
}

boson_handler boson_handler::annihilate(std::size_t degree) {
  return boson_handler(degree, 2);
}

boson_handler boson_handler::number(std::size_t degree) {
  return boson_handler(degree, 3);
}

namespace boson {
product_op<boson_handler> create(std::size_t target) {
  return product_op(boson_handler::create(target));
}
product_op<boson_handler> annihilate(std::size_t target) {
  return product_op(boson_handler::annihilate(target));
}
product_op<boson_handler> number(std::size_t target) {
  return product_op(boson_handler::number(target));
}
sum_op<boson_handler> position(std::size_t target) {
  return sum_op<boson_handler>(0.5 * create(target), 0.5 * annihilate(target));
}
sum_op<boson_handler> momentum(std::size_t target) {
  return sum_op<boson_handler>(std::complex<double>(0., 0.5) * create(target),
                               std::complex<double>(0., -0.5) *
                                   annihilate(target));
}
} // namespace boson

} // namespace cudaq<|MERGE_RESOLUTION|>--- conflicted
+++ resolved
@@ -60,16 +60,11 @@
   return str;
 }
 
-<<<<<<< HEAD
 // used internally for canonical evaluation -
 // use a encoding that makes it convenient to reconstruct the operator
 std::string boson_handler::canonical_form(
-    std::unordered_map<std::size_t, int64_t> &dimensions,
-    std::vector<int64_t> &relevant_dims) const {
-=======
-std::string boson_handler::op_code_to_string(
-    std::unordered_map<std::size_t, std::int64_t> &dimensions) const {
->>>>>>> 4f48a233
+    std::unordered_map<std::size_t, std::int64_t> &dimensions,
+    std::vector<std::int64_t> &relevant_dims) const {
   auto it = dimensions.find(this->degree);
   if (it == dimensions.end())
     throw std::runtime_error("missing dimension for degree " +
@@ -174,9 +169,8 @@
 
 // evaluations
 
-<<<<<<< HEAD
 void boson_handler::create_matrix(
-    const std::string &boson_word, const std::vector<int64_t> &dimensions,
+    const std::string &boson_word, const std::vector<std::int64_t> &dimensions,
     const std::function<void(std::size_t, std::size_t, std::complex<double>)>
         &process_element,
     bool invert_order) {
@@ -186,44 +180,22 @@
     while ((end = s.find(delim, start)) != std::string::npos) {
       tokens.push_back(s.substr(start, end - start));
       start = end + 1;
-=======
-complex_matrix boson_handler::to_matrix(
-    std::unordered_map<std::size_t, std::int64_t> &dimensions,
-    const std::unordered_map<std::string, std::complex<double>> &parameters)
-    const {
-  auto it = dimensions.find(this->degree);
-  if (it == dimensions.end())
-    throw std::runtime_error("missing dimension for degree " +
-                             std::to_string(this->degree));
-  auto dim = it->second;
-
-  auto mat = complex_matrix(dim, dim);
-  if (this->additional_terms > 0) {
-    for (std::size_t column = 0; column + this->additional_terms < dim;
-         column++) {
-      auto row = column + this->additional_terms;
-      mat[{row, column}] = 1.;
-      for (auto offset : this->number_offsets)
-        mat[{row, column}] *= (row + offset);
-      for (auto offset = this->additional_terms; offset > 0; --offset)
-        mat[{row, column}] *= std::sqrt(column + offset);
->>>>>>> 4f48a233
     }
     tokens.push_back(s.substr(start));
     return tokens;
   };
 
-  auto map_state = [&tokenize](std::string encoding, int64_t old_state) {
+  auto map_state = [&tokenize](std::string encoding, std::int64_t old_state) {
     if (encoding == "I")
-      return std::pair<double, int64_t>{1., old_state};
+      return std::pair<double, std::int64_t>{1., old_state};
     auto ops = tokenize(encoding, '.');
     assert(ops.size() > 0);
 
     auto it = ops.cbegin();
     int additional_terms = std::stol(*it);
-    int64_t new_state = old_state + additional_terms;
+    std::int64_t new_state = old_state + additional_terms;
     if (new_state < 0)
-      return std::pair<double, int64_t>{0., old_state};
+      return std::pair<double, std::int64_t>{0., old_state};
 
     double value = 1.;
     if (additional_terms > 0)
@@ -234,7 +206,7 @@
         value *= std::sqrt(new_state + offset);
     while (++it != ops.cend())
       value *= (new_state + std::stol(*it));
-    return std::pair<double, int64_t>{value, new_state};
+    return std::pair<double, std::int64_t>{value, new_state};
   };
 
   auto states = cudaq::detail::generate_all_states(dimensions);
@@ -243,7 +215,7 @@
   std::vector<std::string> boson_terms = tokenize(boson_word, '_');
   std::size_t old_state_idx = 0;
   for (const auto &old_state : states) {
-    std::vector<int64_t> new_state(old_state.size(), 0);
+    std::vector<std::int64_t> new_state(old_state.size(), 0);
     std::complex<double> entry = 1.;
     for (std::size_t degree = 0; degree < old_state.size(); ++degree) {
       auto state = old_state[degree];
@@ -273,7 +245,7 @@
 
 cudaq::detail::EigenSparseMatrix
 boson_handler::to_sparse_matrix(const std::string &boson_word,
-                                const std::vector<int64_t> &dimensions,
+                                const std::vector<std::int64_t> &dimensions,
                                 std::complex<double> coeff, bool invert_order) {
   auto dim = 1;
   for (auto d : dimensions)
@@ -288,7 +260,7 @@
 }
 
 complex_matrix boson_handler::to_matrix(const std::string &boson_word,
-                                        const std::vector<int64_t> &dimensions,
+                                        const std::vector<std::int64_t> &dimensions,
                                         std::complex<double> coeff,
                                         bool invert_order) {
   auto dim = 1;
@@ -304,10 +276,10 @@
 }
 
 complex_matrix boson_handler::to_matrix(
-    std::unordered_map<std::size_t, int64_t> &dimensions,
+    std::unordered_map<std::size_t, std::int64_t> &dimensions,
     const std::unordered_map<std::string, std::complex<double>> &parameters)
     const {
-  std::vector<int64_t> relevant_dims;
+  std::vector<std::int64_t> relevant_dims;
   auto boson_word = this->canonical_form(dimensions, relevant_dims);
   return boson_handler::to_matrix(boson_word, relevant_dims);
 }
