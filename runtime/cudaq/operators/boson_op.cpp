--- conflicted
+++ resolved
@@ -53,14 +53,10 @@
       str += "^" + std::to_string(this->additional_terms);
   } else if (this->additional_terms < 0) {
     str += "A";
-<<<<<<< HEAD
     if (-this->additional_terms > 1)
       str += "^" + std::to_string(-this->additional_terms);
   }
-  return std::move(str);
-=======
   return str;
->>>>>>> 1af54f94
 }
 
 // used internally for canonical evaluation -
@@ -284,46 +280,9 @@
     std::unordered_map<std::size_t, int64_t> &dimensions,
     const std::unordered_map<std::string, std::complex<double>> &parameters)
     const {
-<<<<<<< HEAD
   std::vector<int64_t> relevant_dims;
   auto boson_word = this->canonical_form(dimensions, relevant_dims);
   return boson_handler::to_matrix(boson_word, relevant_dims);
-=======
-  auto it = dimensions.find(this->degree);
-  if (it == dimensions.end())
-    throw std::runtime_error("missing dimension for degree " +
-                             std::to_string(this->degree));
-  auto dim = it->second;
-
-  auto mat = complex_matrix(dim, dim);
-  if (this->additional_terms > 0) {
-    for (std::size_t column = 0; column + this->additional_terms < dim;
-         column++) {
-      auto row = column + this->additional_terms;
-      mat[{row, column}] = 1.;
-      for (auto offset : this->number_offsets)
-        mat[{row, column}] *= (row + offset);
-      for (auto offset = this->additional_terms; offset > 0; --offset)
-        mat[{row, column}] *= std::sqrt(column + offset);
-    }
-  } else if (this->additional_terms < 0) {
-    for (std::size_t row = 0; row - this->additional_terms < dim; row++) {
-      auto column = row - this->additional_terms;
-      mat[{row, column}] = 1.;
-      for (auto offset : this->number_offsets)
-        mat[{row, column}] *= (row + offset);
-      for (auto offset = -this->additional_terms; offset > 0; --offset)
-        mat[{row, column}] *= std::sqrt(row + offset);
-    }
-  } else {
-    for (std::size_t i = 0; i < dim; i++) {
-      mat[{i, i}] = 1.;
-      for (auto offset : this->number_offsets)
-        mat[{i, i}] *= (i + offset);
-    }
-  }
-  return mat;
->>>>>>> 1af54f94
 }
 
 std::string boson_handler::to_string(bool include_degrees) const {
