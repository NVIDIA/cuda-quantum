/*******************************************************************************
 * Copyright (c) 2022 - 2025 NVIDIA Corporation & Affiliates.                  *
 * All rights reserved.                                                        *
 *                                                                             *
 * This source code and the accompanying materials are made available under    *
 * the terms of the Apache License 2.0 which accompanies this distribution.    *
 ******************************************************************************/

#include "helpers.h"
#include "common/EigenSparse.h"
#include <algorithm>
#include <set>
#include <unordered_map>

namespace cudaq {
namespace detail {

<<<<<<< HEAD
int states_hash::operator()(const std::vector<int64_t> &vect) const {
  int hash = vect.size();
  for (auto &i : vect)
    hash ^= i + 0x9e3779b9 + (hash << 6) + (hash >> 2);
  return hash;
}

std::vector<std::vector<int64_t>>
generate_all_states(const std::vector<int64_t> &dimensions) {
  if (dimensions.size() == 0)
=======
std::vector<std::string> generate_all_states(
    const std::vector<std::size_t> &degrees,
    const std::unordered_map<std::size_t, std::int64_t> &dimensions) {
  if (degrees.size() == 0)
>>>>>>> 4f48a233
    return {};
  auto dim_itr = dimensions.cbegin();
  auto total_states = 1;
  for (auto d : dimensions)
    total_states *= d;

  std::vector<std::vector<int64_t>> states;
  states.reserve(total_states);
  for (int64_t state = 0; state < *dim_itr; state++) {
    std::vector<int64_t> expanded_state;
    expanded_state.reserve(dimensions.size());
    expanded_state.push_back(state);
    states.push_back(expanded_state);
  }

  while (++dim_itr != dimensions.cend()) {
    std::size_t current_size = states.size();
    for (int64_t state = 1; state < *dim_itr; state++) {
      for (std::size_t idx = 0; idx < current_size; ++idx) {
        std::vector<int64_t> expanded_state;
        expanded_state.reserve(dimensions.size());
        expanded_state.insert(expanded_state.end(), states[idx].cbegin(),
                              states[idx].cend());
        expanded_state.push_back(state);
        states.push_back(expanded_state);
      }
    }
    for (std::size_t idx = 0; idx < current_size; ++idx)
      states[idx].push_back(0);
  }

  return states;
}

<<<<<<< HEAD
std::vector<std::vector<int64_t>> generate_all_states(
    const std::vector<std::size_t> &degrees,
    const std::unordered_map<std::size_t, int64_t> &dimensions) {
  std::vector<int64_t> relevant_dimensions;
  relevant_dimensions.reserve(degrees.size());
  for (auto d : degrees) {
    auto it = dimensions.find(d);
    assert(it != dimensions.cend());
    relevant_dimensions.push_back(it->second);
  }
  return generate_all_states(relevant_dimensions);
}

std::vector<std::size_t>
compute_permutation(const std::vector<std::size_t> &op_degrees,
                    const std::vector<std::size_t> &canon_degrees,
                    const std::unordered_map<std::size_t, int64_t> dimensions) {
  // canon_degrees and op_degrees should be the same up to permutation
=======
std::vector<std::size_t> compute_permutation(
    const std::vector<std::size_t> &op_degrees,
    const std::vector<std::size_t> &canon_degrees,
    const std::unordered_map<std::size_t, std::int64_t> dimensions) {
>>>>>>> 4f48a233
  assert(op_degrees.size() == canon_degrees.size());
  assert(std::set<std::size_t>(op_degrees.cbegin(), op_degrees.cend()).size() ==
         op_degrees.size());
  assert(std::set<std::size_t>(canon_degrees.cbegin(), canon_degrees.cend())
             .size() == canon_degrees.size());
  assert(std::set<std::size_t>(op_degrees.cbegin(), op_degrees.cend()) ==
         std::set<std::size_t>(canon_degrees.cbegin(), canon_degrees.cend()));

  auto states = cudaq::detail::generate_all_states(canon_degrees, dimensions);

  std::vector<int64_t> reordering;
  reordering.reserve(op_degrees.size());
  for (auto degree : op_degrees) {
    auto it = std::find(canon_degrees.cbegin(), canon_degrees.cend(), degree);
    reordering.push_back(it - canon_degrees.cbegin());
  }

  auto op_states = cudaq::detail::generate_all_states(op_degrees, dimensions);
  // probably worth creating a hashmap for faster lookup
  std::unordered_map<std::vector<int64_t>, std::size_t, states_hash>
      op_states_map;
  op_states_map.reserve(op_states.size());
  for (std::size_t idx = 0; idx < op_states.size(); ++idx)
    op_states_map[std::move(op_states[idx])] = idx;

  std::vector<std::size_t> permutation;
  permutation.reserve(states.size());
  for (const auto &state : states) {
    std::vector<int64_t> term;
    term.reserve(reordering.size());
    for (auto i : reordering) {
      term.push_back(state[i]);
    }
    auto it = op_states_map.find(term);
    assert(it != op_states_map.cend());
    permutation.push_back(it->second);
  }

  return permutation;
}

void permute_matrix(cudaq::complex_matrix &matrix,
                    const std::vector<std::size_t> &permutation) {
  assert(matrix.rows() == matrix.cols());
  assert(permutation.size() == 0 || permutation.size() == matrix.rows());
  if (permutation.size() == 0) {
    assert(matrix.rows() == 1);
    return;
  }

  // We do an in-place permutation of rows and columns.
  // Since we don't (can't?) do it simultaneously, the number of operators is
  // roughly 2*N*N. The same number of operators would be required if we first
  // copy the matrix, and then populate a new matrix directly with the correct
  // entries. So, runtime-wise both should amount to the same, but we safe a
  // factor 2 of memory this way.
  // The outermost for-loop (the one with the iterator) walks the cycles in the
  // permutation, the second for-loop (the one in process_cycle) performs the
  // permutations for that cycle, and the innermost for-loop (the one in
  // swap_row/swap_col) iterates over the columns/rows to grab the entire
  // row/column.
  std::vector<bool> processed;
  processed.reserve(matrix.rows());
  auto process_cycle = [&processed, &permutation](
                           std::size_t start,
                           std::function<void(std::size_t, std::size_t)> swap) {
    processed[start] = true;
    for (std::size_t row = start; permutation[row] != start;
         row = permutation[row]) {
      processed[permutation[row]] = true;
      swap(row, permutation[row]);
    }
  };

  // in-place permutation of rows
  auto swap_row = [&matrix](std::size_t row1, std::size_t row2) {
    for (std::size_t col = 0; col < matrix.cols(); ++col)
      std::swap(matrix[{row1, col}], matrix[{row2, col}]);
  };
  processed.assign(matrix.rows(), false);
  for (auto it = processed.begin(); it != processed.end();
       it = std::find(it, processed.end(), false))
    process_cycle(it - processed.cbegin(), swap_row);

  // in-place permutation of columns
  auto swap_col = [&matrix](std::size_t col1, std::size_t col2) {
    for (std::size_t row = 0; row < matrix.rows(); ++row)
      std::swap(matrix[{row, col1}], matrix[{row, col2}]);
  };
  processed.assign(matrix.cols(), false);
  for (auto it = processed.begin(); it != processed.end();
       it = std::find(it, processed.end(), false))
    process_cycle(it - processed.cbegin(), swap_col);
}

complex_matrix create_matrix(
    std::size_t dim, std::complex<double> coeff,
    const std::function<void(const std::function<void(std::size_t, std::size_t,
                                                      std::complex<double>)> &)>
        &create) {
  complex_matrix matrix(dim, dim);
  auto process_entry = [&matrix, &coeff](std::size_t new_state,
                                         std::size_t old_state,
                                         std::complex<double> entry) {
    matrix[{new_state, old_state}] = coeff * entry;
  };
  create(process_entry);
  return matrix;
}

EigenSparseMatrix create_sparse_matrix(
    std::size_t dim, std::complex<double> coeff,
    const std::function<void(const std::function<void(std::size_t, std::size_t,
                                                      std::complex<double>)> &)>
        &create) {
  using Triplet = Eigen::Triplet<std::complex<double>>;
  std::vector<Triplet> triplets;
  triplets.reserve(dim);
  auto process_entry = [&triplets, &coeff](std::size_t new_state,
                                           std::size_t old_state,
                                           std::complex<double> entry) {
    triplets.push_back(Triplet(new_state, old_state, coeff * entry));
  };
  create(process_entry);
  cudaq::detail::EigenSparseMatrix matrix(dim, dim);
  matrix.setFromTriplets(triplets.begin(), triplets.end());
  return matrix;
}

cudaq::csr_spmatrix to_csr_spmatrix(const EigenSparseMatrix &matrix,
                                    std::size_t estimated_num_entries) {
  std::vector<std::complex<double>> values;
  std::vector<std::size_t> rows, cols;
  values.reserve(estimated_num_entries);
  rows.reserve(estimated_num_entries);
  cols.reserve(estimated_num_entries);
  for (std::size_t k = 0; k < matrix.outerSize(); ++k)
    for (EigenSparseMatrix::InnerIterator it(matrix, k); it; ++it) {
      values.emplace_back(it.value());
      rows.emplace_back(it.row());
      cols.emplace_back(it.col());
    }
  return std::make_tuple(values, rows, cols);
}

} // namespace detail
} // namespace cudaq<|MERGE_RESOLUTION|>--- conflicted
+++ resolved
@@ -15,33 +15,26 @@
 namespace cudaq {
 namespace detail {
 
-<<<<<<< HEAD
-int states_hash::operator()(const std::vector<int64_t> &vect) const {
+int states_hash::operator()(const std::vector<std::int64_t> &vect) const {
   int hash = vect.size();
   for (auto &i : vect)
     hash ^= i + 0x9e3779b9 + (hash << 6) + (hash >> 2);
   return hash;
 }
 
-std::vector<std::vector<int64_t>>
-generate_all_states(const std::vector<int64_t> &dimensions) {
+std::vector<std::vector<std::int64_t>>
+generate_all_states(const std::vector<std::int64_t> &dimensions) {
   if (dimensions.size() == 0)
-=======
-std::vector<std::string> generate_all_states(
-    const std::vector<std::size_t> &degrees,
-    const std::unordered_map<std::size_t, std::int64_t> &dimensions) {
-  if (degrees.size() == 0)
->>>>>>> 4f48a233
     return {};
   auto dim_itr = dimensions.cbegin();
   auto total_states = 1;
   for (auto d : dimensions)
     total_states *= d;
 
-  std::vector<std::vector<int64_t>> states;
+  std::vector<std::vector<std::int64_t>> states;
   states.reserve(total_states);
-  for (int64_t state = 0; state < *dim_itr; state++) {
-    std::vector<int64_t> expanded_state;
+  for (std::int64_t state = 0; state < *dim_itr; state++) {
+    std::vector<std::int64_t> expanded_state;
     expanded_state.reserve(dimensions.size());
     expanded_state.push_back(state);
     states.push_back(expanded_state);
@@ -49,9 +42,9 @@
 
   while (++dim_itr != dimensions.cend()) {
     std::size_t current_size = states.size();
-    for (int64_t state = 1; state < *dim_itr; state++) {
+    for (std::int64_t state = 1; state < *dim_itr; state++) {
       for (std::size_t idx = 0; idx < current_size; ++idx) {
-        std::vector<int64_t> expanded_state;
+        std::vector<std::int64_t> expanded_state;
         expanded_state.reserve(dimensions.size());
         expanded_state.insert(expanded_state.end(), states[idx].cbegin(),
                               states[idx].cend());
@@ -66,11 +59,10 @@
   return states;
 }
 
-<<<<<<< HEAD
-std::vector<std::vector<int64_t>> generate_all_states(
+std::vector<std::vector<std::int64_t>> generate_all_states(
     const std::vector<std::size_t> &degrees,
-    const std::unordered_map<std::size_t, int64_t> &dimensions) {
-  std::vector<int64_t> relevant_dimensions;
+    const std::unordered_map<std::size_t, std::int64_t> &dimensions) {
+  std::vector<std::int64_t> relevant_dimensions;
   relevant_dimensions.reserve(degrees.size());
   for (auto d : degrees) {
     auto it = dimensions.find(d);
@@ -83,14 +75,8 @@
 std::vector<std::size_t>
 compute_permutation(const std::vector<std::size_t> &op_degrees,
                     const std::vector<std::size_t> &canon_degrees,
-                    const std::unordered_map<std::size_t, int64_t> dimensions) {
+                    const std::unordered_map<std::size_t, std::int64_t> dimensions) {
   // canon_degrees and op_degrees should be the same up to permutation
-=======
-std::vector<std::size_t> compute_permutation(
-    const std::vector<std::size_t> &op_degrees,
-    const std::vector<std::size_t> &canon_degrees,
-    const std::unordered_map<std::size_t, std::int64_t> dimensions) {
->>>>>>> 4f48a233
   assert(op_degrees.size() == canon_degrees.size());
   assert(std::set<std::size_t>(op_degrees.cbegin(), op_degrees.cend()).size() ==
          op_degrees.size());
@@ -101,7 +87,7 @@
 
   auto states = cudaq::detail::generate_all_states(canon_degrees, dimensions);
 
-  std::vector<int64_t> reordering;
+  std::vector<std::int64_t> reordering;
   reordering.reserve(op_degrees.size());
   for (auto degree : op_degrees) {
     auto it = std::find(canon_degrees.cbegin(), canon_degrees.cend(), degree);
@@ -110,7 +96,7 @@
 
   auto op_states = cudaq::detail::generate_all_states(op_degrees, dimensions);
   // probably worth creating a hashmap for faster lookup
-  std::unordered_map<std::vector<int64_t>, std::size_t, states_hash>
+  std::unordered_map<std::vector<std::int64_t>, std::size_t, states_hash>
       op_states_map;
   op_states_map.reserve(op_states.size());
   for (std::size_t idx = 0; idx < op_states.size(); ++idx)
@@ -119,7 +105,7 @@
   std::vector<std::size_t> permutation;
   permutation.reserve(states.size());
   for (const auto &state : states) {
-    std::vector<int64_t> term;
+    std::vector<std::int64_t> term;
     term.reserve(reordering.size());
     for (auto i : reordering) {
       term.push_back(state[i]);
