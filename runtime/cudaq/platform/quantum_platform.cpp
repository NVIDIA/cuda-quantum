/*******************************************************************************
 * Copyright (c) 2022 - 2024 NVIDIA Corporation & Affiliates.                  *
 * All rights reserved.                                                        *
 *                                                                             *
 * This source code and the accompanying materials are made available under    *
 * the terms of the Apache License 2.0 which accompanies this distribution.    *
 ******************************************************************************/

#include "cudaq/platform/quantum_platform.h"
#include "common/FmtCore.h"
#include "common/Logger.h"
#include "common/PluginUtils.h"
#include "cudaq/platform/qpu.h"
#include "cudaq/qis/qubit_qis.h"
#include "cudaq/qis/qudit.h"
#include "nvqpp_config.h"
#include <fstream>
#include <iostream>
#include <sstream>
#include <stdio.h>
#include <string>
#include <thread>

LLVM_INSTANTIATE_REGISTRY(cudaq::QPU::RegistryType)

namespace cudaq {

// These functions are defined elsewhere, but
// we are going to use them here.
std::string get_quake(const std::string &);

static quantum_platform *platform;
inline static constexpr std::string_view GetQuantumPlatformSymbol =
    "getQuantumPlatform";

void setQuantumPlatformInternal(quantum_platform *p) {
  cudaq::info("external caller setting the platform.");
  platform = p;
}

/// @brief Get the provided platform plugin
/// @return
quantum_platform *getQuantumPlatformInternal() {
  if (platform)
    return platform;
  platform = cudaq::getUniquePluginInstance<quantum_platform>(
      GetQuantumPlatformSymbol);
  return platform;
}

void quantum_platform::set_noise(const noise_model *model) {
  auto &platformQPU = platformQPUs[platformCurrentQPU];
  platformQPU->setNoiseModel(model);
}

void quantum_platform::reset_noise() { set_noise(nullptr); }

std::future<sample_result>
quantum_platform::enqueueAsyncTask(const std::size_t qpu_id,
                                   KernelExecutionTask &task) {
  std::promise<sample_result> promise;
  auto f = promise.get_future();
  QuantumTask wrapped = detail::make_copyable_function(
      [p = std::move(promise), t = std::move(task)]() mutable {
        auto counts = t();
        p.set_value(counts);
      });

  platformQPUs[qpu_id]->enqueue(wrapped);
  return f;
}

void quantum_platform::enqueueAsyncTask(const std::size_t qpu_id,
                                        std::function<void()> &f) {
  set_current_qpu(qpu_id);
  platformQPUs[qpu_id]->enqueue(f);
}

void quantum_platform::set_current_qpu(const std::size_t device_id) {
  if (device_id >= platformNumQPUs) {
    throw std::invalid_argument(
        "QPU device id is not valid (greater than number of available QPUs).");
  }

  platformCurrentQPU = device_id;
  threadToQpuId.emplace(
      std::hash<std::thread::id>{}(std::this_thread::get_id()), device_id);
}

std::size_t quantum_platform::get_current_qpu() { return platformCurrentQPU; }

// Specify the execution context for this platform.
// This delegates to the targeted QPU
void quantum_platform::set_exec_ctx(cudaq::ExecutionContext *ctx,
                                    std::size_t qid) {
  executionContext = ctx;
  auto &platformQPU = platformQPUs[qid];
  platformQPU->setExecutionContext(ctx);
}

/// Reset the execution context for this platform.
void quantum_platform::reset_exec_ctx(std::size_t qid) {
  auto &platformQPU = platformQPUs[qid];
  platformQPU->resetExecutionContext();
  executionContext = nullptr;
}

std::optional<QubitConnectivity> quantum_platform::connectivity() {
  return platformQPUs.front()->getConnectivity();
}

bool quantum_platform::is_simulator(const std::size_t qpu_id) const {
  return platformQPUs[qpu_id]->isSimulator();
}

bool quantum_platform::is_remote(const std::size_t qpu_id) {
  return platformQPUs[qpu_id]->isRemote();
}

bool quantum_platform::is_emulated(const std::size_t qpu_id) const {
  return platformQPUs[qpu_id]->isEmulated();
}

bool quantum_platform::supports_conditional_feedback(
    const std::size_t qpu_id) const {
  return platformQPUs[qpu_id]->supportsConditionalFeedback();
}

<<<<<<< HEAD
bool quantum_platform::supports_remote_vqe(const std::size_t qpu_id) const {
  return platformQPUs[qpu_id]->supportsRemoteVQE();
}

void quantum_platform::launchVQE(const std::string kernelName, const void *kernelArgs,
                                 cudaq::gradient *gradient, cudaq::spin_op H,
                                 cudaq::optimizer &optimizer,
                                 const int n_params, const std::size_t shots) {
  std::size_t qpu_id = 0;

  auto tid = std::hash<std::thread::id>{}(std::this_thread::get_id());
  auto iter = threadToQpuId.find(tid);
  if (iter != threadToQpuId.end())
    qpu_id = iter->second;

  auto &qpu = platformQPUs[qpu_id];
  qpu->launchVQE(kernelName, kernelArgs, gradient, H, optimizer, n_params,
                 shots);
=======
bool quantum_platform::supports_remote_serialized_code(
    const std::size_t qpu_id) const {
  return platformQPUs[qpu_id]->supportsRemoteSerializedCode();
>>>>>>> 077e4a0a
}

void quantum_platform::launchKernel(std::string kernelName,
                                    void (*kernelFunc)(void *), void *args,
                                    std::uint64_t voidStarSize,
                                    std::uint64_t resultOffset) {
  std::size_t qpu_id = 0;

  auto tid = std::hash<std::thread::id>{}(std::this_thread::get_id());
  auto iter = threadToQpuId.find(tid);
  if (iter != threadToQpuId.end())
    qpu_id = iter->second;

  auto &qpu = platformQPUs[qpu_id];
  qpu->launchKernel(kernelName, kernelFunc, args, voidStarSize, resultOffset);
}

void quantum_platform::launchSerializedCodeExecution(
    const std::string &name,
    cudaq::SerializedCodeExecutionContext &serializeCodeExecutionObject) {
  std::size_t qpu_id = 0;

  auto tid = std::hash<std::thread::id>{}(std::this_thread::get_id());
  auto iter = threadToQpuId.find(tid);
  if (iter != threadToQpuId.end())
    qpu_id = iter->second;

  auto &qpu = platformQPUs[qpu_id];
  qpu->launchSerializedCodeExecution(name, serializeCodeExecutionObject);
}

void quantum_platform::onRandomSeedSet(std::size_t seed) {
  // Send on the notification to all QPUs.
  for (auto &qpu : platformQPUs)
    qpu->onRandomSeedSet(seed);
}

void quantum_platform::resetLogStream() { platformLogStream = nullptr; }

std::ostream *quantum_platform::getLogStream() { return platformLogStream; }

void quantum_platform::setLogStream(std::ostream &logStream) {
  platformLogStream = &logStream;
}
} // namespace cudaq

void cudaq::altLaunchKernel(const char *kernelName, void (*kernelFunc)(void *),
                            void *kernelArgs, std::uint64_t argsSize,
                            std::uint64_t resultOffset) {
  ScopedTraceWithContext("altLaunchKernel", kernelName, argsSize);
  auto &platform = *cudaq::getQuantumPlatformInternal();
  std::string kernName = kernelName;
  platform.launchKernel(kernName, kernelFunc, kernelArgs, argsSize,
                        resultOffset);
}<|MERGE_RESOLUTION|>--- conflicted
+++ resolved
@@ -126,7 +126,6 @@
   return platformQPUs[qpu_id]->supportsConditionalFeedback();
 }
 
-<<<<<<< HEAD
 bool quantum_platform::supports_remote_vqe(const std::size_t qpu_id) const {
   return platformQPUs[qpu_id]->supportsRemoteVQE();
 }
@@ -145,11 +144,11 @@
   auto &qpu = platformQPUs[qpu_id];
   qpu->launchVQE(kernelName, kernelArgs, gradient, H, optimizer, n_params,
                  shots);
-=======
+}
+
 bool quantum_platform::supports_remote_serialized_code(
     const std::size_t qpu_id) const {
   return platformQPUs[qpu_id]->supportsRemoteSerializedCode();
->>>>>>> 077e4a0a
 }
 
 void quantum_platform::launchKernel(std::string kernelName,
