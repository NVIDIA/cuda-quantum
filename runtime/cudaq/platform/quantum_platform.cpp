/*******************************************************************************
 * Copyright (c) 2022 - 2025 NVIDIA Corporation & Affiliates.                  *
 * All rights reserved.                                                        *
 *                                                                             *
 * This source code and the accompanying materials are made available under    *
 * the terms of the Apache License 2.0 which accompanies this distribution.    *
 ******************************************************************************/

#include "cudaq/platform/quantum_platform.h"
#include "common/FmtCore.h"
#include "common/Logger.h"
#include "common/PluginUtils.h"
#include "common/RuntimeTarget.h"
#include "cudaq/platform/qpu.h"
#include "cudaq/qis/qubit_qis.h"
#include "cudaq/qis/qudit.h"
#include "nvqpp_config.h"
#include <fstream>
#include <iostream>
#include <sstream>
#include <stdio.h>
#include <string>
#include <thread>

LLVM_INSTANTIATE_REGISTRY(cudaq::QPU::RegistryType)

namespace cudaq {

// These functions are defined elsewhere, but
// we are going to use them here.
std::string get_quake(const std::string &);

static quantum_platform *platform;
static constexpr std::string_view GetQuantumPlatformSymbol =
    "getQuantumPlatform";

void setQuantumPlatformInternal(quantum_platform *p) {
  info("external caller setting the platform.");
  platform = p;
}

/// @brief Get the provided platform plugin
/// @return
quantum_platform *getQuantumPlatformInternal() {
  if (platform)
    return platform;
  platform =
      getUniquePluginInstance<quantum_platform>(GetQuantumPlatformSymbol);
  return platform;
}

void quantum_platform::set_noise(const noise_model *model) {
  auto &platformQPU = platformQPUs[platformCurrentQPU];
  platformQPU->setNoiseModel(model);
}

const noise_model *quantum_platform::get_noise() {
  if (executionContext)
    return executionContext->noiseModel;

  auto &platformQPU = platformQPUs[platformCurrentQPU];
  return platformQPU->getNoiseModel();
}

void quantum_platform::reset_noise() { set_noise(nullptr); }

std::future<sample_result>
quantum_platform::enqueueAsyncTask(const std::size_t qpu_id,
                                   KernelExecutionTask &task) {
  std::promise<sample_result> promise;
  auto f = promise.get_future();
  QuantumTask wrapped = detail::make_copyable_function(
      [p = std::move(promise), t = task]() mutable {
        auto counts = t();
        p.set_value(counts);
      });

  platformQPUs[qpu_id]->enqueue(wrapped);
  return f;
}

void quantum_platform::enqueueAsyncTask(const std::size_t qpu_id,
                                        std::function<void()> &f) {
  set_current_qpu(qpu_id);
  platformQPUs[qpu_id]->enqueue(f);
}

void quantum_platform::validateQpuId(int qpuId) const {
  if (platformQPUs.empty())
    throw std::runtime_error("No QPUs are available for this target.");
  if (qpuId < 0 || qpuId >= platformNumQPUs) {
    throw std::invalid_argument(
        "Invalid QPU ID: " + std::to_string(qpuId) +
        ". Number of QPUs: " + std::to_string(platformNumQPUs));
  }
}

void quantum_platform::set_current_qpu(const std::size_t device_id) {
  if (device_id >= platformNumQPUs) {
    throw std::invalid_argument(
        "QPU device id " + std::to_string(device_id) +
        " is not valid (greater than number of available QPUs: " +
        std::to_string(platformNumQPUs) + ").");
  }
  auto tid = std::hash<std::thread::id>{}(std::this_thread::get_id());
  {
    std::unique_lock lock(threadToQpuIdMutex);
    platformCurrentQPU = device_id;
    auto iter = threadToQpuId.find(tid);
    if (iter != threadToQpuId.end())
      iter->second = device_id;
    else
      threadToQpuId.emplace(tid, device_id);
  }
}

std::size_t quantum_platform::get_current_qpu() { return platformCurrentQPU; }

// Specify the execution context for this platform.
// This delegates to the targeted QPU
void quantum_platform::set_exec_ctx(ExecutionContext *ctx, std::size_t qid) {
  executionContext = ctx;
  validateQpuId(qid);
  auto &platformQPU = platformQPUs[qid];
  platformQPU->setExecutionContext(ctx);
}

/// Reset the execution context for this platform.
void quantum_platform::reset_exec_ctx(std::size_t qid) {
  validateQpuId(qid);
  auto &platformQPU = platformQPUs[qid];
  platformQPU->resetExecutionContext();
  executionContext = nullptr;
}

std::optional<QubitConnectivity> quantum_platform::connectivity() {
  return platformQPUs.front()->getConnectivity();
}

bool quantum_platform::is_simulator(const std::size_t qpu_id) const {
  validateQpuId(qpu_id);
  return platformQPUs[qpu_id]->isSimulator();
}

bool quantum_platform::is_remote(const std::size_t qpu_id) {
  validateQpuId(qpu_id);
  return platformQPUs[qpu_id]->isRemote();
}

bool quantum_platform::is_emulated(const std::size_t qpu_id) const {
  validateQpuId(qpu_id);
  return platformQPUs[qpu_id]->isEmulated();
}

bool quantum_platform::supports_conditional_feedback(
    const std::size_t qpu_id) const {
  validateQpuId(qpu_id);
  return platformQPUs[qpu_id]->supportsConditionalFeedback();
}

bool quantum_platform::supports_explicit_measurements(
    const std::size_t qpu_id) const {
  validateQpuId(qpu_id);
  return platformQPUs[qpu_id]->supportsExplicitMeasurements();
}

void quantum_platform::launchVQE(const std::string kernelName,
                                 const void *kernelArgs, gradient *gradient,
                                 const spin_op &H, optimizer &optimizer,
                                 const int n_params, const std::size_t shots) {
  std::size_t qpu_id = 0;

  auto tid = std::hash<std::thread::id>{}(std::this_thread::get_id());
  {
    std::shared_lock lock(threadToQpuIdMutex);
    auto iter = threadToQpuId.find(tid);
    if (iter != threadToQpuId.end())
      qpu_id = iter->second;
  }

  auto &qpu = platformQPUs[qpu_id];
  qpu->launchVQE(kernelName, kernelArgs, gradient, H, optimizer, n_params,
                 shots);
}

RemoteCapabilities
quantum_platform::get_remote_capabilities(const std::size_t qpu_id) const {
  if (platformQPUs.empty())
    throw std::runtime_error("No QPUs are available for this target.");
  return platformQPUs[qpu_id]->getRemoteCapabilities();
}

KernelThunkResultType quantum_platform::launchKernel(
    const std::string &kernelName, KernelThunkType kernelFunc, void *args,
    std::uint64_t voidStarSize, std::uint64_t resultOffset,
    const std::vector<void *> &rawArgs) {
  std::size_t qpu_id = 0;

  auto tid = std::hash<std::thread::id>{}(std::this_thread::get_id());
  {
    std::shared_lock lock(threadToQpuIdMutex);
    auto iter = threadToQpuId.find(tid);
    if (iter != threadToQpuId.end())
      qpu_id = iter->second;
  }
  auto &qpu = platformQPUs[qpu_id];
  return qpu->launchKernel(kernelName, kernelFunc, args, voidStarSize,
                           resultOffset, rawArgs);
}

void quantum_platform::launchKernel(const std::string &kernelName,
                                    const std::vector<void *> &rawArgs) {
  std::size_t qpu_id = 0;

  auto tid = std::hash<std::thread::id>{}(std::this_thread::get_id());
  {
    std::shared_lock lock(threadToQpuIdMutex);
    auto iter = threadToQpuId.find(tid);
    if (iter != threadToQpuId.end())
      qpu_id = iter->second;
  }
  auto &qpu = platformQPUs[qpu_id];
  qpu->launchKernel(kernelName, rawArgs);
}

<<<<<<< HEAD
KernelThunkResultType quantum_platform::launchModule(
    const std::string &kernelName, mlir::ModuleOp module,
    const std::vector<void *> &rawArgs, mlir::Type resTy) {
  std::size_t qpu_id = 0;

  auto tid = std::hash<std::thread::id>{}(std::this_thread::get_id());
  {
    std::shared_lock lock(threadToQpuIdMutex);
    auto iter = threadToQpuId.find(tid);
    if (iter != threadToQpuId.end())
      qpu_id = iter->second;
  }
  auto &qpu = platformQPUs[qpu_id];
  return qpu->launchModule(kernelName, module, rawArgs, resTy);
}

void quantum_platform::launchSerializedCodeExecution(
    const std::string &name,
    SerializedCodeExecutionContext &serializeCodeExecutionObject) {
  std::size_t qpu_id = 0;

  auto tid = std::hash<std::thread::id>{}(std::this_thread::get_id());
  {
    std::shared_lock lock(threadToQpuIdMutex);
    auto iter = threadToQpuId.find(tid);
    if (iter != threadToQpuId.end())
      qpu_id = iter->second;
  }
  auto &qpu = platformQPUs[qpu_id];
  qpu->launchSerializedCodeExecution(name, serializeCodeExecutionObject);
}

=======
>>>>>>> 33ea9d93
void quantum_platform::onRandomSeedSet(std::size_t seed) {
  // Send on the notification to all QPUs.
  for (auto &qpu : platformQPUs)
    qpu->onRandomSeedSet(seed);
}

void quantum_platform::resetLogStream() { platformLogStream = nullptr; }

std::ostream *quantum_platform::getLogStream() { return platformLogStream; }

void quantum_platform::setLogStream(std::ostream &logStream) {
  platformLogStream = &logStream;
}

cudaq::CodeGenConfig quantum_platform::get_codegen_config() {
  if (runtimeTarget &&
      !runtimeTarget->config.getCodeGenSpec(runtimeTarget->runtimeConfig)
           .empty()) {
    auto config = cudaq::parseCodeGenTranslation(
        runtimeTarget->config.getCodeGenSpec(runtimeTarget->runtimeConfig));
    return config;
  }

  // The target config doesn't specify a codegen setting
  CodeGenConfig config = {.profile = "qir-adaptive",
                          .isQIRProfile = true,
                          .version = QirVersion::version_1_0,
                          .qir_major_version = 1,
                          .qir_minor_version = 0,
                          .isAdaptiveProfile = true,
                          .isBaseProfile = false,
                          .integerComputations = true,
                          .floatComputations = true,
                          .outputLog = !is_remote(),
                          .eraseStackBounding = false,
                          .eraseRecordCalls = false,
                          .allowAllInstructions = true};

  return config;
}

const RuntimeTarget *quantum_platform::get_runtime_target() const {
  return runtimeTarget.get();
}

KernelThunkResultType altLaunchKernel(const char *kernelName,
                                      KernelThunkType kernelFunc,
                                      void *kernelArgs, std::uint64_t argsSize,
                                      std::uint64_t resultOffset) {
  ScopedTraceWithContext("altLaunchKernel", kernelName, argsSize);
  auto &platform = *getQuantumPlatformInternal();
  std::string kernName = kernelName;
  return platform.launchKernel(kernName, kernelFunc, kernelArgs, argsSize,
                               resultOffset, {});
}

KernelThunkResultType
streamlinedLaunchKernel(const char *kernelName,
                        const std::vector<void *> &rawArgs) {
  std::size_t argsSize = rawArgs.size();
  ScopedTraceWithContext("streamlinedLaunchKernel", kernelName, argsSize);
  auto &platform = *getQuantumPlatformInternal();
  std::string kernName = kernelName;
  platform.launchKernel(kernName, rawArgs);
  // NB: The streamlined launch will never return results. Use alt or hybrid if
  // the kernel returns results.
  return {};
}

KernelThunkResultType
streamlinedLaunchModule(const char *kernelName, mlir::ModuleOp module,
                        const std::vector<void *> &rawArgs,
                        mlir::Type resultTy) {
  ScopedTraceWithContext("streamlinedLaunchModule", kernelName, rawArgs.size());

  auto &platform = *getQuantumPlatformInternal();
  std::string kernName = kernelName;
  return platform.launchModule(kernelName, module, rawArgs, resultTy);
}

KernelThunkResultType
streamlinedLaunchModule(const std::string &kernelName, mlir::ModuleOp moduleOp,
                        const std::vector<void *> &rawArgs, mlir::Type resTy) {
  return streamlinedLaunchModule(kernelName.c_str(), moduleOp, rawArgs, resTy);
}

KernelThunkResultType hybridLaunchKernel(const char *kernelName,
                                         KernelThunkType kernel, void *args,
                                         std::uint64_t argsSize,
                                         std::uint64_t resultOffset,
                                         const std::vector<void *> &rawArgs) {
  ScopedTraceWithContext("hybridLaunchKernel", kernelName);
  auto &platform = *getQuantumPlatformInternal();
  const std::string kernName = kernelName;
  if (platform.is_remote(platform.get_current_qpu())) {
    // This path should never call a kernel that returns results.
    platform.launchKernel(kernName, rawArgs);
    return {};
  }
  return platform.launchKernel(kernName, kernel, args, argsSize, resultOffset,
                               rawArgs);
}

} // namespace cudaq<|MERGE_RESOLUTION|>--- conflicted
+++ resolved
@@ -223,7 +223,6 @@
   qpu->launchKernel(kernelName, rawArgs);
 }
 
-<<<<<<< HEAD
 KernelThunkResultType quantum_platform::launchModule(
     const std::string &kernelName, mlir::ModuleOp module,
     const std::vector<void *> &rawArgs, mlir::Type resTy) {
@@ -240,24 +239,6 @@
   return qpu->launchModule(kernelName, module, rawArgs, resTy);
 }
 
-void quantum_platform::launchSerializedCodeExecution(
-    const std::string &name,
-    SerializedCodeExecutionContext &serializeCodeExecutionObject) {
-  std::size_t qpu_id = 0;
-
-  auto tid = std::hash<std::thread::id>{}(std::this_thread::get_id());
-  {
-    std::shared_lock lock(threadToQpuIdMutex);
-    auto iter = threadToQpuId.find(tid);
-    if (iter != threadToQpuId.end())
-      qpu_id = iter->second;
-  }
-  auto &qpu = platformQPUs[qpu_id];
-  qpu->launchSerializedCodeExecution(name, serializeCodeExecutionObject);
-}
-
-=======
->>>>>>> 33ea9d93
 void quantum_platform::onRandomSeedSet(std::size_t seed) {
   // Send on the notification to all QPUs.
   for (auto &qpu : platformQPUs)
