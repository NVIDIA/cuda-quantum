/****************************************************************-*- C++ -*-****
 * Copyright (c) 2022 - 2025 NVIDIA Corporation & Affiliates.                  *
 * All rights reserved.                                                        *
 *                                                                             *
 * This source code and the accompanying materials are made available under    *
 * the terms of the Apache License 2.0 which accompanies this distribution.    *
 ******************************************************************************/

#pragma once

#include "common/CodeGenConfig.h"
#include "common/ExecutionContext.h"
#include "common/NoiseModel.h"
#include "common/ObserveResult.h"
#include "common/ThunkInterface.h"
#include "cudaq/remote_capabilities.h"
#include "cudaq/utils/cudaq_utils.h"
#include "nvqpp_interface.h"
#include <cstring>
#include <cxxabi.h>
#include <functional>
#include <future>
#include <memory>
#include <optional>
#include <string>

namespace mlir {
class ModuleOp;
}

namespace cudaq {

class QPU;
class gradient;
class optimizer;
struct RuntimeTarget;

/// Typedefs for defining the connectivity structure of a QPU
using QubitEdge = std::pair<std::size_t, std::size_t>;
using QubitConnectivity = std::vector<QubitEdge>;

/// A sampling tasks takes no input arguments and returns
/// a sample_result instance.
using KernelExecutionTask = std::function<sample_result()>;

/// An observation tasks takes no input arguments and returns
/// a double expectation value.
using ObserveTask = std::function<observe_result()>;

/// The quantum_platform corresponds to a specific quantum architecture.
/// The quantum_platform exposes a public API for programmers to
/// query specific information about the targeted QPU(s) (e.g. number
/// of qubits, qubit connectivity, etc.). This type is meant to
/// be subclassed for concrete realizations of quantum platforms, which
/// are intended to populate this platformQPUs member of this base class.
class quantum_platform {
public:
  quantum_platform() = default;
  virtual ~quantum_platform() = default;

  /// Fetch the connectivity info
  std::optional<QubitConnectivity> connectivity();

  /// Get the number of qubits for the current QPU
  std::size_t get_num_qubits();

  /// @brief Return true if this platform exposes multiple QPUs and
  /// supports parallel distribution of quantum tasks.
  virtual bool supports_task_distribution() const { return false; }

  /// Get the number of qubits for the QPU with ID qpu_id
  std::size_t get_num_qubits(std::size_t qpu_id);

  /// Getter for the shots. This will be deprecated once `set_shots` and
  /// `clear_shots` are removed.
  std::optional<int> get_shots() { return platformNumShots; }

  /// Setter for the shots
  [[deprecated("Specify the number of shots in the using the overloaded "
               "sample() and observe() functions")]] virtual void
  set_shots(int numShots) {
    platformNumShots = numShots;
  }

  /// Reset shots
  [[deprecated("Specify the number of shots in the using the overloaded "
               "sample() and observe() functions")]] virtual void
  clear_shots() {
    platformNumShots = std::nullopt;
  }

  /// Specify the execution context for this platform.
  void set_exec_ctx(cudaq::ExecutionContext *ctx, std::size_t qpu_id = 0);

  /// Return the current execution context
  ExecutionContext *get_exec_ctx() const { return executionContext; }

  /// Reset the execution context for this platform.
  void reset_exec_ctx(std::size_t qpu_id = 0);

  ///  Get the number of QPUs available with this platform.
  std::size_t num_qpus() const { return platformNumQPUs; }

  /// Return whether this platform is simulating the architecture.
  bool is_simulator(const std::size_t qpu_id = 0) const;

  /// @brief Return whether the QPU has conditional feedback support
  bool supports_conditional_feedback(const std::size_t qpu_id = 0) const;

  /// @brief Return whether the QPU supports explicit measurements.
  bool supports_explicit_measurements(const std::size_t qpu_id = 0) const;

  /// The name of the platform, which also corresponds to the name of the
  /// platform file.
  std::string name() const { return platformName; }

  /// Get the ID of the current QPU.
  std::size_t get_current_qpu();

  /// Set the current QPU via its device ID.
  void set_current_qpu(const std::size_t device_id);

  /// @brief Return true if the QPU is remote.
  bool is_remote(const std::size_t qpuId = 0);

  /// @brief Return true if QPU is locally emulating a remote QPU
  bool is_emulated(const std::size_t qpuId = 0) const;

  /// @brief Set the noise model for future invocations of quantum kernels.
  void set_noise(const noise_model *model);

  /// @brief Return the current noise model or `nullptr` if none set.
  const noise_model *get_noise();

  /// @brief Get the remote capabilities (only applicable for remote platforms)
  RemoteCapabilities get_remote_capabilities(const std::size_t qpuId = 0) const;

  /// Get code generation configuration values
  CodeGenConfig get_codegen_config();

  /// Get runtime target information
  // This includes information about the target configuration (config file) and
  // any other user-defined settings (nvq++ target option compile flags or
  // `set_target` arguments).
  const RuntimeTarget *get_runtime_target() const;

  /// @brief Turn off any noise models.
  void reset_noise();

  /// Enqueue an asynchronous sampling task.
  std::future<sample_result> enqueueAsyncTask(const std::size_t qpu_id,
                                              KernelExecutionTask &t);

  /// @brief Enqueue a general task that runs on the specified QPU
  void enqueueAsyncTask(const std::size_t qpu_id, std::function<void()> &f);

  /// @brief Launch a VQE operation on the platform.
  void launchVQE(const std::string kernelName, const void *kernelArgs,
                 cudaq::gradient *gradient, const cudaq::spin_op &H,
                 cudaq::optimizer &optimizer, const int n_params,
                 const std::size_t shots);

  // This method is the hook for the kernel rewrites to invoke quantum kernels.
  [[nodiscard]] KernelThunkResultType
  launchKernel(const std::string &kernelName, KernelThunkType kernelFunc,
               void *args, std::uint64_t voidStarSize,
               std::uint64_t resultOffset, const std::vector<void *> &rawArgs);
  void launchKernel(const std::string &kernelName, const std::vector<void *> &);

<<<<<<< HEAD
  // This method launches a kernel from a ModuleOp that has already been
  // created.
  [[nodiscard]] KernelThunkResultType
  launchModule(const std::string &kernelName, mlir::ModuleOp module,
               const std::vector<void *> &rawArgs, mlir::Type resultTy);

  // This method is the hook for executing SerializedCodeExecutionContext
  // objects.
  void launchSerializedCodeExecution(
      const std::string &name,
      SerializedCodeExecutionContext &serializeCodeExecutionObject);

=======
>>>>>>> 33ea9d93
  /// List all available platforms
  static std::vector<std::string> list_platforms();

  static std::string demangle(char const *mangled) {
    auto ptr = std::unique_ptr<char, decltype(&std::free)>{
        abi::__cxa_demangle(mangled, nullptr, nullptr, nullptr), std::free};
    return {ptr.get()};
  }

  /// @brief Set the target backend, by default do nothing, let subclasses
  /// override
  /// @param name
  virtual void setTargetBackend(const std::string &name) {}

  /// @brief Called by the runtime to notify that a new random seed value is
  /// set.
  virtual void onRandomSeedSet(std::size_t seed);

  /// @brief Turn off any custom logging stream.
  void resetLogStream();

  /// @brief Get the stream for info logging.
  // Returns null if no specific stream was set.
  std::ostream *getLogStream();

  /// @brief Set the info logging stream.
  void setLogStream(std::ostream &logStream);

protected:
  /// The runtime target settings
  std::unique_ptr<RuntimeTarget> runtimeTarget;

  /// Code generation configuration
  std::optional<CodeGenConfig> codeGenConfig;

  /// The Platform QPUs, populated by concrete subtypes
  std::vector<std::unique_ptr<QPU>> platformQPUs;

  /// Name of the platform.
  std::string platformName;

  /// Number of QPUs in the platform.
  std::size_t platformNumQPUs;

  /// The current QPU.
  std::size_t platformCurrentQPU = 0;

  /// @brief Store the mapping of thread ids to the QPU id
  /// that it is running in a multi-QPU context.
  std::unordered_map<std::size_t, std::size_t> threadToQpuId;

  /// @brief Mutex to protect access to the thread-QPU map.
  std::shared_mutex threadToQpuIdMutex;

  /// Optional number of shots.
  std::optional<int> platformNumShots;

  ExecutionContext *executionContext = nullptr;

  /// Optional logging stream for platform output.
  // If set, the platform and its QPUs will print info log to this stream.
  // Otherwise, default output stream (std::cout) will be used.
  std::ostream *platformLogStream = nullptr;

private:
  // Helper to validate QPU Id
  void validateQpuId(int qpuId) const;
};

/// Entry point for the auto-generated kernel execution path. TODO: Needs to be
/// tied to the quantum platform instance somehow. Note that the compiler cannot
/// provide that information.
extern "C" {
// Client-server (legacy) interface.
[[nodiscard]] KernelThunkResultType
altLaunchKernel(const char *kernelName, KernelThunkType kernel, void *args,
                std::uint64_t argsSize, std::uint64_t resultOffset);

// Streamlined interface for launching kernels. Argument synthesis and JIT
// compilation *must* happen on the local machine.
[[nodiscard]] KernelThunkResultType
streamlinedLaunchKernel(const char *kernelName,
                        const std::vector<void *> &rawArgs);

// Hybrid of the client-server and streamlined approaches. Letting JIT
// compilation happen either early or late and can handle return values from
// each kernel launch.
[[nodiscard]] KernelThunkResultType
hybridLaunchKernel(const char *kernelName, KernelThunkType kernel, void *args,
                   std::uint64_t argsSize, std::uint64_t resultOffset,
                   const std::vector<void *> &rawArgs);
} // extern "C"
} // namespace cudaq

#define CONCAT(a, b) CONCAT_INNER(a, b)
#define CONCAT_INNER(a, b) a##b
#define CUDAQ_REGISTER_PLATFORM(NAME, PRINTED_NAME)                            \
  extern "C" {                                                                 \
  cudaq::quantum_platform *getQuantumPlatform() {                              \
    thread_local static std::unique_ptr<cudaq::quantum_platform> m_platform =  \
        std::make_unique<NAME>();                                              \
    return m_platform.get();                                                   \
  }                                                                            \
  cudaq::quantum_platform *CONCAT(getQuantumPlatform_, PRINTED_NAME)() {       \
    thread_local static std::unique_ptr<cudaq::quantum_platform> m_platform =  \
        std::make_unique<NAME>();                                              \
    return m_platform.get();                                                   \
  }                                                                            \
  }<|MERGE_RESOLUTION|>--- conflicted
+++ resolved
@@ -167,21 +167,12 @@
                std::uint64_t resultOffset, const std::vector<void *> &rawArgs);
   void launchKernel(const std::string &kernelName, const std::vector<void *> &);
 
-<<<<<<< HEAD
   // This method launches a kernel from a ModuleOp that has already been
   // created.
   [[nodiscard]] KernelThunkResultType
   launchModule(const std::string &kernelName, mlir::ModuleOp module,
                const std::vector<void *> &rawArgs, mlir::Type resultTy);
 
-  // This method is the hook for executing SerializedCodeExecutionContext
-  // objects.
-  void launchSerializedCodeExecution(
-      const std::string &name,
-      SerializedCodeExecutionContext &serializeCodeExecutionObject);
-
-=======
->>>>>>> 33ea9d93
   /// List all available platforms
   static std::vector<std::string> list_platforms();
 
