/****************************************************************-*- C++ -*-****
 * Copyright (c) 2022 - 2023 NVIDIA Corporation & Affiliates.                  *
 * All rights reserved.                                                        *
 *                                                                             *
 * This source code and the accompanying materials are made available under    *
 * the terms of the Apache License 2.0 which accompanies this distribution.    *
 ******************************************************************************/

#pragma once

#include "common/ExecutionContext.h"
#include "common/NoiseModel.h"
#include "common/ObserveResult.h"
#include "cudaq/utils/cudaq_utils.h"
#include <cstring>
#include <cxxabi.h>
#include <functional>
#include <future>
#include <memory>
#include <optional>
#include <string>
#include <vector>

namespace cudaq {

class QPU;

/// Typedefs for defining the connectivity structure of a QPU
using QubitEdge = std::pair<std::size_t, std::size_t>;
using QubitConnectivity = std::vector<QubitEdge>;

/// A sampling tasks takes no input arguments and returns
/// a sample_result instance.
using KernelExecutionTask = std::function<sample_result()>;

/// An observation tasks takes no input arguments and returns
/// a double expectation value.
using ObserveTask = std::function<observe_result()>;

/// The quantum_platform corresponds to a specific quantum architecture.
/// The quantum_platform exposes a public API for programmers to
/// query specific information about the targeted QPU(s) (e.g. number
/// of qubits, qubit connectivity, etc.). This type is meant to
/// be subclassed for concrete realizations of quantum platforms, which
/// are intended to populate this platformQPUs member of this base class.
class quantum_platform {
public:
  quantum_platform() = default;
  virtual ~quantum_platform() = default;

  /// Fetch the connectivity info
  std::optional<QubitConnectivity> connectivity();

  /// Get the number of qubits for the current QPU
  std::size_t get_num_qubits();

  /// @brief Return true if this platform exposes multiple QPUs and
  /// supports parallel distribution of quantum tasks.
  virtual bool supports_task_distribution() const { return false; }

  /// Get the number of qubits for the QPU with ID qpu_id
  std::size_t get_num_qubits(std::size_t qpu_id);

  /// Getter for the shots. This will be deprecated once `set_shots` and
  /// `clear_shots` are removed.
  std::optional<int> get_shots() { return platformNumShots; }

  /// Setter for the shots
  [[deprecated("Specify the number of shots in the using the overloaded "
               "sample() and observe() functions")]] virtual void
  set_shots(int numShots) {
    platformNumShots = numShots;
  }

  /// Reset shots
  [[deprecated("Specify the number of shots in the using the overloaded "
               "sample() and observe() functions")]] virtual void
  clear_shots() {
    platformNumShots = std::nullopt;
  }

  /// Specify the execution context for this platform.
  void set_exec_ctx(cudaq::ExecutionContext *ctx, std::size_t qpu_id = 0);

  /// Return the current execution context
  ExecutionContext *get_exec_ctx() const { return executionContext; }

  /// Reset the execution context for this platform.
  void reset_exec_ctx(std::size_t qpu_id = 0);

  ///  Get the number of QPUs available with this platform.
  std::size_t num_qpus() const { return platformNumQPUs; }

  /// Return whether this platform is simulating the architecture.
  bool is_simulator(const std::size_t qpu_id = 0) const;

  /// @brief Return whether the QPU has conditional feedback support
  bool supports_conditional_feedback(const std::size_t qpu_id = 0) const;

  /// The name of the platform, which also corresponds to the name of the
  /// platform file.
  std::string name() const { return platformName; }

  /// Get the ID of the current QPU.
  std::size_t get_current_qpu();

  /// Set the current QPU via its device ID.
  void set_current_qpu(const std::size_t device_id);

  /// @brief Return true if the QPU is remote.
  bool is_remote(const std::size_t qpuId = 0);

  /// @brief Return true if QPU is locally emulating a remote QPU
  bool is_emulated(const std::size_t qpuId = 0) const;

  /// @brief Set the noise model for future invocations of
  /// quantum kernels.
  void set_noise(const noise_model *model);

  /// @brief Turn off any noise models.
  void reset_noise();

  /// Enqueue an asynchronous sampling task.
  std::future<sample_result> enqueueAsyncTask(const std::size_t qpu_id,
                                              KernelExecutionTask &t);

  /// @brief Enqueue a general task that runs on the specified QPU
  void enqueueAsyncTask(const std::size_t qpu_id, std::function<void()> &f);

  // This method is the hook for the kernel rewrites to invoke
  // quantum kernels.
  void launchKernel(std::string kernelName, void (*kernelFunc)(void *),
                    void *args, std::uint64_t voidStarSize,
                    std::uint64_t resultOffset);

<<<<<<< HEAD
  /// List all available platforms, which correspond to `.qplt` files in the
  /// platform directory.
=======
  /// List all available platforms
>>>>>>> 93e06d78
  static std::vector<std::string> list_platforms();

  static std::string demangle(char const *mangled) {
    auto ptr = std::unique_ptr<char, decltype(&std::free)>{
        abi::__cxa_demangle(mangled, nullptr, nullptr, nullptr), std::free};
    return {ptr.get()};
  }

  /// @brief Set the target backend, by default do nothing, let subclasses
  /// override
  /// @param name
  virtual void setTargetBackend(const std::string &name) {}

protected:
  /// The Platform QPUs, populated by concrete subtypes
  std::vector<std::unique_ptr<QPU>> platformQPUs;

  /// Name of the platform.
  std::string platformName;

  /// Number of QPUs in the platform.
  std::size_t platformNumQPUs;

  /// The current QPU.
  std::size_t platformCurrentQPU = 0;

  /// @brief Store the mapping of thread ids to the QPU id
  /// that it is running in a multi-QPU context.
  std::unordered_map<std::size_t, std::size_t> threadToQpuId;

  /// Optional number of shots.
  std::optional<int> platformNumShots;

  ExecutionContext *executionContext = nullptr;
};

/// Entry point for the auto-generated kernel execution path. TODO: Needs to be
/// tied to the quantum platform instance somehow. Note that the compiler cannot
/// provide that information.
extern "C" {
void altLaunchKernel(const char *kernelName, void (*kernel)(void *), void *args,
                     std::uint64_t argsSize, std::uint64_t resultOffset);
}

} // namespace cudaq

#define CONCAT(a, b) CONCAT_INNER(a, b)
#define CONCAT_INNER(a, b) a##b
#define CUDAQ_REGISTER_PLATFORM(NAME, PRINTED_NAME)                            \
  extern "C" {                                                                 \
  cudaq::quantum_platform *getQuantumPlatform() {                              \
    thread_local static std::unique_ptr<cudaq::quantum_platform> m_platform =  \
        std::make_unique<NAME>();                                              \
    return m_platform.get();                                                   \
  }                                                                            \
  cudaq::quantum_platform *CONCAT(getQuantumPlatform_, PRINTED_NAME)() {       \
    thread_local static std::unique_ptr<cudaq::quantum_platform> m_platform =  \
        std::make_unique<NAME>();                                              \
    return m_platform.get();                                                   \
  }                                                                            \
  }<|MERGE_RESOLUTION|>--- conflicted
+++ resolved
@@ -1,5 +1,5 @@
 /****************************************************************-*- C++ -*-****
- * Copyright (c) 2022 - 2023 NVIDIA Corporation & Affiliates.                  *
+ * Copyright (c) 2022 - 2024 NVIDIA Corporation & Affiliates.                  *
  * All rights reserved.                                                        *
  *                                                                             *
  * This source code and the accompanying materials are made available under    *
@@ -133,12 +133,7 @@
                     void *args, std::uint64_t voidStarSize,
                     std::uint64_t resultOffset);
 
-<<<<<<< HEAD
-  /// List all available platforms, which correspond to `.qplt` files in the
-  /// platform directory.
-=======
   /// List all available platforms
->>>>>>> 93e06d78
   static std::vector<std::string> list_platforms();
 
   static std::string demangle(char const *mangled) {
