--- conflicted
+++ resolved
@@ -493,8 +493,8 @@
     return simLibHandle;
   }
 
-<<<<<<< HEAD
-  virtual json processRequest(const std::string &reqBody) {
+  virtual json processRequest(const std::string &reqBody,
+                              bool forceLog = false) {
     // Create a watchdog thread to kill the process if the request is taking too
     // long.
     std::mutex watchdogMutex;
@@ -527,10 +527,6 @@
       watchdogResult.get();
     });
 
-=======
-  virtual json processRequest(const std::string &reqBody,
-                              bool forceLog = false) {
->>>>>>> 683dfa65
     try {
       // IMPORTANT: This assumes the REST server handles incoming requests
       // sequentially.
