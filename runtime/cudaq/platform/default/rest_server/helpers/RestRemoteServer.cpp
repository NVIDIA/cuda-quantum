/*******************************************************************************
 * Copyright (c) 2022 - 2024 NVIDIA Corporation & Affiliates.                  *
 * All rights reserved.                                                        *
 *                                                                             *
 * This source code and the accompanying materials are made available under    *
 * the terms of the Apache License 2.0 which accompanies this distribution.    *
 ******************************************************************************/

#include "common/JIT.h"
#include "common/JsonConvert.h"
#include "common/Logger.h"
#include "common/PluginUtils.h"
#include "common/RemoteKernelExecutor.h"
#include "common/RuntimeMLIR.h"
#include "cudaq.h"
#include "cudaq/Optimizer/Builder/Runtime.h"
#include "cudaq/Optimizer/CodeGen/Passes.h"
#include "cudaq/Optimizer/Dialect/CC/CCDialect.h"
#include "cudaq/Optimizer/Dialect/CC/CCOps.h"
#include "cudaq/Optimizer/Dialect/Quake/QuakeDialect.h"
#include "cudaq/Optimizer/Dialect/Quake/QuakeOps.h"
#include "cudaq/Optimizer/Transforms/Passes.h"
#include "nvqir/CircuitSimulator.h"
#include "server_impl/RestServer.h"
#include "llvm/ADT/ScopeExit.h"
#include "llvm/IR/Module.h"
#include "llvm/IRReader/IRReader.h"
#include "llvm/Support/Base64.h"
#include "llvm/Support/CommandLine.h"
#include "llvm/Support/ErrorOr.h"
#include "llvm/Support/MemoryBuffer.h"
#include "llvm/Support/PrettyStackTrace.h"
#include "llvm/Support/SourceMgr.h"
#include "llvm/Support/TargetSelect.h"
#include "llvm/Support/ToolOutputFile.h"
#include "llvm/Support/raw_ostream.h"
#include "mlir/ExecutionEngine/ExecutionEngine.h"
#include "mlir/ExecutionEngine/OptUtils.h"
#include "mlir/IR/AsmState.h"
#include "mlir/IR/Verifier.h"
#include "mlir/InitAllDialects.h"
#include "mlir/InitAllPasses.h"
#include "mlir/InitAllTranslations.h"
#include "mlir/Parser/Parser.h"
#include "mlir/Pass/PassManager.h"
#include "mlir/Target/LLVMIR/Dialect/LLVMIR/LLVMToLLVMIRTranslation.h"
#include "mlir/Target/LLVMIR/Export.h"
#include "mlir/Tools/mlir-translate/Translation.h"
#include "mlir/Transforms/Passes.h"
#include <filesystem>
#include <fstream>
#include <streambuf>

extern "C" {
void __nvqir__setCircuitSimulator(nvqir::CircuitSimulator *);
}

namespace {
using namespace mlir;
// Encapsulates a dynamically-loaded NVQIR simulator library
struct SimulatorHandle {
  std::string name;
  void *libHandle;
};

// Implementation of llvm::cantFail which throws a C++ exception rather than
// emits a signal/asserts.
template <typename T>
T getValueOrThrow(llvm::Expected<T> valOrErr,
                  const std::string &errorMsgToThrow) {
  if (valOrErr)
    return std::move(*valOrErr);
  else {
    LLVMConsumeError(llvm::wrap(valOrErr.takeError()));
    throw std::runtime_error(errorMsgToThrow);
  }
}

class RemoteRestRuntimeServer : public cudaq::RemoteRuntimeServer {
  int m_port = -1;
  std::unique_ptr<cudaq::RestServer> m_server;
  std::unique_ptr<MLIRContext> m_mlirContext;
  bool m_hasMpi = false;
  struct CodeTransformInfo {
    cudaq::CodeFormat format;
    std::vector<std::string> passes;
  };
  std::unordered_map<std::size_t, CodeTransformInfo> m_codeTransform;
  // Currently-loaded NVQIR simulator.
  SimulatorHandle m_simHandle;
  // Default backend for initialization.
  // Note: we always need to preload a default backend on the server runtime
  // since cudaq runtime relies on that.
  static constexpr const char *DEFAULT_NVQIR_SIMULATION_BACKEND = "qpp";

protected:
  // Server to exit after each job request.
  // Note: this doesn't apply to ping ("/") endpoint.
  bool exitAfterJob = false;
  // Time-point data
  std::optional<std::chrono::time_point<std::chrono::high_resolution_clock>>
      requestStart;
  std::optional<std::chrono::time_point<std::chrono::high_resolution_clock>>
      simulationStart;
  std::optional<std::chrono::time_point<std::chrono::high_resolution_clock>>
      simulationEnd;

  // Method to filter incoming request.
  // The request is only handled iff this returns true.
  // When returning false, `outValidationMessage` can be used to report the
  // error message.
  virtual bool filterRequest(const cudaq::RestRequest &in_request,
                             std::string &outValidationMessage) const {
    // Default is no filter.
    return true;
  }

public:
  RemoteRestRuntimeServer()
      : cudaq::RemoteRuntimeServer(),
        m_simHandle(DEFAULT_NVQIR_SIMULATION_BACKEND,
                    loadNvqirSimLib(DEFAULT_NVQIR_SIMULATION_BACKEND)) {}

  virtual int version() const override {
    return cudaq::RestRequest::REST_PAYLOAD_VERSION;
  }
  virtual void
  init(const std::unordered_map<std::string, std::string> &configs) override {
    const auto portIter = configs.find("port");
    if (portIter != configs.end())
      m_port = stoi(portIter->second);
    // Note: port numbers 0-1023 are used for well-known ports.
    const bool portValid = m_port >= 1024 && m_port <= 65535;
    if (!portValid)
      throw std::runtime_error(
          "Invalid TCP/IP port requested. Valid range: [1024, 65535].");
    m_server = std::make_unique<cudaq::RestServer>(m_port);
    m_server->addRoute(
        cudaq::RestServer::Method::GET, "/",
        [](const std::string &reqBody,
           const std::unordered_multimap<std::string, std::string> &headers) {
          // Return an empty JSON string,
          // e.g., for client to ping the server.
          return json();
        });

    // New simulation request.
    m_server->addRoute(
        cudaq::RestServer::Method::POST, "/job",
        [&](const std::string &reqBody,
            const std::unordered_multimap<std::string, std::string> &headers) {
          requestStart = std::chrono::high_resolution_clock::now();
          auto shutdownAfterHandlingRequest = llvm::make_scope_exit([&] {
            if (this->exitAfterJob)
              m_server->stop();
          });

          std::string mutableReq;
          for (const auto &[k, v] : headers)
            cudaq::info("Request Header: {} : {}", k, v);
          // Checking if this request has its body sent on as NVCF assets.
          const auto dirIter = headers.find("NVCF-ASSET-DIR");
          const auto assetIdIter = headers.find("NVCF-FUNCTION-ASSET-IDS");
          if (dirIter != headers.end() && assetIdIter != headers.end()) {
            const std::string dir = dirIter->second;
            const auto ids = cudaq::split(assetIdIter->second, ',');
            if (ids.size() != 1) {
              json js;
              js["status"] =
                  fmt::format("Invalid asset Id data: {}", assetIdIter->second);
              return js;
            }
            // Load the asset file
            std::filesystem::path assetFile =
                std::filesystem::path(dir) / ids[0];
            if (!std::filesystem::exists(assetFile)) {
              json js;
              js["status"] = fmt::format("Unable to find the asset file {}",
                                         assetFile.string());
              return js;
            }
            std::ifstream t(assetFile);
            std::string requestFromFile((std::istreambuf_iterator<char>(t)),
                                        std::istreambuf_iterator<char>());
            mutableReq = requestFromFile;
          } else {
            mutableReq = reqBody;
          }

          if (m_hasMpi)
            cudaq::mpi::broadcast(mutableReq, 0);
          auto resultJs = processRequest(mutableReq);
          // Check whether we have a limit in terms of response size.
          if (headers.contains("NVCF-MAX-RESPONSE-SIZE-BYTES")) {
            const std::size_t maxResponseSizeBytes = std::stoll(
                headers.find("NVCF-MAX-RESPONSE-SIZE-BYTES")->second);
            if (resultJs.dump().size() > maxResponseSizeBytes) {
              // If the response size is larger than the limit, write it to the
              // large output directory rather than sending it back as an HTTP
              // response.
              const auto outputDirIter = headers.find("NVCF-LARGE-OUTPUT-DIR");
              const auto reqIdIter = headers.find("NVCF-REQID");
              if (outputDirIter == headers.end() ||
                  reqIdIter == headers.end()) {
                json js;
                js["status"] =
                    "Failed to locate output file location for large response.";
                return js;
              }

              const std::string outputDir = outputDirIter->second;
              const std::string fileName = reqIdIter->second + "_result.json";
              const std::filesystem::path outputFile =
                  std::filesystem::path(outputDir) / fileName;
              std::ofstream file(outputFile.string());
              file << resultJs.dump();
              file.flush();
              json js;
              js["resultFile"] = fileName;
              return js;
            }
          }

          return resultJs;
        });
    m_mlirContext = cudaq::initializeMLIR();
    m_hasMpi = cudaq::mpi::is_initialized();
  }
  // Start the server.
  virtual void start() override {
    if (!m_server)
      throw std::runtime_error(
          "Fatal error: attempt to start the server before initialization. "
          "Please initialize the server.");
    if (!m_hasMpi || cudaq::mpi::rank() == 0) {
      // Only run this app on Rank 0;
      // the rest will wait for a broadcast.
      m_server->start();
    } else if (m_hasMpi) {
      for (;;) {
        std::string jsonRequestBody;
        cudaq::mpi::broadcast(jsonRequestBody, 0);
        // All ranks need to join, e.g., MPI-capable backends.
        processRequest(jsonRequestBody);
        // Break the loop if the server is operating in one-shot mode.
        if (exitAfterJob)
          break;
      }
    }
  }
  // Stop the server.
  virtual void stop() override { m_server->stop(); }

  virtual void handleVQERequest(std::size_t reqId,
                                cudaq::ExecutionContext &io_context,
                                const std::string &backendSimName,
                                std::string_view ir, cudaq::gradient *gradient,
                                cudaq::optimizer &optimizer, const int n_params,
                                std::string_view kernelName,
                                std::size_t seed) override {
    cudaq::optimization_result result;

    // If we're changing the backend, load the new simulator library from file.
    if (m_simHandle.name != backendSimName) {
      if (m_simHandle.libHandle)
        dlclose(m_simHandle.libHandle);

      m_simHandle =
          SimulatorHandle(backendSimName, loadNvqirSimLib(backendSimName));
    }

    if (seed != 0)
      cudaq::set_random_seed(seed);
    simulationStart = std::chrono::high_resolution_clock::now();

    auto &requestInfo = m_codeTransform[reqId];
    if (requestInfo.format == cudaq::CodeFormat::LLVM) {
      throw std::runtime_error("CodeFormat::LLVM is not supported with VQE. "
                               "Use CodeFormat::MLIR instead.");
    } else {
      llvm::SourceMgr sourceMgr;
      sourceMgr.AddNewSourceBuffer(llvm::MemoryBuffer::getMemBufferCopy(ir),
                                   llvm::SMLoc());
      auto module = parseSourceFile<ModuleOp>(sourceMgr, m_mlirContext.get());
      if (!module)
        throw std::runtime_error("Failed to parse the input MLIR code");
      auto engine = jitMlirCode(*module, requestInfo.passes);
      const std::string entryPointFunc =
          std::string(cudaq::runtime::cudaqGenPrefixName) +
          std::string(kernelName);
      auto fnPtr =
          getValueOrThrow(engine->lookup(entryPointFunc),
                          "Failed to look up entry-point function symbol");
      if (!fnPtr)
        throw std::runtime_error("Failed to get entry function");

      // quake-to-qir translates cc.stdvec<f64> to !llvm.struct<(ptr<f64>,
      // i64)>, so we need to provide the inputs in this format. Make a lambda
      // to convert between the two formats.
      struct stdvec_struct {
        const double *ptr;
        std::size_t size;
      };
      auto fn = reinterpret_cast<void (*)(stdvec_struct)>(fnPtr);
      auto fnWrapper = [fn](const std::vector<double> &x) {
        fn({x.data(), x.size()});
      };

      // Construct the gradient object.
      if (gradient)
        gradient->setKernel(fnWrapper);

      bool requiresGrad = optimizer.requiresGradients();
      auto theSpin = **io_context.spin;

      result = optimizer.optimize(n_params, [&](const std::vector<double> &x,
                                                std::vector<double> &grad_vec) {
        double e = cudaq::observe(fnWrapper, theSpin, x);
        if (requiresGrad)
          gradient->compute(x, grad_vec, theSpin, e);
        return e;
      });
    }
    simulationEnd = std::chrono::high_resolution_clock::now();
    io_context.optResult = result;
  }

  virtual void handleRequest(std::size_t reqId,
                             cudaq::ExecutionContext &io_context,
                             const std::string &backendSimName,
                             std::string_view ir, std::string_view kernelName,
                             void *kernelArgs, std::uint64_t argsSize,
                             std::size_t seed) override {

    // If we're changing the backend, load the new simulator library from file.
    if (m_simHandle.name != backendSimName) {
      if (m_simHandle.libHandle)
        dlclose(m_simHandle.libHandle);

      m_simHandle =
          SimulatorHandle(backendSimName, loadNvqirSimLib(backendSimName));
    }
    if (seed != 0)
      cudaq::set_random_seed(seed);
    auto &platform = cudaq::get_platform();
    auto &requestInfo = m_codeTransform[reqId];
    if (requestInfo.format == cudaq::CodeFormat::LLVM) {
      if (io_context.name == "sample") {
        // In library mode (LLVM), check to see if we have mid-circuit measures
        // by tracing the kernel function.
        cudaq::ExecutionContext context("tracer");
        platform.set_exec_ctx(&context);
        cudaq::invokeWrappedKernel(ir, std::string(kernelName), kernelArgs,
                                   argsSize);
        platform.reset_exec_ctx();
        // In trace mode, if we have a measure result
        // that is passed to an if statement, then
        // we'll have collected registerNames
        if (!context.registerNames.empty()) {
          // append new register names to the main sample context
          for (std::size_t i = 0; i < context.registerNames.size(); ++i)
            io_context.registerNames.emplace_back("auto_register_" +
                                                  std::to_string(i));
          io_context.hasConditionalsOnMeasureResults = true;
          // Need to run simulation shot-by-shot
          cudaq::sample_result counts;
          platform.set_exec_ctx(&io_context);
          // If it has conditionals, loop over individual circuit executions
          cudaq::invokeWrappedKernel(ir, std::string(kernelName), kernelArgs,
                                     argsSize, io_context.shots,
                                     [&](std::size_t i) {
                                       // Reset the context and get the single
                                       // measure result, add it to the
                                       // sample_result and clear the context
                                       // result
                                       platform.reset_exec_ctx();
                                       counts += io_context.result;
                                       io_context.result.clear();
                                       if (i != (io_context.shots - 1))
                                         platform.set_exec_ctx(&io_context);
                                     });
          io_context.result = counts;
          platform.set_exec_ctx(&io_context);
        } else {
          // If no conditionals, nothing special to do for library mode
          platform.set_exec_ctx(&io_context);
          cudaq::invokeWrappedKernel(ir, std::string(kernelName), kernelArgs,
                                     argsSize);
        }
      } else {
        platform.set_exec_ctx(&io_context);
        cudaq::invokeWrappedKernel(ir, std::string(kernelName), kernelArgs,
                                   argsSize);
      }
    } else {
      platform.set_exec_ctx(&io_context);
      if (io_context.name == "sample" &&
          io_context.hasConditionalsOnMeasureResults) {
        // Need to run simulation shot-by-shot
        cudaq::sample_result counts;
        invokeMlirKernel(m_mlirContext, ir, requestInfo.passes,
                         std::string(kernelName), io_context.shots,
                         [&](std::size_t i) {
                           // Reset the context and get the single
                           // measure result, add it to the
                           // sample_result and clear the context
                           // result
                           platform.reset_exec_ctx();
                           counts += io_context.result;
                           io_context.result.clear();
                           if (i != (io_context.shots - 1))
                             platform.set_exec_ctx(&io_context);
                         });
        io_context.result = counts;
        platform.set_exec_ctx(&io_context);
      } else {
        invokeMlirKernel(m_mlirContext, ir, requestInfo.passes,
                         std::string(kernelName));
      }
    }
    platform.reset_exec_ctx();
    simulationEnd = std::chrono::high_resolution_clock::now();
  }

protected:
  std::unique_ptr<ExecutionEngine>
  jitMlirCode(ModuleOp currentModule, const std::vector<std::string> &passes,
              const std::vector<std::string> &extraLibPaths = {}) {
    cudaq::info("Running jitCode.");
    auto module = currentModule.clone();
    ExecutionEngineOptions opts;
    opts.transformer = [](llvm::Module *m) { return llvm::ErrorSuccess(); };
    opts.enableObjectDump = true;
    opts.jitCodeGenOptLevel = llvm::CodeGenOpt::None;
    SmallVector<StringRef, 4> sharedLibs;
    for (auto &lib : extraLibPaths) {
      cudaq::info("Extra library loaded: {}", lib);
      sharedLibs.push_back(lib);
    }
    opts.sharedLibPaths = sharedLibs;

    auto ctx = module.getContext();
    {
      PassManager pm(ctx);
      std::string errMsg;
      llvm::raw_string_ostream os(errMsg);
      const std::string pipeline =
          std::accumulate(passes.begin(), passes.end(), std::string(),
                          [](const auto &ss, const auto &s) {
                            return ss.empty() ? s : ss + "," + s;
                          });
      if (failed(parsePassPipeline(pipeline, pm, os)))
        throw std::runtime_error(
            "Remote rest platform failed to add passes to pipeline (" + errMsg +
            ").");

      if (failed(pm.run(module)))
        throw std::runtime_error(
            "Remote rest platform: applying IR passes failed.");

      cudaq::info("- Pass manager was applied.");
    }
    // Verify MLIR conforming to the NVQIR-spec (known runtime functions and/or
    // QIR functions)
    {
      // Collect all functions that are defined (and have non-empty bodies) in
      // this module Op.
      const std::vector<llvm::StringRef> allFunctionNames = [&]() {
        std::vector<llvm::StringRef> allFuncs;
        for (auto &op : *module.getBody())
          if (auto funcOp = dyn_cast<LLVM::LLVMFuncOp>(op))
            if (!funcOp.getFunctionBody().empty())
              allFuncs.emplace_back(funcOp.getName());
        return allFuncs;
      }();
      // Note: run this verification as a standalone step to decouple IR
      // conversion and verification.
      // Verification condition: all function definitions can only make function
      // calls to:
      //  (1) NVQIR-compliance functions, or
      //  (2) other functions defined in this module.
      PassManager pm(ctx);
      pm.addNestedPass<LLVM::LLVMFuncOp>(
          cudaq::opt::createVerifyNVQIRCallOpsPass(allFunctionNames));
      if (failed(pm.run(module)))
        throw std::runtime_error(
            "Failed to IR compliance verification against NVQIR runtime.");

      cudaq::info("- Finish IR input verification.");
    }

    opts.llvmModuleBuilder =
        [](Operation *module,
           llvm::LLVMContext &llvmContext) -> std::unique_ptr<llvm::Module> {
      llvmContext.setOpaquePointers(false);
      auto llvmModule = translateModuleToLLVMIR(module, llvmContext);
      if (!llvmModule) {
        llvm::errs() << "Failed to emit LLVM IR\n";
        return nullptr;
      }
      ExecutionEngine::setupTargetTriple(llvmModule.get());
      return llvmModule;
    };

    cudaq::info("- Creating the MLIR ExecutionEngine");
    auto uniqueJit =
        getValueOrThrow(ExecutionEngine::create(module, opts),
                        "Failed to create MLIR JIT ExecutionEngine");
    cudaq::info("- MLIR ExecutionEngine created successfully.");
    return uniqueJit;
  }

  void
  invokeMlirKernel(std::unique_ptr<MLIRContext> &contextPtr,
                   std::string_view irString,
                   const std::vector<std::string> &passes,
                   const std::string &entryPointFn, std::size_t numTimes = 1,
                   std::function<void(std::size_t)> postExecCallback = {}) {
    llvm::SourceMgr sourceMgr;
    sourceMgr.AddNewSourceBuffer(llvm::MemoryBuffer::getMemBufferCopy(irString),
                                 llvm::SMLoc());
    auto module = parseSourceFile<ModuleOp>(sourceMgr, contextPtr.get());
    if (!module)
      throw std::runtime_error("Failed to parse the input MLIR code");
    auto engine = jitMlirCode(*module, passes);
    const std::string entryPointFunc =
        std::string(cudaq::runtime::cudaqGenPrefixName) + entryPointFn;
    auto fnPtr =
        getValueOrThrow(engine->lookup(entryPointFunc),
                        "Failed to look up entry-point function symbol");
    if (!fnPtr)
      throw std::runtime_error("Failed to get entry function");

    auto fn = reinterpret_cast<void (*)()>(fnPtr);
    simulationStart = std::chrono::high_resolution_clock::now();
    for (std::size_t i = 0; i < numTimes; ++i) {
      // Invoke the kernel
      fn();
      if (postExecCallback) {
        postExecCallback(i);
      }
    }
  }

  void *loadNvqirSimLib(const std::string &simulatorName) {
    const std::filesystem::path cudaqLibPath{cudaq::getCUDAQLibraryPath()};
#if defined(__APPLE__) && defined(__MACH__)
    const auto libSuffix = "dylib";
#else
    const auto libSuffix = "so";
#endif
    const auto simLibPath =
        cudaqLibPath.parent_path() /
        fmt::format("libnvqir-{}.{}", simulatorName, libSuffix);
    cudaq::info("Request simulator {} at {}", simulatorName,
                simLibPath.c_str());
    void *simLibHandle = dlopen(simLibPath.c_str(), RTLD_GLOBAL | RTLD_NOW);
    if (!simLibHandle) {
      char *error_msg = dlerror();
      throw std::runtime_error(fmt::format(
          "Failed to open simulator backend library: {}.",
          error_msg ? std::string(error_msg) : std::string("Unknown error")));
    }
    auto *sim = cudaq::getUniquePluginInstance<nvqir::CircuitSimulator>(
        std::string("getCircuitSimulator"), simLibPath.c_str());
    __nvqir__setCircuitSimulator(sim);

    return simLibHandle;
  }

  virtual json processRequest(const std::string &reqBody,
                              bool forceLog = false) {
    // Create a watchdog thread to kill the process if the request is taking too
    // long.
    std::mutex watchdogMutex;
    std::condition_variable watchdogCV;
    bool processingComplete = false;
    std::future<void> watchdogResult = std::async(std::launch::async, [&]() {
      std::unique_lock<std::mutex> lock(watchdogMutex);
      std::chrono::seconds timeout(60 * 60 * 24 * 30); // default to 30 days
      if (auto timeoutStr = getenv("WATCHDOG_TIMEOUT_SEC"))
        timeout = std::chrono::seconds(atoi(timeoutStr));

      if (watchdogCV.wait_for(lock, timeout,
                              [&]() { return processingComplete; })) {
        // Succeeded. Gracefully return from the async.
        return;
      } else {
        // Timed out. Perform abort.
        fmt::print("Processing timed out after {} seconds! Aborting!\n",
                   timeout.count());
        exit(-1);
      }
    });

    // Notify watchdog thread of graceful completion at scope exit
    auto notifyWatchdog = llvm::make_scope_exit([&] {
      std::unique_lock<std::mutex> lock(watchdogMutex);
      processingComplete = true;
      lock.unlock();
      watchdogCV.notify_one();
      watchdogResult.get();
    });

    try {
      // IMPORTANT: This assumes the REST server handles incoming requests
      // sequentially.
      static std::size_t g_requestCounter = 0;
      auto requestJson = json::parse(reqBody);
      cudaq::RestRequest request(requestJson);

      std::ostringstream os;
      os << "[RemoteRestRuntimeServer] Incoming job request from client "
         << request.clientVersion;
      if (forceLog) {
        // Force the request to appear in the logs regardless of server log
        // level.
        cudaq::log(os.str());
      } else {
        cudaq::info(os.str());
      }

      // Verify REST API version of the incoming request
      // If the incoming JSON payload has a different version than the one this
      // server is expecting, throw an error. Note: we don't support
      // automatically versioning the payload (converting payload between
      // different versions) at the moment.
      if (static_cast<int>(request.version) != version())
        throw std::runtime_error(fmt::format(
            "Incompatible REST payload version detected: supported version {}, "
            "got version {}.",
            version(), request.version));

      std::string validationMsg;
      const bool shouldHandle = filterRequest(request, validationMsg);
      if (!shouldHandle) {
        json resultJson;
        resultJson["status"] = "Invalid Request";
        resultJson["errorMessage"] = validationMsg;
        return resultJson;
      }

      const auto reqId = g_requestCounter++;
      m_codeTransform[reqId] =
          CodeTransformInfo(request.format, request.passes);
<<<<<<< HEAD
      std::vector<char> decodedCodeIr;
      auto errorCode = llvm::decodeBase64(request.code, decodedCodeIr);
      if (errorCode) {
        LLVMConsumeError(llvm::wrap(std::move(errorCode)));
        throw std::runtime_error("Failed to decode input IR");
      }
      std::string_view codeStr(decodedCodeIr.data(), decodedCodeIr.size());

      if (request.opt.optimizer) {
        if (!request.opt.optimizer_n_params.has_value())
          throw std::runtime_error(
              "Cannot run optimizer without providing optimizer_n_params");

        handleVQERequest(
            reqId, request.executionContext, request.simulator, codeStr,
            request.opt.gradient.get(), *request.opt.optimizer,
            *request.opt.optimizer_n_params, request.entryPoint, request.seed);
      } else
        handleRequest(reqId, request.executionContext, request.simulator,
                      codeStr, request.entryPoint, request.args.data(),
                      request.args.size(), request.seed);
=======
>>>>>>> 077e4a0a
      json resultJson;
      if (request.executionContext.name == "state-overlap") {
        if (!request.overlapKernel.has_value())
          throw std::runtime_error("Missing overlap kernel data.");
        std::vector<char> decodedCodeIr1, decodedCodeIr2;
        auto errorCode1 = llvm::decodeBase64(request.code, decodedCodeIr1);
        auto errorCode2 =
            llvm::decodeBase64(request.overlapKernel->ir, decodedCodeIr2);
        if (errorCode1) {
          LLVMConsumeError(llvm::wrap(std::move(errorCode1)));
          throw std::runtime_error("Failed to decode input IR (request.code)");
        }
        if (errorCode2) {
          LLVMConsumeError(llvm::wrap(std::move(errorCode2)));
          throw std::runtime_error(
              "Failed to decode input IR (request.overlapKernel->ir)");
        }
        std::string_view codeStr1(decodedCodeIr1.data(), decodedCodeIr1.size());
        cudaq::ExecutionContext stateContext1("extract-state");
        handleRequest(reqId, stateContext1, request.simulator, codeStr1,
                      request.entryPoint, request.args.data(),
                      request.args.size(), request.seed);
        std::string_view codeStr2(decodedCodeIr2.data(), decodedCodeIr2.size());
        cudaq::ExecutionContext stateContext2("extract-state");
        handleRequest(reqId, stateContext2, request.simulator, codeStr2,
                      request.overlapKernel->entryPoint,
                      request.overlapKernel->args.data(),
                      request.overlapKernel->args.size(), request.seed);
        request.executionContext.overlapResult =
            stateContext1.simulationState->overlap(
                *stateContext2.simulationState);
        resultJson["executionContext"] = request.executionContext;
      } else {
        if (request.overlapKernel.has_value())
          throw std::runtime_error("Unexpected data: overlap kernel is "
                                   "provided in non-overlap compute mode.");
        std::vector<char> decodedCodeIr;
        auto errorCode = llvm::decodeBase64(request.code, decodedCodeIr);
        if (errorCode) {
          LLVMConsumeError(llvm::wrap(std::move(errorCode)));
          throw std::runtime_error("Failed to decode input IR (request.code)");
        }
        std::string_view codeStr(decodedCodeIr.data(), decodedCodeIr.size());
        handleRequest(reqId, request.executionContext, request.simulator,
                      codeStr, request.entryPoint, request.args.data(),
                      request.args.size(), request.seed);

        // If specific amplitudes are requested.
        // Note: this could be the case whereby the state vector is too large
        // for full retrieval (determined by
        // `RemoteSimulationState::maxQubitCountForFullStateTransfer`).
        if (request.executionContext.name == "extract-state" &&
            request.executionContext.amplitudeMaps.has_value()) {
          // Acquire the state, no need to send the full state back
          auto serverState =
              std::move(request.executionContext.simulationState);
          for (auto &[key, val] :
               request.executionContext.amplitudeMaps.value()) {
            val = serverState->getAmplitude(key);
          }
        }

        resultJson["executionContext"] = request.executionContext;
      }
      m_codeTransform.erase(reqId);
      return resultJson;
    } catch (std::exception &e) {
      json resultJson;
      resultJson["status"] = "Failed to process incoming request";
      resultJson["errorMessage"] = e.what();
      return resultJson;
    }
  }
};

// Runtime server for NVCF
class NvcfRuntimeServer : public RemoteRestRuntimeServer {
public:
  NvcfRuntimeServer() : RemoteRestRuntimeServer() { exitAfterJob = true; }

protected:
  virtual bool filterRequest(const cudaq::RestRequest &in_request,
                             std::string &outValidationMessage) const override {
    // We only support MLIR payload on the NVCF server.
    if (in_request.format != cudaq::CodeFormat::MLIR) {
      outValidationMessage =
          "Unsupported input format: only CUDA-Q MLIR data is allowed.";
      return false;
    }

    return true;
  }

protected:
  virtual json processRequest(const std::string &reqBody,
                              bool forceLog = false) override {
    // When calling RemoteRestRuntimeServer::processRequest, set forceLog=true
    // so that incoming requests are always logged, regardless of what log level
    // we're running the server at.
    auto executionResult =
        RemoteRestRuntimeServer::processRequest(reqBody, /*forceLog=*/true);
    // Amend execution information
    executionResult["executionInfo"] = constructExecutionInfo();
    return executionResult;
  }

private:
  cudaq::NvcfExecutionInfo constructExecutionInfo() {
    cudaq::NvcfExecutionInfo info;
    const auto optionalTimePointToInt =
        [](const auto &optionalTimePoint) -> std::size_t {
      return optionalTimePoint.has_value()
                 ? std::chrono::duration_cast<std::chrono::milliseconds>(
                       optionalTimePoint.value().time_since_epoch())
                       .count()
                 : 0;
    };
    info.requestStart = optionalTimePointToInt(requestStart);
    info.simulationStart = optionalTimePointToInt(simulationStart);
    info.simulationEnd = optionalTimePointToInt(simulationEnd);
    const auto deviceProps = cudaq::getCudaProperties();
    if (deviceProps.has_value())
      info.deviceProps = deviceProps.value();
    return info;
  }
};
} // namespace

CUDAQ_REGISTER_TYPE(cudaq::RemoteRuntimeServer, RemoteRestRuntimeServer, rest)
CUDAQ_REGISTER_TYPE(cudaq::RemoteRuntimeServer, NvcfRuntimeServer, nvcf)<|MERGE_RESOLUTION|>--- conflicted
+++ resolved
@@ -643,7 +643,6 @@
       const auto reqId = g_requestCounter++;
       m_codeTransform[reqId] =
           CodeTransformInfo(request.format, request.passes);
-<<<<<<< HEAD
       std::vector<char> decodedCodeIr;
       auto errorCode = llvm::decodeBase64(request.code, decodedCodeIr);
       if (errorCode) {
@@ -652,21 +651,19 @@
       }
       std::string_view codeStr(decodedCodeIr.data(), decodedCodeIr.size());
 
-      if (request.opt.optimizer) {
-        if (!request.opt.optimizer_n_params.has_value())
+      if (request.opt.has_value() && request.opt->optimizer) {
+        if (!request.opt->optimizer_n_params.has_value())
           throw std::runtime_error(
               "Cannot run optimizer without providing optimizer_n_params");
 
         handleVQERequest(
             reqId, request.executionContext, request.simulator, codeStr,
-            request.opt.gradient.get(), *request.opt.optimizer,
-            *request.opt.optimizer_n_params, request.entryPoint, request.seed);
+            request.opt->gradient.get(), *request.opt->optimizer,
+            *request.opt->optimizer_n_params, request.entryPoint, request.seed);
       } else
         handleRequest(reqId, request.executionContext, request.simulator,
                       codeStr, request.entryPoint, request.args.data(),
                       request.args.size(), request.seed);
-=======
->>>>>>> 077e4a0a
       json resultJson;
       if (request.executionContext.name == "state-overlap") {
         if (!request.overlapKernel.has_value())
