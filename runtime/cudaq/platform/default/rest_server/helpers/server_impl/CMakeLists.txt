--- conflicted
+++ resolved
@@ -6,26 +6,13 @@
 # the terms of the Apache License 2.0 which accompanies this distribution.     #
 # ============================================================================ #
 
-<<<<<<< HEAD
+set(LIBRARY_NAME rest_server_impl)
+add_library(${LIBRARY_NAME} OBJECT RestServer.cpp)
+
 # Crow suffers from this issue when using libc++:
 # https://github.com/CrowCpp/Crow/issues/576
 # A workaround is applied depending on operating system rather then standard library specific.
 # Instead of OS specific fix, detect in code whether _LIBCPP_VERSION is defined and apply fix.
-FetchContent_Declare(
-    crow_cpp
-    GIT_REPOSITORY    https://github.com/CrowCpp/Crow.git
-    GIT_TAG           4f3f5deaaa01825c63c83431bfa96ccec195f741
-)
-FetchContent_GetProperties(crow_cpp)
-if(NOT crow_cpp_POPULATED)
-  FetchContent_Populate(crow_cpp)
-endif()
-=======
-set(LIBRARY_NAME rest_server_impl)
->>>>>>> 540efe9f
-
-add_library(${LIBRARY_NAME} OBJECT RestServer.cpp)
-
 target_link_libraries(${LIBRARY_NAME} PRIVATE Crow::Crow)
 target_include_directories(${LIBRARY_NAME} PRIVATE
   ../ ${Crow_SOURCE_DIR}/include ${asio_SOURCE_DIR}/asio/include)