/*******************************************************************************
 * Copyright (c) 2022 - 2025 NVIDIA Corporation & Affiliates.                  *
 * All rights reserved.                                                        *
 *                                                                             *
 * This source code and the accompanying materials are made available under    *
 * the terms of the Apache License 2.0 which accompanies this distribution.    *
 ******************************************************************************/

#include "common/Logger.h"
#include "common/RestClient.h"
#include "common/ServerHelper.h"
#include "cudaq/Support/Version.h"
#include "cudaq/utils/cudaq_utils.h"
#include <bitset>
#include <fstream>
#include <iostream>
#include <map>
#include <regex>
#include <sstream>
#include <thread>
#include <unordered_set>
using json = nlohmann::json;

namespace cudaq {

/// @brief The QuantumMachinesServerHelper class extends the ServerHelper class
/// to handle interactions with the Quantum Machines server for submitting and
/// retrieving quantum computation jobs.
class QuantumMachinesServerHelper : public ServerHelper {
  // TODO: Replace with actual Quantum Machines API URL and version
  static constexpr const char *DEFAULT_URL = "https://api.quantum-machines.com";
  static constexpr const char *DEFAULT_VERSION = "v1.0.0";
<<<<<<< HEAD
  static constexpr const char *DEFAULT_ACTION = "compile"; // can be either compile, execute, or execute-simulator
  static constexpr const char *DEFAULT_EXECUTOR = "mock";
=======
  static constexpr const char *DEFAULT_ACTION =
      "compile"; // can be either compile, execute, or execute-simulator
>>>>>>> b8e96cce

public:
  /// @brief Returns the name of the server helper.
  const std::string name() const override { return "quantum_machines"; }

  /// @brief Returns the headers for the server requests.
  RestHeaders getHeaders() override {
    // TODO: Implement headers for Quantum Machines API
    RestHeaders headers;
    headers["Content-Type"] = "application/json";
    return headers;
  }

  // Helper function to get a value from config or return a default
  std::string getValueOrDefault(const BackendConfig &config,
                                const std::string &key,
                                const std::string &defaultValue) const {
    auto it = config.find(key);
    return (it != config.end()) ? it->second : defaultValue;
  }

  /// @brief Initializes the server helper with the provided backend
  /// configuration.
  void initialize(BackendConfig config) override {
    cudaq::info("Initializing Quantum Machines Backend");
    backendConfig = config;
    backendConfig["url"] = getValueOrDefault(config, "url", DEFAULT_URL);
<<<<<<< HEAD
    backendConfig["version"] = getValueOrDefault(config, "version", DEFAULT_VERSION);
    backendConfig["action"] = getValueOrDefault(config, "action", DEFAULT_ACTION);
    backendConfig["executor"] = getValueOrDefault(config, "executor", DEFAULT_EXECUTOR);
   
    cudaq::info("Initializing Quantum Machines Backend. config: {}", backendConfig);
=======
    backendConfig["version"] =
        getValueOrDefault(config, "version", DEFAULT_VERSION);
    backendConfig["action"] =
        getValueOrDefault(config, "action", DEFAULT_ACTION);

    cudaq::info("Initializing Quantum Machines Backend. config: {}",
                backendConfig);
>>>>>>> b8e96cce
  }

  /// @brief Creates a quantum computation job using the provided kernel
  /// executions and returns the corresponding payload.
  // A Server Job Payload consists of a job post URL path, the headers,
  // and a vector of related Job JSON messages.
  // using ServerJobPayload =
  //    std::tuple<std::string, RestHeaders, std::vector<ServerMessage>>;
  ServerJobPayload
  createJob(std::vector<KernelExecution> &circuitCodes) override {
    cudaq::info("In createJob. code: {}", circuitCodes[0].code);
    ServerMessage job;
    job["content"] = circuitCodes[0].code;
    job["source"] = "oq2";
<<<<<<< HEAD
    job["shots"] = shots;
    job["executor"] = backendConfig["executor"];
    RestHeaders headers = getHeaders();
    std::string path = backendConfig["url"]+"/v1/execute";
    return std::make_tuple(path, headers, std::vector<ServerMessage>{job});
=======
    RestHeaders headers;
    std::string path = "/v1/compile"; // compile is the default
    if (backendConfig["action"] == "execute") {
      path = "/v1/execute";
    } else if (backendConfig["action"] == "execute-simulator") {
      path = "/v1/simulate"; // not yet implemented on server side
    }

    return std::make_tuple(backendConfig["url"] + path, headers,
                           std::vector<ServerMessage>{job});
>>>>>>> b8e96cce
  }

  /// @brief Extracts the job ID from the server's response to a job submission.
  std::string extractJobId(ServerMessage &postResponse) override {
    cudaq::info("In extractJobId. {}", postResponse.dump());
    if (!postResponse.contains("id"))
      return "";

  // Return the job ID from the response
    return postResponse.at("id");
  }

  /// @brief Constructs the URL for retrieving a job based on the server's
  /// response to a job submission.
  std::string constructGetJobPath(ServerMessage &postResponse) override {
    cudaq::info("In constructGetJobPath(postResponse={})", postResponse.dump());
    return extractJobId(postResponse);
  }

  /// @brief Constructs the URL for retrieving a job based on a job ID.
  std::string constructGetJobPath(std::string &jobId) override {
    cudaq::info("In constructGetJobPath(std::string &jobId)");
    std::string results_url = backendConfig["url"]+"/v1/results/" + jobId;
    return results_url;
  }

  /// @brief Checks if a job is done based on the server's response to a job
  /// retrieval request.
  bool jobIsDone(ServerMessage &getJobResponse) override {
    cudaq::info("jobIsDone");
    return true;
  }

  /// @brief Processes the server's response to a job retrieval request and
  /// maps the results back to sample results.
  cudaq::sample_result processResults(ServerMessage &getJobResponse,
                                      std::string &jobId) override {
    cudaq::info("Sample results: {}", getJobResponse.dump());
    auto samplesJson = getJobResponse["samples"];
    cudaq::CountsDictionary counts;
    for (auto &item : samplesJson.items()) {
      std::string bitstring = item.key();
      std::size_t count = item.value();
      counts[bitstring] = count;
    }
    // Create an ExecutionResult
    cudaq::ExecutionResult execResult{counts};
  
    // Return the sample_result
    return cudaq::sample_result{execResult};
  }

  /// @brief Override the polling interval method
  std::chrono::microseconds
  nextResultPollingInterval(ServerMessage &postResponse) override {
    cudaq::info("nextResultPollingInterval");
    return std::chrono::seconds(1);
  }
};

} // namespace cudaq

<<<<<<< HEAD
// Register the Quantum Machines server helper in the CUDA-Q server helper factory
CUDAQ_REGISTER_TYPE(cudaq::ServerHelper, cudaq::QuantumMachinesServerHelper, quantum_machines)
=======
// Register the Quantum Machines server helper in the CUDA-Q server helper
// factory
CUDAQ_REGISTER_TYPE(cudaq::ServerHelper, cudaq::QuantumMachinesServerHelper,
                    quantum_machines)
>>>>>>> b8e96cce
<|MERGE_RESOLUTION|>--- conflicted
+++ resolved
@@ -30,13 +30,8 @@
   // TODO: Replace with actual Quantum Machines API URL and version
   static constexpr const char *DEFAULT_URL = "https://api.quantum-machines.com";
   static constexpr const char *DEFAULT_VERSION = "v1.0.0";
-<<<<<<< HEAD
   static constexpr const char *DEFAULT_ACTION = "compile"; // can be either compile, execute, or execute-simulator
   static constexpr const char *DEFAULT_EXECUTOR = "mock";
-=======
-  static constexpr const char *DEFAULT_ACTION =
-      "compile"; // can be either compile, execute, or execute-simulator
->>>>>>> b8e96cce
 
 public:
   /// @brief Returns the name of the server helper.
@@ -58,34 +53,24 @@
     return (it != config.end()) ? it->second : defaultValue;
   }
 
+
   /// @brief Initializes the server helper with the provided backend
   /// configuration.
   void initialize(BackendConfig config) override {
     cudaq::info("Initializing Quantum Machines Backend");
     backendConfig = config;
     backendConfig["url"] = getValueOrDefault(config, "url", DEFAULT_URL);
-<<<<<<< HEAD
     backendConfig["version"] = getValueOrDefault(config, "version", DEFAULT_VERSION);
     backendConfig["action"] = getValueOrDefault(config, "action", DEFAULT_ACTION);
-    backendConfig["executor"] = getValueOrDefault(config, "executor", DEFAULT_EXECUTOR);
    
     cudaq::info("Initializing Quantum Machines Backend. config: {}", backendConfig);
-=======
-    backendConfig["version"] =
-        getValueOrDefault(config, "version", DEFAULT_VERSION);
-    backendConfig["action"] =
-        getValueOrDefault(config, "action", DEFAULT_ACTION);
-
-    cudaq::info("Initializing Quantum Machines Backend. config: {}",
-                backendConfig);
->>>>>>> b8e96cce
   }
 
   /// @brief Creates a quantum computation job using the provided kernel
   /// executions and returns the corresponding payload.
   // A Server Job Payload consists of a job post URL path, the headers,
   // and a vector of related Job JSON messages.
-  // using ServerJobPayload =
+  //using ServerJobPayload =
   //    std::tuple<std::string, RestHeaders, std::vector<ServerMessage>>;
   ServerJobPayload
   createJob(std::vector<KernelExecution> &circuitCodes) override {
@@ -93,24 +78,15 @@
     ServerMessage job;
     job["content"] = circuitCodes[0].code;
     job["source"] = "oq2";
-<<<<<<< HEAD
-    job["shots"] = shots;
-    job["executor"] = backendConfig["executor"];
-    RestHeaders headers = getHeaders();
-    std::string path = backendConfig["url"]+"/v1/execute";
-    return std::make_tuple(path, headers, std::vector<ServerMessage>{job});
-=======
     RestHeaders headers;
     std::string path = "/v1/compile"; // compile is the default
-    if (backendConfig["action"] == "execute") {
+    if(backendConfig["action"] == "execute") {
       path = "/v1/execute";
     } else if (backendConfig["action"] == "execute-simulator") {
       path = "/v1/simulate"; // not yet implemented on server side
     }
-
-    return std::make_tuple(backendConfig["url"] + path, headers,
-                           std::vector<ServerMessage>{job});
->>>>>>> b8e96cce
+    
+    return std::make_tuple(backendConfig["url"]+path, headers, std::vector<ServerMessage>{job});
   }
 
   /// @brief Extracts the job ID from the server's response to a job submission.
@@ -158,7 +134,7 @@
     }
     // Create an ExecutionResult
     cudaq::ExecutionResult execResult{counts};
-  
+
     // Return the sample_result
     return cudaq::sample_result{execResult};
   }
@@ -173,12 +149,5 @@
 
 } // namespace cudaq
 
-<<<<<<< HEAD
 // Register the Quantum Machines server helper in the CUDA-Q server helper factory
-CUDAQ_REGISTER_TYPE(cudaq::ServerHelper, cudaq::QuantumMachinesServerHelper, quantum_machines)
-=======
-// Register the Quantum Machines server helper in the CUDA-Q server helper
-// factory
-CUDAQ_REGISTER_TYPE(cudaq::ServerHelper, cudaq::QuantumMachinesServerHelper,
-                    quantum_machines)
->>>>>>> b8e96cce
+CUDAQ_REGISTER_TYPE(cudaq::ServerHelper, cudaq::QuantumMachinesServerHelper, quantum_machines)