/*******************************************************************************
 * Copyright (c) 2022 - 2023 NVIDIA Corporation & Affiliates.                  *
 * All rights reserved.                                                        *
 *                                                                             *
 * This source code and the accompanying materials are made available under    *
 * the terms of the Apache License 2.0 which accompanies this distribution.    *
 ******************************************************************************/
#include "common/Logger.h"
#include "common/RestClient.h"
#include "common/ServerHelper.h"
#include "cudaq/Support/Version.h"
#include "cudaq/utils/cudaq_utils.h"
#include <bitset>
#include <fstream>
#include <map>
#include <thread>

namespace cudaq {

/// @brief The IonQServerHelper class extends the ServerHelper class to handle
/// interactions with the IonQ server for submitting and retrieving quantum
/// computation jobs.
class IonQServerHelper : public ServerHelper {
<<<<<<< HEAD
  static constexpr const char *DEFAULT_URL = "https://api.ionq.co";
  static constexpr const char *DEFAULT_VERSION = "v0.3";
=======
private:
  /// @brief RestClient used for HTTP requests.
  RestClient client;

  /// @brief Helper method to retrieve the value of an environment variable.
  std::string getEnvVar(const std::string &key, const std::string &defaultVal,
                        const bool isRequired) const;

  /// @brief Helper method to check if a key exists in the configuration.
  bool keyExists(const std::string &key) const;

  /// @brief Output names indexed by jobID/taskID
  std::map<std::string, OutputNamesType> outputNames;
>>>>>>> e9afc595

public:
  /// @brief Returns the name of the server helper.
  const std::string name() const override { return "ionq"; }

  /// @brief Returns the headers for the server requests.
  RestHeaders getHeaders() override;

  /// @brief Initializes the server helper with the provided backend
  /// configuration.
  void initialize(BackendConfig config) override;

  /// @brief Creates a quantum computation job using the provided kernel
  /// executions and returns the corresponding payload.
  ServerJobPayload
  createJob(std::vector<KernelExecution> &circuitCodes) override;

  /// @brief Extracts the job ID from the server's response to a job submission.
  std::string extractJobId(ServerMessage &postResponse) override;

  /// @brief Constructs the URL for retrieving a job based on the server's
  /// response to a job submission.
  std::string constructGetJobPath(ServerMessage &postResponse) override;

  /// @brief Constructs the URL for retrieving a job based on a job ID.
  std::string constructGetJobPath(std::string &jobId) override;

  /// @brief Constructs the URL for retrieving the results of a job based on the
  /// server's response to a job submission.
  std::string constructGetResultsPath(ServerMessage &postResponse);

  /// @brief Constructs the URL for retrieving the results of a job based on a
  /// job ID.
  std::string constructGetResultsPath(std::string &jobId);

  /// @brief Retrieves the results of a job using the provided path.
  ServerMessage getResults(std::string &resultsGetPath);

  /// @brief Checks if a job is done based on the server's response to a job
  /// retrieval request.
  bool jobIsDone(ServerMessage &getJobResponse) override;

  /// @brief Processes the server's response to a job retrieval request and
  /// maps the results back to sample results.
  cudaq::sample_result processResults(ServerMessage &postJobResponse,
                                      std::string &jobId) override;

private:
  /// @brief RestClient used for HTTP requests.
  RestClient client;

  /// @brief Helper method to set the number of qubits based on the target.
  int setQubits(const std::string &target);

  /// @brief Helper method to retrieve the value of an environment variable.
  std::string getEnvVar(const std::string &key) const;

  /// @brief Helper function to get value from config or return a default value.
  std::string getValueOrDefault(const BackendConfig &config,
                                const std::string &key,
                                const std::string &defaultValue) const;

  /// @brief Helper method to check if a key exists in the configuration.
  bool keyExists(const std::string &key) const;

  /// @brief Output names indexed by jobID/taskID
  std::map<std::string, OutputNamesType> outputNames;
};

// Initialize the IonQ server helper with a given backend configuration
void IonQServerHelper::initialize(BackendConfig config) {
  cudaq::info("Initializing IonQ Backend.");
  // Move the passed config into the member variable backendConfig
  // Set the necessary configuration variables for the IonQ API
  backendConfig["url"] = getValueOrDefault(config, "url", DEFAULT_URL);
  backendConfig["version"] = DEFAULT_VERSION;
  backendConfig["user_agent"] = "cudaq/" + std::string(cudaq::getVersion());
  backendConfig["target"] = getValueOrDefault(config, "qpu", "simulator");
  backendConfig["qubits"] = setQubits(backendConfig["target"]);
  // Retrieve the noise model setting (if provided)
  if (config.find("noise") != config.end())
    backendConfig["noise_model"] = config["noise"];
  // Retrieve the API key from the environment variables
  bool isTokenRequired = [&]() {
    auto it = config.find("emulate");
    if (it != config.end() && it->second == "true")
      return false;
    return true;
  }();
  backendConfig["token"] = getEnvVar("IONQ_API_KEY", "0", isTokenRequired);
  // Construct the API job path
  backendConfig["job_path"] =
      backendConfig["url"] + '/' + backendConfig["version"] + "/jobs";
  if (!config["shots"].empty())
    this->setShots(std::stoul(config["shots"]));

  // Parse the output_names.* (for each job) and place it in outputNames[]
  for (auto &[key, val] : config) {
    if (key.starts_with("output_names.")) {
      // Parse `val` into jobOutputNames.
      // Note: See `FunctionAnalysisData::resultQubitVals` of
      // LowerToQIRProfile.cpp for an example of how this was populated.
      OutputNamesType jobOutputNames;
      nlohmann::json outputNamesJSON = nlohmann::json::parse(val);
      for (const auto &el : outputNamesJSON[0]) {
        auto result = el[0].get<std::size_t>();
        auto qubit = el[1][0].get<std::size_t>();
        auto registerName = el[1][1].get<std::string>();
        jobOutputNames[result] = {qubit, registerName};
      }

      this->outputNames[key] = jobOutputNames;
    }
  }
  // Enable debiasing
  if (config.find("debias") != config.end())
    backendConfig["debias"] = config["debias"];
  if (config.find("sharpen") != config.end())
    backendConfig["sharpen"] = config["sharpen"];
  if (config.find("format") != config.end())
    backendConfig["format"] = config["format"];
}

// Implementation of the getValueOrDefault function
std::string
IonQServerHelper::getValueOrDefault(const BackendConfig &config,
                                    const std::string &key,
                                    const std::string &defaultValue) const {
  return config.find(key) != config.end() ? config.at(key) : defaultValue;
}

<<<<<<< HEAD
// Helper function to retrieve an environment variable value.
// Throws a runtime error if the environment variable is not set.
std::string IonQServerHelper::getEnvVar(const std::string &key) const {
  const char *env_var = std::getenv(key.c_str());
=======
// Retrieve an environment variable
std::string IonQServerHelper::getEnvVar(const std::string &key,
                                        const std::string &defaultVal,
                                        const bool isRequired) const {
  // Get the environment variable
  const char *env_var = std::getenv(key.c_str());
  // If the variable is not set, either return the default or throw an exception
>>>>>>> e9afc595
  if (env_var == nullptr) {
    if (isRequired)
      throw std::runtime_error(key + " environment variable is not set.");
    else
      return defaultVal;
  }
  return std::string(env_var);
}

// Helper function to get a value from a dictionary or return a default
template <typename K, typename V>
V getOrDefault(const std::unordered_map<K, V> &map, const K &key,
               const V &defaultValue) {
  auto it = map.find(key);
  return (it != map.end()) ? it->second : defaultValue;
}

// Set the number of qubits based on the target
int IonQServerHelper::setQubits(const std::string &target) {
  static const std::unordered_map<std::string, int> qubitMap = {
      {"simulator", 29},
      {"qpu.harmony", 11},
      {"qpu.aria-1", 25},
  };

  return getOrDefault(qubitMap, target, 29); // 29 is the default value
}

// Check if a key exists in the backend configuration
bool IonQServerHelper::keyExists(const std::string &key) const {
  return backendConfig.find(key) != backendConfig.end();
}

// Create a job for the IonQ quantum computer
ServerJobPayload
IonQServerHelper::createJob(std::vector<KernelExecution> &circuitCodes) {
  // Check if the necessary keys exist in the configuration
  if (!keyExists("target") || !keyExists("qubits") || !keyExists("job_path"))
    throw std::runtime_error("Key doesn't exist in backendConfig.");

  std::vector<ServerMessage> jobs;
  for (auto &circuitCode : circuitCodes) {
    // Construct the job message
    ServerMessage job;
    job["name"] = circuitCode.name;
    job["target"] = backendConfig.at("target");
    // Add noise model config to the JSON job request if a noise model was
    // set and the IonQ 'simulator' target was selected.
    if (keyExists("noise_model") && backendConfig.at("target") == "simulator") {
      nlohmann::json noiseModel;
      noiseModel["model"] = backendConfig.at("noise_model");
      job["noise"] = noiseModel;
    }

    job["qubits"] = backendConfig.at("qubits");
    job["shots"] = shots;
    job["input"]["format"] = "qir";
    job["input"]["data"] = circuitCode.code;
    // Include error mitigation configuration if set in backendConfig
    // Include error mitigation configuration if set in backendConfig
    if (keyExists("debias")) {
      try {
        bool debiasValue =
            nlohmann::json::parse(backendConfig["debias"]).get<bool>();
        job["error_mitigation"]["debias"] = debiasValue;
      } catch (const nlohmann::json::exception &e) {
        throw std::runtime_error(
            "Invalid value for 'debias'. It should be a boolean (true/false).");
      }
    }

    jobs.push_back(job);
  }

  // Return a tuple containing the job path, headers, and the job message
  auto ret = std::make_tuple(backendConfig.at("job_path"), getHeaders(), jobs);
  return ret;
}

// From a server message, extract the job ID
std::string IonQServerHelper::extractJobId(ServerMessage &postResponse) {
  // If the response does not contain the key 'id', throw an exception
  if (!postResponse.contains("id"))
    throw std::runtime_error("ServerMessage doesn't contain 'id' key.");

  // Return the job ID from the response
  auto ret = postResponse.at("id");
  return ret;
}

// Construct the path to get a job
std::string IonQServerHelper::constructGetJobPath(ServerMessage &postResponse) {
  // Check if the necessary keys exist in the response and the configuration
  if (!postResponse.contains("results_url"))
    throw std::runtime_error(
        "ServerMessage doesn't contain 'results_url' key.");

  if (!keyExists("url"))
    throw std::runtime_error("Key 'url' doesn't exist in backendConfig.");

  // Return the job path
  auto ret = backendConfig.at("url") +
             postResponse.at("results_url").get<std::string>();
  return ret;
}

// Overloaded version of constructGetJobPath for jobId input
std::string IonQServerHelper::constructGetJobPath(std::string &jobId) {
  if (!keyExists("job_path"))
    throw std::runtime_error("Key 'job_path' doesn't exist in backendConfig.");

  // Return the job path
  auto ret = backendConfig.at("job_path") + "?id=" + jobId;
  return ret;
}

// Function to check if a URL already has query parameters
bool hasQueryParameters(const std::string &url) {
  return url.find("?") != std::string::npos;
}

// Function to append a query parameter to a URL
void appendQueryParam(std::string &url, const std::string &param,
                      const std::string &value) {
  url += hasQueryParameters(url) ? "&" : "?";
  url += param + "=" + value;
}

// Construct the path to get the results of a job
std::string
IonQServerHelper::constructGetResultsPath(ServerMessage &postResponse) {
  // Check if the necessary keys exist in the response and the configuration
  if (!postResponse.contains("jobs"))
    throw std::runtime_error("ServerMessage doesn't contain 'jobs' key.");

  auto &jobs = postResponse.at("jobs");

  if (jobs.empty() || !jobs[0].contains("results_url"))
    throw std::runtime_error("ServerMessage doesn't contain 'results_url' "
                             "key in the first job.");

  if (!keyExists("url"))
    throw std::runtime_error("Key 'url' doesn't exist in backendConfig.");

  std::string resultsPath =
      backendConfig.at("url") + jobs[0].at("results_url").get<std::string>();

  // If sharpen is true, add it to the query parameters
  if (keyExists("sharpen") && backendConfig["sharpen"] == "true") {
    appendQueryParam(resultsPath, "sharpen", "true");
  }

  // Get specific results format
  if (keyExists("format")) {
    appendQueryParam(resultsPath, "format", backendConfig["format"]);
  } else {
    appendQueryParam(resultsPath, "format", "qir.quantum-log.v0");
  }

  return resultsPath;
}

// Overloaded version of constructGetResultsPath for jobId input
std::string IonQServerHelper::constructGetResultsPath(std::string &jobId) {
  if (!keyExists("job_path"))
    throw std::runtime_error("Key 'job_path' doesn't exist in backendConfig.");

  // Construct the results path
  std::string resultsPath = backendConfig.at("job_path") + jobId + "/results";

  // If sharpen is true, add it to the query parameters
  if (keyExists("sharpen") && backendConfig["sharpen"] == "true")
    resultsPath += "?sharpen=true";

  // Return the results path
  return resultsPath;
}

// Get the results from a given path
ServerMessage IonQServerHelper::getResults(std::string &resultsGetPath) {
  RestHeaders headers = getHeaders();
  // Return the results from the client
  return client.get(resultsGetPath, "", headers);
}

// Check if a job is done
bool IonQServerHelper::jobIsDone(ServerMessage &getJobResponse) {
  // Check if the necessary keys exist in the response
  if (!getJobResponse.contains("jobs"))
    throw std::runtime_error("ServerMessage doesn't contain 'jobs' key.");

  auto &jobs = getJobResponse.at("jobs");

  if (jobs.empty() || !jobs[0].contains("status"))
    throw std::runtime_error(
        "ServerMessage doesn't contain 'status' key in the first job.");

  // Throw a runtime error if the job has failed
  if (jobs[0].at("status").get<std::string>() == "failed")
    throw std::runtime_error("The job failed upon submission. Check the "
                             "job submission in your IonQ "
                             "account for more information.");

  // Return whether the job is completed
  return jobs[0].at("status").get<std::string>() == "completed";
}

// Process the results from a job
cudaq::sample_result
IonQServerHelper::processResults(ServerMessage &postJobResponse,
                                 std::string &jobID) {
  // Construct the path to get the results
  auto resultsGetPath = constructGetResultsPath(postJobResponse);
  // Get the results
  auto results = getResults(resultsGetPath);

  // Get the number of qubits. This assumes the all qubits are measured,
  // which is a safe assumption for now but may change in the future.
  cudaq::debug("postJobResponse message: {}", postJobResponse.dump());
  auto &jobs = postJobResponse.at("jobs");
  if (!jobs[0].contains("qubits"))
    throw std::runtime_error(
        "ServerMessage doesn't tell us how many qubits there were");

  auto nQubits = jobs[0].at("qubits").get<int>();
  cudaq::debug("nQubits is : {}", nQubits);
  cudaq::debug("Results message: {}", results.dump());

  if (outputNames.find("output_names." + jobID) == outputNames.end())
    throw std::runtime_error("Could not find output names for job " + jobID);

  auto &output_names = outputNames["output_names." + jobID];
  for (auto &[result, info] : output_names) {
    cudaq::info("Qubit {} Result {} Name {}", info.qubitNum, result,
                info.registerName);
  }

  cudaq::CountsDictionary counts;

  // Process the results
  assert(nQubits <= 64);
  for (const auto &element : results.items()) {
    // Convert base-10 ASCII key to bitstring and perform endian swap
    uint64_t s = std::stoull(element.key());
    std::string newkey = std::bitset<64>(s).to_string();
    std::reverse(newkey.begin(), newkey.end()); // perform endian swap
    newkey.resize(nQubits);

    double value = element.value().get<double>();
    std::size_t count = static_cast<std::size_t>(value * shots);
    counts[newkey] = count;
  }

  // Full execution results include compiler-generated qubits, which are
  // undesirable to the user.
  cudaq::ExecutionResult fullExecResults{counts};
  auto fullSampleResults = cudaq::sample_result{fullExecResults};

  // clang-format off
  // The following code strips out and reorders the outputs based on output_names.
  // For example, if `counts` is something like:
  //      { 11111:62 01111:12 11110:12 01110:12 }
  // And if we want to discard the first bit (because qubit 0 was a
  // compiler-generated qubit), that maps to something like this:
  // -----------------------------------------------------
  // Qubit  Index - x1234    x1234    x1234    x1234
  // Result Index - x0123    x0123    x0123    x0123
  //              { 11111:62 01111:12 11110:12 01110:12 }
  //              { x1111:62 x1111:12 x1110:12 x1110:12 }
  //                  \--- v ---/       \--- v ---/
  //              {    1111:(62+12)     x1110:(12+12)   }
  //              {    1111:74           1110:24        }
  // -----------------------------------------------------
  // clang-format on

  std::vector<ExecutionResult> execResults;

  // Make a map sorted by register name ([str] --> <qubit,result>)
  std::map<std::string, std::pair<std::size_t, std::size_t>> mapResultStr;
  for (const auto &[result, info] : output_names)
    mapResultStr[info.registerName] = std::make_pair(info.qubitNum, result);

  // Get a reduced list of qubit numbers that were in the original program
  // so that we can slice the output data and extract the bits that the user
  // was interested in.
  std::vector<std::size_t> qubitNumbers;
  qubitNumbers.reserve(output_names.size());
  for (const auto &[regName, qubitAndResult] : mapResultStr)
    qubitNumbers.push_back(qubitAndResult.first);

  // For each original counts entry in the full sample results, reduce it
  // down to the user component and add to userGlobal. This is similar to
  // `get_marginal()`, but that sorts the input indices, which isn't
  // necessarily desirable here.
  CountsDictionary userGlobal;
  for (const auto &[bits, count] : fullSampleResults) {
    std::string userBitStr;
    for (const auto &qubit : qubitNumbers) {
      if (qubit < bits.size())
        userBitStr += bits[qubit];
      else
        throw std::runtime_error(fmt::format(
            "Cannot fetch qubit index {} from bits '{}'; bits.size() = {}",
            qubit, bits, bits.size()));
    }
    userGlobal[userBitStr] += count;
  }
  execResults.emplace_back(userGlobal);

  // Now add to `execResults` one register at a time
  for (const auto &[regName, qubitAndResult] : mapResultStr) {
    CountsDictionary regCounts;
    for (const auto &[bits, count] : fullSampleResults)
      regCounts[std::string{bits[qubitAndResult.first]}] += count;
    execResults.emplace_back(regCounts, regName);
  }

  // Return a sample result including the global register and all individual
  // registers.
  auto ret = cudaq::sample_result(execResults);
  return ret;
}

// Get the headers for the API requests
RestHeaders IonQServerHelper::getHeaders() {
  // Check if the necessary keys exist in the configuration
  if (!keyExists("token") || !keyExists("user_agent"))
    throw std::runtime_error("Key doesn't exist in backendConfig.");

  // Construct the headers
  RestHeaders headers;
  headers["Authorization"] = "apiKey " + backendConfig.at("token");
  headers["Content-Type"] = "application/json";
  headers["User-Agent"] = backendConfig.at("user_agent");

  // Return the headers
  return headers;
}

} // namespace cudaq

// Register the IonQ server helper in the CUDAQ server helper factory
CUDAQ_REGISTER_TYPE(cudaq::ServerHelper, cudaq::IonQServerHelper, ionq)<|MERGE_RESOLUTION|>--- conflicted
+++ resolved
@@ -21,24 +21,8 @@
 /// interactions with the IonQ server for submitting and retrieving quantum
 /// computation jobs.
 class IonQServerHelper : public ServerHelper {
-<<<<<<< HEAD
   static constexpr const char *DEFAULT_URL = "https://api.ionq.co";
   static constexpr const char *DEFAULT_VERSION = "v0.3";
-=======
-private:
-  /// @brief RestClient used for HTTP requests.
-  RestClient client;
-
-  /// @brief Helper method to retrieve the value of an environment variable.
-  std::string getEnvVar(const std::string &key, const std::string &defaultVal,
-                        const bool isRequired) const;
-
-  /// @brief Helper method to check if a key exists in the configuration.
-  bool keyExists(const std::string &key) const;
-
-  /// @brief Output names indexed by jobID/taskID
-  std::map<std::string, OutputNamesType> outputNames;
->>>>>>> e9afc595
 
 public:
   /// @brief Returns the name of the server helper.
@@ -94,7 +78,8 @@
   int setQubits(const std::string &target);
 
   /// @brief Helper method to retrieve the value of an environment variable.
-  std::string getEnvVar(const std::string &key) const;
+  std::string getEnvVar(const std::string &key, const std::string &defaultVal,
+                        const bool isRequired) const;
 
   /// @brief Helper function to get value from config or return a default value.
   std::string getValueOrDefault(const BackendConfig &config,
@@ -170,12 +155,6 @@
   return config.find(key) != config.end() ? config.at(key) : defaultValue;
 }
 
-<<<<<<< HEAD
-// Helper function to retrieve an environment variable value.
-// Throws a runtime error if the environment variable is not set.
-std::string IonQServerHelper::getEnvVar(const std::string &key) const {
-  const char *env_var = std::getenv(key.c_str());
-=======
 // Retrieve an environment variable
 std::string IonQServerHelper::getEnvVar(const std::string &key,
                                         const std::string &defaultVal,
@@ -183,7 +162,6 @@
   // Get the environment variable
   const char *env_var = std::getenv(key.c_str());
   // If the variable is not set, either return the default or throw an exception
->>>>>>> e9afc595
   if (env_var == nullptr) {
     if (isRequired)
       throw std::runtime_error(key + " environment variable is not set.");
