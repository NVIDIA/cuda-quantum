/*******************************************************************************
 * Copyright (c) 2022 - 2023 NVIDIA Corporation & Affiliates.                  *
 * All rights reserved.                                                        *
 *                                                                             *
 * This source code and the accompanying materials are made available under    *
 * the terms of the Apache License 2.0 which accompanies this distribution.    *
 ******************************************************************************/
#include "common/Logger.h"
#include "common/RestClient.h"
#include "common/ServerHelper.h"
#include "cudaq/utils/cudaq_utils.h"
#include <bitset>
#include <fstream>
#include <map>
#include <thread>

namespace cudaq {

/// @brief The IonQServerHelper class extends the ServerHelper class to handle
/// interactions with the IonQ server for submitting and retrieving quantum
/// computation jobs.
class IonQServerHelper : public ServerHelper {
private:
  /// @brief RestClient used for HTTP requests.
  RestClient client;

  /// @brief Helper method to retrieve the value of an environment variable.
  std::string getEnvVar(const std::string &key) const;

  /// @brief Helper method to check if a key exists in the configuration.
  bool keyExists(const std::string &key) const;

  /// @brief Output names indexed by jobID/taskID
  std::map<std::string, OutputNamesType> outputNames;

public:
  /// @brief Returns the name of the server helper.
  const std::string name() const override { return "ionq"; }

  /// @brief Returns the headers for the server requests.
  RestHeaders getHeaders() override;

  /// @brief Initializes the server helper with the provided backend
  /// configuration.
  void initialize(BackendConfig config) override;

  /// @brief Creates a quantum computation job using the provided kernel
  /// executions and returns the corresponding payload.
  ServerJobPayload
  createJob(std::vector<KernelExecution> &circuitCodes) override;

  /// @brief Extracts the job ID from the server's response to a job submission.
  std::string extractJobId(ServerMessage &postResponse) override;

  /// @brief Constructs the URL for retrieving a job based on the server's
  /// response to a job submission.
  std::string constructGetJobPath(ServerMessage &postResponse) override;

  /// @brief Constructs the URL for retrieving a job based on a job ID.
  std::string constructGetJobPath(std::string &jobId) override;

  /// @brief Constructs the URL for retrieving the results of a job based on the
  /// server's response to a job submission.
  std::string constructGetResultsPath(ServerMessage &postResponse);

  /// @brief Constructs the URL for retrieving the results of a job based on a
  /// job ID.
  std::string constructGetResultsPath(std::string &jobId);

  /// @brief Retrieves the results of a job using the provided path.
  ServerMessage getResults(std::string &resultsGetPath);

  /// @brief Checks if a job is done based on the server's response to a job
  /// retrieval request.
  bool jobIsDone(ServerMessage &getJobResponse) override;

  /// @brief Processes the server's response to a job retrieval request and
  /// maps the results back to sample results.
  cudaq::sample_result processResults(ServerMessage &postJobResponse,
                                      std::string &jobId) override;
};

// Initialize the IonQ server helper with a given backend configuration
void IonQServerHelper::initialize(BackendConfig config) {
  cudaq::info("Initializing IonQ Backend.");
  // Move the passed config into the member variable backendConfig
  // Set the necessary configuration variables for the IonQ API
  backendConfig["url"] = config.find("url") != config.end()
                             ? config["url"]
                             : "https://api.ionq.co";
  backendConfig["version"] = "v0.3";
  backendConfig["user_agent"] = "cudaq/0.3.0";
  backendConfig["target"] =
      config.find("qpu") != config.end() ? config["qpu"] : "simulator";
  backendConfig["qubits"] = 29;
  // Retrieve the noise model setting (if provided)
  if (config.find("noise") != config.end())
    backendConfig["noise_model"] = config["noise"];
  // Retrieve the API key from the environment variables
  backendConfig["token"] = getEnvVar("IONQ_API_KEY");
  // Construct the API job path
  backendConfig["job_path"] =
      backendConfig["url"] + '/' + backendConfig["version"] + "/jobs";
<<<<<<< HEAD
  // Enable error mitigation
  if (config.find("error_mitigation") != config.end())
    backendConfig["error_mitigation"] = config["error_mitigation"];
  if (config.find("sharpen") != config.end())
    backendConfig["sharpen"] = config["sharpen"];
=======
  if (!config["shots"].empty())
    this->setShots(std::stoul(config["shots"]));

  // Parse the output_names.* (for each job) and place it in outputNames[]
  for (auto &[key, val] : config) {
    if (key.starts_with("output_names.")) {
      // Parse `val` into jobOutputNames.
      // Note: See `FunctionAnalysisData::resultQubitVals` of
      // LowerToBaseProfileQIR.cpp for an example of how this was populated.
      OutputNamesType jobOutputNames;
      nlohmann::json outputNamesJSON = nlohmann::json::parse(val);
      for (const auto &el : outputNamesJSON[0]) {
        std::size_t result = el[0].get<std::size_t>();
        std::size_t qubit = el[1][0].get<std::size_t>();
        std::string registerName = el[1][1].get<std::string>();
        jobOutputNames[result] = {qubit, registerName};
      }

      this->outputNames[key] = jobOutputNames;
    }
  }
>>>>>>> d4dcc4a1
}

// Retrieve an environment variable
std::string IonQServerHelper::getEnvVar(const std::string &key) const {
  // Get the environment variable
  const char *env_var = std::getenv(key.c_str());
  // If the variable is not set, throw an exception
  if (env_var == nullptr) {
    throw std::runtime_error(key + " environment variable is not set.");
  }
  // Return the variable as a string
  return std::string(env_var);
}

// Check if a key exists in the backend configuration
bool IonQServerHelper::keyExists(const std::string &key) const {
  return backendConfig.find(key) != backendConfig.end();
}

// Create a job for the IonQ quantum computer
ServerJobPayload
IonQServerHelper::createJob(std::vector<KernelExecution> &circuitCodes) {
  // Check if the necessary keys exist in the configuration
  if (!keyExists("target") || !keyExists("qubits") || !keyExists("job_path"))
    throw std::runtime_error("Key doesn't exist in backendConfig.");

  std::vector<ServerMessage> jobs;
  for (auto &circuitCode : circuitCodes) {
    // Construct the job message
    ServerMessage job;
    job["name"] = circuitCode.name;
    job["target"] = backendConfig.at("target");
    // Add noise model config to the JSON job request if a noise model was set
    // and the IonQ 'simulator' target was selected.
    if (keyExists("noise_model") && backendConfig.at("target") == "simulator") {
      nlohmann::json noiseModel;
      noiseModel["model"] = backendConfig.at("noise_model");
      job["noise"] = noiseModel;
    }

    job["qubits"] = backendConfig.at("qubits");
    job["shots"] = shots;
    job["input"]["format"] = "qir";
    job["input"]["data"] = circuitCode.code;
    // Include error mitigation configuration if set in backendConfig
    if (keyExists("debias"))
      job["error_mitigation"]["debias"] = backendConfig["debias"].get<bool>();
    jobs.push_back(job);
  }

  // Return a tuple containing the job path, headers, and the job message
  auto ret = std::make_tuple(backendConfig.at("job_path"), getHeaders(), jobs);
  return ret;
}

// From a server message, extract the job ID
std::string IonQServerHelper::extractJobId(ServerMessage &postResponse) {
  // If the response does not contain the key 'id', throw an exception
  if (!postResponse.contains("id"))
    throw std::runtime_error("ServerMessage doesn't contain 'id' key.");

  // Return the job ID from the response
  auto ret = postResponse.at("id");
  return ret;
}

// Construct the path to get a job
std::string IonQServerHelper::constructGetJobPath(ServerMessage &postResponse) {
  // Check if the necessary keys exist in the response and the configuration
  if (!postResponse.contains("results_url"))
    throw std::runtime_error(
        "ServerMessage doesn't contain 'results_url' key.");

  if (!keyExists("url"))
    throw std::runtime_error("Key 'url' doesn't exist in backendConfig.");

  // Return the job path
  auto ret = backendConfig.at("url") +
             postResponse.at("results_url").get<std::string>();
  return ret;
}

// Overloaded version of constructGetJobPath for jobId input
std::string IonQServerHelper::constructGetJobPath(std::string &jobId) {
  if (!keyExists("job_path"))
    throw std::runtime_error("Key 'job_path' doesn't exist in backendConfig.");

  // Return the job path
  auto ret = backendConfig.at("job_path") + "?id=" + jobId;
  return ret;
}

// Construct the path to get the results of a job
std::string
IonQServerHelper::constructGetResultsPath(ServerMessage &postResponse) {
  // Check if the necessary keys exist in the response and the configuration
  if (!postResponse.contains("jobs"))
    throw std::runtime_error("ServerMessage doesn't contain 'jobs' key.");

  auto &jobs = postResponse.at("jobs");

  if (jobs.empty() || !jobs[0].contains("results_url"))
    throw std::runtime_error(
        "ServerMessage doesn't contain 'results_url' key in the first job.");

  if (!keyExists("url"))
    throw std::runtime_error("Key 'url' doesn't exist in backendConfig.");

  // Return the results path
  return backendConfig.at("url") + jobs[0].at("results_url").get<std::string>();
}

// Overloaded version of constructGetResultsPath for jobId input
std::string IonQServerHelper::constructGetResultsPath(std::string &jobId) {
  if (!keyExists("job_path"))
    throw std::runtime_error("Key 'job_path' doesn't exist in backendConfig.");

  // Construct the results path
  std::string resultsPath = backendConfig.at("job_path") + jobId + "/results";

  // If sharpen is true, add it to the query parameters
  if (keyExists("sharpen") && backendConfig["sharpen"].get<bool>())
    resultsPath += "?sharpen=true";

  // Return the results path
  return resultsPath;
}

// Get the results from a given path
ServerMessage IonQServerHelper::getResults(std::string &resultsGetPath) {
  RestHeaders headers = getHeaders();
  // Return the results from the client
  return client.get(resultsGetPath, "", headers);
}

// Check if a job is done
bool IonQServerHelper::jobIsDone(ServerMessage &getJobResponse) {
  // Check if the necessary keys exist in the response
  if (!getJobResponse.contains("jobs"))
    throw std::runtime_error("ServerMessage doesn't contain 'jobs' key.");

  auto &jobs = getJobResponse.at("jobs");

  if (jobs.empty() || !jobs[0].contains("status"))
    throw std::runtime_error(
        "ServerMessage doesn't contain 'status' key in the first job.");

  // Throw a runtime error if the job has failed
  if (jobs[0].at("status").get<std::string>() == "failed")
    throw std::runtime_error(
        "The job failed upon submission. Check the job submission in your IonQ "
        "account for more information.");

  // Return whether the job is completed
  return jobs[0].at("status").get<std::string>() == "completed";
}

// Process the results from a job
cudaq::sample_result
IonQServerHelper::processResults(ServerMessage &postJobResponse,
                                 std::string &jobID) {
  // Construct the path to get the results
  auto resultsGetPath = constructGetResultsPath(postJobResponse);
  // Get the results
  auto results = getResults(resultsGetPath);

  // Get the number of qubits. This assumes the all qubits are measured, which
  // is a safe assumption for now but may change in the future.
  cudaq::debug("postJobResponse message: {}", postJobResponse.dump());
  auto &jobs = postJobResponse.at("jobs");
  if (!jobs[0].contains("qubits"))
    throw std::runtime_error(
        "ServerMessage doesn't tell us how many qubits there were");

  auto nQubits = jobs[0].at("qubits").get<int>();
  cudaq::debug("nQubits is : {}", nQubits);
  cudaq::debug("Results message: {}", results.dump());

  if (outputNames.find("output_names." + jobID) == outputNames.end()) {
    throw std::runtime_error("Could not find output names for job " + jobID +
                             " this " + std::to_string((long)this));
  }

  auto &output_names = outputNames["output_names." + jobID];
  for (auto &[result, info] : output_names) {
    cudaq::info("Qubit {} Result {} Name {}", info.qubitNum, result,
                info.registerName);
  }

  cudaq::CountsDictionary counts;

  // Process the results
  assert(nQubits <= 64);
  for (const auto &element : results.items()) {
    // Convert base-10 ASCII key to bitstring and perform endian swap
    uint64_t s = std::stoull(element.key());
    std::string newkey = std::bitset<64>(s).to_string();
    std::reverse(newkey.begin(), newkey.end()); // perform endian swap
    newkey.resize(nQubits);

    double value = element.value().get<double>();
    std::size_t count = static_cast<std::size_t>(value * shots);
    counts[newkey] = count;
  }

  // Full execution results include compiler-generated qubits, which are
  // undesirable to the user.
  cudaq::ExecutionResult fullExecResults{counts};
  auto fullSampleResults = cudaq::sample_result{fullExecResults};

  // clang-format off
  // The following code strips out and reorders the outputs based on output_names.
  // For example, if `counts` is something like:
  //      { 11111:62 01111:12 11110:12 01110:12 }
  // And if we want to discard the first bit (because qubit 0 was a
  // compiler-generated qubit), that maps to something like this:
  // -----------------------------------------------------
  // Qubit  Index - x1234    x1234    x1234    x1234
  // Result Index - x0123    x0123    x0123    x0123
  //              { 11111:62 01111:12 11110:12 01110:12 }
  //              { x1111:62 x1111:12 x1110:12 x1110:12 }
  //                  \--- v ---/       \--- v ---/
  //              {    1111:(62+12)     x1110:(12+12)   }
  //              {    1111:74           1110:24        }
  // -----------------------------------------------------
  // clang-format on

  std::vector<ExecutionResult> execResults;

  // Make a map sorted by register name ([str] --> <qubit,result>)
  std::map<std::string, std::pair<std::size_t, std::size_t>> mapResultStr;
  for (const auto &[result, info] : output_names)
    mapResultStr[info.registerName] = std::make_pair(info.qubitNum, result);

  // Get a reduced list of qubit numbers that were in the original program so
  // that we can slice the output data and extract the bits that the user was
  // interested in.
  std::vector<std::size_t> qubitNumbers;
  qubitNumbers.reserve(output_names.size());
  for (const auto &[regName, qubitAndResult] : mapResultStr)
    qubitNumbers.push_back(qubitAndResult.first);

  // For each original counts entry in the full sample results, reduce it down
  // to the user component and add to userGlobal. This is similar to
  // `get_marginal()`, but that sorts the input indices, which isn't necessarily
  // desirable here.
  CountsDictionary userGlobal;
  for (const auto &[bits, count] : fullSampleResults) {
    std::string userBitStr;
    for (const auto &qubit : qubitNumbers) {
      if (qubit < bits.size())
        userBitStr += bits[qubit];
      else
        throw std::runtime_error(fmt::format(
            "Cannot fetch qubit index {} from bits '{}'; bits.size() = {}",
            qubit, bits, bits.size()));
    }
    userGlobal[userBitStr] += count;
  }
  execResults.emplace_back(userGlobal);

  // Now add to `execResults` one register at a time
  for (const auto &[regName, qubitAndResult] : mapResultStr) {
    CountsDictionary regCounts;
    for (const auto &[bits, count] : fullSampleResults)
      regCounts[std::string{bits[qubitAndResult.first]}] += count;
    execResults.emplace_back(regCounts, regName);
  }

  // Return a sample result including the global register and all individual
  // registers.
  auto ret = cudaq::sample_result(execResults);
  return ret;
}

// Get the headers for the API requests
RestHeaders IonQServerHelper::getHeaders() {
  // Check if the necessary keys exist in the configuration
  if (!keyExists("token") || !keyExists("user_agent"))
    throw std::runtime_error("Key doesn't exist in backendConfig.");

  // Construct the headers
  RestHeaders headers;
  headers["Authorization"] = "apiKey " + backendConfig.at("token");
  headers["Content-Type"] = "application/json";
  headers["User-Agent"] = backendConfig.at("user_agent");

  // Return the headers
  return headers;
}

} // namespace cudaq

// Register the IonQ server helper in the CUDAQ server helper factory
CUDAQ_REGISTER_TYPE(cudaq::ServerHelper, cudaq::IonQServerHelper, ionq)<|MERGE_RESOLUTION|>--- conflicted
+++ resolved
@@ -101,13 +101,6 @@
   // Construct the API job path
   backendConfig["job_path"] =
       backendConfig["url"] + '/' + backendConfig["version"] + "/jobs";
-<<<<<<< HEAD
-  // Enable error mitigation
-  if (config.find("error_mitigation") != config.end())
-    backendConfig["error_mitigation"] = config["error_mitigation"];
-  if (config.find("sharpen") != config.end())
-    backendConfig["sharpen"] = config["sharpen"];
-=======
   if (!config["shots"].empty())
     this->setShots(std::stoul(config["shots"]));
 
@@ -129,7 +122,11 @@
       this->outputNames[key] = jobOutputNames;
     }
   }
->>>>>>> d4dcc4a1
+  // Enable error mitigation
+  if (config.find("error_mitigation") != config.end())
+    backendConfig["error_mitigation"] = config["error_mitigation"];
+  if (config.find("sharpen") != config.end())
+    backendConfig["sharpen"] = config["sharpen"];
 }
 
 // Retrieve an environment variable
