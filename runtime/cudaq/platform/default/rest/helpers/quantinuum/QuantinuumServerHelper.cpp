/*******************************************************************************
 * Copyright (c) 2022 - 2025 NVIDIA Corporation & Affiliates.                  *
 * All rights reserved.                                                        *
 *                                                                             *
 * This source code and the accompanying materials are made available under    *
 * the terms of the Apache License 2.0 which accompanies this distribution.    *
 ******************************************************************************/

#include "QuantinuumHelper.h"
#include "common/ExtraPayloadProvider.h"
#include "common/Logger.h"
#include "common/RestClient.h"
#include "common/ServerHelper.h"
#include "cudaq/utils/cudaq_utils.h"
#include <fstream>
#include <iostream>
#include <regex>
#include <thread>

namespace {
/// API endpoints
constexpr const char *authEndpoint = "auth/tokens/refresh";
constexpr const char *projectsEndpoint = "api/projects/v1beta2";
constexpr const char *jobsEndpoint = "api/jobs/v1beta3/";
constexpr const char *qirEndpoint = "api/qir/v1beta/";
// Legacy result endpoint (PYTKET)
constexpr const char *resultsEndpoint = "api/results/v1beta3/";
// NG device result endpoint (QSYS)
constexpr const char *qsysResultsEndpoint = "api/qsys_results/v1beta/";
} // namespace

namespace cudaq {

/// @brief The QuantinuumServerHelper implements the ServerHelper interface
/// to map Job requests and Job result retrievals actions from the calling
/// Executor to the specific schema required by the remote Quantinuum REST
/// server.
class QuantinuumServerHelper : public ServerHelper, public QirServerHelper {
protected:
  /// @brief The base URL
  std::string baseUrl = "https://nexus.quantinuum.com/";
  /// @brief The machine we are targeting
  std::string machine = "H2-1SC";
  /// @brief Max HQC cost
  std::optional<int> maxCost;
  /// @brief The Nexus project ID
  std::string projectId = "";
  /// @brief Time string, when the last tokens were retrieved
  std::string timeStr = "";
  /// @brief The refresh token
  std::string refreshKey = "";
  /// @brief The API token for the remote server
  std::string apiKey = "";
  std::string userSpecifiedCredentials = "";
  std::string credentialsPath = "";
  // Access token lifetime in seconds
  static constexpr int tokenExpirySecs = 5 * 60; // 5 minutes
  // Rest client to send additional requests
  RestClient restClient;

  /// @brief Quantinuum requires the API token be updated every so often,
  /// using the provided refresh token. This function will do that.
  void refreshTokens(bool force_refresh = false);

  /// @brief Return the headers required for the REST calls
  RestHeaders generateRequestHeader() const;

  /// @brief Retrieve project ID from the project name
  void setProjectId(const std::string &userInput);

<<<<<<< HEAD
  /// @brief Create a QIR module from the provided circuit code
  ServerMessage createQIRModule(const KernelExecution &circuitCode);
  /// @brief Different result type that the service may return
  enum class ResultType { PYTKET, QSYS };
  /// @brief Enum to specify results in a specific format
  enum class QsysResultVersion : int { DEFAULT = 3, RAW = 4 };
=======
  /// @brief Create a server request to create an extra resource on the server.
  ServerMessage createExtraResource(const std::string &type,
                                    const std::string &name,
                                    const std::string &contents);

  /// @brief Return a payload provider if any was configured for this target.
  /// @return Extra payload provider if configured, nullptr otherwise.
  // For example, via the nvq++ CLI or Python set_target, an extra payload
  // provider can be specified. The server helper, in accordance with the
  // service provider API, will handle the integration of this extra payload
  // into the job submission process.
  cudaq::ExtraPayloadProvider *getExtraPayloadProvider();

>>>>>>> 0ecb0de4
  /// @brief Helper to parse the result ID from the job response
  std::pair<ResultType, std::string> getResultId(ServerMessage &getJobResponse);
  // Extract QIR output data
  std::string extractOutputLog(ServerMessage &postJobResponse,
                               std::string &jobId) override;

public:
  /// @brief Return the name of this server helper, must be the
  /// same as the qpu config file.
  const std::string name() const override { return "quantinuum"; }

  RestHeaders getHeaders() override;
  RestCookies getCookies() override;

  void initialize(BackendConfig config) override {
    backendConfig = config;

    // Set the machine
    auto iter = backendConfig.find("machine");
    if (iter != backendConfig.end())
      machine = iter->second;

    // Set max cost
    iter = backendConfig.find("max_cost");
    if (iter != backendConfig.end()) {
      maxCost = std::stoi(iter->second);
      if (maxCost.value() < 1)
        throw std::runtime_error("max_cost must be a positive integer.");
    }

    // Set an alternate base URL if provided
    iter = backendConfig.find("url");
    if (iter != backendConfig.end()) {
      baseUrl = iter->second;
      if (!baseUrl.ends_with("/"))
        baseUrl += "/";
    }

    iter = backendConfig.find("credentials");
    if (iter != backendConfig.end())
      userSpecifiedCredentials = iter->second;

    // Set project ID
    iter = backendConfig.find("project");
    if (iter != backendConfig.end())
      setProjectId(iter->second);
    else {
      // Emulation does not require a project ID
      iter = backendConfig.find("emulate");
      // if not emulate then throw an error
      if (iter != backendConfig.end() && iter->second == "false")
        throw std::runtime_error("Missing mandatory field for Nexus project. "
                                 "Please provide a valid project name or ID.");
    }

    parseConfigForCommonParams(config);
  }

  /// @brief Create a job payload for the provided quantum codes
  ServerJobPayload
  createJob(std::vector<KernelExecution> &circuitCodes) override;

  /// @brief Return the job id from the previous job post
  std::string extractJobId(ServerMessage &postResponse) override;

  /// @brief Return the URL for retrieving job results
  std::string constructGetJobPath(ServerMessage &postResponse) override;
  std::string constructGetJobPath(std::string &jobId) override;

  /// @brief Return true if the job is done
  bool jobIsDone(ServerMessage &getJobResponse) override;

  /// @brief Given a completed job response, map back to the sample_result
  cudaq::sample_result processResults(ServerMessage &postJobResponse,
                                      std::string &jobID) override;
};

// Load the API key and refresh token from the config file
static void findApiKeyInFile(std::string &apiKey, const std::string &path,
                             std::string &refreshKey, std::string &timeStr) {
  std::ifstream stream(path);
  std::string contents((std::istreambuf_iterator<char>(stream)),
                       std::istreambuf_iterator<char>());

  std::vector<std::string> lines;
  lines = cudaq::split(contents, '\n');
  for (const std::string &l : lines) {
    std::vector<std::string> keyAndValue = cudaq::split(l, ':');
    if (keyAndValue.size() != 2)
      throw std::runtime_error("Ill-formed configuration file (" + path +
                               "). Key-value pairs must be in `<key> : "
                               "<value>` format. (One per line)");
    cudaq::trim(keyAndValue[0]);
    cudaq::trim(keyAndValue[1]);
    if (keyAndValue[0] == "key")
      apiKey = keyAndValue[1];
    else if (keyAndValue[0] == "refresh")
      refreshKey = keyAndValue[1];
    else if (keyAndValue[0] == "time")
      timeStr = keyAndValue[1];
    else
      throw std::runtime_error(
          "Unknown key in configuration file: " + keyAndValue[0] + ".");
  }
  if (apiKey.empty())
    throw std::runtime_error("Empty API key in configuration file (" + path +
                             ").");
  if (refreshKey.empty())
    throw std::runtime_error("Empty refresh key in configuration file (" +
                             path + ").");
  // The `time` key is not required.
}

/// Search for the API key, invokes findApiKeyInFile
static std::string searchAPIKey(std::string &key, std::string &refreshKey,
                                std::string &timeStr,
                                std::string userSpecifiedConfig = "") {
  std::string hwConfig;
  // Allow someone to tweak this with an environment variable
  if (auto creds = std::getenv("CUDAQ_QUANTINUUM_CREDENTIALS"))
    hwConfig = std::string(creds);
  else if (!userSpecifiedConfig.empty())
    hwConfig = userSpecifiedConfig;
  else
    hwConfig = std::string(getenv("HOME")) + std::string("/.quantinuum_config");
  if (cudaq::fileExists(hwConfig)) {
    findApiKeyInFile(key, hwConfig, refreshKey, timeStr);
  } else {
    throw std::runtime_error(
        "Cannot find Quantinuum Config file with credentials "
        "(~/.quantinuum_config).");
  }

  return hwConfig;
}

void QuantinuumServerHelper::setProjectId(const std::string &userInput) {
  // Get the tokens we need
  credentialsPath =
      searchAPIKey(apiKey, refreshKey, timeStr, userSpecifiedCredentials);
  refreshTokens();
  RestHeaders headers = generateRequestHeader();
  RestCookies cookies = getCookies();
  // Lambda to validate UUID format. This regex checks for the standard UUID
  // format: 8-4-4-4-12 hexadecimal characters as specified in RFC 4122.
  auto isValidUUID = [](const std::string &inputStr) -> bool {
    // Regular expression for UUID validation
    const std::regex uuidRegex("^[a-fA-F0-9]{8}-"
                               "[a-fA-F0-9]{4}-"
                               "[1-5][a-fA-F0-9]{3}-"
                               "[89abAB][a-fA-F0-9]{3}-"
                               "[a-fA-F0-9]{12}$");
    return std::regex_match(inputStr, uuidRegex);
  };
  // If the user input is a UUID, check if it refers to valid Nexus project
  if (isValidUUID(userInput)) {
    /// Ref:
    /// https://nexus.quantinuum.com/api-docs#/projects/get_project_api_projects_v1beta2__project_id__get
    auto response =
        restClient.get(baseUrl, std::string(projectsEndpoint) + '/' + userInput,
                       headers, false, cookies);
    if (response.contains("data") && response["data"].contains("id") &&
        response["data"]["id"].is_string()) {
      projectId = response["data"]["id"].get<std::string>();
      return;
    }
  }
  // If not, we need to search for the project by name
  /// Ref:
  /// https://nexus.quantinuum.com/api-docs#/projects/list_projects_api_projects_v1beta2_get
  std::string filter = "?filter%5Bname%5D=" + userInput;
  auto response = restClient.get(baseUrl, projectsEndpoint + filter, headers,
                                 false, cookies);
  if (response.contains("data") && response["data"].is_array() &&
      response["data"].size() > 0 && response["data"][0].contains("id") &&
      response["data"][0]["id"].is_string())
    projectId = response["data"][0]["id"].get<std::string>();
  else
    throw std::runtime_error(
        "Project not found. Please provide valid Nexus project name or ID.");
}

ServerMessage
QuantinuumServerHelper::createExtraResource(const std::string &type,
                                            const std::string &name,
                                            const std::string &contents) {
  ServerMessage resource;
  resource["data"] = ServerMessage::object();
  resource["data"]["type"] = type;
  // Add attributes
  resource["data"]["attributes"] = ServerMessage::object();
  resource["data"]["attributes"]["name"] = name;
  resource["data"]["attributes"]["description"] = "Generated by CUDA-Q";
  resource["data"]["attributes"]["properties"] = ServerMessage::object();
  resource["data"]["attributes"]["contents"] = contents;
  // Add relationships section
  resource["data"]["relationships"] = ServerMessage::object();
  resource["data"]["relationships"]["project"] = ServerMessage::object();
  resource["data"]["relationships"]["project"]["data"] =
      ServerMessage::object();
  resource["data"]["relationships"]["project"]["data"]["id"] = projectId;
  resource["data"]["relationships"]["project"]["data"]["type"] = "project";
  return resource;
}

ServerJobPayload
QuantinuumServerHelper::createJob(std::vector<KernelExecution> &circuitCodes) {
  // Just a placeholder for the job post URL path, headers, and messages
  std::vector<ServerMessage> messages;

  // Get the tokens we need
  credentialsPath =
      searchAPIKey(apiKey, refreshKey, timeStr, userSpecifiedCredentials);
  refreshTokens();
  RestHeaders headers = generateRequestHeader();
  RestCookies cookies = getCookies();

  // Any additional resources needed for the job
  auto *extraPayloadProvider = getExtraPayloadProvider();

  // Construct the job, one per circuit
  for (auto &circuitCode : circuitCodes) {
    // First create a QIR module, and then use its ID in the job
    ServerMessage qir =
        createExtraResource("qir", circuitCode.name, circuitCode.code);
    // Post the QIR module to the server and extract the program ID
    auto response = restClient.post(baseUrl, qirEndpoint, qir, headers, true,
                                    false, cookies);
    if (!response.contains("data") || !response["data"].contains("id") ||
        !response["data"]["id"].is_string())
      throw std::runtime_error(
          "Failed to create QIR module for circuit: " + circuitCode.name +
          ". Response: " + response.dump(2));
    std::string programId = response["data"]["id"].get<std::string>();

    /// Ref:
    /// https://nexus.quantinuum.com/api-docs#/jobs/create_job_api_jobs_v1beta3_post
    ServerMessage j;
    j["data"] = ServerMessage::object();
    j["data"]["type"] = "job";
    // Add attributes
    j["data"]["attributes"] = ServerMessage::object();
    // Construct a unique name for the job, by appending current timestamp
    auto timestamp =
        fmt::format("{:%Y-%m-%d_%H:%M:%S}", std::chrono::system_clock::now());
    j["data"]["attributes"]["name"] =
        fmt::format("{}_{}", circuitCode.name, timestamp);
    j["data"]["attributes"]["job_type"] = "execute";
    j["data"]["attributes"]["properties"] = ServerMessage::object();
    // Add definition section
    j["data"]["attributes"]["definition"] = ServerMessage::object();
    j["data"]["attributes"]["definition"]["job_definition_type"] =
        "execute_job_definition";
    j["data"]["attributes"]["definition"]["language"] = "QIR 1.0";
    // Add backend configuration
    j["data"]["attributes"]["definition"]["backend_config"] =
        ServerMessage::object();
    j["data"]["attributes"]["definition"]["backend_config"]["type"] =
        "QuantinuumConfig";
    j["data"]["attributes"]["definition"]["backend_config"]["device_name"] =
        machine;
    // On Helios devices, we need to specify max-cost unless it's a syntax
    // checker
    if (machine.starts_with("Helios") && !machine.ends_with("SC") &&
        !maxCost.has_value())
      throw std::runtime_error(
          "Please specify a maximum cost (`--quantinuum-max-cost <val>` when "
          "compiling with nvq++ or `max_cost=<val>` in Python `set_target`) "
          "when using device: " +
          machine);

    if (maxCost.has_value())
      j["data"]["attributes"]["definition"]["backend_config"]["max_cost"] =
          maxCost.value();

    // Add program items
    j["data"]["attributes"]["definition"]["items"] = ServerMessage::array();
    ServerMessage item = ServerMessage::object();
    item["program_id"] = programId;
    item["n_shots"] = shots;
    j["data"]["attributes"]["definition"]["items"].push_back(item);
    // Add relationships section
    j["data"]["relationships"] = ServerMessage::object();
    j["data"]["relationships"]["project"] = ServerMessage::object();
    j["data"]["relationships"]["project"]["data"] = ServerMessage::object();
    j["data"]["relationships"]["project"]["data"]["id"] = projectId;
    j["data"]["relationships"]["project"]["data"]["type"] = "project";
    // Any additional resources to be included
    if (extraPayloadProvider) {
      const std::string resourceType = extraPayloadProvider->getPayloadType();
      const auto resourceSpec =
          extraPayloadProvider->getExtraPayload(runtimeTarget);
      const auto resourceSpecJson = nlohmann::json::parse(resourceSpec);
      const std::string resourceUploadEndpoint =
          resourceSpecJson["path"].get<std::string>();
      const std::string resourceName =
          resourceSpecJson["name"].get<std::string>();
      const std::string resourceContent =
          resourceSpecJson["content"].get<std::string>();
      const std::string resourceDefKey =
          resourceSpecJson["key"].get<std::string>();

      ServerMessage resourceUpload =
          createExtraResource(resourceType, resourceName, resourceContent);
      // Post the resource to the server and extract the handle reference
      auto response =
          restClient.post(baseUrl, resourceUploadEndpoint, resourceUpload,
                          headers, true, false, getCookies());
      if (!response.contains("data") || !response["data"].contains("id") ||
          !response["data"]["id"].is_string())
        throw std::runtime_error("Failed to upload resource: " + resourceName +
                                 ". Response: " + response.dump(2));
      const std::string resourceId = response["data"]["id"].get<std::string>();
      j["data"]["attributes"]["definition"][resourceDefKey] = resourceId;
    }
    messages.push_back(j);
  }
  CUDAQ_INFO("Created job payload targeting {}", machine);
  // Return the payload with the correct endpoint
  return std::make_tuple(baseUrl + jobsEndpoint, headers, messages);
}

std::string QuantinuumServerHelper::extractJobId(ServerMessage &postResponse) {
  // "job_id": "$response.body#/data.id"
  return postResponse["data"]["id"].get<std::string>();
}

std::string
QuantinuumServerHelper::constructGetJobPath(ServerMessage &postResponse) {
  return baseUrl + jobsEndpoint + extractJobId(postResponse);
}

std::string QuantinuumServerHelper::constructGetJobPath(std::string &jobId) {
  // TODO: we can use a more lightweight path here.
  // but for now, we will use the overall job path, since we need to get the
  // result Id when it completes.
  return baseUrl + jobsEndpoint + jobId;
}

bool QuantinuumServerHelper::jobIsDone(ServerMessage &getJobResponse) {
  // Job status strings: "COMPLETED", "QUEUED", "SUBMITTED", "RUNNING",
  // "CANCELLED", "ERROR"
  const std::string jobStatus =
      getJobResponse["data"]["attributes"]["status"]["status"]
          .get<std::string>();
  if (jobStatus == "ERROR") {
    const std::string errorMsg =
        getJobResponse["data"]["attributes"]["status"]["error_detail"]
            .get<std::string>();
    throw std::runtime_error("Job failed with error: " + errorMsg);
  } else if (jobStatus == "CANCELLED") {
    throw std::runtime_error("Job was cancelled.");
  }
  if (jobStatus == "COMPLETED") {
    // Check if the response contains the result ID
    // In some cases, the status may be "COMPLETED" but the result ID
    // is not yet available, so we will check for that.
    return getResultId(getJobResponse).second != "";
  }
  return false;
}

std::pair<QuantinuumServerHelper::ResultType, std::string>
QuantinuumServerHelper::getResultId(ServerMessage &getJobResponse) {
  const auto resultItems =
      getJobResponse["data"]["attributes"]["definition"]["items"];

  // Note: currently, we only support a single result item.
  if (!resultItems.is_array())
    throw std::runtime_error(
        "Expected 'items' to be an array in job response.");
  if (resultItems.size() != 1)
    throw std::runtime_error("Expected exactly one item in 'items' array.");

  const auto &item = resultItems[0];
  if (!item.contains("result_id")) {
    return std::make_pair(QuantinuumServerHelper::ResultType::PYTKET,
                          ""); // No result ID available yet
  }

  const std::string resultTypeStr = item["result_type"].get<std::string>();
  const std::string resultId = item["result_id"].get<std::string>();
  if (resultTypeStr == "QSYS") {
    // This is a QSYS result
    return std::make_pair(QuantinuumServerHelper::ResultType::QSYS, resultId);
  } else if (resultTypeStr == "PYTKET") {
    // This is a PYTKET result
    return std::make_pair(QuantinuumServerHelper::ResultType::PYTKET, resultId);
  } else {
    throw std::runtime_error("Unknown result type: " + resultTypeStr);
  }
}

cudaq::sample_result
QuantinuumServerHelper::processResults(ServerMessage &jobResponse,
                                       std::string &jobId) {
  const auto [resultType, resultId] = getResultId(jobResponse);
  if (resultId.empty()) {
    throw std::runtime_error("Job completed but no result ID found.");
  }
  const std::string resultPath =
      resultType == QuantinuumServerHelper::ResultType::QSYS
          ? baseUrl + qsysResultsEndpoint + resultId
          : baseUrl + resultsEndpoint + resultId;
  CUDAQ_INFO("Retrieving results from path: {}", resultPath);
  RestHeaders headers = generateRequestHeader();
  RestCookies cookies = getCookies();
  // If this is a Qsys result, use the default version to retrieve accumulated
  // shot data.
  const std::string paramStr =
      resultType == QuantinuumServerHelper::ResultType::QSYS
          ? fmt::format("?version={}", static_cast<int>(QsysResultVersion::RAW))
          : std::string();

  // Retrieve the results
  auto resultResponse =
      restClient.get(resultPath, paramStr, headers, false, cookies);
  CUDAQ_INFO("Job result response: {}\n", resultResponse.dump());
  if (resultType == QuantinuumServerHelper::ResultType::PYTKET) {
    auto shotResults = resultResponse["data"]["attributes"]["shots"];
    CUDAQ_DBG("Count data: {}", shotResults.dump());

    // Get the register names
    auto bitResults = resultResponse["data"]["attributes"]["bits"];
    std::vector<std::string> outputNames;
    for (auto item : bitResults) {
      CUDAQ_DBG("Bit data: {}", item.dump());
      const auto registerName = item[0].get<std::string>();
      outputNames.push_back(registerName);
    }
    // The names are listed in the reverse order (w.r.t. CUDA-Q bit indexing
    // convention)
    std::reverse(outputNames.begin(), outputNames.end());
    return cudaq::utils::quantinuum::processResults(shotResults, outputNames);
  } else {
    auto results = resultResponse["data"]["attributes"]["results"];
    CUDAQ_DBG("Count result data: {}", results.dump());
    const auto numShots = results.size();
    CUDAQ_DBG("Number of shots: {}", numShots);

    // This is QSYS results: array of QSYS shots
    cudaq::CountsDictionary globalCounts;
    std::vector<std::string> globalSequentialData;
    globalSequentialData.reserve(numShots);
    std::map<std::string,
             std::pair<cudaq::CountsDictionary, std::vector<std::string>>>
        registerResults;
    for (const auto &qsysShot : results) {
      CUDAQ_DBG("QSYS shot data: {}", qsysShot.dump());
      // Each QSYS shot is an array of tagged results
      std::string bitString;
      for (const auto &taggedResult : qsysShot) {
        CUDAQ_DBG("Tagged result data: {}", taggedResult.dump());
        // The tagged result is a pair of register name and bit value
        const std::string regName = taggedResult[0].get<std::string>();
        const int bitValue = taggedResult[1].get<int>();
        if (bitValue != 0 && bitValue != 1) {
          throw std::runtime_error("Invalid bit value in QSYS result: " +
                                   std::to_string(bitValue));
        }
        bitString.append(std::to_string(bitValue));
        auto &[regCountMap, regSeqData] = registerResults[regName];
        regCountMap[std::to_string(bitValue)]++;
        regSeqData.push_back(std::to_string(bitValue));
      }
      // Global register results
      globalCounts[bitString]++;
      globalSequentialData.push_back(bitString);
    }

    std::vector<cudaq::ExecutionResult> allResults;
    allResults.reserve(registerResults.size() + 1);
    for (auto &[regName, data] : registerResults) {
      allResults.push_back({data.first, regName});
      allResults.back().sequentialData = data.second;
    }

    // Add the global register results
    cudaq::ExecutionResult result{globalCounts, GlobalRegisterName};
    result.sequentialData = globalSequentialData;
    allResults.push_back(result);
    return cudaq::sample_result{allResults};
  }
}

// Extract QIR output data
std::string QuantinuumServerHelper::extractOutputLog(ServerMessage &jobResponse,
                                                     std::string &jobId) {
  const auto [resultType, resultId] = getResultId(jobResponse);
  if (resultId.empty()) {
    throw std::runtime_error("Job completed but no result ID found.");
  }
  if (resultType != QuantinuumServerHelper::ResultType::QSYS) {
    throw std::runtime_error(
        "Expected QSYS result type for QIR output extraction.");
  }

  const std::string resultPath = baseUrl + qsysResultsEndpoint + resultId;
  CUDAQ_INFO("Retrieving results from path: {}", resultPath);
  RestHeaders headers = generateRequestHeader();
  RestCookies cookies = getCookies();
  // Retrieve the results (default version for QIR output)
  auto resultResponse = restClient.get(
      resultPath,
      fmt::format("?version={}", static_cast<int>(QsysResultVersion::DEFAULT)),
      headers, false, cookies);
  CUDAQ_INFO("Job result response: {}\n", resultResponse.dump());
  const std::string programType =
      resultResponse["data"]["relationships"]["program"]["data"]["type"]
          .get<std::string>();
  if (programType != "qir") {
    throw std::runtime_error(
        "Expected 'qir' type in the result response, got: " + programType);
  }

  const std::string qirResult =
      resultResponse["data"]["attributes"]["results"].get<std::string>();
  return qirResult;
}

std::map<std::string, std::string>
QuantinuumServerHelper::generateRequestHeader() const {
  std::map<std::string, std::string> headers{
      {"Content-Type", "application/json"},
      {"Connection", "keep-alive"},
      {"Accept", "*/*"}};
  return headers;
}

RestHeaders QuantinuumServerHelper::getHeaders() {
  return generateRequestHeader();
}

RestCookies QuantinuumServerHelper::getCookies() {
  if (apiKey.empty() || refreshKey.empty()) {
    searchAPIKey(apiKey, refreshKey, timeStr, userSpecifiedCredentials);
  }
  if (refreshKey.empty()) {
    throw std::runtime_error(
        "Cannot get cookies, refresh key is empty. Please check your "
        "configuration.");
  }
  refreshTokens();
  return {{"myqos_id", apiKey}};
}

/// Refresh the api key and refresh-token
void QuantinuumServerHelper::refreshTokens(bool force_refresh) {
  if (refreshKey.empty()) {
    throw std::runtime_error(
        "Cannot get refresh access token, refresh key is empty.");
  }
  std::mutex m;
  std::lock_guard<std::mutex> l(m);
  auto now = std::chrono::high_resolution_clock::now();

  // If we are getting close to an 30 min, then we will refresh
  const bool needsRefresh = [&]() {
    // If the time string is empty, we probably need to refresh`
    if (timeStr.empty()) {
      return true;
    }

    // We first check how much time has elapsed since the
    // existing refresh key was created
    std::int64_t timeAsLong = std::stol(timeStr);
    std::chrono::high_resolution_clock::duration d(timeAsLong);
    std::chrono::high_resolution_clock::time_point oldTime(d);
    auto secondsDuration =
        1e-3 *
        std::chrono::duration_cast<std::chrono::milliseconds>(now - oldTime);

    return secondsDuration.count() * (1. / tokenExpirySecs) > .85;
  }();

  if (needsRefresh || force_refresh) {
    cudaq::info("Refreshing id-token");
    RestHeaders cookies{{"myqos_oat", refreshKey}};
    RestCookies headers = generateRequestHeader();
    nlohmann::json j;
    auto response_json = restClient.post(baseUrl, authEndpoint, j, headers,
                                         false, false, cookies, &cookies);
    const auto iter = cookies.find("myqos_id");
    if (iter == cookies.end())
      throw std::runtime_error("Failed to refresh API key, 'myqos_id' not "
                               "found in response cookies.");
    apiKey = iter->second;
    std::ofstream out(credentialsPath);
    out << "key:" << apiKey << '\n';
    out << "refresh:" << refreshKey << '\n';
    out << "time:" << now.time_since_epoch().count() << '\n';
    timeStr = std::to_string(now.time_since_epoch().count());
  }
}

cudaq::ExtraPayloadProvider *QuantinuumServerHelper::getExtraPayloadProvider() {
  const auto extraPayloadProvider =
      runtimeTarget.runtimeConfig.find("extra_payload_provider");
  if (extraPayloadProvider == runtimeTarget.runtimeConfig.end())
    return nullptr;
  const auto &extraPayloadProviderName = extraPayloadProvider->second;

  auto &extraProviders = cudaq::getExtraPayloadProviders();
  const auto it = std::find_if(
      extraProviders.begin(), extraProviders.end(), [&](const auto &entry) {
        return entry->name() == extraPayloadProviderName;
      });
  if (it == extraProviders.end())
    throw std::runtime_error("ExtraPayloadProvider with name " +
                             extraPayloadProviderName + " not found.");
  cudaq::info("[QuantinuumServerHelper] Found extra payload provider '{}'.",
              extraPayloadProviderName);
  return it->get();
}

} // namespace cudaq

CUDAQ_REGISTER_TYPE(cudaq::ServerHelper, cudaq::QuantinuumServerHelper,
                    quantinuum)<|MERGE_RESOLUTION|>--- conflicted
+++ resolved
@@ -68,14 +68,10 @@
   /// @brief Retrieve project ID from the project name
   void setProjectId(const std::string &userInput);
 
-<<<<<<< HEAD
-  /// @brief Create a QIR module from the provided circuit code
-  ServerMessage createQIRModule(const KernelExecution &circuitCode);
   /// @brief Different result type that the service may return
   enum class ResultType { PYTKET, QSYS };
   /// @brief Enum to specify results in a specific format
   enum class QsysResultVersion : int { DEFAULT = 3, RAW = 4 };
-=======
   /// @brief Create a server request to create an extra resource on the server.
   ServerMessage createExtraResource(const std::string &type,
                                     const std::string &name,
@@ -89,7 +85,6 @@
   // into the job submission process.
   cudaq::ExtraPayloadProvider *getExtraPayloadProvider();
 
->>>>>>> 0ecb0de4
   /// @brief Helper to parse the result ID from the job response
   std::pair<ResultType, std::string> getResultId(ServerMessage &getJobResponse);
   // Extract QIR output data
