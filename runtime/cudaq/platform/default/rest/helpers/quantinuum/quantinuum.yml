--- conflicted
+++ resolved
@@ -40,7 +40,6 @@
     type: string
     platform-arg: project
     help-string: "Specify the Nexus project name or ID."
-<<<<<<< HEAD
   - key: credentials
     required: false
     type: string
@@ -51,10 +50,8 @@
     type: string
     platform-arg: max_cost
     help-string: "Specify the max HQC cost for a job submission."
-=======
   - key: extra-payload-provider
     required: false
     type: string
     platform-arg: extra_payload_provider
-    help-string: "Specify the extra payload provider if any."
->>>>>>> 0ecb0de4
+    help-string: "Specify the extra payload provider if any."