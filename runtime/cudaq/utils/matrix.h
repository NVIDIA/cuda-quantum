/****************************************************************-*- C++ -*-****
 * Copyright (c) 2022 - 2025 NVIDIA Corporation & Affiliates.                  *
 * All rights reserved.                                                        *
 *                                                                             *
 * This source code and the accompanying materials are made available under    *
 * the terms of the Apache License 2.0 which accompanies this distribution.    *
 ******************************************************************************/

#pragma once

#include <array>
#include <cassert>
#include <complex>
#include <iterator>
#include <optional>
#include <vector>

namespace Eigen {
// forward declared here so that this header can be used even if the Eigen is
// not used/found
template <typename Scalar_, int Rows_, int Cols_, int Options_, int MaxRows_,
          int MaxCols_>
class Matrix;
} // namespace Eigen

<<<<<<< HEAD
=======
namespace pybind11 {
class module_;
template <typename T, int ExtraFlags>
class array_t;
} // namespace pybind11

>>>>>>> bde5f32d
namespace cudaq {

class complex_matrix;

namespace details {
pybind11::array_t<std::complex<double>, 0x0010>
cmat_to_numpy(const complex_matrix &cmat);
} // namespace details

complex_matrix operator*(const complex_matrix &, const complex_matrix &);
std::vector<std::complex<double>>
operator*(const complex_matrix &, const std::vector<std::complex<double>> &);
complex_matrix operator*(std::complex<double>, const complex_matrix &);
complex_matrix operator+(const complex_matrix &, const complex_matrix &);
complex_matrix operator-(const complex_matrix &, const complex_matrix &);
bool operator==(const complex_matrix &, const complex_matrix &);
complex_matrix kronecker(const complex_matrix &, const complex_matrix &);
template <typename Iterable,
          typename T = typename std::iterator_traits<Iterable>::value_type>
complex_matrix kronecker(Iterable begin, Iterable end);

//===----------------------------------------------------------------------===//

/// This is a minimalist matrix container. It is two-dimensional. It owns its
/// data. Elements are of type `complex<double>`. Typically, it will contain a
/// two-by-two set of values.
class complex_matrix {
public:
  using value_type = std::complex<double>;
  using Dimensions = std::pair<std::size_t, std::size_t>;
  using EigenMatrix =
      Eigen::Matrix<value_type, -1, -1, 0x1, -1, -1>; // row major

  complex_matrix() = default;

  // Instantiates a matrix of the given size.
  // All entries are set to zero by default.
  complex_matrix(std::size_t rows, std::size_t cols, bool set_zero = true)
      : dimensions(std::make_pair(rows, cols)),
        data{new value_type[rows * cols]} {
    if (set_zero)
      this->set_zero();
  }

  complex_matrix(const complex_matrix &other)
      : dimensions{other.dimensions},
        data{new value_type[get_size(other.dimensions)]} {
    std::copy(other.data, other.data + get_size(dimensions), data);
  }
  complex_matrix(complex_matrix &&other)
      : dimensions{other.dimensions}, data{other.data} {
    other.data = nullptr;
  }
  complex_matrix(const std::vector<value_type> &v,
                 const Dimensions &dim = {2, 2})
      : dimensions{dim}, data{new value_type[get_size(dim)]} {
    check_size(v.size(), dimensions);
    std::copy(v.begin(), v.begin() + get_size(dimensions), data);
  }

  complex_matrix &operator=(const complex_matrix &other) {
    dimensions = other.dimensions;
    data = new value_type[get_size(other.dimensions)];
    std::copy(other.data, other.data + get_size(dimensions), data);
    return *this;
  }

  complex_matrix &operator=(complex_matrix &&other) {
    dimensions = other.dimensions;
    data = other.data;
    other.data = nullptr;
    return *this;
  }

  /// @brief Return the minimal eigenvalue for this matrix.
  value_type minimal_eigenvalue() const;

  /// @brief Return this matrix's eigenvalues.
  std::vector<value_type> eigenvalues() const;

  /// @brief Return the eigenvectors of this matrix.
  /// They are returned as the rows of a new matrix.
  complex_matrix eigenvectors() const;

  ~complex_matrix() {
    if (data)
      delete[] data;
    data = nullptr;
  }

  //===--------------------------------------------------------------------===//
  // Primitive operations on `complex_matrix` objects.
  //===--------------------------------------------------------------------===//

  /// Multiplication (cross-product) of two matrices.
  friend complex_matrix operator*(const complex_matrix &,
                                  const complex_matrix &);
  complex_matrix &operator*=(const complex_matrix &);

  /// Right-side multiplication with a vector
  friend std::vector<complex_matrix::value_type>
  operator*(const complex_matrix &,
            const std::vector<complex_matrix::value_type> &);

  /// Scalar Multiplication with matrices.
  friend complex_matrix operator*(complex_matrix::value_type,
                                  const complex_matrix &);

  /// Addition of two matrices.
  friend complex_matrix operator+(const complex_matrix &,
                                  const complex_matrix &);
  complex_matrix &operator+=(const complex_matrix &);

  /// Subtraction of two matrices.
  friend complex_matrix operator-(const complex_matrix &,
                                  const complex_matrix &);
  complex_matrix &operator-=(const complex_matrix &);

  /// Kronecker of two matrices.
  friend complex_matrix kronecker(const complex_matrix &,
                                  const complex_matrix &);
  complex_matrix &kronecker_inplace(const complex_matrix &);

  /// Resets the matrix to all zero entries.
  /// Not needed after construction since the matrix will be initialized to
  /// zero.
  void set_zero();

  /// Matrix exponential, uses 20 terms of Taylor Series approximation.
  complex_matrix exponential();

  /// Matrix power.
  complex_matrix power(int powers);

  /// Returns the conjugate transpose of a matrix.
  complex_matrix adjoint();

  /// Returns diagonal elements
  // Index can be used to get super/sub diagonal elements
  std::vector<value_type> diagonal_elements(int index = 0) const;

  /// Return a square identity matrix for the given size.
  static complex_matrix identity(const std::size_t rows);

  /// Kronecker a list of matrices. The list can be any container that has
  /// iterators defined.
  template <typename Iterable, typename T>
  friend complex_matrix kronecker(Iterable begin, Iterable end);

  /// Operator to get the value at a particular index in the matrix.
  complex_matrix::value_type
  operator[](const std::vector<std::size_t> &at) const;

  /// Operator to get the value at a particular index in the matrix.
  complex_matrix::value_type &operator[](const std::vector<std::size_t> &at);

  /// Operator to get the value at a particular index in the matrix.
  complex_matrix::value_type operator()(std::size_t i, std::size_t j) const;

  /// Operator to get the value at a particular index in the matrix.
  complex_matrix::value_type &operator()(std::size_t i, std::size_t j);

  /// @brief Returns a string representation of the matrix
  std::string to_string() const;

  /// @brief Print this matrix to the standard output stream
  void dump() const;

  /// @brief Print this matrix to the given output stream
  void dump(std::ostream &os) const;

  std::size_t get_rank() const { return 2; }
  std::size_t rows() const { return dimensions.first; }
  std::size_t cols() const { return dimensions.second; }
  std::size_t size() const { return get_size(dimensions); }

  const EigenMatrix as_eigen() const;

<<<<<<< HEAD
  complex_matrix::value_type *get_data() const { return data; }
=======
  // 0x0010 is the default flags for pybind11::array_t
  friend pybind11::array_t<std::complex<double>, 0x0010>
  cudaq::details::cmat_to_numpy(const complex_matrix &cmat);
  friend void bindComplexMatrix(pybind11::module_ &mod);
>>>>>>> bde5f32d

private:
  complex_matrix(const complex_matrix::value_type *v,
                 const Dimensions &dim = {2, 2})
      : dimensions{dim}, data{new complex_matrix::value_type[get_size(dim)]} {
    auto size = get_size(dimensions);
    std::copy(v, v + size, data);
  }

  static std::size_t get_size(const Dimensions &dim) {
    return dim.first * dim.second;
  }

  static void check_size(std::size_t size, const Dimensions &dim);

  void swap(complex_matrix::value_type *new_data) {
    if (data)
      delete[] data;
    data = new_data;
  }

  void clear() {
    if (data)
      delete[] data;
    data = nullptr;
    dimensions = {};
  }

  Dimensions dimensions = {};
  complex_matrix::value_type *data = nullptr;
};

//===----------------------------------------------------------------------===//

template <typename Iterable, typename T>
complex_matrix kronecker(Iterable begin, Iterable end) {
  complex_matrix result;
  if (begin == end)
    return result;
  result = *begin;
  for (auto i = std::next(begin); i != end; i = std::next(i))
    result.kronecker_inplace(*i);
  return result;
}

inline complex_matrix operator*(const complex_matrix &left,
                                const complex_matrix &right) {
  complex_matrix result = left;
  result *= right;
  return result;
}

inline complex_matrix operator+(const complex_matrix &left,
                                const complex_matrix &right) {
  complex_matrix result = left;
  result += right;
  return result;
}

inline complex_matrix operator-(const complex_matrix &left,
                                const complex_matrix &right) {
  complex_matrix result = left;
  result -= right;
  return result;
}

inline complex_matrix kronecker(const complex_matrix &left,
                                const complex_matrix &right) {
  complex_matrix result = left;
  result.kronecker_inplace(right);
  return result;
}

} // namespace cudaq<|MERGE_RESOLUTION|>--- conflicted
+++ resolved
@@ -23,15 +23,6 @@
 class Matrix;
 } // namespace Eigen
 
-<<<<<<< HEAD
-=======
-namespace pybind11 {
-class module_;
-template <typename T, int ExtraFlags>
-class array_t;
-} // namespace pybind11
-
->>>>>>> bde5f32d
 namespace cudaq {
 
 class complex_matrix;
@@ -210,14 +201,7 @@
 
   const EigenMatrix as_eigen() const;
 
-<<<<<<< HEAD
   complex_matrix::value_type *get_data() const { return data; }
-=======
-  // 0x0010 is the default flags for pybind11::array_t
-  friend pybind11::array_t<std::complex<double>, 0x0010>
-  cudaq::details::cmat_to_numpy(const complex_matrix &cmat);
-  friend void bindComplexMatrix(pybind11::module_ &mod);
->>>>>>> bde5f32d
 
 private:
   complex_matrix(const complex_matrix::value_type *v,
