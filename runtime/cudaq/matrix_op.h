--- conflicted
+++ resolved
@@ -102,7 +102,6 @@
   ///      the operator acts on, and an unordered map from string to complex
   ///      double that contains additional parameters the operator may use.
   static void define(std::string operator_id,
-<<<<<<< HEAD
                      std::vector<int64_t> expected_dimensions,
                      matrix_callback &&create,
                      const std::unordered_map<std::string, std::string>
@@ -119,14 +118,14 @@
   /// arguments. Note: The dimensions passed during operator evaluation are
   /// automatically validated against the expected dimensions specified during
   /// definition - the `create` function does not need to do this.
-  /// @arg operator_id : A string that uniquely identifies the defined operator.
-  /// @arg expected_dimensions : Defines the number of levels, that is the
+  /// @param operator_id : A string that uniquely identifies the defined operator.
+  /// @param expected_dimensions : Defines the number of levels, that is the
   /// dimension,
   ///      for each degree of freedom in canonical (that is sorted) order. A
   ///      negative or zero value for one (or more) of the expected dimensions
   ///      indicates that the operator is defined for any dimension of the
   ///      corresponding degree of freedom.
-  /// @arg create : Takes any number of complex-valued arguments and returns the
+  /// @param create : Takes any number of complex-valued arguments and returns the
   ///      matrix representing the operator. The matrix must be ordered such
   ///      that the value returned by `op.degrees()` matches the order of the
   ///      matrix, where `op` is the instantiated the operator defined here. The
@@ -144,10 +143,6 @@
   /// if no definition of an operator with the given id existed
   /// in the first place.
   static bool remove_definition(const std::string &operator_id);
-=======
-                     std::vector<std::int64_t> expected_dimensions,
-                     matrix_callback &&create);
->>>>>>> 4f48a233
 
   /// @brief Instantiates a custom operator.
   /// @param operator_id : The ID of the operator as specified when it was
@@ -196,20 +191,25 @@
   /// operator.
   matrix_handler(std::size_t target);
 
-<<<<<<< HEAD
+  /// @brief Instantiates a matrix_handler.
+  /// @param operator_id A string identifying the operator definition.
+  /// @param degrees A vector defining the degrees of freedom that the operator acts on.
+  /// @param behavior An optional argument to define the commutation behavior.
   matrix_handler(std::string operator_id,
                  const std::vector<std::size_t> &degrees,
                  const commutation_behavior &behavior = commutation_behavior());
 
+  /// @brief Instantiates a matrix_handler.
+  /// @param operator_id A string identifying the operator definition.
+  /// @param degrees A vector defining the degrees of freedom that the operator acts on.
+  /// @param behavior An optional argument to define the commutation behavior.
   matrix_handler(std::string operator_id, std::vector<std::size_t> &&degrees,
                  const commutation_behavior &behavior = commutation_behavior());
 
-=======
   /// @brief Constructs a matrix_handler by copying from an
   /// operator_handler-derived instance.
   /// @tparam T A type derived from operator_handler.
   /// @param other A constant reference to the source operator instance.
->>>>>>> 4f48a233
   template <typename T, std::enable_if_t<std::is_base_of_v<operator_handler, T>,
                                          bool> = true>
   matrix_handler(const T &other);
