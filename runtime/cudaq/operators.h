/****************************************************************-*- C++ -*-****
 * Copyright (c) 2022 - 2025 NVIDIA Corporation & Affiliates.                  *
 * All rights reserved.                                                        *
 *                                                                             *
 * This source code and the accompanying materials are made available under    *
 * the terms of the Apache License 2.0 which accompanies this distribution.    *
 ******************************************************************************/

#pragma once

#include <functional>
#include <random>
#include <set>
#include <type_traits>
#include <unordered_map>
#include <vector>

#include "operators/evaluation.h"
#include "operators/operator_leafs.h"
#include "operators/templates.h"
#include "utils/matrix.h"

namespace cudaq {

class spin_handler;
enum class pauli;

#define HANDLER_SPECIFIC_TEMPLATE(ConcreteTy)                                  \
  template <typename T = HandlerTy,                                            \
            std::enable_if_t<std::is_same<T, ConcreteTy>::value &&             \
                                 std::is_same<HandlerTy, T>::value,            \
                             bool> = true>

#define PROPERTY_SPECIFIC_TEMPLATE(property)                                   \
  template <typename T = HandlerTy,                                            \
            std::enable_if_t<std::is_same<HandlerTy, T>::value && property,    \
                             std::true_type> = std::true_type()>

#define PROPERTY_AGNOSTIC_TEMPLATE(property)                                   \
  template <typename T = HandlerTy,                                            \
            std::enable_if_t<std::is_same<HandlerTy, T>::value && !property,   \
                             std::false_type> = std::false_type()>

#define SPIN_OPS_BACKWARD_COMPATIBILITY(deprecation_message)                   \
  template <typename T = HandlerTy,                                            \
            std::enable_if_t<std::is_same<HandlerTy, spin_handler>::value &&   \
                                 std::is_same<HandlerTy, T>::value,            \
                             bool> = true>                                     \
  [[deprecated(deprecation_message)]]

/// @brief Represents a sum of operator products in a quantum operator algebra.
///
/// The sum_op class is a templated container that encapsulates a linear
/// combination of product operators, where each term is defined by a specific
/// configuration of operator components paired with a scalar coefficient.
template <typename HandlerTy>
class sum_op {
  template <typename T>
  friend class sum_op;
  template <typename T>
  friend class product_op;

private:
  // inserts a new term combining it with an existing one if possible
  void insert(product_op<HandlerTy> &&other);
  void insert(const product_op<HandlerTy> &other);

  void aggregate_terms();

  template <typename... Args>
  void aggregate_terms(product_op<HandlerTy> &&head, Args &&...args);

  template <typename EvalTy>
  EvalTy evaluate(operator_arithmetics<EvalTy> arithmetics) const;

protected:
  std::unordered_map<std::string, std::size_t>
      term_map; // quick access to term index given its id (used for aggregating
                // terms)
  std::vector<std::vector<HandlerTy>> terms;
  std::vector<scalar_operator> coefficients;
  bool is_default = true;

  constexpr sum_op(bool is_default) : is_default(is_default){};
  sum_op(const sum_op<HandlerTy> &other, bool is_default, std::size_t size);
  sum_op(sum_op<HandlerTy> &&other, bool is_default, std::size_t size);

public:
  struct const_iterator {
  private:
    /// @brief A pointer to the sum_op instance whose terms are being iterated
    /// over.
    const sum_op<HandlerTy> *sum;
    product_op<HandlerTy> current_val;
    std::size_t current_idx;

    const_iterator(const sum_op<HandlerTy> *sum, std::size_t idx,
                   product_op<HandlerTy> &&value)
        : sum(sum), current_val(std::move(value)), current_idx(idx) {}

  public:
    using iterator_category = std::forward_iterator_tag;
    using difference_type = std::ptrdiff_t;
    using value_type = product_op<HandlerTy>;

    const_iterator(const sum_op<HandlerTy> *sum) : const_iterator(sum, 0) {}

    const_iterator(const sum_op<HandlerTy> *sum, std::size_t idx)
        : sum(sum), current_val(1.), current_idx(idx) {
      if (sum && current_idx < sum->num_terms())
        current_val = product_op<HandlerTy>(sum->coefficients[current_idx],
                                            sum->terms[current_idx]);
    }

    /// @brief Equality operator which compares iterators
    bool operator==(const const_iterator &other) const {
      return sum == other.sum && current_idx == other.current_idx;
    }

    /// @brief Non-equality operator which compares iterators
    bool operator!=(const const_iterator &other) const {
      return !(*this == other);
    }

    /// @brief `Dereferences` the iterator to yield a reference to current_val,
    /// allowing access to the current product_op.
    product_op<HandlerTy> &operator*() { return current_val; }
    /// @brief Provides pointer access to the current product_op.
    product_op<HandlerTy> *operator->() { return &current_val; }

    /// @brief Advances the iterator to the next term in the term_map and
    /// updates current_val accordingly.
    const_iterator &operator++() {
      if (++current_idx < sum->num_terms())
        current_val = product_op<HandlerTy>(sum->coefficients[current_idx],
                                            sum->terms[current_idx]);
      return *this;
    }

    // postfix
    const_iterator operator++(int) {
      auto iter = const_iterator(sum, current_idx, std::move(current_val));
      ++(*this);
      return iter;
    }
  };

  /// @brief Get iterator to beginning of operator terms
  const_iterator begin() const { return const_iterator(this); }

  /// @brief Get iterator to end of operator terms
  const_iterator end() const { return const_iterator(this, this->num_terms()); }

  // read-only properties

  /// @brief The degrees of freedom that the operator acts on.
  /// The order of degrees is from smallest to largest and reflect
  /// the ordering of the matrix returned by `to_matrix`.
  /// Specifically, the indices of a statevector with two qubits are {00, 01,
  /// 10, 11}. An ordering of degrees {0, 1} then indicates that a state where
  /// the qubit with index 0 equals 1 with probability 1 is given by
  /// the vector {0., 1., 0., 0.}.
  std::vector<std::size_t> degrees() const;
  std::size_t min_degree() const;
  std::size_t max_degree() const;

  /// @brief Return the number of operator terms that make up this operator sum.
  std::size_t num_terms() const;

  // constructors and destructors

  // A default initialized sum will act as both the additive
  // and multiplicative identity. To construct a true "0" value
  // (neutral element for addition only), use sum_op<T>::empty().
  constexpr sum_op() = default;

  sum_op(std::size_t size);

  /// @brief Constructs a new sum operator instance from product operator
  /// arguments.
  /// @tparam `Args` Variadic template parameters representing
  /// product_op<HandlerTy> types.
  /// @param args One or more product operator objects used in the summation
  /// operation.
  template <typename... Args,
            std::enable_if_t<std::conjunction<std::is_same<
                                 product_op<HandlerTy>, Args>...>::value &&
                                 sizeof...(Args),
                             bool> = true>
  sum_op(Args &&...args);

  /// @brief Constructs a sum_op instance from a given product_op instance.
  /// @param other A reference to the product_op object used to construct this
  /// sum_op.
  sum_op(const product_op<HandlerTy> &other);

  /// @brief Copy constructor for sum_op that enables conversion from a sum_op
  /// instantiated with a different type.
  /// @tparam T The type of the other sum_op object, which must not be HandlerTy
  /// and must be constructible to HandlerTy.
  template <typename T,
            std::enable_if_t<!std::is_same<T, HandlerTy>::value &&
                                 std::is_constructible<HandlerTy, T>::value,
                             bool> = true>
  sum_op(const sum_op<T> &other);

  /// @brief Constructs a new sum_op object from an existing sum_op of a
  /// different, constructible type.
  /// @param other The source sum_op object whose contents are used for
  /// construction.
  /// @param behavior The commutation behavior to be applied during
  /// construction.
  template <typename T,
            std::enable_if_t<std::is_same<HandlerTy, matrix_handler>::value &&
                                 !std::is_same<T, HandlerTy>::value &&
                                 std::is_constructible<HandlerTy, T>::value,
                             bool> = true>
  sum_op(const sum_op<T> &other,
         const matrix_handler::commutation_behavior &behavior);

  /// @brief Copy constructor for sum_op.
  sum_op(const sum_op<HandlerTy> &other) = default;

  /// @brief Move constructor for sum_op.
  sum_op(sum_op<HandlerTy> &&other) = default;

  /// @brief Default destructor.
  ~sum_op() = default;

  // assignments

  /// @brief Assigns a product_op to a sum_op.
  /// This operator overload enables assignment from a product_op<T> to a
  /// sum_op<HandlerTy>. It is only enabled when T is not the same as HandlerTy
  /// and when HandlerTy is constructible from T. This constraint ensures that
  /// only compatible types are allowed in the assignment operation.
  template <typename T,
            std::enable_if_t<!std::is_same<T, HandlerTy>::value &&
                                 std::is_constructible<HandlerTy, T>::value,
                             bool> = true>
  sum_op<HandlerTy> &operator=(const product_op<T> &other);

  /// @brief Assign a product_op object to a sum_op object.
  /// @param other A constant reference to the product_op object to be assigned.
  /// @return A reference to the sum_op object after the assignment.
  sum_op<HandlerTy> &operator=(const product_op<HandlerTy> &other);

  /// @brief Assigns the contents of a product operation to the current sum
  /// operation using move semantics.
  /// @param other An rvalue reference to a product_op instance whose resources
  /// will be transferred.
  /// @return A reference to the updated sum_op instance.
  sum_op<HandlerTy> &operator=(product_op<HandlerTy> &&other);

  /// @brief Template assignment operator allowing conversion between different
  /// sum_op types.
  /// @tparam T The type of the sum_op object being assigned from.
  /// @param other The sum_op object with type T to be assigned.
  /// @return A reference to the current sum_op object after assignment.
  template <typename T,
            std::enable_if_t<!std::is_same<T, HandlerTy>::value &&
                                 std::is_constructible<HandlerTy, T>::value,
                             bool> = true>
  sum_op<HandlerTy> &operator=(const sum_op<T> &other);

  /// @brief Performs a copy assignment of one sum_op to another.
  /// @param other A constant reference to the sum_op object whose data is to be
  /// copied.
  /// @return A reference to the current sum_op object after the assignment.
  sum_op<HandlerTy> &operator=(const sum_op<HandlerTy> &other) = default;

  /// @brief Move assignment operator.
  /// @param other A rvalue reference to a sum_op object whose resources will be
  /// moved.
  /// @return A reference to this sum_op instance after the move.
  sum_op<HandlerTy> &operator=(sum_op<HandlerTy> &&other) = default;

  // evaluations

  /// @brief Return the matrix representation of the operator.
  /// By default, the matrix is ordered according to the convention (endianness)
  /// used in CUDA-Q, and the ordering returned by default by `degrees`.
  /// @param `dimensions` : A mapping that specifies the number of levels,
  ///                      that is, the dimension of each degree of freedom
  ///                      that the operator acts on. Example for two, 2-level
  ///                      degrees of freedom: `{0:2, 1:2}`.
  /// @param `parameters` : A map of the parameter names to their concrete,
  /// complex values.
  /// @arg `invert_order`: if set to true, the ordering convention is reversed.
  complex_matrix
  to_matrix(std::unordered_map<std::size_t, std::int64_t> dimensions = {},
            const std::unordered_map<std::string, std::complex<double>>
                &parameters = {},
            bool invert_order = false) const;

  // comparisons

  /// @brief True, if the other value is an sum_op<HandlerTy> with
  /// equivalent terms, and False otherwise.
  /// The equality takes into account that operator
  /// addition is commutative, as is the product of two operators if they
  /// act on different degrees of freedom.
  /// The equality comparison does *not* take commutation relations into
  /// account, and does not try to reorder terms `blockwise`; it may hence
  /// evaluate to False, even if two operators in reality are the same.
  /// If the equality evaluates to True, on the other hand, the operators
  /// are guaranteed to represent the same transformation for all arguments.
  bool operator==(const sum_op<HandlerTy> &other) const;

  // unary operators

  /// @brief Returns a new sum_op instance representing the negation of this
  /// object.
  sum_op<HandlerTy> operator-() const &;
  /// @brief Applies the unary negation to a sum_op object using move semantics.
  sum_op<HandlerTy> operator-() &&;
  /// @brief Returns a new sum_op instance using the unary plus operator.
  /// @return A new instance of sum_op<HandlerTy> representing the unary plus
  /// operation.
  sum_op<HandlerTy> operator+() const &;
  /// @brief Applies the unary plus operator to a rvalue instance.
  sum_op<HandlerTy> operator+() &&;

  // right-hand arithmetics

  /// @brief Multiplies the current operator with a scalar operator.
  /// @param other The scalar_operator to multiply with.
  /// @return A new sum_op instance encapsulating the result of the
  /// multiplication.
  sum_op<HandlerTy> operator*(const scalar_operator &other) const &;
  /// @brief Overloads the multiplication operator to combine a rvalue sum
  /// operator with a scalar operator.
  /// @param other A constant reference to a scalar_operator that will be
  /// multiplied with the current rvalue sum operator.
  /// @return A new sum_op<HandlerTy> representing the resulting operator after
  /// applying the multiplication.
  sum_op<HandlerTy> operator*(const scalar_operator &other) &&;
  /// @brief Performs division of the current sum operator by a scalar operator.
  /// @param other The scalar operator serving as the divisor.
  /// @return A new sum operator resulting from the division operation.
  sum_op<HandlerTy> operator/(const scalar_operator &other) const &;
  /// @brief Overloaded division operator for a rvalue instance of the
  /// operator.
  /// @param other The scalar_operator divisor used in the division.
  /// @return A sum_op representing the result of the division operation.
  sum_op<HandlerTy> operator/(const scalar_operator &other) &&;
  /// @brief Combines the current operator with a scalar operator to form a new
  /// sum operator.
  /// @param other The scalar operator to be incorporated into the sum.
  /// @return A sum_op instance representing the combined operator.
  sum_op<HandlerTy> operator+(scalar_operator &&other) const &;
  /// @brief Combines the current sum_op with an additional scalar_operator.
  /// @param other An rvalue reference to a scalar_operator to be added.
  /// @return A new sum_op representing the sum of the current operator and the
  /// provided scalar_operator.
  sum_op<HandlerTy> operator+(scalar_operator &&other) &&;
  /// @brief Overloads the addition operator to combine the current sum operator
  /// with a scalar operator.
  /// @param other The scalar_operator instance to be added to the sum operator.
  /// @return A sum_op<HandlerTy> representing the result of combining the
  /// current operator with the specified scalar operator.
  sum_op<HandlerTy> operator+(const scalar_operator &other) const &;
  /// @brief Adds a scalar operator to the current operator instance.
  /// @param other The scalar operator to be added to this operator.
  /// @return A new sum_op<HandlerTy> representing the sum of the current
  /// operator and the provided scalar operator.
  sum_op<HandlerTy> operator+(const scalar_operator &other) &&;
  /// @brief Subtracts a scalar operator from the current operator
  /// instance.
  /// @param other An rvalue reference to a scalar_operator that will be
  /// subtracted from the current instance.
  /// @return A sum_op<HandlerTy> object that represents the result of the
  /// subtraction.
  sum_op<HandlerTy> operator-(scalar_operator &&other) const &;
  /// @brief Overloads the subtraction operator to subtract a scalar_operator
  /// from an rvalue instance.
  /// @param other A rvalue reference to a scalar_operator object to subtract.
  /// @return A sum_op object representing the result of the subtraction.
  sum_op<HandlerTy> operator-(scalar_operator &&other) &&;
  /// @brief Subtracts a scalar operator from the current operator.
  /// @param other The scalar_operator instance to subtract.
  /// @return A new sum_op object representing the result of the subtraction.
  sum_op<HandlerTy> operator-(const scalar_operator &other) const &;
  /// @brief Subtract a scalar operator from the current operator (rvalue
  /// context).
  /// @param other The scalar operator to subtract.
  /// @return sum_op<HandlerTy> The resultant operator after performing the
  /// subtraction.
  sum_op<HandlerTy> operator-(const scalar_operator &other) &&;
  /// @brief Multiplies this operator with a product operator, yielding a sum
  /// operator.
  /// @param other The product operator to be multiplied with this operator.
  /// @return A sum operator that represents the result of the multiplication.
  sum_op<HandlerTy> operator*(const product_op<HandlerTy> &other) const;
  /// @brief Adds a product operation to the current sum operation.
  /// @param other A `const` reference to the product operation to be added.
  /// @return A new sum operation that encapsulates the result of the addition.
  sum_op<HandlerTy> operator+(const product_op<HandlerTy> &other) const &;
  /// @brief Constructs a sum operation by adding a product operation to the
  /// current rvalue product operation.
  /// @param other A constant reference to a product_op instance to be added.
  /// @return A sum_op instance representing the result of the addition.
  sum_op<HandlerTy> operator+(const product_op<HandlerTy> &other) &&;
  /// @brief Overloads the addition operator to combine a product operation with
  /// the current sum operation.
  /// @param other A rvalue reference to the product operation to be added.
  /// @return A new sum operation representing the result of adding the provided
  /// product operation.
  sum_op<HandlerTy> operator+(product_op<HandlerTy> &&other) const &;
  /// @brief Overloads the addition operator to combine a product operation into
  /// a sum operation.
  /// @param other An rvalue reference to a product operation to be added.
  /// @return A sum operation resulting from the addition of the current
  /// instance and the given product operation.
  sum_op<HandlerTy> operator+(product_op<HandlerTy> &&other) &&;
  /// @brief Subtracts a product operator from the current sum operator.
  /// @param other A constant reference to the product operator to subtract.
  /// @return A new sum operator resulting from the subtraction.
  sum_op<HandlerTy> operator-(const product_op<HandlerTy> &other) const &;
  /// @brief Subtracts a product operation from a sum operation.
  /// @param other The product operation to subtract from the current sum
  /// operation.
  /// @return A new sum_op instance representing the result of the subtraction.
  sum_op<HandlerTy> operator-(const product_op<HandlerTy> &other) &&;
  /// @brief Subtracts a product operator from the current object to form a sum
  /// operator.
  /// @param other The product operator to subtract, provided as an rvalue to
  /// enable move semantics.
  /// @return A sum operator resulting from the subtraction operation.
  sum_op<HandlerTy> operator-(product_op<HandlerTy> &&other) const &;
  /// @brief Subtracts a product operator from a sum operator.
  /// @param other An rvalue reference to the product operator to be subtracted.
  /// @return A new sum operator representing the result of the subtraction.
  sum_op<HandlerTy> operator-(product_op<HandlerTy> &&other) &&;
  /// @brief Multiplies two sum_op objects.
  /// @param other The sum_op object to multiply with.
  /// @return A new sum_op object representing the result of the multiplication.
  sum_op<HandlerTy> operator*(const sum_op<HandlerTy> &other) const;
  /// @brief Computes the sum of the current and another sum_op instance.
  /// @param other A constant reference to another sum_op instance to be added.
  /// @return A new sum_op instance representing the result of the addition.
  sum_op<HandlerTy> operator+(const sum_op<HandlerTy> &other) const &;
  /// @brief Combines the current sum_op with another sum_op.
  /// @param other A constant reference to another sum_op to be added.
  /// @return A new sum_op representing the result of the addition.
  sum_op<HandlerTy> operator+(const sum_op<HandlerTy> &other) &&;
  /// @brief Adds the current sum_op with another sum_op object.
  /// @param other An rvalue reference to another sum_op object to be added.
  /// @return A new sum_op instance representing the sum of the two operands.
  sum_op<HandlerTy> operator+(sum_op<HandlerTy> &&other) const &;
  /// @brief Overloads the addition operator for a sum_op object.
  /// @param other An rvalue reference to a sum_op object that is to be combined
  /// with the current object.
  /// @return A new sum_op object representing the result of the summation.
  sum_op<HandlerTy> operator+(sum_op<HandlerTy> &&other) &&;
  /// @brief Subtracts the specified sum_op from this instance.
  /// @param other The sum_op to be subtracted from this instance.
  /// @return A new sum_op representing the result of the subtraction.
  sum_op<HandlerTy> operator-(const sum_op<HandlerTy> &other) const &;
  /// @brief Subtracts another sum_op instance from the current rvalue sum_op.
  /// @param other A constant reference to another sum_op instance to subtract.
  /// @return A new sum_op instance resulting from the subtraction of other.
  sum_op<HandlerTy> operator-(const sum_op<HandlerTy> &other) &&;
  /// @brief Subtracts the provided sum_op from this sum_op instance.
  /// @param other An rvalue reference to a sum_op object that will be
  /// subtracted from this instance.
  /// @return A new sum_op representing the result of the subtraction.
  sum_op<HandlerTy> operator-(sum_op<HandlerTy> &&other) const &;
  /// @brief Subtracts another sum_op from this instance.
  /// @param other A rvalue sum_op instance to subtract.
  /// @return A new sum_op instance containing the difference.
  sum_op<HandlerTy> operator-(sum_op<HandlerTy> &&other) &&;

  /// @brief Multiplies the current sum operator by a scalar operator.
  /// @param other The scalar operator to multiply with.
  /// @return A reference to the modified sum operator.
  sum_op<HandlerTy> &operator*=(const scalar_operator &other);
  /// @brief Performs an in-place division of this operator by the given scalar
  /// operator.
  /// @param other The scalar operator to divide by.
  /// @return A reference to this sum_op after the division.
  sum_op<HandlerTy> &operator/=(const scalar_operator &other);
  /// @brief Adds a scalar operator to the current sum operator.
  /// @param other The scalar operator to add, provided as an rvalue reference.
  /// @return A reference to the updated sum operator.
  sum_op<HandlerTy> &operator+=(scalar_operator &&other);
  /// @brief Adds a scalar operator to the current sum_op instance.
  /// @param other The scalar_operator to be added.
  /// @return A reference to the updated sum_op instance.
  sum_op<HandlerTy> &operator+=(const scalar_operator &other);
  /// @brief Subtracts a scalar operator from the current sum operator.
  /// @param other An rvalue reference to a scalar_operator that will be
  /// subtracted.
  /// @return A reference to the updated sum_op instance.
  sum_op<HandlerTy> &operator-=(scalar_operator &&other);
  /// @brief Subtracts a scalar operator from this sum operator.
  /// @param other The scalar operator to subtract from this instance.
  /// @return A reference to this sum operator after subtraction.
  sum_op<HandlerTy> &operator-=(const scalar_operator &other);
  /// @brief Updates the current sum operator by multiplying it with a given
  /// product operator.
  /// @param other A constant reference to the product operator to multiply
  /// with.
  /// @return A reference to the updated sum operator instance.
  sum_op<HandlerTy> &operator*=(const product_op<HandlerTy> &other);
  /// @brief Adds the specified product operation to the current sum operation.
  /// @param other The product operation to be incorporated into the sum
  /// operation.
  /// @return A reference to the updated sum operation.
  sum_op<HandlerTy> &operator+=(const product_op<HandlerTy> &other);
  /// @brief Adds the given product operation to the current sum operation.
  /// @param other The product operation to be added (provided as an rvalue
  /// reference).
  /// @return A reference to the updated sum operation.
  sum_op<HandlerTy> &operator+=(product_op<HandlerTy> &&other);
  /// @brief Subtracts the specified product operator from the current sum
  /// operator.
  /// @param other The product operator to subtract.
  /// @return A reference to the modified sum operator.
  sum_op<HandlerTy> &operator-=(const product_op<HandlerTy> &other);
  /// @brief Subtracts a product operator from this sum operator using move
  /// semantics.
  /// @param other The product operator to subtract (rvalue reference).
  /// @return A reference to the modified sum operator.
  sum_op<HandlerTy> &operator-=(product_op<HandlerTy> &&other);
  /// @brief Performs compound assignment multiplication with another sum_op
  /// object.
  /// @param other The sum_op instance to multiply with.
  /// @return A reference to the modified sum_op instance.
  sum_op<HandlerTy> &operator*=(const sum_op<HandlerTy> &other);
  /// @brief Adds the contents of the given sum_op instance to this sum_op.
  /// @param other The sum_op instance to be added.
  /// @return A reference to this sum_op after combining with the provided
  /// instance.
  sum_op<HandlerTy> &operator+=(const sum_op<HandlerTy> &other);
  /// @brief Adds the state of another sum_op object into the current instance
  /// using move semantics.
  /// @param other An rvalue reference to a sum_op object whose state is to be
  /// merged into the current instance.
  /// @return A reference to the modified sum_op object.
  sum_op<HandlerTy> &operator+=(sum_op<HandlerTy> &&other);
  /// @brief Subtracts the provided sum operator from this instance.
  /// @param other A constant reference to the sum operator to subtract.
  /// @return A reference to this sum operator after subtraction.
  sum_op<HandlerTy> &operator-=(const sum_op<HandlerTy> &other);
  /// @brief Subtracts the contents of the provided sum_op from this sum_op.
  /// @param other An rvalue reference to the sum_op whose contents will be
  /// subtracted from this sum_op.
  /// @return A reference to the current sum_op after subtraction.
  sum_op<HandlerTy> &operator-=(sum_op<HandlerTy> &&other);

  // left-hand arithmetics

  /// @brief Multiplies a scalar_operator with a sum_op.
  /// @param other The scalar_operator to multiply.
  /// @param self The sum_op to be multiplied.
  /// @return A new sum_op that is the result of the multiplication.
  template <typename T>
  friend sum_op<T> operator*(const scalar_operator &other,
                             const sum_op<T> &self);
  /// @brief Multiplies a scalar operator with a sum operator.
  /// @param other The scalar operator to multiply.
  /// @param self The sum operator to be multiplied.
  /// @return A new sum operator that is the result of the multiplication.
  template <typename T>
  friend sum_op<T> operator*(const scalar_operator &other, sum_op<T> &&self);
  /// @brief Overloads the + operator to add a scalar_operator to a sum_op.
  /// @param other The scalar_operator to be added.
  /// @param self The sum_op to which the scalar_operator is added.
  /// @return A new sum_op that is the result of the addition.
  template <typename T>
  friend sum_op<T> operator+(scalar_operator &&other, const sum_op<T> &self);
  /// @brief Overloads the addition operator for combining a scalar_operator
  /// with a sum_op.
  /// @param other The scalar_operator to be added.
  /// @param self The sum_op to which the scalar_operator is added.
  /// @return A new sum_op that is the result of the addition.
  template <typename T>
  friend sum_op<T> operator+(scalar_operator &&other, sum_op<T> &&self);
  /// @brief Overloads the addition operator to add a scalar_operator to a
  /// sum_op.
  /// @tparam T The type of the elements in the sum_op.
  /// @param other The scalar_operator to be added.
  /// @param self The sum_op to which the scalar_operator is added.
  /// @return A new sum_op that is the result of the addition.
  template <typename T>
  friend sum_op<T> operator+(const scalar_operator &other,
                             const sum_op<T> &self);
  /// @brief Overloads the addition operator to add a scalar_operator to a
  /// sum_op object.
  /// @param other The scalar_operator to be added.
  /// @param self The sum_op object to which the scalar_operator is added.
  /// @return A new sum_op object that is the result of the addition.
  template <typename T>
  friend sum_op<T> operator+(const scalar_operator &other, sum_op<T> &&self);
  /// @brief Overloads the subtraction operator for a scalar_operator and a
  /// sum_op.
  /// @param other The scalar_operator to be subtracted.
  /// @param self The sum_op from which the scalar_operator is subtracted.
  /// @return A new sum_op<T> representing the result of the subtraction.
  template <typename T>
  friend sum_op<T> operator-(scalar_operator &&other, const sum_op<T> &self);

  template <typename T>
  friend sum_op<T> operator-(scalar_operator &&other, sum_op<T> &&self);

  template <typename T>
  friend sum_op<T> operator-(const scalar_operator &other,
                             const sum_op<T> &self);

  template <typename T>
  friend sum_op<T> operator-(const scalar_operator &other, sum_op<T> &&self);
  /// @brief Overloads the addition operator to add a scalar_operator to a
  /// sum_op.
  /// @tparam T The type of the elements in the sum_op.
  /// @param other The scalar_operator to be added.
  /// @param self The sum_op to which the scalar_operator is added.
  /// @return A new sum_op that is the result of adding the scalar_operator to
  /// the sum_op.
  template <typename T>
  friend sum_op<T> operator+(scalar_operator &&other,
                             const product_op<T> &self);
  /// @brief Overloads the + operator to add a scalar_operator and a product_op.
  /// @param other The scalar_operator to be added.
  /// @param self The product_op to be added.
  /// @return A sum_op object representing the result of the addition.
  template <typename T>
  friend sum_op<T> operator+(scalar_operator &&other, product_op<T> &&self);
  /// @brief Overloads the addition operator to add a scalar_operator and a
  /// product_op.
  /// @param other The scalar_operator to be added.
  /// @param self The product_op to be added.
  /// @return A sum_op object representing the result of the addition.
  template <typename T>
  friend sum_op<T> operator+(const scalar_operator &other,
                             const product_op<T> &self);
  /// @brief Overloads the addition operator to add a scalar_operator to a
  /// product_op.
  /// @tparam T The type of the product_op.
  /// @param other The scalar_operator to be added.
  /// @param self The product_op to which the scalar_operator is added.
  /// @return A sum_op object representing the result of the addition.
  template <typename T>
  friend sum_op<T> operator+(const scalar_operator &other,
                             product_op<T> &&self);
  /// @brief Overloads the subtraction operator for scalar_operator and
  /// product_op.
  /// @param other A scalar_operator object to be subtracted.
  /// @param self A constant reference to a product_op object.
  /// @return A sum_op object representing the result of the subtraction.
  template <typename T>
  friend sum_op<T> operator-(scalar_operator &&other,
                             const product_op<T> &self);
  /// @brief Overloads the subtraction operator for a scalar_operator and a
  /// product_op.
  /// @param other The scalar_operator to be subtracted.
  /// @param self The product_op from which the scalar_operator is subtracted.
  /// @return A sum_op object representing the result of the subtraction.
  template <typename T>
  friend sum_op<T> operator-(scalar_operator &&other, product_op<T> &&self);
  /// @brief Subtracts a product operator from a scalar operator.
  /// @tparam T The type of the product operator.
  /// @param other The scalar operator to subtract from.
  /// @param self The product operator to be subtracted.
  /// @return The result of the subtraction as a sum_op<T> object.
  template <typename T>
  friend sum_op<T> operator-(const scalar_operator &other,
                             const product_op<T> &self);
  /// @brief Overloads the subtraction operator for a scalar_operator and a
  /// product_op.
  /// @param other The scalar_operator on the left-hand side of the subtraction.
  /// @param self The product_op on the right-hand side of the subtraction,
  /// passed as an rvalue reference.
  /// @return A sum_op<T> representing the result of the subtraction.
  template <typename T>
  friend sum_op<T> operator-(const scalar_operator &other,
                             product_op<T> &&self);

  // common operators

  /// @brief Creates and returns an empty sum operator.
  /// @return An empty sum operator of type sum_op<HandlerTy>.
  static sum_op<HandlerTy> empty();
  /// @brief Creates and returns an identity product operator.
  /// @return A product_op<HandlerTy> representing the identity operator.
  static product_op<HandlerTy> identity();
  /// @brief Creates an identity product operator for the specified target.
  /// @param target The target index for which the identity operator is created.
  /// @return A product_op object representing the identity operator for the
  /// given target.
  static product_op<HandlerTy> identity(std::size_t target);

  // handler specific operators

  HANDLER_SPECIFIC_TEMPLATE(matrix_handler)
  static product_op<T> number(std::size_t target);

  HANDLER_SPECIFIC_TEMPLATE(matrix_handler)
  static product_op<T> parity(std::size_t target);

  HANDLER_SPECIFIC_TEMPLATE(matrix_handler)
  static product_op<T> position(std::size_t target);

  HANDLER_SPECIFIC_TEMPLATE(matrix_handler)
  static product_op<T> momentum(std::size_t target);

  HANDLER_SPECIFIC_TEMPLATE(matrix_handler)
  static product_op<T> squeeze(std::size_t target);

  HANDLER_SPECIFIC_TEMPLATE(matrix_handler)
  static product_op<T> displace(std::size_t target);

  HANDLER_SPECIFIC_TEMPLATE(spin_handler)
  static product_op<T> i(std::size_t target);

  HANDLER_SPECIFIC_TEMPLATE(spin_handler)
  static product_op<T> x(std::size_t target);

  HANDLER_SPECIFIC_TEMPLATE(spin_handler)
  static product_op<T> y(std::size_t target);

  HANDLER_SPECIFIC_TEMPLATE(spin_handler)
  static product_op<T> z(std::size_t target);

  HANDLER_SPECIFIC_TEMPLATE(spin_handler)
  static sum_op<T> plus(std::size_t target);

  HANDLER_SPECIFIC_TEMPLATE(spin_handler)
  static sum_op<T> minus(std::size_t target);

  HANDLER_SPECIFIC_TEMPLATE(boson_handler)
  static product_op<T> create(std::size_t target);

  HANDLER_SPECIFIC_TEMPLATE(boson_handler)
  static product_op<T> annihilate(std::size_t target);

  HANDLER_SPECIFIC_TEMPLATE(boson_handler)
  static product_op<T> number(std::size_t target);

  HANDLER_SPECIFIC_TEMPLATE(boson_handler)
  static sum_op<T> position(std::size_t target);

  HANDLER_SPECIFIC_TEMPLATE(boson_handler)
  static sum_op<T> momentum(std::size_t target);

  HANDLER_SPECIFIC_TEMPLATE(fermion_handler)
  static product_op<T> create(std::size_t target);

  HANDLER_SPECIFIC_TEMPLATE(fermion_handler)
  static product_op<T> annihilate(std::size_t target);

  HANDLER_SPECIFIC_TEMPLATE(fermion_handler)
  static product_op<T> number(std::size_t target);

  // general utility functions

  /// @brief Return the string representation of the operator.
  std::string to_string() const;

  /// @brief Print the string representation of the operator to the standard
  /// output.
  void dump() const;

  /// Removes all terms from the sum for which the absolute value of
  /// the coefficient is below the given tolerance
  sum_op<HandlerTy> &
  trim(double tol = 0.0,
       const std::unordered_map<std::string, std::complex<double>> &parameters =
           {});

  /// Removes all identity operators from the operator.
  sum_op<HandlerTy> &canonicalize();
  static sum_op<HandlerTy> canonicalize(const sum_op<HandlerTy> &orig);

  /// Expands the operator to act on all given degrees, applying identities as
  /// needed. If an empty set is passed, canonicalizes all terms in the sum to
  /// act on the same degrees of freedom.
  sum_op<HandlerTy> &canonicalize(const std::set<std::size_t> &degrees);
  static sum_op<HandlerTy> canonicalize(const sum_op<HandlerTy> &orig,
                                        const std::set<std::size_t> &degrees);

  /// @brief Distributes the terms into a specified number of chunks.
  /// @param numChunks The number of chunks to distribute the terms into.
  /// @return A vector of sum_op<HandlerTy> representing the distributed terms.
  std::vector<sum_op<HandlerTy>> distribute_terms(std::size_t numChunks) const;

  // handler specific utility functions

  HANDLER_SPECIFIC_TEMPLATE(spin_handler) // naming is not very general
  std::size_t num_qubits() const;

  HANDLER_SPECIFIC_TEMPLATE(spin_handler)
  sum_op(const std::vector<double> &input_vec);

  HANDLER_SPECIFIC_TEMPLATE(spin_handler)
  static product_op<HandlerTy> from_word(const std::string &word);

  HANDLER_SPECIFIC_TEMPLATE(spin_handler)
  static sum_op<HandlerTy> random(std::size_t nQubits, std::size_t nTerms,
                                  unsigned int seed = std::random_device{}());

  /// @brief Return the matrix representation of the operator.
  /// By default, the matrix is ordered according to the convention (endianness)
  /// used in CUDA-Q, and the ordering returned by `degrees`. See
  /// the documentation for `degrees` for more detail.
  /// @arg `dimensions` : A mapping that specifies the number of levels,
  ///                      that is, the dimension of each degree of freedom
  ///                      that the operator acts on. Example for two, 2-level
  ///                      degrees of freedom: `{0:2, 1:2}`.
  /// @arg `parameters` : A map of the parameter names to their concrete,
  /// complex values.
  /// @arg `invert_order`: if set to true, the ordering convention is reversed.
<<<<<<< HEAD
  PROPERTY_SPECIFIC_TEMPLATE(product_op<T>::supports_inplace_mult)
  csr_spmatrix
  to_sparse_matrix(std::unordered_map<std::size_t, int64_t> dimensions = {},
                   const std::unordered_map<std::string, std::complex<double>>
                       &parameters = {},
                   bool invert_order = false) const;
=======
  HANDLER_SPECIFIC_TEMPLATE(spin_handler)
  csr_spmatrix to_sparse_matrix(
      std::unordered_map<std::size_t, std::int64_t> dimensions = {},
      const std::unordered_map<std::string, std::complex<double>> &parameters =
          {},
      bool invert_order = false) const;
>>>>>>> 4f48a233

  HANDLER_SPECIFIC_TEMPLATE(spin_handler)
  std::vector<double> get_data_representation() const;

  // utility functions for backward compatibility
  /// @cond

  SPIN_OPS_BACKWARD_COMPATIBILITY(
      "serialization format changed - use the constructor without a size_t "
      "argument to create a spin_op from the new format")
  sum_op(const std::vector<double> &input_vec, std::size_t nQubits);

  SPIN_OPS_BACKWARD_COMPATIBILITY(
      "construction from binary symplectic form will no longer be supported")
  sum_op(const std::vector<std::vector<bool>> &bsf_terms,
         const std::vector<std::complex<double>> &coeffs);

  SPIN_OPS_BACKWARD_COMPATIBILITY(
      "serialization format changed - use get_data_representation instead")
  std::vector<double> getDataRepresentation() const;

  SPIN_OPS_BACKWARD_COMPATIBILITY(
      "data tuple is no longer used for serialization - use "
      "get_data_representation instead")
  std::tuple<std::vector<double>, std::size_t> getDataTuple() const;

  SPIN_OPS_BACKWARD_COMPATIBILITY("raw data access will no longer be supported")
  std::pair<std::vector<std::vector<bool>>, std::vector<std::complex<double>>>
  get_raw_data() const;

  SPIN_OPS_BACKWARD_COMPATIBILITY(
      "use to_string(), get_term_id or get_pauli_word depending on your use "
      "case - see release notes for more detail")
  std::string to_string(bool printCoeffs) const;

  SPIN_OPS_BACKWARD_COMPATIBILITY(
      "iterate over the operator instead to access each term")
  void for_each_term(std::function<void(sum_op<HandlerTy> &)> &&functor) const;

  SPIN_OPS_BACKWARD_COMPATIBILITY(
      "iterate over each term in the operator instead and use as_pauli to "
      "access each pauli")
  void for_each_pauli(std::function<void(pauli, std::size_t)> &&functor) const;

  SPIN_OPS_BACKWARD_COMPATIBILITY(
      "is_identity will no longer be supported on an entire sum_op, but will "
      "continue to be supported on each term")
  bool is_identity() const;

  /// @endcond
};

/// @brief Represents an operator expression consisting of a product of
/// elementary and scalar operators. Operator expressions cannot be used within
/// quantum kernels, but they provide methods to convert them to data types
/// that can.
template <typename HandlerTy>
class product_op {
  template <typename T>
  friend class product_op;
  template <typename T>
  friend class sum_op;

private:
  // template defined as long as T implements an in-place multiplication -
  // won't work if the in-place multiplication was inherited from a base class
  template <typename T>
  static decltype(std::declval<T>().inplace_mult(std::declval<T>()))
  handler_mult(int);
  template <typename T>
  static std::false_type handler_mult(
      ...); // ellipsis ensures the template above is picked if it exists
  static constexpr bool supports_inplace_mult =
      !std::is_same<decltype(handler_mult<HandlerTy>(0)),
                    std::false_type>::value;

  typename std::vector<HandlerTy>::const_iterator
  find_insert_at(const HandlerTy &other);

  PROPERTY_AGNOSTIC_TEMPLATE(product_op<T>::supports_inplace_mult)
  void insert(T &&other);

  PROPERTY_SPECIFIC_TEMPLATE(product_op<T>::supports_inplace_mult)
  void insert(T &&other);

  void aggregate_terms();

  template <typename... Args>
  void aggregate_terms(HandlerTy &&head, Args &&...args);

  template <typename EvalTy>
  EvalTy evaluate(operator_arithmetics<EvalTy> arithmetics) const;

protected:
  std::vector<HandlerTy> operators;
  scalar_operator coefficient;

  template <typename... Args,
            std::enable_if_t<
                std::conjunction<std::is_same<HandlerTy, Args>...>::value,
                bool> = true>
  product_op(scalar_operator coefficient, Args &&...args);

  // keep this constructor protected (otherwise it needs to ensure canonical
  // order)
  product_op(scalar_operator coefficient,
             const std::vector<HandlerTy> &atomic_operators,
             std::size_t size = 0);

  // keep this constructor protected (otherwise it needs to ensure canonical
  // order)
  product_op(scalar_operator coefficient,
             std::vector<HandlerTy> &&atomic_operators, std::size_t size = 0);

public:
  struct const_iterator {
  private:
    const product_op<HandlerTy> *prod;
    std::size_t current_idx;

  public:
    using iterator_category = std::bidirectional_iterator_tag;
    using difference_type = std::ptrdiff_t;
    using value_type = const HandlerTy;

    /// @brief Constructs a const_iterator for a given product operator.
    /// @param prod Pointer to the product operator containing the operators.
    /// @param idx Starting index for the iterator (default is 0).
    const_iterator(const product_op<HandlerTy> *prod, std::size_t idx = 0)
        : prod(prod), current_idx(idx) {}

    /// @brief Compares this iterator with another for equality.
    /// @param other Another const_iterator to compare with.
    /// @return True if both iterators refer to the same product operator and
    /// current index, false otherwise.
    bool operator==(const const_iterator &other) const {
      return prod == other.prod && current_idx == other.current_idx;
    }

    /// @brief Compares this iterator with another for inequality.
    /// @param other Another const_iterator to compare with.
    /// @return True if the iterators do not refer to the same product operator
    /// or index.
    bool operator!=(const const_iterator &other) const {
      return !(*this == other);
    }

    /// @brief `Dereferences` the iterator to access the current operator.
    /// @return A constant reference to the current operator.
    const HandlerTy &operator*() const { return prod->operators[current_idx]; }

    /// @brief Provides pointer-like access to the current operator.
    /// @return A pointer to the current operator.
    const HandlerTy *operator->() { return &(prod->operators[current_idx]); }

    /// @brief Advances the iterator to the next operator (prefix increment).
    /// @return Reference to the updated iterator.
    const_iterator &operator++() {
      ++current_idx;
      return *this;
    }

    /// @brief Moves the iterator to the previous operator (prefix decrement).
    /// @return Reference to the updated iterator.
    const_iterator &operator--() {
      --current_idx;
      return *this;
    }

    /// @brief Advances the iterator (`postfix` increment) and returns the
    /// iterator state before increment.
    /// @return A const_iterator representing the state prior to increment.
    const_iterator operator++(int) {
      return const_iterator(prod, current_idx++);
    }

    /// @brief Moves the iterator (`postfix` decrement) and returns the iterator
    /// state before decrement.
    /// @return A const_iterator representing the state prior to decrement.
    const_iterator operator--(int) {
      return const_iterator(prod, current_idx--);
    }
  };

  /// @brief Get iterator to beginning of operator terms
  const_iterator begin() const { return const_iterator(this); }

  /// @brief Get iterator to end of operator terms
  const_iterator end() const {
    return const_iterator(this, this->operators.size());
  }

  // read-only properties

#if !defined(NDEBUG)
  bool is_canonicalized() const;
#endif

  /// @brief The degrees of freedom that the operator acts on.
  /// The order of degrees is from smallest to largest and reflect
  /// the ordering of the matrix returned by `to_matrix`.
  /// Specifically, the indices of a statevector with two qubits are {00, 01,
  /// 10, 11}. An ordering of degrees {0, 1} then indicates that a state where
  /// the qubit with index 0 equals 1 with probability 1 is given by
  /// the vector {0., 1., 0., 0.}.
  std::vector<std::size_t> degrees() const;
  std::size_t min_degree() const;
  std::size_t max_degree() const;

  /// @brief Return the number of operator terms that make up this product
  /// operator.
  std::size_t num_ops() const;

  // Public since it is used by the CUDA-Q compiler and runtime
  // to retrieve expectation values for specific terms.
  /// @brief The term id uniquely identifies the operators and targets
  /// (degrees) that they act on, but does not include information
  /// about the coefficient.
  std::string get_term_id() const;

  /// @brief Retrieves the coefficient associated with this operator instance.
  /// @return A scalar_operator representing the operator's coefficient.
  scalar_operator get_coefficient() const;

  // constructors and destructors

  /// @brief Default constructor for the product_op class.
  constexpr product_op() {}

  /// @brief Constructor instantiates a product that applies an identity
  /// operator to all targets in the open range [first_degree, last_degree).
  constexpr product_op(std::size_t first_degree, std::size_t last_degree) {
    static_assert(std::is_constructible_v<HandlerTy, std::size_t>,
                  "operator handlers must have a constructor that take a "
                  "single degree of "
                  "freedom and returns the identity operator on that degree.");
    if (last_degree > first_degree) // being a bit permissive here
      this->operators.reserve(last_degree - first_degree);
    for (auto degree = first_degree; degree < last_degree; ++degree)
      this->operators.push_back(HandlerTy(degree));
  }

  /// @brief Constructs a product operator with the given coefficient.
  /// @param coefficient A double representing the scaling factor for the
  /// product operator.
  product_op(double coefficient);

  /// @brief Constructs a product operator with the given coefficient.
  /// @param coefficient A complex of double representing the scaling factor for
  /// the product operator.
  product_op(std::complex<double> coefficient);

  /// @brief Constructs a product operator from a given atomic operator handler.
  /// @tparam HandlerTy The type of the underlying atomic operator handler.
  /// @param atomic An rvalue reference to the atomic operator handler.
  product_op(HandlerTy &&atomic);

  /// @brief Constructs a product_op from another product_op instance.
  /// This constructor is enabled only if T is not equivalent to HandlerTy and
  /// if HandlerTy can be constructed from T. It allows implicit conversion
  /// between different instantiations of product_op.
  /// @param other The product_op instance to copy from.
  template <typename T,
            std::enable_if_t<!std::is_same<T, HandlerTy>::value &&
                                 std::is_constructible<HandlerTy, T>::value,
                             bool> = true>
  product_op(const product_op<T> &other);

  /// @brief Constructs a product operator from an existing product operator
  /// with a different type. This constructor enables the creation of a new
  /// product_op object when the HandlerTy is a matrix_handler, provided that
  /// the type T is not the same as HandlerTy but is convertible to HandlerTy.
  /// It allows for proper handling of commutation behavior during the
  /// construction.
  /// @tparam T The type of the operand from which the new product_op is
  /// constructed.
  /// @param other The source product_op instance from which to create this new
  /// object.
  /// @param behavior The commutation behavior to be used with the
  /// matrix_handler.
  template <typename T,
            std::enable_if_t<std::is_same<HandlerTy, matrix_handler>::value &&
                                 !std::is_same<T, HandlerTy>::value &&
                                 std::is_constructible<HandlerTy, T>::value,
                             bool> = true>
  product_op(const product_op<T> &other,
             const matrix_handler::commutation_behavior &behavior);

  /// @brief Constructs a new product_op by copying an existing product_op
  /// instance.
  /// @param other The product_op instance to be copied.
  /// @param size An optional parameter to specify how many operator elements to
  /// reserve space for.
  product_op(const product_op<HandlerTy> &other, std::size_t size = 0);

  /// @brief Constructs a product_op by moving the resources from an existing
  /// product_op instance.
  /// @param other An rvalue reference to the product_op to move from.
  /// @param size An optional size parameter indicating how many operator
  /// elements to reserve space for. to adjust or specify internal dimensions.
  product_op(product_op<HandlerTy> &&other, std::size_t size = 0);

  /// @brief Default destructor for product_op.
  /// @details The explicit default destructor allowing the compiler for proper
  /// resource cleanup.
  ~product_op() = default;

  // assignments

  /// @brief Templated assignment operator that enables assigning from a
  /// product_op with a different but convertible type. This operator is only
  /// enabled when the template parameter T is not the same as HandlerTy and is
  /// constructible as a HandlerTy. It allows for copying or converting a
  /// product_op instance of type T into one of type HandlerTy.
  /// @tparam T The type of the product_op to be assigned from, which must
  /// satisfy that it is not HandlerTy and is constructible as HandlerTy.
  template <typename T,
            std::enable_if_t<!std::is_same<T, HandlerTy>::value &&
                                 std::is_constructible<HandlerTy, T>::value,
                             bool> = true>
  product_op<HandlerTy> &operator=(const product_op<T> &other);

  /// @brief Assignment operator for the product_op class.
  /// @param other The product_op instance to be assigned.
  /// @return A reference to the assigned product_op instance.
  product_op<HandlerTy> &
  operator=(const product_op<HandlerTy> &other) = default;

  /// @brief Move assignment operator for product_op.
  /// @param other The product_op instance to move from.
  /// @return A reference to the assigned product_op instance.
  product_op<HandlerTy> &operator=(product_op<HandlerTy> &&other) = default;

  // evaluations

  std::complex<double> evaluate_coefficient(
      const std::unordered_map<std::string, std::complex<double>> &parameters =
          {}) const;

  /// @brief Return the matrix representation of the operator.
  /// By default, the matrix is ordered according to the convention (endianness)
  /// used in CUDA-Q, and the ordering returned by default by `degrees`.
  /// @param  `dimensions` : A mapping that specifies the number of levels,
  ///                      that is, the dimension of each degree of freedom
  ///                      that the operator acts on. Example for two, 2-level
  ///                      degrees of freedom: `{0:2, 1:2}`.
  /// @param `parameters` : A map of the parameter names to their concrete,
  /// complex values.
  /// @arg `invert_order`: if set to true, the ordering convention is reversed.
  complex_matrix
  to_matrix(std::unordered_map<std::size_t, std::int64_t> dimensions = {},
            const std::unordered_map<std::string, std::complex<double>>
                &parameters = {},
            bool invert_order = false) const;

  // comparisons

  /// @brief True, if the other value is an sum_op<HandlerTy> with
  /// equivalent terms, and False otherwise.
  /// The equality takes into account that operator
  /// addition is commutative, as is the product of two operators if they
  /// act on different degrees of freedom.
  /// The equality comparison does *not* take commutation relations into
  /// account, and does not try to reorder terms `blockwise`; it may hence
  /// evaluate to False, even if two operators in reality are the same.
  /// If the equality evaluates to True, on the other hand, the operators
  /// are guaranteed to represent the same transformation for all arguments.
  bool operator==(const product_op<HandlerTy> &other) const;

  // unary operators

  /// @brief Unary negation operator for the product_op class.
  /// @return A new product_op object with the negated value.
  product_op<HandlerTy> operator-() const &;
  /// @brief Unary negation operator for product_op.
  /// @return A new product_op object with the negated value.
  product_op<HandlerTy> operator-() &&;
  /// @brief Unary plus operator for the product_op class.
  /// @return A new product_op object.
  product_op<HandlerTy> operator+() const &;
  /// @brief Overloaded unary plus operator for product_op.
  /// @return A product_op object with the current handler type.
  product_op<HandlerTy> operator+() &&;

  // right-hand arithmetics

  /// @brief Overloaded multiplication operator for combining a scalar operator
  /// with a product operator.
  /// @param other The scalar operator to be multiplied.
  /// @return A new product operator resulting from the multiplication.
  product_op<HandlerTy> operator*(scalar_operator &&other) const &;
  /// @brief Multiplies the current operator with a scalar operator to yield a
  /// product operator.
  /// @param other An rvalue reference to the scalar_operator that is multiplied
  /// with the current operator.
  /// @return A product_op containing the resulting operator after
  /// multiplication.
  product_op<HandlerTy> operator*(scalar_operator &&other) &&;
  /// @brief Multiplies this operator with a scalar operator, yielding a product
  /// operator.
  /// @param other The scalar operator to multiply with.
  /// @return A product_op representing the product of the current operator and
  /// the provided scalar_operator.
  product_op<HandlerTy> operator*(const scalar_operator &other) const &;
  /// @brief Multiplies the current operator (as an rvalue) with a scalar
  /// operator.
  /// @param other The scalar operator to multiply with.
  /// @return A product_op<HandlerTy> representing the product of the
  /// multiplication.
  product_op<HandlerTy> operator*(const scalar_operator &other) &&;
  /// @brief Divides the current operator by a scalar operator.
  /// @param other A scalar operator to be divided from the current operator.
  /// @return A product operator representing the result of the division
  /// operation.
  product_op<HandlerTy> operator/(scalar_operator &&other) const &;
  /// @brief Divides the current rvalue operator by a scalar operator.
  /// @param other An rvalue reference to the scalar operator to be used in the
  /// division.
  /// @return A product_op representing the result of the division.
  product_op<HandlerTy> operator/(scalar_operator &&other) &&;
  /// @brief Divides this operator by a scalar operator, yielding a product
  /// operator.
  /// @param other The scalar operator used as the divisor.
  /// @return A product_op representing the result of the division.
  product_op<HandlerTy> operator/(const scalar_operator &other) const &;
  /// @brief Divides an rvalue product operator by a scalar operator.
  /// @param other The scalar operator by which the product operator is divided.
  /// @return A new product operator representing the result of the division.
  product_op<HandlerTy> operator/(const scalar_operator &other) &&;
  /// @brief Adds a scalar operator to the current operator, yielding a new
  /// aggregated sum operator.
  /// @param other An rvalue reference to a scalar operator which is to be
  /// added.
  /// @return A new sum_op instance representing the combined effect of the
  /// current operator and the provided scalar operator.
  sum_op<HandlerTy> operator+(scalar_operator &&other) const &;
  /// @brief Combines the current operator with a provided scalar operator.
  /// @param other An rvalue reference to a scalar_operator to be added.
  /// @return A sum_op<HandlerTy> representing the resulting sum of the
  /// operators.
  sum_op<HandlerTy> operator+(scalar_operator &&other) &&;
  /// @brief Adds the current scalar_operator with the given scalar_operator,
  /// yielding a new sum_op instance that encapsulates the resulting operation.
  /// @param other The scalar_operator instance to be added.
  /// @return A sum_op instance representing the sum of the two operators.
  sum_op<HandlerTy> operator+(const scalar_operator &other) const &;
  /// @brief Overloads the binary + operator to add a scalar operator to a
  /// temporary operator instance.
  /// @param other The scalar_operator instance to be added.
  /// @return A sum_op object representing the combined operator after
  /// performing the addition.
  sum_op<HandlerTy> operator+(const scalar_operator &other) &&;
  /// @brief Subtracts a scalar operator from this instance (l-value reference).
  /// @param other R-value reference to scalar_operator.
  /// @return A sum_op instance representing the subtraction.
  sum_op<HandlerTy> operator-(scalar_operator &&other) const &;
  /// @brief Subtracts a scalar operator from this instance (r-value reference).
  /// @param other R-value reference to scalar_operator.
  /// @return A sum_op instance representing the subtraction.
  sum_op<HandlerTy> operator-(scalar_operator &&other) &&;
  /// @brief Subtracts a scalar operator (by `const` reference) from this
  /// instance (l-value reference).
  /// @param other Constant reference to scalar_operator.
  /// @return A sum_op instance representing the subtraction.
  sum_op<HandlerTy> operator-(const scalar_operator &other) const &;
  /// @brief Subtracts a scalar operator (by `const` reference) from this
  /// instance (r-value reference).
  /// @param other Constant reference to scalar_operator.
  /// @return A sum_op instance representing the subtraction.
  sum_op<HandlerTy> operator-(const scalar_operator &other) &&;
  /// @brief Multiplies this instance (l-value reference) by another product_op
  /// instance.
  /// @param other Constant reference to another product_op.
  /// @return A product_op representing the multiplication.
  product_op<HandlerTy> operator*(const product_op<HandlerTy> &other) const &;
  /// @brief Multiplies this instance (r-value reference) by another product_op
  /// instance.
  /// @param other Constant reference to another product_op.
  /// @return A product_op representing the multiplication.
  product_op<HandlerTy> operator*(const product_op<HandlerTy> &other) &&;
  /// @brief Multiplies this instance (l-value reference) by another product_op
  /// instance (r-value).
  /// @param other R-value reference to another product_op.
  /// @return A product_op representing the multiplication.
  product_op<HandlerTy> operator*(product_op<HandlerTy> &&other) const &;
  /// @brief Multiplies this instance (r-value reference) by another product_op
  /// instance (r-value).
  /// @param other R-value reference to another product_op.
  /// @return A product_op representing the multiplication.
  product_op<HandlerTy> operator*(product_op<HandlerTy> &&other) &&;
  /// @brief Adds a product_op (l-value) to this instance (l-value).
  /// @param other Constant reference to product_op.
  /// @return A sum_op representing the addition.
  sum_op<HandlerTy> operator+(const product_op<HandlerTy> &other) const &;
  /// @brief Adds a product_op (l-value) to this instance (r-value).
  /// @param other Constant reference to product_op.
  /// @return A sum_op representing the addition.
  sum_op<HandlerTy> operator+(const product_op<HandlerTy> &other) &&;
  /// @brief Adds a product_op (r-value) to this instance (l-value).
  /// @param other R-value reference to product_op.
  /// @return A sum_op representing the addition.
  sum_op<HandlerTy> operator+(product_op<HandlerTy> &&other) const &;
  /// @brief Adds a product_op (r-value) to this instance (r-value).
  /// @param other R-value reference to product_op.
  /// @return A sum_op representing the addition.
  sum_op<HandlerTy> operator+(product_op<HandlerTy> &&other) &&;
  /// @brief Subtracts a product_op (l-value) from this instance (l-value).
  /// @param other Constant reference to product_op.
  /// @return A sum_op representing the subtraction.
  sum_op<HandlerTy> operator-(const product_op<HandlerTy> &other) const &;
  /// @brief Subtracts a product_op (l-value) from this instance (r-value).
  /// @param other Constant reference to product_op.
  /// @return A sum_op representing the subtraction.
  sum_op<HandlerTy> operator-(const product_op<HandlerTy> &other) &&;
  /// @brief Subtracts a product_op (r-value) from this instance (l-value).
  /// @param other R-value reference to product_op.
  /// @return A sum_op representing the subtraction.
  sum_op<HandlerTy> operator-(product_op<HandlerTy> &&other) const &;
  /// @brief Subtracts a product_op (r-value) from this instance (r-value).
  /// @param other R-value reference to product_op.
  /// @return A sum_op representing the subtraction.
  sum_op<HandlerTy> operator-(product_op<HandlerTy> &&other) &&;
  /// @brief Multiplies this sum_op instance with another sum_op.
  /// @param other Constant reference to sum_op.
  /// @return A sum_op representing the multiplication result.
  sum_op<HandlerTy> operator*(const sum_op<HandlerTy> &other) const;
  /// @brief Adds a sum_op (l-value) to this instance (l-value).
  /// @param other Constant reference to sum_op.
  /// @return A sum_op representing the addition.
  sum_op<HandlerTy> operator+(const sum_op<HandlerTy> &other) const &;
  /// @brief Adds a sum_op (l-value) to this instance (r-value).
  /// @param other Constant reference to sum_op.
  /// @return A sum_op representing the addition.
  sum_op<HandlerTy> operator+(const sum_op<HandlerTy> &other) &&;
  /// @brief Adds a sum_op (r-value) to this instance (l-value).
  /// @param other R-value reference to sum_op.
  /// @return A sum_op representing the addition.
  sum_op<HandlerTy> operator+(sum_op<HandlerTy> &&other) const &;
  /// @brief Adds a sum_op (r-value) to this instance (r-value).
  /// @param other R-value reference to sum_op.
  /// @return A sum_op representing the addition.
  sum_op<HandlerTy> operator+(sum_op<HandlerTy> &&other) &&;
  /// @brief Subtracts a sum_op (l-value) from this instance (l-value).
  /// @param other Constant reference to sum_op.
  /// @return A sum_op representing the subtraction.
  sum_op<HandlerTy> operator-(const sum_op<HandlerTy> &other) const &;
  /// @brief Subtracts a sum_op (l-value) from this instance (r-value).
  /// @param other Constant reference to sum_op.
  /// @return A sum_op representing the subtraction.
  sum_op<HandlerTy> operator-(const sum_op<HandlerTy> &other) &&;
  /// @brief Subtracts another sum_op object from this one.
  /// @param other The sum_op object to subtract.
  /// @return A new sum_op object that is the result of the subtraction.
  sum_op<HandlerTy> operator-(sum_op<HandlerTy> &&other) const &;
  /// @brief Subtracts another sum_op object from this sum_op object.
  /// @param other The sum_op object to be subtracted.
  /// @return A new sum_op object that is the result of the subtraction.
  sum_op<HandlerTy> operator-(sum_op<HandlerTy> &&other) &&;

  /// @brief Multiplies the current product operator by a scalar operator.
  /// @param other The scalar operator to multiply with.
  /// @return A reference to the modified product operator.
  product_op<HandlerTy> &operator*=(const scalar_operator &other);
  /// @brief Overloads the division assignment operator to divide the current
  /// product operator by a scalar operator.
  /// @param other The scalar operator to divide by.
  /// @return A reference to the modified product operator.
  product_op<HandlerTy> &operator/=(const scalar_operator &other);
  /// @brief Compound assignment operator that multiplies this product_op with
  /// another product_op.
  /// @param other The product_op to multiply with.
  /// @return A reference to the modified product_op.
  product_op<HandlerTy> &operator*=(const product_op<HandlerTy> &other);
  /// @brief Multiplies this product operator with another product operator and
  /// assigns the result to this operator.
  /// @param other The product operator to multiply with.
  /// @return A reference to the modified product operator.
  product_op<HandlerTy> &operator*=(product_op<HandlerTy> &&other);

  // left-hand arithmetics

  /// @brief Overloads the multiplication operator to multiply a scalar operator
  /// with a product operator. This function enables left-sided multiplication
  /// of a scalar operator (provided as an rvalue reference) with an existing
  /// product operator, producing a new product operator that encapsulates the
  /// resultant state.
  /// @tparam T The type parameter used within the product operator.
  /// @param other The scalar operator to be multiplied (rvalue reference).
  /// @param self The product operator to be multiplied.
  /// @return A new product operator that is the result of multiplying the
  /// scalar operator with the product operator.
  template <typename T>
  friend product_op<T> operator*(scalar_operator &&other,
                                 const product_op<T> &self);
  /// @brief Overloads the multiplication operator to multiply a scalar_operator
  /// with a product_op.
  /// @tparam T The type of the elements in the product_op.
  /// @param other The scalar_operator to be multiplied.
  /// @param self The product_op to be multiplied.
  /// @return A new product_op resulting from the multiplication of the
  /// scalar_operator and the product_op.
  template <typename T>
  friend product_op<T> operator*(scalar_operator &&other, product_op<T> &&self);
  /// @brief Overloads the multiplication operator to allow multiplication
  /// between a scalar_operator and a product_op<T>.
  /// @param other The scalar_operator to be multiplied.
  /// @param self The product_op<T> to be multiplied.
  /// @return A new product_op<T> resulting from the multiplication of
  /// the scalar_operator and the product_op<T>.
  template <typename T>
  friend product_op<T> operator*(const scalar_operator &other,
                                 const product_op<T> &self);
  /// @brief Overloaded multiplication operator for combining a scalar operator
  /// with a product operator.
  /// @param other The scalar operator to be multiplied.
  /// @param self The product operator to be multiplied, passed as an rvalue
  /// reference.
  /// @return A new product operator resulting from the multiplication of the
  /// scalar operator and the product operator.
  template <typename T>
  friend product_op<T> operator*(const scalar_operator &other,
                                 product_op<T> &&self);
  /// @brief Overloads the addition operator to add a scalar_operator to a
  /// product_op.
  /// @param other The scalar_operator to be added.
  /// @param self The product_op to which the scalar_operator is added.
  /// @return A sum_op object representing the result of the addition.
  template <typename T>
  friend sum_op<T> operator+(scalar_operator &&other,
                             const product_op<T> &self);
  /// @brief Overloads the addition operator to add a scalar_operator and a
  /// product_op.
  /// @param other The scalar_operator to be added.
  /// @param self The product_op to be added.
  /// @return A sum_op object representing the result of the addition.
  template <typename T>
  friend sum_op<T> operator+(scalar_operator &&other, product_op<T> &&self);
  /// @brief Overloads the addition operator to combine a scalar operator with a
  /// product operator.
  /// @param other The scalar operator to be added.
  /// @param self The product operator to be added.
  /// @return A sum operator representing the combined result of the scalar and
  /// product operators.
  template <typename T>
  friend sum_op<T> operator+(const scalar_operator &other,
                             const product_op<T> &self);
  /// @brief Overloads the + operator to add a scalar_operator to a product_op.
  /// @tparam T The type of the elements in the product_op.
  /// @param other The scalar_operator to be added.
  /// @param self The product_op to which the scalar_operator is added.
  /// @return A sum_op<T> representing the result of the addition.
  template <typename T>
  friend sum_op<T> operator+(const scalar_operator &other,
                             product_op<T> &&self);
  /// @brief Overloads the subtraction operator to subtract a product_op object
  /// from a scalar_operator object.
  /// @tparam T The type of the elements in the product_op.
  /// @param other The scalar_operator object to be subtracted from.
  /// @param self The product_op object to subtract.
  /// @return A sum_op object representing the result of the subtraction.
  template <typename T>
  friend sum_op<T> operator-(scalar_operator &&other,
                             const product_op<T> &self);
  /// @brief Overloads the subtraction operator for a scalar_operator and a
  /// product_op.
  /// @param other The scalar_operator to be subtracted.
  /// @param self The product_op from which the scalar_operator is subtracted.
  /// @return A sum_op<T> representing the result of the subtraction.
  template <typename T>
  friend sum_op<T> operator-(scalar_operator &&other, product_op<T> &&self);
  /// @brief Overloads the subtraction operator to subtract a product operator
  /// from a scalar operator.
  /// @param other The scalar operator to subtract from.
  /// @param self The product operator to be subtracted.
  /// @return A sum_op object representing the result of the subtraction.
  template <typename T>
  friend sum_op<T> operator-(const scalar_operator &other,
                             const product_op<T> &self);
  /// @brief Overloads the subtraction operator to subtract a scalar_operator
  /// from a product_op.
  /// @tparam T The type of the elements in the product_op.
  /// @param other The scalar_operator to be subtracted.
  /// @param self The product_op from which the scalar_operator is subtracted.
  /// @return A sum_op<T> representing the result of the subtraction.
  template <typename T>
  friend sum_op<T> operator-(const scalar_operator &other,
                             product_op<T> &&self);
  /// @brief Overloaded multiplication operator for scalar_operator and sum_op.
  /// @param other The scalar_operator to be multiplied.
  /// @param self The sum_op to be multiplied.
  /// @return A new sum_op resulting from the multiplication of the
  /// scalar_operator and the sum_op.
  template <typename T>
  friend sum_op<T> operator*(scalar_operator &&other, const sum_op<T> &self);
  /// @brief Overloaded multiplication operator for combining a scalar operator
  /// with a sum operator.
  /// @param other The scalar operator to be multiplied.
  /// @param self The sum operator to be multiplied.
  /// @return A new sum_op<T> resulting from the multiplication of the scalar
  /// operator and the sum operator.
  template <typename T>
  friend sum_op<T> operator*(scalar_operator &&other, sum_op<T> &&self);
  /// @brief Overloads the multiplication operator to allow multiplication of a
  /// scalar_operator with a sum_op.
  /// @param other The scalar_operator to be multiplied.
  /// @param self The sum_op to be multiplied.
  /// @return A new sum_op resulting from the multiplication of the
  /// scalar_operator and the sum_op.
  template <typename T>
  friend sum_op<T> operator*(const scalar_operator &other,
                             const sum_op<T> &self);
  /// @brief Multiplies a scalar_operator with a sum_op object.
  /// @param other The scalar_operator to multiply.
  /// @param self The sum_op object to be multiplied.
  /// @return A new sum_op object that is the result of the multiplication.
  template <typename T>
  friend sum_op<T> operator*(const scalar_operator &other, sum_op<T> &&self);
  /// @brief Overloads the addition operator to add a scalar_operator to a
  /// sum_op object.
  /// @param other The scalar_operator object to be added.
  /// @param self The sum_op object to which the scalar_operator is added.
  /// @return A new sum_op object that represents the sum of the scalar_operator
  /// and the sum_op.
  template <typename T>
  friend sum_op<T> operator+(scalar_operator &&other, const sum_op<T> &self);
  /// @brief Overloads the addition operator for combining a scalar_operator and
  /// a sum_op.
  /// @tparam T The type of the elements in the sum_op.
  /// @param other The scalar_operator to be added.
  /// @param self The sum_op to which the scalar_operator will be added.
  /// @return A new sum_op<T> that is the result of adding the scalar_operator
  /// to the sum_op.
  template <typename T>
  friend sum_op<T> operator+(scalar_operator &&other, sum_op<T> &&self);
  /// @brief Overloads the addition operator to allow adding a scalar_operator
  /// to a sum_op object.
  /// @tparam T The type of the elements in the sum_op.
  /// @param other The scalar_operator object to be added.
  /// @param self The sum_op object to which the scalar_operator is added.
  /// @return A new sum_op object that is the result of the addition.
  template <typename T>
  friend sum_op<T> operator+(const scalar_operator &other,
                             const sum_op<T> &self);
  /// @brief Overloads the addition operator to add a scalar_operator to a
  /// sum_op.
  /// @tparam T The type of the elements in the sum_op.
  /// @param other The scalar_operator to be added.
  /// @param self The sum_op to which the scalar_operator is added.
  /// @return A new sum_op that is the result of the addition.
  template <typename T>
  friend sum_op<T> operator+(const scalar_operator &other, sum_op<T> &&self);
  /// @brief Subtracts a sum_op object from a scalar_operator object.
  /// @param other The scalar_operator object to be subtracted.
  /// @param self The sum_op object from which the scalar_operator is
  /// subtracted.
  /// @return A new sum_op object representing the result of the subtraction.
  template <typename T>
  friend sum_op<T> operator-(scalar_operator &&other, const sum_op<T> &self);
  /// @brief Overloads the subtraction operator for a scalar_operator and a
  /// sum_op.
  /// @param other The scalar_operator to be subtracted.
  /// @param self The sum_op from which the scalar_operator is subtracted.
  /// @return A new sum_op resulting from the subtraction.
  template <typename T>
  friend sum_op<T> operator-(scalar_operator &&other, sum_op<T> &&self);
  /// @brief Overloads the subtraction operator to subtract a scalar_operator
  /// from a sum_op.
  /// @param other The scalar_operator to be subtracted.
  /// @param self The sum_op from which the scalar_operator is subtracted.
  /// @return A new sum_op representing the result of the subtraction.
  template <typename T>
  friend sum_op<T> operator-(const scalar_operator &other,
                             const sum_op<T> &self);
  /// @brief Overloads the subtraction operator for scalar_operator and sum_op.
  /// @param other The scalar_operator to be subtracted.
  /// @param self The sum_op object from which the scalar_operator is
  /// subtracted.
  /// @return A new sum_op object resulting from the subtraction.
  template <typename T>
  friend sum_op<T> operator-(const scalar_operator &other, sum_op<T> &&self);

  // general utility functions

  /// @brief Checks if all operators in the product are the identity.
  /// Note: this function returns true regardless of the value
  /// of the coefficient.
  bool is_identity() const;

  /// @brief Return the string representation of the operator.
  std::string to_string() const;

  /// @brief Print the string representation of the operator to the standard
  /// output.
  void dump() const;

  /// Removes all identity operators from the operator.
  product_op<HandlerTy> &canonicalize();
  static product_op<HandlerTy> canonicalize(const product_op<HandlerTy> &orig);

  /// Expands the operator to act on all given degrees, applying identities as
  /// needed.
  product_op<HandlerTy> &canonicalize(const std::set<std::size_t> &degrees);
  static product_op<HandlerTy>
  canonicalize(const product_op<HandlerTy> &orig,
               const std::set<std::size_t> &degrees);

  // handler specific utility functions

  HANDLER_SPECIFIC_TEMPLATE(spin_handler) // naming is not very general
  std::size_t num_qubits() const;

  HANDLER_SPECIFIC_TEMPLATE(spin_handler)
  std::string get_pauli_word(std::size_t pad_identities = 0) const;

  HANDLER_SPECIFIC_TEMPLATE(spin_handler)
  std::vector<bool> get_binary_symplectic_form() const;

  /// @brief Return the matrix representation of the operator.
  /// By default, the matrix is ordered according to the convention (endianness)
  /// used in CUDA-Q, and the ordering returned by `degrees`. See
  /// the documentation for `degrees` for more detail.
  /// @arg `dimensions` : A mapping that specifies the number of levels,
  ///                      that is, the dimension of each degree of freedom
  ///                      that the operator acts on. Example for two, 2-level
  ///                      degrees of freedom: `{0:2, 1:2}`.
  /// @arg `parameters` : A map of the parameter names to their concrete,
  /// complex values.
  /// @arg `invert_order`: if set to true, the ordering convention is reversed.
<<<<<<< HEAD
  PROPERTY_SPECIFIC_TEMPLATE(product_op<T>::supports_inplace_mult)
  csr_spmatrix
  to_sparse_matrix(std::unordered_map<std::size_t, int64_t> dimensions = {},
                   const std::unordered_map<std::string, std::complex<double>>
                       &parameters = {},
                   bool invert_order = false) const;
=======
  HANDLER_SPECIFIC_TEMPLATE(spin_handler)
  csr_spmatrix to_sparse_matrix(
      std::unordered_map<std::size_t, std::int64_t> dimensions = {},
      const std::unordered_map<std::string, std::complex<double>> &parameters =
          {},
      bool invert_order = false) const;
>>>>>>> 4f48a233

  // utility functions for backward compatibility
  /// @cond

  SPIN_OPS_BACKWARD_COMPATIBILITY(
      "use to_string(), get_term_id or get_pauli_word depending on your use "
      "case - see release notes for more detail")
  std::string to_string(bool printCoeffs) const;

  /// @endcond
};

/// @brief Representation of a time-dependent Hamiltonian for Rydberg system
class rydberg_hamiltonian {
public:
  using coordinate = std::pair<double, double>;

  /// @brief Constructor.
  /// @param atom_sites List of 2D coordinates for trap sites.
  /// @param amplitude Time-dependent driving amplitude, Omega(t).
  /// @param phase Time-dependent driving phase, phi(t).
  /// @param delta_global Time-dependent driving detuning, Delta_global(t).
  /// @param atom_filling Optional. Marks occupied trap sites (1) and empty
  /// sites (0). Defaults to all sites occupied.
  /// @param delta_local Optional. A tuple of Delta_local(t) and site dependent
  /// local detuning factors.
  rydberg_hamiltonian(
      const std::vector<coordinate> &atom_sites,
      const scalar_operator &amplitude, const scalar_operator &phase,
      const scalar_operator &delta_global,
      const std::vector<int> &atom_filling = {},
      const std::optional<std::pair<scalar_operator, std::vector<double>>>
          &delta_local = std::nullopt);

  /// @brief Get atom sites.
  const std::vector<coordinate> &get_atom_sites() const;

  /// @brief Get atom filling.
  const std::vector<int> &get_atom_filling() const;

  /// @brief Get amplitude operator.
  const scalar_operator &get_amplitude() const;

  /// @brief Get phase operator.
  const scalar_operator &get_phase() const;

  /// @brief Get global detuning operator.
  const scalar_operator &get_delta_global() const;

private:
  std::vector<coordinate> atom_sites;
  std::vector<int> atom_filling;
  scalar_operator amplitude;
  scalar_operator phase;
  scalar_operator delta_global;
  std::optional<std::pair<scalar_operator, std::vector<double>>> delta_local;
};

// type aliases for convenience
/// @brief Typedef for a map of parameters.
/// This typedef defines `parameter_map` as a map of strings to complex
/// numbers, which is used to store the parameters for the operators.
typedef std::unordered_map<std::string, std::complex<double>> parameter_map;
/// @brief Typedef for a map of dimensions.
/// This typedef defines `dimension_map` as a map of integers to 64-bit
/// integers, which defines the number of levels (i.e., the dimension) for each
/// degree of freedom an operator targets.
typedef std::unordered_map<std::size_t, std::int64_t> dimension_map;
/// @brief Typedef for a sum operation using a matrix handler.
/// This typedef defines `matrix_op` as a sum operation that utilizes
/// the `matrix_handler` for its operations.
typedef sum_op<matrix_handler> matrix_op;
/// @brief Typedef for a product operator with a matrix handler.
/// This typedef defines a matrix operation term using the product_op template
/// with a matrix_handler as the template parameter.
typedef product_op<matrix_handler> matrix_op_term;
/// @brief Typedef for a sum operator specialized with a spin handler.
/// This typedef creates a shorthand for a sum operator that uses the
/// spin_handler.
typedef sum_op<spin_handler> spin_op;
/// @brief Typedef for a product operator term specific to spin handling.
/// This typedef defines spin_op_term as a product_op with a spin_handler,
/// which is used to represent terms in spin operator expressions.
typedef product_op<spin_handler> spin_op_term;
/// @brief Typedef for a sum operator specialized with a boson handler.
/// This typedef creates a shorthand for a sum operator that uses the
/// boson_handler.
typedef sum_op<boson_handler> boson_op;
/// @brief Typedef for a product operator term specific to boson handling.
/// This typedef defines boson_op_term as a product_op with a boson_handler,
/// which is used to represent terms in boson operator expressions.
typedef product_op<boson_handler> boson_op_term;
/// @brief Typedef for a sum operator specialized with a `fermion` handler.
/// This typedef creates an alias `fermion_op` for a `sum_op` that is
/// specialized to handle fermionic operations.
typedef sum_op<fermion_handler> fermion_op;
/// @brief Typedef for a product operator term using a `fermion` handler.
/// This typedef defines `fermion_op_term` as a product_op with a
/// `fermion_handler`.
typedef product_op<fermion_handler> fermion_op_term;

#ifndef CUDAQ_INSTANTIATE_TEMPLATES
extern template class product_op<matrix_handler>;
extern template class product_op<spin_handler>;
extern template class product_op<boson_handler>;
extern template class product_op<fermion_handler>;

extern template class sum_op<matrix_handler>;
extern template class sum_op<spin_handler>;
extern template class sum_op<boson_handler>;
extern template class sum_op<fermion_handler>;
#endif

} // namespace cudaq<|MERGE_RESOLUTION|>--- conflicted
+++ resolved
@@ -810,21 +810,12 @@
   /// @arg `parameters` : A map of the parameter names to their concrete,
   /// complex values.
   /// @arg `invert_order`: if set to true, the ordering convention is reversed.
-<<<<<<< HEAD
   PROPERTY_SPECIFIC_TEMPLATE(product_op<T>::supports_inplace_mult)
   csr_spmatrix
-  to_sparse_matrix(std::unordered_map<std::size_t, int64_t> dimensions = {},
+  to_sparse_matrix(std::unordered_map<std::size_t, std::int64_t> dimensions = {},
                    const std::unordered_map<std::string, std::complex<double>>
                        &parameters = {},
                    bool invert_order = false) const;
-=======
-  HANDLER_SPECIFIC_TEMPLATE(spin_handler)
-  csr_spmatrix to_sparse_matrix(
-      std::unordered_map<std::size_t, std::int64_t> dimensions = {},
-      const std::unordered_map<std::string, std::complex<double>> &parameters =
-          {},
-      bool invert_order = false) const;
->>>>>>> 4f48a233
 
   HANDLER_SPECIFIC_TEMPLATE(spin_handler)
   std::vector<double> get_data_representation() const;
@@ -1653,21 +1644,12 @@
   /// @arg `parameters` : A map of the parameter names to their concrete,
   /// complex values.
   /// @arg `invert_order`: if set to true, the ordering convention is reversed.
-<<<<<<< HEAD
   PROPERTY_SPECIFIC_TEMPLATE(product_op<T>::supports_inplace_mult)
   csr_spmatrix
-  to_sparse_matrix(std::unordered_map<std::size_t, int64_t> dimensions = {},
+  to_sparse_matrix(std::unordered_map<std::size_t, std::int64_t> dimensions = {},
                    const std::unordered_map<std::string, std::complex<double>>
                        &parameters = {},
                    bool invert_order = false) const;
-=======
-  HANDLER_SPECIFIC_TEMPLATE(spin_handler)
-  csr_spmatrix to_sparse_matrix(
-      std::unordered_map<std::size_t, std::int64_t> dimensions = {},
-      const std::unordered_map<std::string, std::complex<double>> &parameters =
-          {},
-      bool invert_order = false) const;
->>>>>>> 4f48a233
 
   // utility functions for backward compatibility
   /// @cond
