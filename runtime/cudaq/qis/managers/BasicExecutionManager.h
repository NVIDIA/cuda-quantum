/****************************************************************-*- C++ -*-****
 * Copyright (c) 2022 - 2023 NVIDIA Corporation & Affiliates.                  *
 * All rights reserved.                                                        *
 *                                                                             *
 * This source code and the accompanying materials are made available under    *
 * the terms of the Apache License 2.0 which accompanies this distribution.    *
 ******************************************************************************/

#include "common/ExecutionContext.h"
#include "cudaq/qis/execution_manager.h"

namespace cudaq {

/// @brief The `BasicExecutionManager` provides a common base class for
/// specializations that implement the `ExecutionManager` type. Most of the
/// required `ExecutionManager` functionality is implemented here, with
/// backend-execution-specific details left for further subtypes. This type
/// enqueues all quantum operations and flushes them at specific synchronization
/// points. Subtypes should implement concrete operation execution, qudit
/// measurement, allocation, and deallocation, and execution context handling
/// (e.g. sampling)
class BasicExecutionManager : public cudaq::ExecutionManager {
private:
  bool isInTracerMode() {
    return executionContext && executionContext->name == "tracer";
  }

protected:
  /// @brief An instruction is composed of a operation name,
  /// a optional set of rotation parameters, control qudits,
  /// target qudits, and an optional spin_op.
  using Instruction = std::tuple<std::string, std::vector<double>,
                                 std::vector<cudaq::QuditInfo>,
                                 std::vector<cudaq::QuditInfo>, spin_op>;

  /// @brief `typedef` for a queue of instructions
  using InstructionQueue = std::vector<Instruction>;

  /// @brief The current execution context, e.g. sampling or observation
  cudaq::ExecutionContext *executionContext = nullptr;

  /// @brief Store qudits for delayed deletion under certain execution contexts
  std::vector<QuditInfo> contextQuditIdsForDeletion;

  /// @brief The current queue of operations to execute
  InstructionQueue instructionQueue;

  /// @brief When adjoint operations are requested we can store them here for
  /// delayed execution
  std::vector<InstructionQueue> adjointQueueStack;

  /// @brief When we are in a control region, we need to store extra control
  /// qudit ids.
  std::vector<std::size_t> extraControlIds;

  /// @brief Subtype-specific qudit allocation method
  virtual void allocateQudit(const QuditInfo &q) = 0;

  /// @brief Allocate a set of `qudits` with a single call.
  virtual void allocateQudits(const std::vector<QuditInfo> &qudits) = 0;

  /// @brief Subtype specific qudit deallocation method
  virtual void deallocateQudit(const QuditInfo &q) = 0;

  /// @brief Subtype specific qudit deallocation, deallocate
  /// all qudits in the vector.
  virtual void deallocateQudits(const std::vector<QuditInfo> &qudits) = 0;

  /// @brief Subtype-specific handler for when the execution context changes
  virtual void handleExecutionContextChanged() = 0;

  /// @brief Subtype-specific handler for when the current execution context has
  /// ended.
  virtual void handleExecutionContextEnded() = 0;

  /// @brief Subtype-specific method for affecting the execution of a queued
  /// instruction.
  virtual void executeInstruction(const Instruction &inst) = 0;

  /// @brief Subtype-specific method for performing qudit measurement.
  virtual int measureQudit(const cudaq::QuditInfo &q,
                           const std::string &registerName) = 0;

  /// @brief Measure the state in the basis described by the given `spin_op`.
  virtual void measureSpinOp(const cudaq::spin_op &op) = 0;

  /// @brief Subtype-specific method for performing qudit reset.
  virtual void resetQudit(const QuditInfo &q) = 0;

public:
  BasicExecutionManager() = default;
  virtual ~BasicExecutionManager() = default;

  void setExecutionContext(cudaq::ExecutionContext *_ctx) override {
    executionContext = _ctx;
    handleExecutionContextChanged();
    instructionQueue.clear();
  }

  void resetExecutionContext() override {
    synchronize();

    if (!executionContext)
      return;

    if (isInTracerMode()) {
      for (auto &q : contextQuditIdsForDeletion)
        returnIndex(q.id);

      contextQuditIdsForDeletion.clear();
      return;
    }

    // Do any final post-processing before
    // we deallocate the qudits
    handleExecutionContextEnded();

    deallocateQudits(contextQuditIdsForDeletion);
    for (auto &q : contextQuditIdsForDeletion)
      returnIndex(q.id);

    contextQuditIdsForDeletion.clear();
    executionContext = nullptr;
  }

  std::size_t getAvailableIndex(std::size_t quditLevels) override {
    auto new_id = getNextIndex();
    if (isInTracerMode())
      return new_id;
    allocateQudit({quditLevels, new_id});
    return new_id;
  }

  void returnQudit(const QuditInfo &qid) override {
    if (!executionContext) {
      deallocateQudit(qid);
      returnIndex(qid.id);
      return;
    }

    if (isInTracerMode()) {
      returnIndex(qid.id);
      return;
    }

    contextQuditIdsForDeletion.push_back(qid);
  }

  void startAdjointRegion() override { adjointQueueStack.emplace_back(); }

  void endAdjointRegion() override {
    assert(!adjointQueueStack.empty() && "There must be at least one queue");

    auto adjointQueue = std::move(adjointQueueStack.back());
    adjointQueueStack.pop_back();

    // Select the queue to which these instructions will be added.
    InstructionQueue *queue = adjointQueueStack.empty()
                                  ? &instructionQueue
                                  : &(adjointQueueStack.back());

    std::reverse(adjointQueue.begin(), adjointQueue.end());
    for (auto &instruction : adjointQueue)
      queue->push_back(instruction);
  }

  void startCtrlRegion(const std::vector<std::size_t> &controls) override {
    for (auto c : controls)
      extraControlIds.push_back(c);
  }

  void endCtrlRegion(const std::size_t n_controls) override {
    extraControlIds.resize(extraControlIds.size() - n_controls);
  }

  /// The goal for apply is to create a new element of the
  /// instruction queue (a tuple).
  void apply(const std::string_view gateName, const std::vector<double> &params,
             const std::vector<cudaq::QuditInfo> &controls,
             const std::vector<cudaq::QuditInfo> &targets,
             bool isAdjoint = false, spin_op op = spin_op()) override {

    // Make a copy of the name that we can mutate if necessary
    std::string mutable_name(gateName);

    // Make a copy of the parameters that we can mutate
    std::vector<double> mutable_params = params;

    // Create an array of controls, we will
    // prepend any extra controls if in a control region
    std::vector<cudaq::QuditInfo> mutable_controls;
    for (auto &e : extraControlIds)
      mutable_controls.emplace_back(2, e);

    for (auto &e : controls)
      mutable_controls.push_back(e);

    std::vector<cudaq::QuditInfo> mutable_targets;
    for (auto &t : targets)
      mutable_targets.push_back(t);

    if (isAdjoint || !adjointQueueStack.empty()) {
      for (std::size_t i = 0; i < params.size(); i++)
        mutable_params[i] = -1.0 * params[i];
      if (gateName == "t")
        mutable_name = "tdg";
      else if (gateName == "s")
        mutable_name = "sdg";
    }

    if (!adjointQueueStack.empty()) {
      // Add to the adjoint instruction queue
      adjointQueueStack.back().emplace_back(
          mutable_name, mutable_params, mutable_controls, mutable_targets, op);
      return;
    }

    // Add to the instruction queue
    instructionQueue.emplace_back(std::move(mutable_name), mutable_params,
                                  mutable_controls, mutable_targets, op);
  }

  void synchronize() override {
    for (auto &instruction : instructionQueue) {
<<<<<<< HEAD
      if (isInTracerMode()) {
        auto [gateName, params, controls, targets, op] = instruction;
        std::vector<std::size_t> controlIds;
        std::transform(controls.begin(), controls.end(),
                       std::back_inserter(controlIds),
                       [](const auto &el) { return el.id; });
        executionContext->kernelResources.appendInstruction(
            cudaq::Resources::Instruction(gateName, controlIds, targets[0].id));
      } else {
=======
      if (!isInTracerMode()) {
>>>>>>> 95ee47d6
        executeInstruction(instruction);
        continue;
      }
<<<<<<< HEAD
=======

      auto &&[name, params, controls, targets, op] = instruction;
      executionContext->kernelTrace.appendInstruction(name, params, controls,
                                                      targets);
>>>>>>> 95ee47d6
    }
    instructionQueue.clear();
  }

  int measure(const cudaq::QuditInfo &target,
              const std::string registerName = "") override {
    if (isInTracerMode())
      return 0;

    // We hit a measure, need to exec / clear instruction queue
    synchronize();

    // Instruction executed, run the measure call
    return measureQudit(target, registerName);
  }

  cudaq::SpinMeasureResult measure(cudaq::spin_op &op) override {
    synchronize();
    measureSpinOp(op);
    return std::make_pair(executionContext->expectationValue.value(),
                          executionContext->result);
  }

  void reset(const QuditInfo &target) override {
    if (isInTracerMode())
      return;
    // We hit a reset, need to exec / clear instruction queue
    synchronize();
    resetQudit(target);
  }
};

} // namespace cudaq<|MERGE_RESOLUTION|>--- conflicted
+++ resolved
@@ -1,5 +1,5 @@
 /****************************************************************-*- C++ -*-****
- * Copyright (c) 2022 - 2023 NVIDIA Corporation & Affiliates.                  *
+ * Copyright (c) 2022 - 2024 NVIDIA Corporation & Affiliates.                  *
  * All rights reserved.                                                        *
  *                                                                             *
  * This source code and the accompanying materials are made available under    *
@@ -7,7 +7,14 @@
  ******************************************************************************/
 
 #include "common/ExecutionContext.h"
+#include "common/Logger.h"
 #include "cudaq/qis/execution_manager.h"
+
+#include <complex>
+#include <functional>
+#include <map>
+#include <queue>
+#include <stack>
 
 namespace cudaq {
 
@@ -222,29 +229,14 @@
 
   void synchronize() override {
     for (auto &instruction : instructionQueue) {
-<<<<<<< HEAD
-      if (isInTracerMode()) {
-        auto [gateName, params, controls, targets, op] = instruction;
-        std::vector<std::size_t> controlIds;
-        std::transform(controls.begin(), controls.end(),
-                       std::back_inserter(controlIds),
-                       [](const auto &el) { return el.id; });
-        executionContext->kernelResources.appendInstruction(
-            cudaq::Resources::Instruction(gateName, controlIds, targets[0].id));
-      } else {
-=======
-      if (!isInTracerMode()) {
->>>>>>> 95ee47d6
+       if (!isInTracerMode()) {
         executeInstruction(instruction);
         continue;
       }
-<<<<<<< HEAD
-=======
 
       auto &&[name, params, controls, targets, op] = instruction;
       executionContext->kernelTrace.appendInstruction(name, params, controls,
                                                       targets);
->>>>>>> 95ee47d6
     }
     instructionQueue.clear();
   }
