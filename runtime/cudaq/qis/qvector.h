/****************************************************************-*- C++ -*-****
 * Copyright (c) 2022 - 2024 NVIDIA Corporation & Affiliates.                  *
 * All rights reserved.                                                        *
 *                                                                             *
 * This source code and the accompanying materials are made available under    *
 * the terms of the Apache License 2.0 which accompanies this distribution.    *
 ******************************************************************************/

#pragma once

#include "cudaq/host_config.h"
#include "cudaq/qis/qview.h"

namespace cudaq {

class state;

/// @brief A `qvector` is an owning, dynamically sized container for qudits.
/// The semantics of the `qvector` follows that of a `std::vector` for qudits.
/// It is templated on the number of levels for the held qudits.
template <std::size_t Levels = 2>
class qvector {
public:
  /// @brief Useful typedef indicating the underlying qudit type
  using value_type = qudit<Levels>;

private:
  /// @brief Reference to the held / owned vector of qudits.
  std::vector<value_type> qudits;

public:
  /// @brief Construct a `qvector` with `size` qudits in the |0> state.
  qvector(std::size_t size) : qudits(size) {}

<<<<<<< HEAD
  qvector(const std::vector<simulation_scalar> &vector)
=======
  qvector(const std::vector<complex> &vector)
>>>>>>> 4a154708
      : qudits(std::log2(vector.size())) {
    if (Levels == 2) {
      auto numElements = std::log2(vector.size());
      if (std::floor(numElements) != numElements)
        throw std::runtime_error(
            "Invalid state vector passed to qvector initialization - number of "
            "elements must be power of 2.");
    }

<<<<<<< HEAD
    auto norm =
        std::inner_product(
            vector.begin(), vector.end(), vector.begin(),
            simulation_scalar{0., 0.}, [](auto a, auto b) { return a + b; },
            [](auto a, auto b) { return std::conj(a) * b; })
            .real();
=======
    auto norm = std::inner_product(
                    vector.begin(), vector.end(), vector.begin(),
                    complex{0., 0.}, [](auto a, auto b) { return a + b; },
                    [](auto a, auto b) { return std::conj(a) * b; })
                    .real();
>>>>>>> 4a154708
    if (std::fabs(1.0 - norm) > 1e-4)
      throw std::runtime_error("Invalid vector norm for qudit allocation.");

    std::vector<QuditInfo> targets;
    for (auto &q : qudits)
      targets.emplace_back(QuditInfo{Levels, q.id()});

<<<<<<< HEAD
    auto precision = std::is_same_v<simulation_scalar::value_type, float>
=======
    auto precision = std::is_same_v<complex::value_type, float>
>>>>>>> 4a154708
                         ? simulation_precision::fp32
                         : simulation_precision::fp64;
    getExecutionManager()->initializeState(targets, vector.data(), precision);
  }

<<<<<<< HEAD
  // FIXME do we need float versions?
  qvector(const std::vector<double> &vector)
      : qvector(std::vector<simulation_scalar>{vector.begin(), vector.end()}) {}
  qvector(const std::initializer_list<double> &list)
      : qvector(std::vector<simulation_scalar>{list.begin(), list.end()}) {}
  qvector(const std::initializer_list<complex> &list)
      : qvector(std::vector<simulation_scalar>{list.begin(), list.end()}) {}
=======
  qvector(const std::vector<double> &vector)
      : qvector(std::vector<complex>{vector.begin(), vector.end()}) {}
  qvector(std::vector<double> &&vector)
      : qvector(std::vector<complex>{vector.begin(), vector.end()}) {}
  qvector(const std::initializer_list<double> &list)
      : qvector(std::vector<complex>{list.begin(), list.end()}) {}
  qvector(const std::vector<float> &vector)
      : qvector(std::vector<complex>{vector.begin(), vector.end()}) {}
  qvector(std::vector<float> &&vector)
      : qvector(std::vector<complex>{vector.begin(), vector.end()}) {}
  qvector(const std::initializer_list<float> &list)
      : qvector(std::vector<complex>{list.begin(), list.end()}) {}
  qvector(const std::initializer_list<complex> &list)
      : qvector(std::vector<complex>{list.begin(), list.end()}) {}
>>>>>>> 4a154708

  /// @cond
  /// Nullary constructor
  /// meant to be used with `kernel_builder<cudaq::qvector<>>`
  qvector() : qudits(1) {}
  /// @endcond

  explicit qvector(const state *);
  explicit qvector(const state &);

  /// @brief `qvectors` cannot be copied
  qvector(qvector const &) = delete;

  /// @brief `qvectors` cannot be moved
  qvector(qvector &&) = delete;

  /// @brief `qvectors` cannot be copy assigned.
  qvector &operator=(const qvector &) = delete;

  /// @brief Iterator interface, begin.
  auto begin() { return qudits.begin(); }

  /// @brief Iterator interface, end.
  auto end() { return qudits.end(); }

  /// @brief Returns the qudit at `idx`.
  value_type &operator[](const std::size_t idx) { return qudits[idx]; }

  /// @brief Returns the `[0, count)` qudits as a non-owning `qview`.
  qview<Levels> front(std::size_t count) {
#if CUDAQ_USE_STD20
    return std::span(qudits).subspan(0, count);
#else
    return {qudits.begin(), count};
#endif
  }

  /// @brief Returns the first qudit.
  value_type &front() { return qudits.front(); }

  /// @brief Returns the `[count, size())` qudits as a non-owning `qview`
  qview<Levels> back(std::size_t count) {
#if CUDAQ_USE_STD20
    return std::span(qudits).subspan(size() - count, count);
#else
    return {qudits.end() - count, count};
#endif
  }

  /// @brief Returns the last qudit.
  value_type &back() { return qudits.back(); }

  /// @brief Returns the `[start, start+size)` qudits as a non-owning `qview`
  qview<Levels> slice(std::size_t start, std::size_t size) {
#if CUDAQ_USE_STD20
    return std::span(qudits).subspan(start, size);
#else
    return {qudits.begin() + start, size};
#endif
  }

  /// @brief Returns the number of contained qudits.
  std::size_t size() const { return qudits.size(); }

  /// @brief Destroys all contained qudits. Postcondition: `size() == 0`.
  void clear() { qudits.clear(); }
};

} // namespace cudaq<|MERGE_RESOLUTION|>--- conflicted
+++ resolved
@@ -32,11 +32,7 @@
   /// @brief Construct a `qvector` with `size` qudits in the |0> state.
   qvector(std::size_t size) : qudits(size) {}
 
-<<<<<<< HEAD
-  qvector(const std::vector<simulation_scalar> &vector)
-=======
   qvector(const std::vector<complex> &vector)
->>>>>>> 4a154708
       : qudits(std::log2(vector.size())) {
     if (Levels == 2) {
       auto numElements = std::log2(vector.size());
@@ -46,20 +42,11 @@
             "elements must be power of 2.");
     }
 
-<<<<<<< HEAD
-    auto norm =
-        std::inner_product(
-            vector.begin(), vector.end(), vector.begin(),
-            simulation_scalar{0., 0.}, [](auto a, auto b) { return a + b; },
-            [](auto a, auto b) { return std::conj(a) * b; })
-            .real();
-=======
     auto norm = std::inner_product(
                     vector.begin(), vector.end(), vector.begin(),
                     complex{0., 0.}, [](auto a, auto b) { return a + b; },
                     [](auto a, auto b) { return std::conj(a) * b; })
                     .real();
->>>>>>> 4a154708
     if (std::fabs(1.0 - norm) > 1e-4)
       throw std::runtime_error("Invalid vector norm for qudit allocation.");
 
@@ -67,25 +54,12 @@
     for (auto &q : qudits)
       targets.emplace_back(QuditInfo{Levels, q.id()});
 
-<<<<<<< HEAD
-    auto precision = std::is_same_v<simulation_scalar::value_type, float>
-=======
     auto precision = std::is_same_v<complex::value_type, float>
->>>>>>> 4a154708
                          ? simulation_precision::fp32
                          : simulation_precision::fp64;
     getExecutionManager()->initializeState(targets, vector.data(), precision);
   }
 
-<<<<<<< HEAD
-  // FIXME do we need float versions?
-  qvector(const std::vector<double> &vector)
-      : qvector(std::vector<simulation_scalar>{vector.begin(), vector.end()}) {}
-  qvector(const std::initializer_list<double> &list)
-      : qvector(std::vector<simulation_scalar>{list.begin(), list.end()}) {}
-  qvector(const std::initializer_list<complex> &list)
-      : qvector(std::vector<simulation_scalar>{list.begin(), list.end()}) {}
-=======
   qvector(const std::vector<double> &vector)
       : qvector(std::vector<complex>{vector.begin(), vector.end()}) {}
   qvector(std::vector<double> &&vector)
@@ -100,7 +74,6 @@
       : qvector(std::vector<complex>{list.begin(), list.end()}) {}
   qvector(const std::initializer_list<complex> &list)
       : qvector(std::vector<complex>{list.begin(), list.end()}) {}
->>>>>>> 4a154708
 
   /// @cond
   /// Nullary constructor
