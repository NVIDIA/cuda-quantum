/****************************************************************-*- C++ -*-****
 * Copyright (c) 2022 - 2024 NVIDIA Corporation & Affiliates.                  *
 * All rights reserved.                                                        *
 *                                                                             *
 * This source code and the accompanying materials are made available under    *
 * the terms of the Apache License 2.0 which accompanies this distribution.    *
 ******************************************************************************/

#pragma once

#include "cudaq/qis/qview.h"
#include "host_config.h"

namespace cudaq {

/// @brief A `qvector` is an owning, dynamically sized container for qudits.
/// The semantics of the `qvector` follows that of a `std::vector` for qudits.
/// It is templated on the number of levels for the held qudits.
template <std::size_t Levels = 2>
class qvector {
public:
  /// @brief Useful typedef indicating the underlying qudit type
  using value_type = qudit<Levels>;

private:
  /// @brief Reference to the held / owned vector of qudits.
  std::vector<value_type> qudits;

public:
  /// @brief Construct a `qvector` with `size` qudits in the |0> state.
  qvector(std::size_t size) : qudits(size) {}
  qvector(const std::vector<complex> &vector)
      : qudits(std::log2(vector.size())) {
    if (Levels == 2) {
      auto numElements = std::log2(vector.size());
      if (std::floor(numElements) != numElements)
        throw std::runtime_error(
            "Invalid state vector passed to qvector initialization - number of "
            "elements must be power of 2.");
    }

    auto norm = std::inner_product(
        vector.begin(), vector.end(), vector.begin(), complex{0., 0.},
        [](auto a, auto b) { return a + b; },
        [](auto a, auto b) { return std::conj(a) * b; });
    if (std::fabs(1.0 - norm) > 1e-12)
      throw std::runtime_error("Invalid vector norm for qudit allocation.");

    std::vector<QuditInfo> targets;
    for (auto &q : qudits)
      targets.emplace_back(QuditInfo{Levels, q.id()});
    getExecutionManager()->initializeState(targets, vector.data());
  }
<<<<<<< HEAD
=======

  qvector(const std::vector<double> &vector)
      : qvector(std::vector<complex>{vector.begin(), vector.end()}) {}
  qvector(const std::initializer_list<double> &list)
      : qvector(std::vector<complex>{list.begin(), list.end()}) {}
  qvector(const std::initializer_list<complex> &list)
      : qvector(std::vector<complex>{list.begin(), list.end()}) {}
>>>>>>> cbaf0123

  qvector(const std::initializer_list<double> &list)
      : qvector({list.begin(), list.end()}) {}
  qvector(const std::initializer_list<complex> &list)
      : qvector({list.begin(), list.end()}) {}
  /// @cond
  /// Nullary constructor
  /// meant to be used with `kernel_builder<cudaq::qvector<>>`
  qvector() : qudits(1) {}
  /// @endcond

  /// @brief `qvectors` cannot be copied
  qvector(qvector const &) = delete;

  /// @brief `qvectors` cannot be moved
  qvector(qvector &&) = delete;

  /// @brief `qvectors` cannot be copy assigned.
  qvector &operator=(const qvector &) = delete;

  /// @brief Iterator interface, begin.
  auto begin() { return qudits.begin(); }

  /// @brief Iterator interface, end.
  auto end() { return qudits.end(); }

  /// @brief Returns the qudit at `idx`.
  value_type &operator[](const std::size_t idx) { return qudits[idx]; }

  /// @brief Returns the `[0, count)` qudits as a non-owning `qview`.
  qview<Levels> front(std::size_t count) {
#if CUDAQ_USE_STD20
    return std::span(qudits).subspan(0, count);
#else
    return {qudits.begin(), count};
#endif
  }

  /// @brief Returns the first qudit.
  value_type &front() { return qudits.front(); }

  /// @brief Returns the `[count, size())` qudits as a non-owning `qview`
  qview<Levels> back(std::size_t count) {
#if CUDAQ_USE_STD20
    return std::span(qudits).subspan(size() - count, count);
#else
    return {qudits.end() - count, count};
#endif
  }

  /// @brief Returns the last qudit.
  value_type &back() { return qudits.back(); }

  /// @brief Returns the `[start, start+size)` qudits as a non-owning `qview`
  qview<Levels> slice(std::size_t start, std::size_t size) {
#if CUDAQ_USE_STD20
    return std::span(qudits).subspan(start, size);
#else
    return {qudits.begin() + start, size};
#endif
  }

  /// @brief Returns the number of contained qudits.
  std::size_t size() const { return qudits.size(); }

  /// @brief Destroys all contained qudits. Postcondition: `size() == 0`.
  void clear() { qudits.clear(); }
};

} // namespace cudaq<|MERGE_RESOLUTION|>--- conflicted
+++ resolved
@@ -51,8 +51,6 @@
       targets.emplace_back(QuditInfo{Levels, q.id()});
     getExecutionManager()->initializeState(targets, vector.data());
   }
-<<<<<<< HEAD
-=======
 
   qvector(const std::vector<double> &vector)
       : qvector(std::vector<complex>{vector.begin(), vector.end()}) {}
@@ -60,7 +58,19 @@
       : qvector(std::vector<complex>{list.begin(), list.end()}) {}
   qvector(const std::initializer_list<complex> &list)
       : qvector(std::vector<complex>{list.begin(), list.end()}) {}
->>>>>>> cbaf0123
+
+    auto norm = std::inner_product(
+        vector.begin(), vector.end(), vector.begin(), complex{0., 0.},
+        [](auto a, auto b) { return a + b; },
+        [](auto a, auto b) { return std::conj(a) * b; });
+    if (std::fabs(1.0 - norm) > 1e-12)
+      throw std::runtime_error("Invalid vector norm for qudit allocation.");
+
+    std::vector<QuditInfo> targets;
+    for (auto &q : qudits)
+      targets.emplace_back(QuditInfo{Levels, q.id()});
+    getExecutionManager()->initializeState(targets, vector.data());
+  }
 
   qvector(const std::initializer_list<double> &list)
       : qvector({list.begin(), list.end()}) {}
