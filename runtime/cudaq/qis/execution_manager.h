--- conflicted
+++ resolved
@@ -116,12 +116,8 @@
   /// @brief Initialize the state of the given qudits to the provided
   /// state vector.
   virtual void initializeState(const std::vector<QuditInfo> &targets,
-<<<<<<< HEAD
-                               const complex *state) = 0;
-=======
                                const void *state,
                                simulation_precision precision) = 0;
->>>>>>> f3576861
 
   /// Apply the quantum instruction with the given name, on the provided target
   /// qudits. Supports input of control qudits and rotational parameters. Can
