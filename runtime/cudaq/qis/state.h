/****************************************************************-*- C++ -*-****
 * Copyright (c) 2022 - 2024 NVIDIA Corporation & Affiliates.                  *
 * All rights reserved.                                                        *
 *                                                                             *
 * This source code and the accompanying materials are made available under    *
 * the terms of the Apache License 2.0 which accompanies this distribution.    *
 ******************************************************************************/

#pragma once

#include "common/SimulationState.h"
#include <memory>
#include <variant>
#include <vector>

namespace cudaq {

using tensor = SimulationState::Tensor;
/// @brief The cudaq::state encapsulate backend simulation state vector or
/// density matrix data.
class state {

private:
  /// @brief Reference to the simulation data
  std::unique_ptr<SimulationState> internal;

public:
  /// @brief The constructor, takes the simulation data and owns it
<<<<<<< HEAD
  state(std::unique_ptr<SimulationState> &&ptrToOwn)
      : internal(std::move(ptrToOwn)) {}

  state(state &&s) : internal(std::move(s.internal)) {}
  state &operator=(state &&other) {
    internal.reset(other.internal.release());
    return *this;
  }

  std::unique_ptr<SimulationState> release() { return std::move(internal); }
  const std::unique_ptr<SimulationState> &get() const { return internal; }
  std::unique_ptr<SimulationState> &get() { return internal; }
=======
  explicit state(SimulationState *ptrToOwn)
      : internal(std::shared_ptr<SimulationState>(ptrToOwn)) {}
>>>>>>> 62f242e6

  /// @brief Convenience function for extracting from a known vector.
  std::complex<double> operator[](std::size_t idx);

  /// @brief Convenience function for extracting from a known matrix.
  std::complex<double> operator()(std::size_t idx, std::size_t jdx);

  /// @brief General extraction operator for state data.
  std::complex<double> operator()(const std::initializer_list<std::size_t> &,
                                  std::size_t tensorIdx = 0);

  /// @brief Return the number of qubits of this simulation state.
  std::size_t get_num_qubits() const;

  /// @brief Return the tensor at the given index for this state representation.
  /// For state-vector and density matrix simulation states, there is just one
  /// tensor with rank 1 or 2 respectively.
  tensor get_tensor(std::size_t tensorIdx = 0) const;

  /// @brief Return all tensors that represent this simulation state.
  std::vector<tensor> get_tensors() const;

  /// @brief Return the number of tensors that represent this state.
  std::size_t get_num_tensors() const;

  /// @brief Return the underlying floating point precision for this state.
  SimulationState::precision get_precision() const;

  /// @brief Return true if this a state on the GPU.
  bool is_on_gpu() const;

  /// @brief Copy this state from device to
  template <typename ScalarType>
  void to_host(std::complex<ScalarType> *hostPtr,
               std::size_t numElements) const {
    if (!is_on_gpu())
      throw std::runtime_error("to_host requested, but the state is already on "
                               "host. Check with is_on_gpu() method.");
    internal->toHost(hostPtr, numElements);
  }

  /// @brief Dump the state to standard out
  void dump() const;

  /// @brief Dump the state to given output stream
  void dump(std::ostream &os) const;

  /// @brief Compute the overlap of this state with the other one.
  std::complex<double> overlap(const state &other);

  /// @brief Return the amplitude of the given computational basis state
  std::complex<double> amplitude(const std::vector<int> &basisState);

  /// @brief Create a new state from user-provided data.
  /// The data can be host or device data.
  static state from_data(const state_data &data);

  ~state();
};

} // namespace cudaq<|MERGE_RESOLUTION|>--- conflicted
+++ resolved
@@ -26,8 +26,7 @@
 
 public:
   /// @brief The constructor, takes the simulation data and owns it
-<<<<<<< HEAD
-  state(std::unique_ptr<SimulationState> &&ptrToOwn)
+  explicit state(std::unique_ptr<SimulationState> &&ptrToOwn)
       : internal(std::move(ptrToOwn)) {}
 
   state(state &&s) : internal(std::move(s.internal)) {}
@@ -39,10 +38,6 @@
   std::unique_ptr<SimulationState> release() { return std::move(internal); }
   const std::unique_ptr<SimulationState> &get() const { return internal; }
   std::unique_ptr<SimulationState> &get() { return internal; }
-=======
-  explicit state(SimulationState *ptrToOwn)
-      : internal(std::shared_ptr<SimulationState>(ptrToOwn)) {}
->>>>>>> 62f242e6
 
   /// @brief Convenience function for extracting from a known vector.
   std::complex<double> operator[](std::size_t idx);
