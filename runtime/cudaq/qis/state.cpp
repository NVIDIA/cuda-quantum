--- conflicted
+++ resolved
@@ -105,12 +105,9 @@
 extern "C" {
 std::int64_t __nvqpp_cudaq_state_numberOfQubits(state *obj) {
   return obj->get_num_qubits();
-<<<<<<< HEAD
 }
 SimulationState *__nvqpp_cudaq_state_getSimulationState(state *obj) {
   return obj->get();
-=======
->>>>>>> b5ce9a75
 }
 }
 
