--- conflicted
+++ resolved
@@ -85,16 +85,12 @@
   return internal->getAmplitude(basisState);
 }
 
-<<<<<<< HEAD
 std::vector<std::complex<double>>
 state::amplitudes(const std::vector<std::vector<int>> &basisStates) {
   return internal->getAmplitudes(basisStates);
 }
 
-state &state::operator=(state other) {
-=======
 state &state::operator=(state &&other) {
->>>>>>> 403a440f
   // Copy and swap idiom
   std::swap(internal, other.internal);
   return *this;
