/*******************************************************************************
 * Copyright (c) 2022 - 2025 NVIDIA Corporation & Affiliates.                  *
 * All rights reserved.                                                        *
 *                                                                             *
 * This source code and the accompanying materials are made available under    *
 * the terms of the Apache License 2.0 which accompanies this distribution.    *
 ******************************************************************************/

#include <algorithm>
#include <iostream>
#include <numeric>
#include <set>
#include <type_traits>
#include <unordered_map>
#include <utility>

#include "common/EigenSparse.h"
#include "cudaq/operators.h"
#include "evaluation.h"
#include "helpers.h"

namespace cudaq {

// private methods

#if !defined(NDEBUG)
// check canonicalization by default, individual handlers can set it to false to
// disable the check
bool operator_handler::can_be_canonicalized = true;
#endif

template <typename HandlerTy>
std::vector<HandlerTy>::const_iterator
product_op<HandlerTy>::find_insert_at(const HandlerTy &other) {
  // This is the simplest logic for finding the insertion point that should be
  // used only when all operators are guaranteed to belong to commutation set 0
  // and have a single target. Neither is the case for matrix operators; we
  // handle this with a template specialization below. That template
  // specialization handles the most general case, but (necessarily) is also the
  // slowest. We have an additional template specialization for operators that
  // have non-trivial commutation relations across different degrees but have a
  // single target (e.g. fermions). That specialization is just to avoid the
  // overhead of having to compare multiple targets.
  assert(other.commutation_group ==
         operator_handler::default_commutation_relations);

  // The logic below ensures that terms are fully ordered in canonical order, as
  // long as the HandlerTy supports in-place multiplication.
  return std::find_if(this->operators.crbegin(), this->operators.crend(),
                      [other_degree = other.degree](const HandlerTy &self_op) {
                        return !operator_handler::canonical_order(
                            other_degree, self_op.degree);
                      })
      .base(); // base causes insert after for reverse iterator
}

template <>
std::vector<matrix_handler>::const_iterator
product_op<matrix_handler>::find_insert_at(const matrix_handler &other) {
  // This template specialization contains the most general (and least
  // performant) version of the logic to determine where to insert an operator
  // into the product. It takes commutation relations into account to try and
  // order the operators in canonical order as much as possible. For
  // multi-target operators, a canonical ordering cannot be defined/achieved.
  // IMPORTANT: It is necessary that we do try to partially canonicalize to
  // ensure that any anti- commutation relations are correct, since we achieve
  // non-trivial commutation relations by updating the coefficient upon
  // reordering terms! We should still get the correct relations even if we
  // necessarily don't have a full canonical order, since incomplete ordering
  // only occurs for multi-qubit terms. The only thing that does not work in
  // general is having an non-trivial commutation relation for multi- target
  // operators. The matrix operator class should fail to construct such an
  // operator.
  std::size_t nr_permutations = 0;
  auto rit = std::find_if(
      this->operators.crbegin(), this->operators.crend(),
      [&nr_permutations,
       &other_degrees =
           static_cast<const std::vector<std::size_t> &>(other.degrees()),
       &other](const matrix_handler &self_op) {
        const std::vector<std::size_t> &self_op_degrees = self_op.degrees();
        for (auto other_degree : other_degrees) {
          auto item_it =
              std::find_if(self_op_degrees.crbegin(), self_op_degrees.crend(),
                           [other_degree](std::size_t self_degree) {
                             return !operator_handler::canonical_order(
                                 other_degree, self_degree);
                           });
          if (item_it != self_op_degrees.crend()) {
            // we need to run this again to properly validate the defined
            // commutation sets - we need to know if we have an exact match of
            // the degree somewhere
            item_it =
                std::find_if(self_op_degrees.crbegin(), self_op_degrees.crend(),
                             [other_degree](std::size_t self_degree) {
                               return other_degree == self_degree;
                             });
            if (item_it != self_op_degrees.crend() &&
                other.commutation_group != self_op.commutation_group)
              // this indicates that the same degree of freedom is acted upon by
              // an operator of a different "commutation class", e.g. a fermion
              // operator has been applied and now we are trying to apply a
              // boson operator
              throw std::runtime_error(
                  "conflicting commutation relations defined for target " +
                  std::to_string(other_degree));
            return true;
          } else if (!other.commutes_across_degrees &&
                     !self_op.commutes_across_degrees &&
                     other.commutation_group !=
                         operator_handler::default_commutation_relations &&
                     self_op.commutation_group == other.commutation_group)
            nr_permutations += 1;
        }
        return false;
      });
  if (nr_permutations != 0)
    this->coefficient *=
        other.commutation_group.commutation_factor() * (double)nr_permutations;
  return rit.base(); // base causes insert after for reverse iterator
}

template <>
std::vector<fermion_handler>::const_iterator
product_op<fermion_handler>::find_insert_at(const fermion_handler &other) {
  assert(other.commutation_group ==
         operator_handler::fermion_commutation_relations);
  // This template specialization contains the same logic as the specialization
  // for matrix operators above, just written to rely on having a single target
  // qubit and a matching set id for all operators for the sake of avoiding
  // unnecessary overhead.
  bool negate_coefficient = false;
  auto rit = std::find_if(
      this->operators.crbegin(), this->operators.crend(),
      [&negate_coefficient, &other](const fermion_handler &self_op) {
        if (!operator_handler::canonical_order(other.degree, self_op.degree))
          return true;
        if (!other.commutes_across_degrees && !self_op.commutes_across_degrees)
          negate_coefficient = !negate_coefficient;
        return false;
      });
  if (negate_coefficient)
    this->coefficient *= -1.;
  return rit.base(); // base causes insert after for reverse iterator
}

template <typename HandlerTy>
template <typename T,
          std::enable_if_t<std::is_same<HandlerTy, T>::value &&
                               !product_op<T>::supports_inplace_mult,
                           std::false_type>>
void product_op<HandlerTy>::insert(T &&other) {
  auto pos = this->find_insert_at(other);
  this->operators.insert(pos, other);
}

template <typename HandlerTy>
template <typename T, std::enable_if_t<std::is_same<HandlerTy, T>::value &&
                                           product_op<T>::supports_inplace_mult,
                                       std::true_type>>
void product_op<HandlerTy>::insert(T &&other) {
  auto pos = this->find_insert_at(other);
  if (pos != this->operators.begin() && (pos - 1)->degree == other.degree) {
    auto it = this->operators.erase(
        pos - 1,
        pos - 1); // erase: constant time conversion to non-const iterator
    it->inplace_mult(other);
  } else
    this->operators.insert(pos, std::move(other));
}

template <>
template <typename T, std::enable_if_t<std::is_same<spin_handler, T>::value &&
                                           product_op<T>::supports_inplace_mult,
                                       std::true_type>>
void product_op<spin_handler>::insert(T &&other) {
  auto pos = this->find_insert_at(other);
  if (pos != this->operators.begin() && (pos - 1)->degree == other.degree) {
    auto it = this->operators.erase(
        pos - 1,
        pos - 1); // erase: constant time conversion to non-const iterator
    this->coefficient *= it->inplace_mult(other);
  } else
    this->operators.insert(pos, std::move(other));
}

template <typename HandlerTy>
void product_op<HandlerTy>::aggregate_terms() {}

template <typename HandlerTy>
template <typename... Args>
void product_op<HandlerTy>::aggregate_terms(HandlerTy &&head, Args &&...args) {
  this->insert(std::forward<HandlerTy>(head));
  aggregate_terms(std::forward<Args>(args)...);
}

template <typename HandlerTy>
template <typename EvalTy>
EvalTy product_op<HandlerTy>::evaluate(
    operator_arithmetics<EvalTy> arithmetics) const {

  assert(!HandlerTy::can_be_canonicalized || this->is_canonicalized());
  auto degrees = this->degrees(false); // keep in canonical order

  auto padded_op = [&arithmetics,
                    &degrees = std::as_const(degrees)](const HandlerTy &op) {
    std::vector<EvalTy> evaluated;
    auto op_degrees = op.degrees();
    bool op_evaluated = false;
    for (const auto &degree : degrees) {
      if (std::find(op_degrees.cbegin(), op_degrees.cend(), degree) ==
          op_degrees.cend())
        evaluated.push_back(arithmetics.evaluate(HandlerTy(degree)));
      // if op has more than one degree of freedom, then evaluating it here
      // would potentially lead to a matrix reordering upon application of each
      // subsequent id
      else if (op_degrees.size() == 1 && !op_evaluated) {
        evaluated.push_back(arithmetics.evaluate(op));
        op_evaluated = true;
      }
    }

    if (evaluated.size() == 0)
      return arithmetics.evaluate(op);

    // Creating the tensor product with op being last is most efficient if op
    // acts on more than one degree of freedom - this ensure that only a single
    // reordering happens at at the end.
    EvalTy product = std::move(evaluated[0]);
    for (auto i = 1; i < evaluated.size(); ++i)
      product = arithmetics.tensor(std::move(product), std::move(evaluated[i]));
    if (op_evaluated)
      return std::move(product);
    else
      return arithmetics.tensor(std::move(product), arithmetics.evaluate(op));
  };

  if (arithmetics.pad_product_terms) {
    if (degrees.size() == 0)
      return arithmetics.evaluate(this->coefficient);
    EvalTy prod = padded_op(this->operators[0]);
    for (auto op_idx = 1; op_idx < this->operators.size(); ++op_idx) {
      auto op_degrees = this->operators[op_idx].degrees();
      if (op_degrees.size() != 1 ||
          this->operators[op_idx] != HandlerTy(op_degrees[0]))
        prod = arithmetics.mul(std::move(prod),
                               padded_op(this->operators[op_idx]));
    }
    return arithmetics.mul(this->coefficient, std::move(prod));
  } else {
    EvalTy prod = arithmetics.evaluate(this->coefficient);
    for (auto op_idx = 0; op_idx < this->operators.size(); ++op_idx) {
      EvalTy eval = arithmetics.evaluate(this->operators[op_idx]);
      prod = arithmetics.tensor(std::move(prod), std::move(eval));
    }
    return std::move(prod);
  }
}

// Note:
// These are the private methods needed by friend classes and functions
// of product_op. For clang, (only!) these need to be instantiated
// explicitly to be available to those.
#define INSTANTIATE_PRODUCT_PRIVATE_METHODS(HandlerTy)                         \
                                                                               \
  template typename std::vector<HandlerTy>::const_iterator                     \
  product_op<HandlerTy>::find_insert_at(const HandlerTy &other);               \
                                                                               \
  template void product_op<HandlerTy>::insert(HandlerTy &&other);              \
                                                                               \
  template void product_op<HandlerTy>::aggregate_terms(HandlerTy &&item1,      \
                                                       HandlerTy &&item2);     \
                                                                               \
  template void product_op<HandlerTy>::aggregate_terms(                        \
      HandlerTy &&item1, HandlerTy &&item2, HandlerTy &&item3);

#define INSTANTIATE_PRODUCT_PRIVATE_FRIEND_METHODS(HandlerTy)                  \
                                                                               \
  template void product_op<HandlerTy>::insert(HandlerTy &&other);

#if !defined(__clang__)
INSTANTIATE_PRODUCT_PRIVATE_METHODS(matrix_handler);
INSTANTIATE_PRODUCT_PRIVATE_METHODS(spin_handler);
INSTANTIATE_PRODUCT_PRIVATE_METHODS(boson_handler);
INSTANTIATE_PRODUCT_PRIVATE_METHODS(fermion_handler);
#else
INSTANTIATE_PRODUCT_PRIVATE_FRIEND_METHODS(matrix_handler);
INSTANTIATE_PRODUCT_PRIVATE_FRIEND_METHODS(spin_handler);
INSTANTIATE_PRODUCT_PRIVATE_FRIEND_METHODS(boson_handler);
INSTANTIATE_PRODUCT_PRIVATE_FRIEND_METHODS(fermion_handler);
#endif

#define INSTANTIATE_PRODUCT_EVALUATE_METHODS(HandlerTy, EvalTy)                \
                                                                               \
  template EvalTy product_op<HandlerTy>::evaluate(                             \
      operator_arithmetics<EvalTy> arithmetics) const;

INSTANTIATE_PRODUCT_EVALUATE_METHODS(matrix_handler,
                                     operator_handler::matrix_evaluation);
INSTANTIATE_PRODUCT_EVALUATE_METHODS(spin_handler,
                                     operator_handler::canonical_evaluation);
INSTANTIATE_PRODUCT_EVALUATE_METHODS(boson_handler,
                                     operator_handler::matrix_evaluation);
INSTANTIATE_PRODUCT_EVALUATE_METHODS(fermion_handler,
                                     operator_handler::matrix_evaluation);

// read-only properties

#if !defined(NDEBUG)
// returns true if and only if applying the operators in sequence acts only once
// on each degree of freedom and in canonical order
template <typename HandlerTy>
bool product_op<HandlerTy>::is_canonicalized() const {
  auto canon_degrees = this->degrees(false);
  std::vector<std::size_t> degrees;
  degrees.reserve(canon_degrees.size());
  for (const auto &op : this->operators) {
    for (auto d : op.degrees())
      degrees.push_back(d);
  }
  return degrees == canon_degrees;
}
#endif

template <typename HandlerTy>
std::vector<std::size_t>
product_op<HandlerTy>::degrees(bool application_order) const {
  std::set<std::size_t> unsorted_degrees;
  for (const HandlerTy &term : this->operators) {
    auto term_degrees = term.degrees();
    unsorted_degrees.insert(term_degrees.cbegin(), term_degrees.cend());
  }
  auto degrees = std::vector<std::size_t>(unsorted_degrees.cbegin(),
                                          unsorted_degrees.cend());
  if (application_order)
    std::sort(degrees.begin(), degrees.end(),
              operator_handler::user_facing_order);
  else
    std::sort(degrees.begin(), degrees.end(),
              operator_handler::canonical_order);
  return std::move(degrees);
}

template <typename HandlerTy>
std::size_t product_op<HandlerTy>::num_ops() const {
  return this->operators.size();
}

template <typename HandlerTy>
std::string product_op<HandlerTy>::get_term_id() const {
  std::string term_id;
  for (const auto &op : this->operators)
    term_id += op.unique_id();
  return std::move(term_id);
}

template <typename HandlerTy>
scalar_operator product_op<HandlerTy>::get_coefficient() const {
  return this->coefficient;
}

template <typename HandlerTy>
std::complex<double> product_op<HandlerTy>::evaluate_coefficient(
    const std::unordered_map<std::string, std::complex<double>> &parameters)
    const {
  return this->coefficient.evaluate(parameters);
}

#define INSTANTIATE_PRODUCT_PROPERTIES(HandlerTy)                              \
                                                                               \
  template std::vector<std::size_t> product_op<HandlerTy>::degrees(            \
      bool application_order) const;                                           \
                                                                               \
  template std::size_t product_op<HandlerTy>::num_ops() const;                 \
                                                                               \
  template std::string product_op<HandlerTy>::get_term_id() const;             \
                                                                               \
  template scalar_operator product_op<HandlerTy>::get_coefficient() const;

#if !defined(__clang__)
INSTANTIATE_PRODUCT_PROPERTIES(matrix_handler);
INSTANTIATE_PRODUCT_PROPERTIES(spin_handler);
INSTANTIATE_PRODUCT_PROPERTIES(boson_handler);
INSTANTIATE_PRODUCT_PROPERTIES(fermion_handler);
#endif

// constructors

template <typename HandlerTy>
product_op<HandlerTy>::product_op(double coefficient)
    : coefficient(coefficient) {}

template <typename HandlerTy>
product_op<HandlerTy>::product_op(std::complex<double> coefficient)
    : coefficient(coefficient) {}

template <typename HandlerTy>
product_op<HandlerTy>::product_op(HandlerTy &&atomic) : coefficient(1.) {
  this->operators.push_back(std::move(atomic));
  assert(!HandlerTy::can_be_canonicalized ||
         this->is_canonicalized()); // relevant for custom matrix operators
                                    // acting on multiple degrees of freedom
}

template <typename HandlerTy>
template <typename... Args,
          std::enable_if_t<
              std::conjunction<std::is_same<HandlerTy, Args>...>::value, bool>>
product_op<HandlerTy>::product_op(scalar_operator coefficient, Args &&...args)
    : coefficient(std::move(coefficient)) {
  this->operators.reserve(sizeof...(Args));
  aggregate_terms(std::forward<HandlerTy &&>(args)...);
  assert(!HandlerTy::can_be_canonicalized || this->is_canonicalized());
}

// assumes canonical ordering (if possible)
template <typename HandlerTy>
product_op<HandlerTy>::product_op(
    scalar_operator coefficient, const std::vector<HandlerTy> &atomic_operators,
    std::size_t size)
    : coefficient(std::move(coefficient)) {
  if (size <= 0)
    this->operators = atomic_operators;
  else {
    this->operators.reserve(size);
    for (const auto &op : atomic_operators)
      this->operators.push_back(op);
  }
  assert(!HandlerTy::can_be_canonicalized || this->is_canonicalized());
}

// assumes canonical ordering (if possible)
template <typename HandlerTy>
product_op<HandlerTy>::product_op(scalar_operator coefficient,
                                  std::vector<HandlerTy> &&atomic_operators,
                                  std::size_t size)
    : coefficient(std::move(coefficient)),
      operators(std::move(atomic_operators)) {
  if (size > 0)
    this->operators.reserve(size);
  assert(!HandlerTy::can_be_canonicalized || this->is_canonicalized());
}

template <typename HandlerTy>
template <typename T,
          std::enable_if_t<!std::is_same<T, HandlerTy>::value &&
                               std::is_constructible<HandlerTy, T>::value,
                           bool>>
product_op<HandlerTy>::product_op(const product_op<T> &other)
    : coefficient(other.coefficient) {
  this->operators.reserve(other.operators.size());
  for (const T &other_op : other.operators) {
    HandlerTy op(other_op);
    this->operators.push_back(op);
  }
}

template <typename HandlerTy>
template <typename T,
          std::enable_if_t<std::is_same<HandlerTy, matrix_handler>::value &&
                               !std::is_same<T, HandlerTy>::value &&
                               std::is_constructible<HandlerTy, T>::value,
                           bool>>
product_op<HandlerTy>::product_op(
    const product_op<T> &other,
    const matrix_handler::commutation_behavior &behavior)
    : coefficient(other.coefficient) {
  this->operators.reserve(other.operators.size());
  for (const T &other_op : other.operators) {
    HandlerTy op(other_op, behavior);
    this->operators.push_back(op);
  }
}

template <typename HandlerTy>
<<<<<<< HEAD
product_op<HandlerTy>::product_op(const product_op<HandlerTy> &other, std::size_t size)
=======
product_op<HandlerTy>::product_op(const product_op<HandlerTy> &other,
                                  std::size_t size)
>>>>>>> ce432843
    : coefficient(other.coefficient) {
  if (size <= 0)
    this->operators = other.operators;
  else {
    this->operators.reserve(size);
    for (const auto &op : other.operators)
      this->operators.push_back(op);
  }
}

template <typename HandlerTy>
<<<<<<< HEAD
product_op<HandlerTy>::product_op(product_op<HandlerTy> &&other, std::size_t size)
=======
product_op<HandlerTy>::product_op(product_op<HandlerTy> &&other,
                                  std::size_t size)
>>>>>>> ce432843
    : coefficient(std::move(other.coefficient)),
      operators(std::move(other.operators)) {
  if (size > 0)
    this->operators.reserve(size);
}

#define INSTANTIATE_PRODUCT_CONSTRUCTORS(HandlerTy)                            \
                                                                               \
  template product_op<HandlerTy>::product_op(double coefficient);              \
                                                                               \
  template product_op<HandlerTy>::product_op(                                  \
      std::complex<double> coefficient);                                       \
                                                                               \
  template product_op<HandlerTy>::product_op(scalar_operator coefficient);     \
                                                                               \
  template product_op<HandlerTy>::product_op(HandlerTy &&atomic);              \
                                                                               \
  template product_op<HandlerTy>::product_op(scalar_operator coefficient,      \
                                             HandlerTy &&atomic1);             \
                                                                               \
  template product_op<HandlerTy>::product_op(                                  \
      scalar_operator coefficient, HandlerTy &&atomic1, HandlerTy &&atomic2);  \
                                                                               \
  template product_op<HandlerTy>::product_op(                                  \
      scalar_operator coefficient, HandlerTy &&atomic1, HandlerTy &&atomic2,   \
      HandlerTy &&atomic3);                                                    \
                                                                               \
  template product_op<HandlerTy>::product_op(                                  \
      scalar_operator coefficient,                                             \
<<<<<<< HEAD
      const std::vector<HandlerTy> &atomic_operators, std::size_t size);               \
                                                                               \
  template product_op<HandlerTy>::product_op(                                  \
      scalar_operator coefficient, std::vector<HandlerTy> &&atomic_operators,  \
      std::size_t size);                                                               \
                                                                               \
  template product_op<HandlerTy>::product_op(                                  \
      const product_op<HandlerTy> &other, std::size_t size);                           \
=======
      const std::vector<HandlerTy> &atomic_operators, std::size_t size);       \
                                                                               \
  template product_op<HandlerTy>::product_op(                                  \
      scalar_operator coefficient, std::vector<HandlerTy> &&atomic_operators,  \
      std::size_t size);                                                       \
                                                                               \
  template product_op<HandlerTy>::product_op(                                  \
      const product_op<HandlerTy> &other, std::size_t size);                   \
>>>>>>> ce432843
                                                                               \
  template product_op<HandlerTy>::product_op(product_op<HandlerTy> &&other,    \
                                             std::size_t size);

// Note:
// These are the private constructors needed by friend classes and functions
// of product_op. For clang, (only!) these need to be instantiated
// explicitly to be available to those.
#define INSTANTIATE_PRODUCT_PRIVATE_FRIEND_CONSTRUCTORS(HandlerTy)             \
                                                                               \
  template product_op<HandlerTy>::product_op(scalar_operator coefficient);     \
                                                                               \
  template product_op<HandlerTy>::product_op(scalar_operator coefficient,      \
                                             HandlerTy &&atomic1);

template product_op<matrix_handler>::product_op(
    const product_op<spin_handler> &other);
template product_op<matrix_handler>::product_op(
    const product_op<boson_handler> &other);
template product_op<matrix_handler>::product_op(
    const product_op<fermion_handler> &other);
template product_op<matrix_handler>::product_op(
    const product_op<spin_handler> &other,
    const matrix_handler::commutation_behavior &behavior);
template product_op<matrix_handler>::product_op(
    const product_op<boson_handler> &other,
    const matrix_handler::commutation_behavior &behavior);
template product_op<matrix_handler>::product_op(
    const product_op<fermion_handler> &other,
    const matrix_handler::commutation_behavior &behavior);

#if !defined(__clang__)
INSTANTIATE_PRODUCT_CONSTRUCTORS(matrix_handler);
INSTANTIATE_PRODUCT_CONSTRUCTORS(spin_handler);
INSTANTIATE_PRODUCT_CONSTRUCTORS(boson_handler);
INSTANTIATE_PRODUCT_CONSTRUCTORS(fermion_handler);
#else
INSTANTIATE_PRODUCT_PRIVATE_FRIEND_CONSTRUCTORS(matrix_handler);
INSTANTIATE_PRODUCT_PRIVATE_FRIEND_CONSTRUCTORS(spin_handler);
INSTANTIATE_PRODUCT_PRIVATE_FRIEND_CONSTRUCTORS(boson_handler);
INSTANTIATE_PRODUCT_PRIVATE_FRIEND_CONSTRUCTORS(fermion_handler);
#endif

// assignments

template <typename HandlerTy>
template <typename T,
          std::enable_if_t<!std::is_same<T, HandlerTy>::value &&
                               std::is_constructible<HandlerTy, T>::value,
                           bool>>
product_op<HandlerTy> &
product_op<HandlerTy>::operator=(const product_op<T> &other) {
  *this = product_op<HandlerTy>(other);
  return *this;
}

template <typename HandlerTy>
product_op<HandlerTy> &
product_op<HandlerTy>::operator=(const product_op<HandlerTy> &other) {
  if (this != &other) {
    this->coefficient = other.coefficient;
    this->operators = other.operators;
  }
  return *this;
}

template <typename HandlerTy>
product_op<HandlerTy> &
product_op<HandlerTy>::operator=(product_op<HandlerTy> &&other) {
  if (this != &other) {
    this->coefficient = std::move(other.coefficient);
    this->operators = std::move(other.operators);
  }
  return *this;
}

#define INSTANTIATE_PRODUCT_ASSIGNMENTS(HandlerTy)                             \
                                                                               \
  template product_op<HandlerTy> &product_op<HandlerTy>::operator=(            \
      const product_op<HandlerTy> &other);                                     \
                                                                               \
  template product_op<HandlerTy> &product_op<HandlerTy>::operator=(            \
      product_op<HandlerTy> &&other);

template product_op<matrix_handler> &
product_op<matrix_handler>::operator=(const product_op<spin_handler> &other);
template product_op<matrix_handler> &
product_op<matrix_handler>::operator=(const product_op<boson_handler> &other);
template product_op<matrix_handler> &
product_op<matrix_handler>::operator=(const product_op<fermion_handler> &other);

#if !defined(__clang__)
INSTANTIATE_PRODUCT_ASSIGNMENTS(matrix_handler);
INSTANTIATE_PRODUCT_ASSIGNMENTS(spin_handler);
INSTANTIATE_PRODUCT_ASSIGNMENTS(boson_handler);
INSTANTIATE_PRODUCT_ASSIGNMENTS(fermion_handler);
#endif

// evaluations

template <typename HandlerTy>
std::string product_op<HandlerTy>::to_string() const {
  std::stringstream str;
  str << this->coefficient.to_string();
  if (this->operators.size() > 0)
    str << " * ";
  for (const auto &op : this->operators)
    str << op.to_string(true);
  return str.str();
}

template <typename HandlerTy>
complex_matrix product_op<HandlerTy>::to_matrix(
    std::unordered_map<std::size_t, int64_t> dimensions,
    const std::unordered_map<std::string, std::complex<double>> &parameters,
    bool application_order) const {
  auto evaluated =
      this->evaluate(operator_arithmetics<operator_handler::matrix_evaluation>(
          dimensions, parameters));
  auto matrix = std::move(evaluated.matrix);
  if (!application_order || operator_handler::canonical_order(1, 0) ==
                                operator_handler::user_facing_order(1, 0))
    return std::move(matrix);

  auto degrees = evaluated.degrees;
  std::sort(degrees.begin(), degrees.end(),
            operator_handler::user_facing_order);
  auto permutation = cudaq::detail::compute_permutation(evaluated.degrees,
                                                        degrees, dimensions);
  cudaq::detail::permute_matrix(matrix, permutation);
  return std::move(matrix);
}

template <>
complex_matrix product_op<spin_handler>::to_matrix(
    std::unordered_map<std::size_t, int64_t> dimensions,
    const std::unordered_map<std::string, std::complex<double>> &parameters,
    bool application_order) const {
  auto terms = std::move(
      this->evaluate(
              operator_arithmetics<operator_handler::canonical_evaluation>(
                  dimensions, parameters))
          .terms);
  assert(terms.size() == 1);
  bool invert_order =
      application_order && operator_handler::canonical_order(1, 0) !=
                               operator_handler::user_facing_order(1, 0);
  auto matrix =
      spin_handler::to_matrix(terms[0].second, terms[0].first, invert_order);
  return std::move(matrix);
}

#define INSTANTIATE_PRODUCT_EVALUATIONS(HandlerTy)                             \
                                                                               \
  template std::string product_op<HandlerTy>::to_string() const;               \
                                                                               \
  template complex_matrix product_op<HandlerTy>::to_matrix(                    \
      std::unordered_map<std::size_t, int64_t> dimensions,                     \
      const std::unordered_map<std::string, std::complex<double>> &parameters, \
      bool application_order) const;

#if !defined(__clang__)
INSTANTIATE_PRODUCT_EVALUATIONS(matrix_handler);
INSTANTIATE_PRODUCT_EVALUATIONS(spin_handler);
INSTANTIATE_PRODUCT_EVALUATIONS(boson_handler);
INSTANTIATE_PRODUCT_EVALUATIONS(fermion_handler);
#endif

// comparisons

template <typename HandlerTy>
bool product_op<HandlerTy>::operator==(
    const product_op<HandlerTy> &other) const {
  return this->coefficient == other.coefficient &&
         this->get_term_id() == other.get_term_id();
}

#define INSTANTIATE_PRODUCT_COMPARISONS(HandlerTy)                             \
                                                                               \
  template bool product_op<HandlerTy>::operator==(                             \
      const product_op<HandlerTy> &other) const;

#if !defined(__clang__)
INSTANTIATE_PRODUCT_COMPARISONS(matrix_handler);
INSTANTIATE_PRODUCT_COMPARISONS(spin_handler);
INSTANTIATE_PRODUCT_COMPARISONS(boson_handler);
INSTANTIATE_PRODUCT_COMPARISONS(fermion_handler);
#endif

// unary operators

template <typename HandlerTy>
product_op<HandlerTy> product_op<HandlerTy>::operator-() const & {
  return product_op<HandlerTy>(-1. * this->coefficient, this->operators);
}

template <typename HandlerTy>
product_op<HandlerTy> product_op<HandlerTy>::operator-() && {
  this->coefficient *= -1.;
  return std::move(*this);
}

template <typename HandlerTy>
product_op<HandlerTy> product_op<HandlerTy>::operator+() const & {
  return *this;
}

template <typename HandlerTy>
product_op<HandlerTy> product_op<HandlerTy>::operator+() && {
  return std::move(*this);
}

#define INSTANTIATE_PRODUCT_UNARY_OPS(HandlerTy)                               \
  template product_op<HandlerTy> product_op<HandlerTy>::operator-() const &;   \
  template product_op<HandlerTy> product_op<HandlerTy>::operator-() &&;        \
  template product_op<HandlerTy> product_op<HandlerTy>::operator+() const &;   \
  template product_op<HandlerTy> product_op<HandlerTy>::operator+() &&;

#if !defined(__clang__)
INSTANTIATE_PRODUCT_UNARY_OPS(matrix_handler);
INSTANTIATE_PRODUCT_UNARY_OPS(spin_handler);
INSTANTIATE_PRODUCT_UNARY_OPS(boson_handler);
INSTANTIATE_PRODUCT_UNARY_OPS(fermion_handler);
#endif

// right-hand arithmetics

#define PRODUCT_MULTIPLICATION_SCALAR(op)                                      \
                                                                               \
  template <typename HandlerTy>                                                \
  product_op<HandlerTy> product_op<HandlerTy>::operator op(                    \
      const scalar_operator &other) const & {                                  \
    return product_op<HandlerTy>(this->coefficient op other, this->operators); \
  }                                                                            \
                                                                               \
  template <typename HandlerTy>                                                \
  product_op<HandlerTy> product_op<HandlerTy>::operator op(                    \
      scalar_operator &&other) const & {                                       \
    return product_op<HandlerTy>(this->coefficient op std::move(other),        \
                                 this->operators);                             \
  }                                                                            \
                                                                               \
  template <typename HandlerTy>                                                \
  product_op<HandlerTy> product_op<HandlerTy>::operator op(                    \
      const scalar_operator &other) && {                                       \
    this->coefficient op## = other;                                            \
    return std::move(*this);                                                   \
  }                                                                            \
                                                                               \
  template <typename HandlerTy>                                                \
  product_op<HandlerTy> product_op<HandlerTy>::operator op(                    \
      scalar_operator &&other) && {                                            \
    this->coefficient op## = std::move(other);                                 \
    return std::move(*this);                                                   \
  }

PRODUCT_MULTIPLICATION_SCALAR(*);
PRODUCT_MULTIPLICATION_SCALAR(/);

#define PRODUCT_ADDITION_SCALAR(op)                                            \
                                                                               \
  template <typename HandlerTy>                                                \
  sum_op<HandlerTy> product_op<HandlerTy>::operator op(                        \
      const scalar_operator &other) const & {                                  \
    return sum_op<HandlerTy>(product_op<HandlerTy>(op other),                  \
                             product_op<HandlerTy>(*this));                    \
  }                                                                            \
                                                                               \
  template <typename HandlerTy>                                                \
  sum_op<HandlerTy> product_op<HandlerTy>::operator op(                        \
      scalar_operator &&other) const & {                                       \
    return sum_op<HandlerTy>(product_op<HandlerTy>(op std::move(other)),       \
                             product_op<HandlerTy>(*this));                    \
  }                                                                            \
                                                                               \
  template <typename HandlerTy>                                                \
  sum_op<HandlerTy> product_op<HandlerTy>::operator op(                        \
      const scalar_operator &other) && {                                       \
    return sum_op<HandlerTy>(product_op<HandlerTy>(op other),                  \
                             std::move(*this));                                \
  }                                                                            \
                                                                               \
  template <typename HandlerTy>                                                \
  sum_op<HandlerTy> product_op<HandlerTy>::operator op(                        \
      scalar_operator &&other) && {                                            \
    return sum_op<HandlerTy>(product_op<HandlerTy>(op std::move(other)),       \
                             std::move(*this));                                \
  }

PRODUCT_ADDITION_SCALAR(+);
PRODUCT_ADDITION_SCALAR(-);

#define INSTANTIATE_PRODUCT_RHSIMPLE_OPS(HandlerTy)                            \
                                                                               \
  template product_op<HandlerTy> product_op<HandlerTy>::operator*(             \
      scalar_operator &&other) const &;                                        \
  template product_op<HandlerTy> product_op<HandlerTy>::operator*(             \
      scalar_operator &&other) &&;                                             \
  template product_op<HandlerTy> product_op<HandlerTy>::operator*(             \
      const scalar_operator &other) const &;                                   \
  template product_op<HandlerTy> product_op<HandlerTy>::operator*(             \
      const scalar_operator &other) &&;                                        \
  template product_op<HandlerTy> product_op<HandlerTy>::operator/(             \
      scalar_operator &&other) const &;                                        \
  template product_op<HandlerTy> product_op<HandlerTy>::operator/(             \
      scalar_operator &&other) &&;                                             \
  template product_op<HandlerTy> product_op<HandlerTy>::operator/(             \
      const scalar_operator &other) const &;                                   \
  template product_op<HandlerTy> product_op<HandlerTy>::operator/(             \
      const scalar_operator &other) &&;                                        \
  template sum_op<HandlerTy> product_op<HandlerTy>::operator+(                 \
      scalar_operator &&other) const &;                                        \
  template sum_op<HandlerTy> product_op<HandlerTy>::operator+(                 \
      scalar_operator &&other) &&;                                             \
  template sum_op<HandlerTy> product_op<HandlerTy>::operator+(                 \
      const scalar_operator &other) const &;                                   \
  template sum_op<HandlerTy> product_op<HandlerTy>::operator+(                 \
      const scalar_operator &other) &&;                                        \
  template sum_op<HandlerTy> product_op<HandlerTy>::operator-(                 \
      scalar_operator &&other) const &;                                        \
  template sum_op<HandlerTy> product_op<HandlerTy>::operator-(                 \
      scalar_operator &&other) &&;                                             \
  template sum_op<HandlerTy> product_op<HandlerTy>::operator-(                 \
      const scalar_operator &other) const &;                                   \
  template sum_op<HandlerTy> product_op<HandlerTy>::operator-(                 \
      const scalar_operator &other) &&;

#if !defined(__clang__)
INSTANTIATE_PRODUCT_RHSIMPLE_OPS(matrix_handler);
INSTANTIATE_PRODUCT_RHSIMPLE_OPS(spin_handler);
INSTANTIATE_PRODUCT_RHSIMPLE_OPS(boson_handler);
INSTANTIATE_PRODUCT_RHSIMPLE_OPS(fermion_handler);
#endif

template <typename HandlerTy>
product_op<HandlerTy>
product_op<HandlerTy>::operator*(const product_op<HandlerTy> &other) const & {
  product_op<HandlerTy> prod(this->coefficient * other.coefficient,
                             this->operators,
                             this->operators.size() + other.operators.size());
  for (HandlerTy op : other.operators)
    prod.insert(std::move(op));
  return std::move(prod);
}

template <typename HandlerTy>
product_op<HandlerTy>
product_op<HandlerTy>::operator*(const product_op<HandlerTy> &other) && {
  this->coefficient *= other.coefficient;
  this->operators.reserve(this->operators.size() + other.operators.size());
  for (HandlerTy op : other.operators)
    this->insert(std::move(op));
  return std::move(*this);
}

template <typename HandlerTy>
product_op<HandlerTy>
product_op<HandlerTy>::operator*(product_op<HandlerTy> &&other) const & {
  product_op<HandlerTy> prod(this->coefficient * std::move(other.coefficient),
                             this->operators,
                             this->operators.size() + other.operators.size());
  for (auto &&op : other.operators)
    prod.insert(std::move(op));
  return std::move(prod);
}

template <typename HandlerTy>
product_op<HandlerTy>
product_op<HandlerTy>::operator*(product_op<HandlerTy> &&other) && {
  this->coefficient *= std::move(other.coefficient);
  this->operators.reserve(this->operators.size() + other.operators.size());
  for (auto &&op : other.operators)
    this->insert(std::move(op));
  return std::move(*this);
}

#define PRODUCT_ADDITION_PRODUCT(op)                                           \
                                                                               \
  template <typename HandlerTy>                                                \
  sum_op<HandlerTy> product_op<HandlerTy>::operator op(                        \
      const product_op<HandlerTy> &other) const & {                            \
    return sum_op<HandlerTy>(product_op<HandlerTy>(*this), op other);          \
  }                                                                            \
                                                                               \
  template <typename HandlerTy>                                                \
  sum_op<HandlerTy> product_op<HandlerTy>::operator op(                        \
      const product_op<HandlerTy> &other) && {                                 \
    return sum_op<HandlerTy>(std::move(*this), op other);                      \
  }                                                                            \
                                                                               \
  template <typename HandlerTy>                                                \
  sum_op<HandlerTy> product_op<HandlerTy>::operator op(                        \
      product_op<HandlerTy> &&other) const & {                                 \
    return sum_op<HandlerTy>(product_op<HandlerTy>(*this),                     \
                             op std::move(other));                             \
  }                                                                            \
                                                                               \
  template <typename HandlerTy>                                                \
  sum_op<HandlerTy> product_op<HandlerTy>::operator op(                        \
      product_op<HandlerTy> &&other) && {                                      \
    return sum_op<HandlerTy>(std::move(*this), op std::move(other));           \
  }

PRODUCT_ADDITION_PRODUCT(+)
PRODUCT_ADDITION_PRODUCT(-)

template <typename HandlerTy>
sum_op<HandlerTy>
product_op<HandlerTy>::operator*(const sum_op<HandlerTy> &other) const {
  if (other.is_default)
    return *this;
  sum_op<HandlerTy> sum(false); // everything needs to be updated, so creating a
                                // new sum makes sense
  sum.coefficients.reserve(other.coefficients.size());
  sum.term_map.reserve(other.terms.size());
  sum.terms.reserve(other.terms.size());
  for (auto i = 0; i < other.terms.size(); ++i) {
    auto prod =
        *this * product_op<HandlerTy>(other.coefficients[i], other.terms[i]);
    sum.insert(std::move(prod));
  }
  return std::move(sum);
}

#define PRODUCT_ADDITION_SUM(op)                                               \
                                                                               \
  template <typename HandlerTy>                                                \
  sum_op<HandlerTy> product_op<HandlerTy>::operator op(                        \
      const sum_op<HandlerTy> &other) const & {                                \
    if (other.is_default)                                                      \
      return *this;                                                            \
    sum_op<HandlerTy> sum(false);                                              \
    sum.coefficients.reserve(other.coefficients.size() + 1);                   \
    sum.term_map = other.term_map;                                             \
    sum.terms = other.terms;                                                   \
    for (auto &coeff : other.coefficients)                                     \
      sum.coefficients.push_back(op coeff);                                    \
    sum.insert(*this);                                                         \
    return std::move(sum);                                                     \
  }                                                                            \
                                                                               \
  template <typename HandlerTy>                                                \
  sum_op<HandlerTy> product_op<HandlerTy>::operator op(                        \
      const sum_op<HandlerTy> &other) && {                                     \
    if (other.is_default)                                                      \
      return *this;                                                            \
    sum_op<HandlerTy> sum(false);                                              \
    sum.coefficients.reserve(other.coefficients.size() + 1);                   \
    sum.term_map = other.term_map;                                             \
    sum.terms = other.terms;                                                   \
    for (auto &coeff : other.coefficients)                                     \
      sum.coefficients.push_back(op coeff);                                    \
    sum.insert(std::move(*this));                                              \
    return std::move(sum);                                                     \
  }                                                                            \
  template <typename HandlerTy>                                                \
  sum_op<HandlerTy> product_op<HandlerTy>::operator op(                        \
      sum_op<HandlerTy> &&other) const & {                                     \
    if (other.is_default)                                                      \
      return *this;                                                            \
    sum_op<HandlerTy> sum(op std::move(other));                                \
    sum.insert(*this);                                                         \
    return std::move(sum);                                                     \
  }                                                                            \
                                                                               \
  template <typename HandlerTy>                                                \
  sum_op<HandlerTy> product_op<HandlerTy>::operator op(                        \
      sum_op<HandlerTy> &&other) && {                                          \
    if (other.is_default)                                                      \
      return *this;                                                            \
    sum_op<HandlerTy> sum(op std::move(other));                                \
    sum.insert(std::move(*this));                                              \
    return std::move(sum);                                                     \
  }

PRODUCT_ADDITION_SUM(+)
PRODUCT_ADDITION_SUM(-)

#define INSTANTIATE_PRODUCT_RHCOMPOSITE_OPS(HandlerTy)                         \
                                                                               \
  template product_op<HandlerTy> product_op<HandlerTy>::operator*(             \
      const product_op<HandlerTy> &other) const &;                             \
  template product_op<HandlerTy> product_op<HandlerTy>::operator*(             \
      const product_op<HandlerTy> &other) &&;                                  \
  template sum_op<HandlerTy> product_op<HandlerTy>::operator+(                 \
      const product_op<HandlerTy> &other) const &;                             \
  template sum_op<HandlerTy> product_op<HandlerTy>::operator+(                 \
      const product_op<HandlerTy> &other) &&;                                  \
  template sum_op<HandlerTy> product_op<HandlerTy>::operator+(                 \
      product_op<HandlerTy> &&other) const &;                                  \
  template sum_op<HandlerTy> product_op<HandlerTy>::operator+(                 \
      product_op<HandlerTy> &&other) &&;                                       \
  template sum_op<HandlerTy> product_op<HandlerTy>::operator-(                 \
      const product_op<HandlerTy> &other) const &;                             \
  template sum_op<HandlerTy> product_op<HandlerTy>::operator-(                 \
      const product_op<HandlerTy> &other) &&;                                  \
  template sum_op<HandlerTy> product_op<HandlerTy>::operator-(                 \
      product_op<HandlerTy> &&other) const &;                                  \
  template sum_op<HandlerTy> product_op<HandlerTy>::operator-(                 \
      product_op<HandlerTy> &&other) &&;                                       \
  template sum_op<HandlerTy> product_op<HandlerTy>::operator*(                 \
      const sum_op<HandlerTy> &other) const;                                   \
  template sum_op<HandlerTy> product_op<HandlerTy>::operator+(                 \
      const sum_op<HandlerTy> &other) const &;                                 \
  template sum_op<HandlerTy> product_op<HandlerTy>::operator+(                 \
      const sum_op<HandlerTy> &other) &&;                                      \
  template sum_op<HandlerTy> product_op<HandlerTy>::operator+(                 \
      sum_op<HandlerTy> &&other) const &;                                      \
  template sum_op<HandlerTy> product_op<HandlerTy>::operator+(                 \
      sum_op<HandlerTy> &&other) &&;                                           \
  template sum_op<HandlerTy> product_op<HandlerTy>::operator-(                 \
      const sum_op<HandlerTy> &other) const &;                                 \
  template sum_op<HandlerTy> product_op<HandlerTy>::operator-(                 \
      const sum_op<HandlerTy> &other) &&;                                      \
  template sum_op<HandlerTy> product_op<HandlerTy>::operator-(                 \
      sum_op<HandlerTy> &&other) const &;                                      \
  template sum_op<HandlerTy> product_op<HandlerTy>::operator-(                 \
      sum_op<HandlerTy> &&other) &&;

#if !defined(__clang__)
INSTANTIATE_PRODUCT_RHCOMPOSITE_OPS(matrix_handler);
INSTANTIATE_PRODUCT_RHCOMPOSITE_OPS(spin_handler);
INSTANTIATE_PRODUCT_RHCOMPOSITE_OPS(boson_handler);
INSTANTIATE_PRODUCT_RHCOMPOSITE_OPS(fermion_handler);
#endif

#define PRODUCT_MULTIPLICATION_SCALAR_ASSIGNMENT(op)                           \
  template <typename HandlerTy>                                                \
  product_op<HandlerTy> &product_op<HandlerTy>::operator op(                   \
      const scalar_operator &other) {                                          \
    this->coefficient op other;                                                \
    return *this;                                                              \
  }

PRODUCT_MULTIPLICATION_SCALAR_ASSIGNMENT(*=);
PRODUCT_MULTIPLICATION_SCALAR_ASSIGNMENT(/=);

template <typename HandlerTy>
product_op<HandlerTy> &
product_op<HandlerTy>::operator*=(const product_op<HandlerTy> &other) {
  this->coefficient *= other.coefficient;
  this->operators.reserve(this->operators.size() + other.operators.size());
  for (HandlerTy op : other.operators)
    this->insert(std::move(op));
  return *this;
}

template <typename HandlerTy>
product_op<HandlerTy> &
product_op<HandlerTy>::operator*=(product_op<HandlerTy> &&other) {
  this->coefficient *= std::move(other.coefficient);
  this->operators.reserve(this->operators.size() + other.operators.size());
  for (auto &&op : other.operators)
    this->insert(std::move(op));
  return *this;
}

#define INSTANTIATE_PRODUCT_OPASSIGNMENTS(HandlerTy)                           \
                                                                               \
  template product_op<HandlerTy> &product_op<HandlerTy>::operator*=(           \
      const scalar_operator &other);                                           \
  template product_op<HandlerTy> &product_op<HandlerTy>::operator/=(           \
      const scalar_operator &other);                                           \
  template product_op<HandlerTy> &product_op<HandlerTy>::operator*=(           \
      const product_op<HandlerTy> &other);                                     \
  template product_op<HandlerTy> &product_op<HandlerTy>::operator*=(           \
      product_op<HandlerTy> &&other);

#if !defined(__clang__)
INSTANTIATE_PRODUCT_OPASSIGNMENTS(matrix_handler);
INSTANTIATE_PRODUCT_OPASSIGNMENTS(spin_handler);
INSTANTIATE_PRODUCT_OPASSIGNMENTS(boson_handler);
INSTANTIATE_PRODUCT_OPASSIGNMENTS(fermion_handler);
#endif

// left-hand arithmetics

template <typename HandlerTy>
product_op<HandlerTy> operator*(const scalar_operator &other,
                                const product_op<HandlerTy> &self) {
  return product_op<HandlerTy>(other * self.coefficient, self.operators);
}

template <typename HandlerTy>
product_op<HandlerTy> operator*(scalar_operator &&other,
                                const product_op<HandlerTy> &self) {
  other *= self.coefficient;
  return product_op<HandlerTy>(std::move(other), self.operators);
}

template <typename HandlerTy>
product_op<HandlerTy> operator*(const scalar_operator &other,
                                product_op<HandlerTy> &&self) {
  self.coefficient *= other;
  return std::move(self);
}

template <typename HandlerTy>
product_op<HandlerTy> operator*(scalar_operator &&other,
                                product_op<HandlerTy> &&self) {
  self.coefficient *= std::move(other);
  return std::move(self);
}

#define PRODUCT_ADDITION_SCALAR_REVERSE(op)                                    \
                                                                               \
  template <typename HandlerTy>                                                \
  sum_op<HandlerTy> operator op(const scalar_operator &other,                  \
                                const product_op<HandlerTy> &self) {           \
    return sum_op<HandlerTy>(product_op<HandlerTy>(other), op self);           \
  }                                                                            \
                                                                               \
  template <typename HandlerTy>                                                \
  sum_op<HandlerTy> operator op(scalar_operator &&other,                       \
                                const product_op<HandlerTy> &self) {           \
    return sum_op<HandlerTy>(product_op<HandlerTy>(std::move(other)),          \
                             op self);                                         \
  }                                                                            \
                                                                               \
  template <typename HandlerTy>                                                \
  sum_op<HandlerTy> operator op(const scalar_operator &other,                  \
                                product_op<HandlerTy> &&self) {                \
    return sum_op<HandlerTy>(product_op<HandlerTy>(other),                     \
                             op std::move(self));                              \
  }                                                                            \
                                                                               \
  template <typename HandlerTy>                                                \
  sum_op<HandlerTy> operator op(scalar_operator &&other,                       \
                                product_op<HandlerTy> &&self) {                \
    return sum_op<HandlerTy>(product_op<HandlerTy>(std::move(other)),          \
                             op std::move(self));                              \
  }

PRODUCT_ADDITION_SCALAR_REVERSE(+);
PRODUCT_ADDITION_SCALAR_REVERSE(-);

#define INSTANTIATE_PRODUCT_LHCOMPOSITE_OPS(HandlerTy)                         \
                                                                               \
  template product_op<HandlerTy> operator*(scalar_operator &&other,            \
                                           const product_op<HandlerTy> &self); \
  template product_op<HandlerTy> operator*(scalar_operator &&other,            \
                                           product_op<HandlerTy> &&self);      \
  template product_op<HandlerTy> operator*(const scalar_operator &other,       \
                                           const product_op<HandlerTy> &self); \
  template product_op<HandlerTy> operator*(const scalar_operator &other,       \
                                           product_op<HandlerTy> &&self);      \
  template sum_op<HandlerTy> operator+(scalar_operator &&other,                \
                                       const product_op<HandlerTy> &self);     \
  template sum_op<HandlerTy> operator+(scalar_operator &&other,                \
                                       product_op<HandlerTy> &&self);          \
  template sum_op<HandlerTy> operator+(const scalar_operator &other,           \
                                       const product_op<HandlerTy> &self);     \
  template sum_op<HandlerTy> operator+(const scalar_operator &other,           \
                                       product_op<HandlerTy> &&self);          \
  template sum_op<HandlerTy> operator-(scalar_operator &&other,                \
                                       const product_op<HandlerTy> &self);     \
  template sum_op<HandlerTy> operator-(scalar_operator &&other,                \
                                       product_op<HandlerTy> &&self);          \
  template sum_op<HandlerTy> operator-(const scalar_operator &other,           \
                                       const product_op<HandlerTy> &self);     \
  template sum_op<HandlerTy> operator-(const scalar_operator &other,           \
                                       product_op<HandlerTy> &&self);

INSTANTIATE_PRODUCT_LHCOMPOSITE_OPS(matrix_handler);
INSTANTIATE_PRODUCT_LHCOMPOSITE_OPS(spin_handler);
INSTANTIATE_PRODUCT_LHCOMPOSITE_OPS(boson_handler);
INSTANTIATE_PRODUCT_LHCOMPOSITE_OPS(fermion_handler);

// arithmetics that require conversions

#define PRODUCT_CONVERSIONS_OPS(op, returnTy)                                  \
  template <typename LHtype, typename RHtype,                                  \
            TYPE_CONVERSION_CONSTRAINT(LHtype, RHtype)>                        \
  returnTy<matrix_handler> operator op(const product_op<LHtype> &other,        \
                                       const product_op<RHtype> &self) {       \
    return product_op<matrix_handler>(other) op self;                          \
  }

PRODUCT_CONVERSIONS_OPS(*, product_op);
PRODUCT_CONVERSIONS_OPS(+, sum_op);
PRODUCT_CONVERSIONS_OPS(-, sum_op);

#define INSTANTIATE_PRODUCT_CONVERSION_OPS(op, returnTy)                       \
                                                                               \
  template returnTy<matrix_handler> operator op(                               \
      const product_op<spin_handler> &other,                                   \
      const product_op<matrix_handler> &self);                                 \
  template returnTy<matrix_handler> operator op(                               \
      const product_op<boson_handler> &other,                                  \
      const product_op<matrix_handler> &self);                                 \
  template returnTy<matrix_handler> operator op(                               \
      const product_op<fermion_handler> &other,                                \
      const product_op<matrix_handler> &self);                                 \
  template returnTy<matrix_handler> operator op(                               \
      const product_op<spin_handler> &other,                                   \
      const product_op<boson_handler> &self);                                  \
  template returnTy<matrix_handler> operator op(                               \
      const product_op<boson_handler> &other,                                  \
      const product_op<spin_handler> &self);                                   \
  template returnTy<matrix_handler> operator op(                               \
      const product_op<spin_handler> &other,                                   \
      const product_op<fermion_handler> &self);                                \
  template returnTy<matrix_handler> operator op(                               \
      const product_op<fermion_handler> &other,                                \
      const product_op<spin_handler> &self);                                   \
  template returnTy<matrix_handler> operator op(                               \
      const product_op<boson_handler> &other,                                  \
      const product_op<fermion_handler> &self);                                \
  template returnTy<matrix_handler> operator op(                               \
      const product_op<fermion_handler> &other,                                \
      const product_op<boson_handler> &self);

INSTANTIATE_PRODUCT_CONVERSION_OPS(*, product_op);
INSTANTIATE_PRODUCT_CONVERSION_OPS(+, sum_op);
INSTANTIATE_PRODUCT_CONVERSION_OPS(-, sum_op);

// general utility functions

template <typename HandlerTy>
bool product_op<HandlerTy>::is_identity() const {
  for (const auto &op : *this) {
    if (op != HandlerTy(op.degree))
      return false;
  }
  return true;
}

template <>
bool product_op<matrix_handler>::is_identity() const {
  for (const auto &op : *this) {
    auto degrees = op.degrees();
    if (degrees.size() != 1 || op != matrix_handler(degrees[0]))
      return false;
  }
  return true;
}

template <typename HandlerTy>
void product_op<HandlerTy>::dump() const {
  auto str = to_string();
  std::cout << str;
}

#if !defined(__clang__)
template bool product_op<matrix_handler>::is_identity() const;
template bool product_op<spin_handler>::is_identity() const;
template bool product_op<boson_handler>::is_identity() const;
template bool product_op<fermion_handler>::is_identity() const;
template void product_op<matrix_handler>::dump() const;
template void product_op<spin_handler>::dump() const;
template void product_op<boson_handler>::dump() const;
template void product_op<fermion_handler>::dump() const;
#endif

// handler specific utility functions

#define HANDLER_SPECIFIC_TEMPLATE_DEFINITION(ConcreteTy)                       \
  template <typename HandlerTy>                                                \
  template <typename T,                                                        \
            std::enable_if_t<std::is_same<T, ConcreteTy>::value &&             \
                                 std::is_same<HandlerTy, T>::value,            \
                             bool>>

HANDLER_SPECIFIC_TEMPLATE_DEFINITION(spin_handler)
std::size_t product_op<HandlerTy>::num_qubits() const {
  return this->degrees(false).size();
}

HANDLER_SPECIFIC_TEMPLATE_DEFINITION(spin_handler)
std::string
product_op<HandlerTy>::get_pauli_word(std::size_t pad_identities) const {
  std::unordered_map<std::size_t, int64_t> dims;
  auto terms = std::move(
      this->evaluate(
              operator_arithmetics<operator_handler::canonical_evaluation>(dims,
                                                                           {}))
          .terms);
  assert(terms.size() == 1);
  if (pad_identities == 0) {
    // No padding here (only covers the operators we have),
    // and does not include the coefficient
    auto str = std::move(terms[0].second);
    if (operator_handler::canonical_order(1, 0) !=
        operator_handler::user_facing_order(1, 0))
      std::reverse(str.begin(), str.end());
    return str;
  } else {
    auto degrees = this->degrees(
        false); // degrees in canonical order to match the evaluation
    if (degrees.size() != 0) {
      auto max_target =
          operator_handler::canonical_order(0, 1) ? degrees.back() : degrees[0];
      if (pad_identities <= max_target)
        throw std::invalid_argument(
            "requested padding must be larger than the largest degree the "
            "operator is defined for; the largest degree is " +
            std::to_string(max_target));
    }
    auto get_user_index = [&degrees](std::size_t idx) {
      return (operator_handler::canonical_order(1, 0) ==
              operator_handler::user_facing_order(1, 0))
                 ? idx
                 : degrees.size() - 1 - idx;
    };
    std::string str(pad_identities, 'I');
    for (std::size_t i = 0; i < degrees.size(); ++i)
      str[degrees[i]] = terms[0].second[get_user_index(i)];
    return str;
  }
}

HANDLER_SPECIFIC_TEMPLATE_DEFINITION(spin_handler)
std::vector<bool> product_op<HandlerTy>::get_binary_symplectic_form() const {
  if (this->operators.size() == 0)
    return {};

  std::unordered_map<std::size_t, int64_t> dims;
  auto degrees = this->degrees(
      false); // degrees in canonical order to match the evaluation
  auto evaluated = this->evaluate(
      operator_arithmetics<operator_handler::canonical_evaluation>(dims, {}));

  std::size_t max_degree =
      operator_handler::canonical_order(0, 1) ? degrees.back() : degrees[0];
  std::size_t term_size = max_degree + 1;
  assert(evaluated.terms.size() == 1);
  auto term = std::move(evaluated.terms[0]);

  // For compatiblity with existing code, the binary symplectic representation
  // needs to be from smallest to largest degree, and it necessarily must
  // include all consecutive degrees starting from 0 (even if the operator
  // doesn't act on them).
  auto pauli_str = std::move(term.second);
  std::vector<bool> bsf(term_size << 1, 0);
  for (std::size_t i = 0; i < degrees.size(); ++i) {
    auto op = pauli_str[i];
    if (op == 'X')
      bsf[degrees[i]] = 1;
    else if (op == 'Z')
      bsf[degrees[i] + term_size] = 1;
    else if (op == 'Y') {
      bsf[degrees[i]] = 1;
      bsf[degrees[i] + term_size] = 1;
    }
  }
  return bsf; // always little endian order by definition of the bsf
}

HANDLER_SPECIFIC_TEMPLATE_DEFINITION(spin_handler)
csr_spmatrix product_op<HandlerTy>::to_sparse_matrix(
    std::unordered_map<std::size_t, int64_t> dimensions,
    const std::unordered_map<std::string, std::complex<double>> &parameters,
    bool application_order) const {
  auto terms = std::move(
      this->evaluate(
              operator_arithmetics<operator_handler::canonical_evaluation>(
                  dimensions, parameters))
          .terms);
  assert(terms.size() == 1);
  bool invert_order =
      application_order && operator_handler::canonical_order(1, 0) !=
                               operator_handler::user_facing_order(1, 0);
  auto matrix = spin_handler::to_sparse_matrix(terms[0].second, terms[0].first,
                                               invert_order);
  return cudaq::detail::to_csr_spmatrix(matrix, 1 << terms[0].second.size());
}

template std::size_t product_op<spin_handler>::num_qubits() const;
template std::string
product_op<spin_handler>::get_pauli_word(std::size_t pad_identities) const;
template std::vector<bool>
product_op<spin_handler>::get_binary_symplectic_form() const;
template csr_spmatrix product_op<spin_handler>::to_sparse_matrix(
    std::unordered_map<std::size_t, int64_t> dimensions,
    const std::unordered_map<std::string, std::complex<double>> &parameters,
    bool application_order) const;

// utility functions for backwards compatibility

#define SPIN_OPS_BACKWARD_COMPATIBILITY_DEFINITION                             \
  template <typename HandlerTy>                                                \
  template <typename T,                                                        \
            std::enable_if_t<std::is_same<HandlerTy, spin_handler>::value &&   \
                                 std::is_same<HandlerTy, T>::value,            \
                             bool>>

SPIN_OPS_BACKWARD_COMPATIBILITY_DEFINITION
std::string product_op<HandlerTy>::to_string(bool printCoeffs) const {
#if (defined(__GNUC__) && !defined(__clang__) && !defined(__INTEL_COMPILER))
#pragma GCC diagnostic push
#pragma GCC diagnostic ignored "-Wdeprecated-declarations"
#endif
  return sum_op(*this).to_string(printCoeffs);
#if (defined(__GNUC__) && !defined(__clang__) && !defined(__INTEL_COMPILER))
#pragma GCC diagnostic pop
#endif
}

template std::string
product_op<spin_handler>::to_string(bool printCoeffs) const;

#if defined(CUDAQ_INSTANTIATE_TEMPLATES)
template class product_op<matrix_handler>;
template class product_op<spin_handler>;
template class product_op<boson_handler>;
template class product_op<fermion_handler>;
#endif

} // namespace cudaq<|MERGE_RESOLUTION|>--- conflicted
+++ resolved
@@ -1,1455 +1,1436 @@
-/*******************************************************************************
- * Copyright (c) 2022 - 2025 NVIDIA Corporation & Affiliates.                  *
- * All rights reserved.                                                        *
- *                                                                             *
- * This source code and the accompanying materials are made available under    *
- * the terms of the Apache License 2.0 which accompanies this distribution.    *
- ******************************************************************************/
-
-#include <algorithm>
-#include <iostream>
-#include <numeric>
-#include <set>
-#include <type_traits>
-#include <unordered_map>
-#include <utility>
-
-#include "common/EigenSparse.h"
-#include "cudaq/operators.h"
-#include "evaluation.h"
-#include "helpers.h"
-
-namespace cudaq {
-
-// private methods
-
-#if !defined(NDEBUG)
-// check canonicalization by default, individual handlers can set it to false to
-// disable the check
-bool operator_handler::can_be_canonicalized = true;
-#endif
-
-template <typename HandlerTy>
-std::vector<HandlerTy>::const_iterator
-product_op<HandlerTy>::find_insert_at(const HandlerTy &other) {
-  // This is the simplest logic for finding the insertion point that should be
-  // used only when all operators are guaranteed to belong to commutation set 0
-  // and have a single target. Neither is the case for matrix operators; we
-  // handle this with a template specialization below. That template
-  // specialization handles the most general case, but (necessarily) is also the
-  // slowest. We have an additional template specialization for operators that
-  // have non-trivial commutation relations across different degrees but have a
-  // single target (e.g. fermions). That specialization is just to avoid the
-  // overhead of having to compare multiple targets.
-  assert(other.commutation_group ==
-         operator_handler::default_commutation_relations);
-
-  // The logic below ensures that terms are fully ordered in canonical order, as
-  // long as the HandlerTy supports in-place multiplication.
-  return std::find_if(this->operators.crbegin(), this->operators.crend(),
-                      [other_degree = other.degree](const HandlerTy &self_op) {
-                        return !operator_handler::canonical_order(
-                            other_degree, self_op.degree);
-                      })
-      .base(); // base causes insert after for reverse iterator
-}
-
-template <>
-std::vector<matrix_handler>::const_iterator
-product_op<matrix_handler>::find_insert_at(const matrix_handler &other) {
-  // This template specialization contains the most general (and least
-  // performant) version of the logic to determine where to insert an operator
-  // into the product. It takes commutation relations into account to try and
-  // order the operators in canonical order as much as possible. For
-  // multi-target operators, a canonical ordering cannot be defined/achieved.
-  // IMPORTANT: It is necessary that we do try to partially canonicalize to
-  // ensure that any anti- commutation relations are correct, since we achieve
-  // non-trivial commutation relations by updating the coefficient upon
-  // reordering terms! We should still get the correct relations even if we
-  // necessarily don't have a full canonical order, since incomplete ordering
-  // only occurs for multi-qubit terms. The only thing that does not work in
-  // general is having an non-trivial commutation relation for multi- target
-  // operators. The matrix operator class should fail to construct such an
-  // operator.
-  std::size_t nr_permutations = 0;
-  auto rit = std::find_if(
-      this->operators.crbegin(), this->operators.crend(),
-      [&nr_permutations,
-       &other_degrees =
-           static_cast<const std::vector<std::size_t> &>(other.degrees()),
-       &other](const matrix_handler &self_op) {
-        const std::vector<std::size_t> &self_op_degrees = self_op.degrees();
-        for (auto other_degree : other_degrees) {
-          auto item_it =
-              std::find_if(self_op_degrees.crbegin(), self_op_degrees.crend(),
-                           [other_degree](std::size_t self_degree) {
-                             return !operator_handler::canonical_order(
-                                 other_degree, self_degree);
-                           });
-          if (item_it != self_op_degrees.crend()) {
-            // we need to run this again to properly validate the defined
-            // commutation sets - we need to know if we have an exact match of
-            // the degree somewhere
-            item_it =
-                std::find_if(self_op_degrees.crbegin(), self_op_degrees.crend(),
-                             [other_degree](std::size_t self_degree) {
-                               return other_degree == self_degree;
-                             });
-            if (item_it != self_op_degrees.crend() &&
-                other.commutation_group != self_op.commutation_group)
-              // this indicates that the same degree of freedom is acted upon by
-              // an operator of a different "commutation class", e.g. a fermion
-              // operator has been applied and now we are trying to apply a
-              // boson operator
-              throw std::runtime_error(
-                  "conflicting commutation relations defined for target " +
-                  std::to_string(other_degree));
-            return true;
-          } else if (!other.commutes_across_degrees &&
-                     !self_op.commutes_across_degrees &&
-                     other.commutation_group !=
-                         operator_handler::default_commutation_relations &&
-                     self_op.commutation_group == other.commutation_group)
-            nr_permutations += 1;
-        }
-        return false;
-      });
-  if (nr_permutations != 0)
-    this->coefficient *=
-        other.commutation_group.commutation_factor() * (double)nr_permutations;
-  return rit.base(); // base causes insert after for reverse iterator
-}
-
-template <>
-std::vector<fermion_handler>::const_iterator
-product_op<fermion_handler>::find_insert_at(const fermion_handler &other) {
-  assert(other.commutation_group ==
-         operator_handler::fermion_commutation_relations);
-  // This template specialization contains the same logic as the specialization
-  // for matrix operators above, just written to rely on having a single target
-  // qubit and a matching set id for all operators for the sake of avoiding
-  // unnecessary overhead.
-  bool negate_coefficient = false;
-  auto rit = std::find_if(
-      this->operators.crbegin(), this->operators.crend(),
-      [&negate_coefficient, &other](const fermion_handler &self_op) {
-        if (!operator_handler::canonical_order(other.degree, self_op.degree))
-          return true;
-        if (!other.commutes_across_degrees && !self_op.commutes_across_degrees)
-          negate_coefficient = !negate_coefficient;
-        return false;
-      });
-  if (negate_coefficient)
-    this->coefficient *= -1.;
-  return rit.base(); // base causes insert after for reverse iterator
-}
-
-template <typename HandlerTy>
-template <typename T,
-          std::enable_if_t<std::is_same<HandlerTy, T>::value &&
-                               !product_op<T>::supports_inplace_mult,
-                           std::false_type>>
-void product_op<HandlerTy>::insert(T &&other) {
-  auto pos = this->find_insert_at(other);
-  this->operators.insert(pos, other);
-}
-
-template <typename HandlerTy>
-template <typename T, std::enable_if_t<std::is_same<HandlerTy, T>::value &&
-                                           product_op<T>::supports_inplace_mult,
-                                       std::true_type>>
-void product_op<HandlerTy>::insert(T &&other) {
-  auto pos = this->find_insert_at(other);
-  if (pos != this->operators.begin() && (pos - 1)->degree == other.degree) {
-    auto it = this->operators.erase(
-        pos - 1,
-        pos - 1); // erase: constant time conversion to non-const iterator
-    it->inplace_mult(other);
-  } else
-    this->operators.insert(pos, std::move(other));
-}
-
-template <>
-template <typename T, std::enable_if_t<std::is_same<spin_handler, T>::value &&
-                                           product_op<T>::supports_inplace_mult,
-                                       std::true_type>>
-void product_op<spin_handler>::insert(T &&other) {
-  auto pos = this->find_insert_at(other);
-  if (pos != this->operators.begin() && (pos - 1)->degree == other.degree) {
-    auto it = this->operators.erase(
-        pos - 1,
-        pos - 1); // erase: constant time conversion to non-const iterator
-    this->coefficient *= it->inplace_mult(other);
-  } else
-    this->operators.insert(pos, std::move(other));
-}
-
-template <typename HandlerTy>
-void product_op<HandlerTy>::aggregate_terms() {}
-
-template <typename HandlerTy>
-template <typename... Args>
-void product_op<HandlerTy>::aggregate_terms(HandlerTy &&head, Args &&...args) {
-  this->insert(std::forward<HandlerTy>(head));
-  aggregate_terms(std::forward<Args>(args)...);
-}
-
-template <typename HandlerTy>
-template <typename EvalTy>
-EvalTy product_op<HandlerTy>::evaluate(
-    operator_arithmetics<EvalTy> arithmetics) const {
-
-  assert(!HandlerTy::can_be_canonicalized || this->is_canonicalized());
-  auto degrees = this->degrees(false); // keep in canonical order
-
-  auto padded_op = [&arithmetics,
-                    &degrees = std::as_const(degrees)](const HandlerTy &op) {
-    std::vector<EvalTy> evaluated;
-    auto op_degrees = op.degrees();
-    bool op_evaluated = false;
-    for (const auto &degree : degrees) {
-      if (std::find(op_degrees.cbegin(), op_degrees.cend(), degree) ==
-          op_degrees.cend())
-        evaluated.push_back(arithmetics.evaluate(HandlerTy(degree)));
-      // if op has more than one degree of freedom, then evaluating it here
-      // would potentially lead to a matrix reordering upon application of each
-      // subsequent id
-      else if (op_degrees.size() == 1 && !op_evaluated) {
-        evaluated.push_back(arithmetics.evaluate(op));
-        op_evaluated = true;
-      }
-    }
-
-    if (evaluated.size() == 0)
-      return arithmetics.evaluate(op);
-
-    // Creating the tensor product with op being last is most efficient if op
-    // acts on more than one degree of freedom - this ensure that only a single
-    // reordering happens at at the end.
-    EvalTy product = std::move(evaluated[0]);
-    for (auto i = 1; i < evaluated.size(); ++i)
-      product = arithmetics.tensor(std::move(product), std::move(evaluated[i]));
-    if (op_evaluated)
-      return std::move(product);
-    else
-      return arithmetics.tensor(std::move(product), arithmetics.evaluate(op));
-  };
-
-  if (arithmetics.pad_product_terms) {
-    if (degrees.size() == 0)
-      return arithmetics.evaluate(this->coefficient);
-    EvalTy prod = padded_op(this->operators[0]);
-    for (auto op_idx = 1; op_idx < this->operators.size(); ++op_idx) {
-      auto op_degrees = this->operators[op_idx].degrees();
-      if (op_degrees.size() != 1 ||
-          this->operators[op_idx] != HandlerTy(op_degrees[0]))
-        prod = arithmetics.mul(std::move(prod),
-                               padded_op(this->operators[op_idx]));
-    }
-    return arithmetics.mul(this->coefficient, std::move(prod));
-  } else {
-    EvalTy prod = arithmetics.evaluate(this->coefficient);
-    for (auto op_idx = 0; op_idx < this->operators.size(); ++op_idx) {
-      EvalTy eval = arithmetics.evaluate(this->operators[op_idx]);
-      prod = arithmetics.tensor(std::move(prod), std::move(eval));
-    }
-    return std::move(prod);
-  }
-}
-
-// Note:
-// These are the private methods needed by friend classes and functions
-// of product_op. For clang, (only!) these need to be instantiated
-// explicitly to be available to those.
-#define INSTANTIATE_PRODUCT_PRIVATE_METHODS(HandlerTy)                         \
-                                                                               \
-  template typename std::vector<HandlerTy>::const_iterator                     \
-  product_op<HandlerTy>::find_insert_at(const HandlerTy &other);               \
-                                                                               \
-  template void product_op<HandlerTy>::insert(HandlerTy &&other);              \
-                                                                               \
-  template void product_op<HandlerTy>::aggregate_terms(HandlerTy &&item1,      \
-                                                       HandlerTy &&item2);     \
-                                                                               \
-  template void product_op<HandlerTy>::aggregate_terms(                        \
-      HandlerTy &&item1, HandlerTy &&item2, HandlerTy &&item3);
-
-#define INSTANTIATE_PRODUCT_PRIVATE_FRIEND_METHODS(HandlerTy)                  \
-                                                                               \
-  template void product_op<HandlerTy>::insert(HandlerTy &&other);
-
-#if !defined(__clang__)
-INSTANTIATE_PRODUCT_PRIVATE_METHODS(matrix_handler);
-INSTANTIATE_PRODUCT_PRIVATE_METHODS(spin_handler);
-INSTANTIATE_PRODUCT_PRIVATE_METHODS(boson_handler);
-INSTANTIATE_PRODUCT_PRIVATE_METHODS(fermion_handler);
-#else
-INSTANTIATE_PRODUCT_PRIVATE_FRIEND_METHODS(matrix_handler);
-INSTANTIATE_PRODUCT_PRIVATE_FRIEND_METHODS(spin_handler);
-INSTANTIATE_PRODUCT_PRIVATE_FRIEND_METHODS(boson_handler);
-INSTANTIATE_PRODUCT_PRIVATE_FRIEND_METHODS(fermion_handler);
-#endif
-
-#define INSTANTIATE_PRODUCT_EVALUATE_METHODS(HandlerTy, EvalTy)                \
-                                                                               \
-  template EvalTy product_op<HandlerTy>::evaluate(                             \
-      operator_arithmetics<EvalTy> arithmetics) const;
-
-INSTANTIATE_PRODUCT_EVALUATE_METHODS(matrix_handler,
-                                     operator_handler::matrix_evaluation);
-INSTANTIATE_PRODUCT_EVALUATE_METHODS(spin_handler,
-                                     operator_handler::canonical_evaluation);
-INSTANTIATE_PRODUCT_EVALUATE_METHODS(boson_handler,
-                                     operator_handler::matrix_evaluation);
-INSTANTIATE_PRODUCT_EVALUATE_METHODS(fermion_handler,
-                                     operator_handler::matrix_evaluation);
-
-// read-only properties
-
-#if !defined(NDEBUG)
-// returns true if and only if applying the operators in sequence acts only once
-// on each degree of freedom and in canonical order
-template <typename HandlerTy>
-bool product_op<HandlerTy>::is_canonicalized() const {
-  auto canon_degrees = this->degrees(false);
-  std::vector<std::size_t> degrees;
-  degrees.reserve(canon_degrees.size());
-  for (const auto &op : this->operators) {
-    for (auto d : op.degrees())
-      degrees.push_back(d);
-  }
-  return degrees == canon_degrees;
-}
-#endif
-
-template <typename HandlerTy>
-std::vector<std::size_t>
-product_op<HandlerTy>::degrees(bool application_order) const {
-  std::set<std::size_t> unsorted_degrees;
-  for (const HandlerTy &term : this->operators) {
-    auto term_degrees = term.degrees();
-    unsorted_degrees.insert(term_degrees.cbegin(), term_degrees.cend());
-  }
-  auto degrees = std::vector<std::size_t>(unsorted_degrees.cbegin(),
-                                          unsorted_degrees.cend());
-  if (application_order)
-    std::sort(degrees.begin(), degrees.end(),
-              operator_handler::user_facing_order);
-  else
-    std::sort(degrees.begin(), degrees.end(),
-              operator_handler::canonical_order);
-  return std::move(degrees);
-}
-
-template <typename HandlerTy>
-std::size_t product_op<HandlerTy>::num_ops() const {
-  return this->operators.size();
-}
-
-template <typename HandlerTy>
-std::string product_op<HandlerTy>::get_term_id() const {
-  std::string term_id;
-  for (const auto &op : this->operators)
-    term_id += op.unique_id();
-  return std::move(term_id);
-}
-
-template <typename HandlerTy>
-scalar_operator product_op<HandlerTy>::get_coefficient() const {
-  return this->coefficient;
-}
-
-template <typename HandlerTy>
-std::complex<double> product_op<HandlerTy>::evaluate_coefficient(
-    const std::unordered_map<std::string, std::complex<double>> &parameters)
-    const {
-  return this->coefficient.evaluate(parameters);
-}
-
-#define INSTANTIATE_PRODUCT_PROPERTIES(HandlerTy)                              \
-                                                                               \
-  template std::vector<std::size_t> product_op<HandlerTy>::degrees(            \
-      bool application_order) const;                                           \
-                                                                               \
-  template std::size_t product_op<HandlerTy>::num_ops() const;                 \
-                                                                               \
-  template std::string product_op<HandlerTy>::get_term_id() const;             \
-                                                                               \
-  template scalar_operator product_op<HandlerTy>::get_coefficient() const;
-
-#if !defined(__clang__)
-INSTANTIATE_PRODUCT_PROPERTIES(matrix_handler);
-INSTANTIATE_PRODUCT_PROPERTIES(spin_handler);
-INSTANTIATE_PRODUCT_PROPERTIES(boson_handler);
-INSTANTIATE_PRODUCT_PROPERTIES(fermion_handler);
-#endif
-
-// constructors
-
-template <typename HandlerTy>
-product_op<HandlerTy>::product_op(double coefficient)
-    : coefficient(coefficient) {}
-
-template <typename HandlerTy>
-product_op<HandlerTy>::product_op(std::complex<double> coefficient)
-    : coefficient(coefficient) {}
-
-template <typename HandlerTy>
-product_op<HandlerTy>::product_op(HandlerTy &&atomic) : coefficient(1.) {
-  this->operators.push_back(std::move(atomic));
-  assert(!HandlerTy::can_be_canonicalized ||
-         this->is_canonicalized()); // relevant for custom matrix operators
-                                    // acting on multiple degrees of freedom
-}
-
-template <typename HandlerTy>
-template <typename... Args,
-          std::enable_if_t<
-              std::conjunction<std::is_same<HandlerTy, Args>...>::value, bool>>
-product_op<HandlerTy>::product_op(scalar_operator coefficient, Args &&...args)
-    : coefficient(std::move(coefficient)) {
-  this->operators.reserve(sizeof...(Args));
-  aggregate_terms(std::forward<HandlerTy &&>(args)...);
-  assert(!HandlerTy::can_be_canonicalized || this->is_canonicalized());
-}
-
-// assumes canonical ordering (if possible)
-template <typename HandlerTy>
-product_op<HandlerTy>::product_op(
-    scalar_operator coefficient, const std::vector<HandlerTy> &atomic_operators,
-    std::size_t size)
-    : coefficient(std::move(coefficient)) {
-  if (size <= 0)
-    this->operators = atomic_operators;
-  else {
-    this->operators.reserve(size);
-    for (const auto &op : atomic_operators)
-      this->operators.push_back(op);
-  }
-  assert(!HandlerTy::can_be_canonicalized || this->is_canonicalized());
-}
-
-// assumes canonical ordering (if possible)
-template <typename HandlerTy>
-product_op<HandlerTy>::product_op(scalar_operator coefficient,
-                                  std::vector<HandlerTy> &&atomic_operators,
-                                  std::size_t size)
-    : coefficient(std::move(coefficient)),
-      operators(std::move(atomic_operators)) {
-  if (size > 0)
-    this->operators.reserve(size);
-  assert(!HandlerTy::can_be_canonicalized || this->is_canonicalized());
-}
-
-template <typename HandlerTy>
-template <typename T,
-          std::enable_if_t<!std::is_same<T, HandlerTy>::value &&
-                               std::is_constructible<HandlerTy, T>::value,
-                           bool>>
-product_op<HandlerTy>::product_op(const product_op<T> &other)
-    : coefficient(other.coefficient) {
-  this->operators.reserve(other.operators.size());
-  for (const T &other_op : other.operators) {
-    HandlerTy op(other_op);
-    this->operators.push_back(op);
-  }
-}
-
-template <typename HandlerTy>
-template <typename T,
-          std::enable_if_t<std::is_same<HandlerTy, matrix_handler>::value &&
-                               !std::is_same<T, HandlerTy>::value &&
-                               std::is_constructible<HandlerTy, T>::value,
-                           bool>>
-product_op<HandlerTy>::product_op(
-    const product_op<T> &other,
-    const matrix_handler::commutation_behavior &behavior)
-    : coefficient(other.coefficient) {
-  this->operators.reserve(other.operators.size());
-  for (const T &other_op : other.operators) {
-    HandlerTy op(other_op, behavior);
-    this->operators.push_back(op);
-  }
-}
-
-template <typename HandlerTy>
-<<<<<<< HEAD
-product_op<HandlerTy>::product_op(const product_op<HandlerTy> &other, std::size_t size)
-=======
-product_op<HandlerTy>::product_op(const product_op<HandlerTy> &other,
-                                  std::size_t size)
->>>>>>> ce432843
-    : coefficient(other.coefficient) {
-  if (size <= 0)
-    this->operators = other.operators;
-  else {
-    this->operators.reserve(size);
-    for (const auto &op : other.operators)
-      this->operators.push_back(op);
-  }
-}
-
-template <typename HandlerTy>
-<<<<<<< HEAD
-product_op<HandlerTy>::product_op(product_op<HandlerTy> &&other, std::size_t size)
-=======
-product_op<HandlerTy>::product_op(product_op<HandlerTy> &&other,
-                                  std::size_t size)
->>>>>>> ce432843
-    : coefficient(std::move(other.coefficient)),
-      operators(std::move(other.operators)) {
-  if (size > 0)
-    this->operators.reserve(size);
-}
-
-#define INSTANTIATE_PRODUCT_CONSTRUCTORS(HandlerTy)                            \
-                                                                               \
-  template product_op<HandlerTy>::product_op(double coefficient);              \
-                                                                               \
-  template product_op<HandlerTy>::product_op(                                  \
-      std::complex<double> coefficient);                                       \
-                                                                               \
-  template product_op<HandlerTy>::product_op(scalar_operator coefficient);     \
-                                                                               \
-  template product_op<HandlerTy>::product_op(HandlerTy &&atomic);              \
-                                                                               \
-  template product_op<HandlerTy>::product_op(scalar_operator coefficient,      \
-                                             HandlerTy &&atomic1);             \
-                                                                               \
-  template product_op<HandlerTy>::product_op(                                  \
-      scalar_operator coefficient, HandlerTy &&atomic1, HandlerTy &&atomic2);  \
-                                                                               \
-  template product_op<HandlerTy>::product_op(                                  \
-      scalar_operator coefficient, HandlerTy &&atomic1, HandlerTy &&atomic2,   \
-      HandlerTy &&atomic3);                                                    \
-                                                                               \
-  template product_op<HandlerTy>::product_op(                                  \
-      scalar_operator coefficient,                                             \
-<<<<<<< HEAD
-      const std::vector<HandlerTy> &atomic_operators, std::size_t size);               \
-                                                                               \
-  template product_op<HandlerTy>::product_op(                                  \
-      scalar_operator coefficient, std::vector<HandlerTy> &&atomic_operators,  \
-      std::size_t size);                                                               \
-                                                                               \
-  template product_op<HandlerTy>::product_op(                                  \
-      const product_op<HandlerTy> &other, std::size_t size);                           \
-=======
-      const std::vector<HandlerTy> &atomic_operators, std::size_t size);       \
-                                                                               \
-  template product_op<HandlerTy>::product_op(                                  \
-      scalar_operator coefficient, std::vector<HandlerTy> &&atomic_operators,  \
-      std::size_t size);                                                       \
-                                                                               \
-  template product_op<HandlerTy>::product_op(                                  \
-      const product_op<HandlerTy> &other, std::size_t size);                   \
->>>>>>> ce432843
-                                                                               \
-  template product_op<HandlerTy>::product_op(product_op<HandlerTy> &&other,    \
-                                             std::size_t size);
-
-// Note:
-// These are the private constructors needed by friend classes and functions
-// of product_op. For clang, (only!) these need to be instantiated
-// explicitly to be available to those.
-#define INSTANTIATE_PRODUCT_PRIVATE_FRIEND_CONSTRUCTORS(HandlerTy)             \
-                                                                               \
-  template product_op<HandlerTy>::product_op(scalar_operator coefficient);     \
-                                                                               \
-  template product_op<HandlerTy>::product_op(scalar_operator coefficient,      \
-                                             HandlerTy &&atomic1);
-
-template product_op<matrix_handler>::product_op(
-    const product_op<spin_handler> &other);
-template product_op<matrix_handler>::product_op(
-    const product_op<boson_handler> &other);
-template product_op<matrix_handler>::product_op(
-    const product_op<fermion_handler> &other);
-template product_op<matrix_handler>::product_op(
-    const product_op<spin_handler> &other,
-    const matrix_handler::commutation_behavior &behavior);
-template product_op<matrix_handler>::product_op(
-    const product_op<boson_handler> &other,
-    const matrix_handler::commutation_behavior &behavior);
-template product_op<matrix_handler>::product_op(
-    const product_op<fermion_handler> &other,
-    const matrix_handler::commutation_behavior &behavior);
-
-#if !defined(__clang__)
-INSTANTIATE_PRODUCT_CONSTRUCTORS(matrix_handler);
-INSTANTIATE_PRODUCT_CONSTRUCTORS(spin_handler);
-INSTANTIATE_PRODUCT_CONSTRUCTORS(boson_handler);
-INSTANTIATE_PRODUCT_CONSTRUCTORS(fermion_handler);
-#else
-INSTANTIATE_PRODUCT_PRIVATE_FRIEND_CONSTRUCTORS(matrix_handler);
-INSTANTIATE_PRODUCT_PRIVATE_FRIEND_CONSTRUCTORS(spin_handler);
-INSTANTIATE_PRODUCT_PRIVATE_FRIEND_CONSTRUCTORS(boson_handler);
-INSTANTIATE_PRODUCT_PRIVATE_FRIEND_CONSTRUCTORS(fermion_handler);
-#endif
-
-// assignments
-
-template <typename HandlerTy>
-template <typename T,
-          std::enable_if_t<!std::is_same<T, HandlerTy>::value &&
-                               std::is_constructible<HandlerTy, T>::value,
-                           bool>>
-product_op<HandlerTy> &
-product_op<HandlerTy>::operator=(const product_op<T> &other) {
-  *this = product_op<HandlerTy>(other);
-  return *this;
-}
-
-template <typename HandlerTy>
-product_op<HandlerTy> &
-product_op<HandlerTy>::operator=(const product_op<HandlerTy> &other) {
-  if (this != &other) {
-    this->coefficient = other.coefficient;
-    this->operators = other.operators;
-  }
-  return *this;
-}
-
-template <typename HandlerTy>
-product_op<HandlerTy> &
-product_op<HandlerTy>::operator=(product_op<HandlerTy> &&other) {
-  if (this != &other) {
-    this->coefficient = std::move(other.coefficient);
-    this->operators = std::move(other.operators);
-  }
-  return *this;
-}
-
-#define INSTANTIATE_PRODUCT_ASSIGNMENTS(HandlerTy)                             \
-                                                                               \
-  template product_op<HandlerTy> &product_op<HandlerTy>::operator=(            \
-      const product_op<HandlerTy> &other);                                     \
-                                                                               \
-  template product_op<HandlerTy> &product_op<HandlerTy>::operator=(            \
-      product_op<HandlerTy> &&other);
-
-template product_op<matrix_handler> &
-product_op<matrix_handler>::operator=(const product_op<spin_handler> &other);
-template product_op<matrix_handler> &
-product_op<matrix_handler>::operator=(const product_op<boson_handler> &other);
-template product_op<matrix_handler> &
-product_op<matrix_handler>::operator=(const product_op<fermion_handler> &other);
-
-#if !defined(__clang__)
-INSTANTIATE_PRODUCT_ASSIGNMENTS(matrix_handler);
-INSTANTIATE_PRODUCT_ASSIGNMENTS(spin_handler);
-INSTANTIATE_PRODUCT_ASSIGNMENTS(boson_handler);
-INSTANTIATE_PRODUCT_ASSIGNMENTS(fermion_handler);
-#endif
-
-// evaluations
-
-template <typename HandlerTy>
-std::string product_op<HandlerTy>::to_string() const {
-  std::stringstream str;
-  str << this->coefficient.to_string();
-  if (this->operators.size() > 0)
-    str << " * ";
-  for (const auto &op : this->operators)
-    str << op.to_string(true);
-  return str.str();
-}
-
-template <typename HandlerTy>
-complex_matrix product_op<HandlerTy>::to_matrix(
-    std::unordered_map<std::size_t, int64_t> dimensions,
-    const std::unordered_map<std::string, std::complex<double>> &parameters,
-    bool application_order) const {
-  auto evaluated =
-      this->evaluate(operator_arithmetics<operator_handler::matrix_evaluation>(
-          dimensions, parameters));
-  auto matrix = std::move(evaluated.matrix);
-  if (!application_order || operator_handler::canonical_order(1, 0) ==
-                                operator_handler::user_facing_order(1, 0))
-    return std::move(matrix);
-
-  auto degrees = evaluated.degrees;
-  std::sort(degrees.begin(), degrees.end(),
-            operator_handler::user_facing_order);
-  auto permutation = cudaq::detail::compute_permutation(evaluated.degrees,
-                                                        degrees, dimensions);
-  cudaq::detail::permute_matrix(matrix, permutation);
-  return std::move(matrix);
-}
-
-template <>
-complex_matrix product_op<spin_handler>::to_matrix(
-    std::unordered_map<std::size_t, int64_t> dimensions,
-    const std::unordered_map<std::string, std::complex<double>> &parameters,
-    bool application_order) const {
-  auto terms = std::move(
-      this->evaluate(
-              operator_arithmetics<operator_handler::canonical_evaluation>(
-                  dimensions, parameters))
-          .terms);
-  assert(terms.size() == 1);
-  bool invert_order =
-      application_order && operator_handler::canonical_order(1, 0) !=
-                               operator_handler::user_facing_order(1, 0);
-  auto matrix =
-      spin_handler::to_matrix(terms[0].second, terms[0].first, invert_order);
-  return std::move(matrix);
-}
-
-#define INSTANTIATE_PRODUCT_EVALUATIONS(HandlerTy)                             \
-                                                                               \
-  template std::string product_op<HandlerTy>::to_string() const;               \
-                                                                               \
-  template complex_matrix product_op<HandlerTy>::to_matrix(                    \
-      std::unordered_map<std::size_t, int64_t> dimensions,                     \
-      const std::unordered_map<std::string, std::complex<double>> &parameters, \
-      bool application_order) const;
-
-#if !defined(__clang__)
-INSTANTIATE_PRODUCT_EVALUATIONS(matrix_handler);
-INSTANTIATE_PRODUCT_EVALUATIONS(spin_handler);
-INSTANTIATE_PRODUCT_EVALUATIONS(boson_handler);
-INSTANTIATE_PRODUCT_EVALUATIONS(fermion_handler);
-#endif
-
-// comparisons
-
-template <typename HandlerTy>
-bool product_op<HandlerTy>::operator==(
-    const product_op<HandlerTy> &other) const {
-  return this->coefficient == other.coefficient &&
-         this->get_term_id() == other.get_term_id();
-}
-
-#define INSTANTIATE_PRODUCT_COMPARISONS(HandlerTy)                             \
-                                                                               \
-  template bool product_op<HandlerTy>::operator==(                             \
-      const product_op<HandlerTy> &other) const;
-
-#if !defined(__clang__)
-INSTANTIATE_PRODUCT_COMPARISONS(matrix_handler);
-INSTANTIATE_PRODUCT_COMPARISONS(spin_handler);
-INSTANTIATE_PRODUCT_COMPARISONS(boson_handler);
-INSTANTIATE_PRODUCT_COMPARISONS(fermion_handler);
-#endif
-
-// unary operators
-
-template <typename HandlerTy>
-product_op<HandlerTy> product_op<HandlerTy>::operator-() const & {
-  return product_op<HandlerTy>(-1. * this->coefficient, this->operators);
-}
-
-template <typename HandlerTy>
-product_op<HandlerTy> product_op<HandlerTy>::operator-() && {
-  this->coefficient *= -1.;
-  return std::move(*this);
-}
-
-template <typename HandlerTy>
-product_op<HandlerTy> product_op<HandlerTy>::operator+() const & {
-  return *this;
-}
-
-template <typename HandlerTy>
-product_op<HandlerTy> product_op<HandlerTy>::operator+() && {
-  return std::move(*this);
-}
-
-#define INSTANTIATE_PRODUCT_UNARY_OPS(HandlerTy)                               \
-  template product_op<HandlerTy> product_op<HandlerTy>::operator-() const &;   \
-  template product_op<HandlerTy> product_op<HandlerTy>::operator-() &&;        \
-  template product_op<HandlerTy> product_op<HandlerTy>::operator+() const &;   \
-  template product_op<HandlerTy> product_op<HandlerTy>::operator+() &&;
-
-#if !defined(__clang__)
-INSTANTIATE_PRODUCT_UNARY_OPS(matrix_handler);
-INSTANTIATE_PRODUCT_UNARY_OPS(spin_handler);
-INSTANTIATE_PRODUCT_UNARY_OPS(boson_handler);
-INSTANTIATE_PRODUCT_UNARY_OPS(fermion_handler);
-#endif
-
-// right-hand arithmetics
-
-#define PRODUCT_MULTIPLICATION_SCALAR(op)                                      \
-                                                                               \
-  template <typename HandlerTy>                                                \
-  product_op<HandlerTy> product_op<HandlerTy>::operator op(                    \
-      const scalar_operator &other) const & {                                  \
-    return product_op<HandlerTy>(this->coefficient op other, this->operators); \
-  }                                                                            \
-                                                                               \
-  template <typename HandlerTy>                                                \
-  product_op<HandlerTy> product_op<HandlerTy>::operator op(                    \
-      scalar_operator &&other) const & {                                       \
-    return product_op<HandlerTy>(this->coefficient op std::move(other),        \
-                                 this->operators);                             \
-  }                                                                            \
-                                                                               \
-  template <typename HandlerTy>                                                \
-  product_op<HandlerTy> product_op<HandlerTy>::operator op(                    \
-      const scalar_operator &other) && {                                       \
-    this->coefficient op## = other;                                            \
-    return std::move(*this);                                                   \
-  }                                                                            \
-                                                                               \
-  template <typename HandlerTy>                                                \
-  product_op<HandlerTy> product_op<HandlerTy>::operator op(                    \
-      scalar_operator &&other) && {                                            \
-    this->coefficient op## = std::move(other);                                 \
-    return std::move(*this);                                                   \
-  }
-
-PRODUCT_MULTIPLICATION_SCALAR(*);
-PRODUCT_MULTIPLICATION_SCALAR(/);
-
-#define PRODUCT_ADDITION_SCALAR(op)                                            \
-                                                                               \
-  template <typename HandlerTy>                                                \
-  sum_op<HandlerTy> product_op<HandlerTy>::operator op(                        \
-      const scalar_operator &other) const & {                                  \
-    return sum_op<HandlerTy>(product_op<HandlerTy>(op other),                  \
-                             product_op<HandlerTy>(*this));                    \
-  }                                                                            \
-                                                                               \
-  template <typename HandlerTy>                                                \
-  sum_op<HandlerTy> product_op<HandlerTy>::operator op(                        \
-      scalar_operator &&other) const & {                                       \
-    return sum_op<HandlerTy>(product_op<HandlerTy>(op std::move(other)),       \
-                             product_op<HandlerTy>(*this));                    \
-  }                                                                            \
-                                                                               \
-  template <typename HandlerTy>                                                \
-  sum_op<HandlerTy> product_op<HandlerTy>::operator op(                        \
-      const scalar_operator &other) && {                                       \
-    return sum_op<HandlerTy>(product_op<HandlerTy>(op other),                  \
-                             std::move(*this));                                \
-  }                                                                            \
-                                                                               \
-  template <typename HandlerTy>                                                \
-  sum_op<HandlerTy> product_op<HandlerTy>::operator op(                        \
-      scalar_operator &&other) && {                                            \
-    return sum_op<HandlerTy>(product_op<HandlerTy>(op std::move(other)),       \
-                             std::move(*this));                                \
-  }
-
-PRODUCT_ADDITION_SCALAR(+);
-PRODUCT_ADDITION_SCALAR(-);
-
-#define INSTANTIATE_PRODUCT_RHSIMPLE_OPS(HandlerTy)                            \
-                                                                               \
-  template product_op<HandlerTy> product_op<HandlerTy>::operator*(             \
-      scalar_operator &&other) const &;                                        \
-  template product_op<HandlerTy> product_op<HandlerTy>::operator*(             \
-      scalar_operator &&other) &&;                                             \
-  template product_op<HandlerTy> product_op<HandlerTy>::operator*(             \
-      const scalar_operator &other) const &;                                   \
-  template product_op<HandlerTy> product_op<HandlerTy>::operator*(             \
-      const scalar_operator &other) &&;                                        \
-  template product_op<HandlerTy> product_op<HandlerTy>::operator/(             \
-      scalar_operator &&other) const &;                                        \
-  template product_op<HandlerTy> product_op<HandlerTy>::operator/(             \
-      scalar_operator &&other) &&;                                             \
-  template product_op<HandlerTy> product_op<HandlerTy>::operator/(             \
-      const scalar_operator &other) const &;                                   \
-  template product_op<HandlerTy> product_op<HandlerTy>::operator/(             \
-      const scalar_operator &other) &&;                                        \
-  template sum_op<HandlerTy> product_op<HandlerTy>::operator+(                 \
-      scalar_operator &&other) const &;                                        \
-  template sum_op<HandlerTy> product_op<HandlerTy>::operator+(                 \
-      scalar_operator &&other) &&;                                             \
-  template sum_op<HandlerTy> product_op<HandlerTy>::operator+(                 \
-      const scalar_operator &other) const &;                                   \
-  template sum_op<HandlerTy> product_op<HandlerTy>::operator+(                 \
-      const scalar_operator &other) &&;                                        \
-  template sum_op<HandlerTy> product_op<HandlerTy>::operator-(                 \
-      scalar_operator &&other) const &;                                        \
-  template sum_op<HandlerTy> product_op<HandlerTy>::operator-(                 \
-      scalar_operator &&other) &&;                                             \
-  template sum_op<HandlerTy> product_op<HandlerTy>::operator-(                 \
-      const scalar_operator &other) const &;                                   \
-  template sum_op<HandlerTy> product_op<HandlerTy>::operator-(                 \
-      const scalar_operator &other) &&;
-
-#if !defined(__clang__)
-INSTANTIATE_PRODUCT_RHSIMPLE_OPS(matrix_handler);
-INSTANTIATE_PRODUCT_RHSIMPLE_OPS(spin_handler);
-INSTANTIATE_PRODUCT_RHSIMPLE_OPS(boson_handler);
-INSTANTIATE_PRODUCT_RHSIMPLE_OPS(fermion_handler);
-#endif
-
-template <typename HandlerTy>
-product_op<HandlerTy>
-product_op<HandlerTy>::operator*(const product_op<HandlerTy> &other) const & {
-  product_op<HandlerTy> prod(this->coefficient * other.coefficient,
-                             this->operators,
-                             this->operators.size() + other.operators.size());
-  for (HandlerTy op : other.operators)
-    prod.insert(std::move(op));
-  return std::move(prod);
-}
-
-template <typename HandlerTy>
-product_op<HandlerTy>
-product_op<HandlerTy>::operator*(const product_op<HandlerTy> &other) && {
-  this->coefficient *= other.coefficient;
-  this->operators.reserve(this->operators.size() + other.operators.size());
-  for (HandlerTy op : other.operators)
-    this->insert(std::move(op));
-  return std::move(*this);
-}
-
-template <typename HandlerTy>
-product_op<HandlerTy>
-product_op<HandlerTy>::operator*(product_op<HandlerTy> &&other) const & {
-  product_op<HandlerTy> prod(this->coefficient * std::move(other.coefficient),
-                             this->operators,
-                             this->operators.size() + other.operators.size());
-  for (auto &&op : other.operators)
-    prod.insert(std::move(op));
-  return std::move(prod);
-}
-
-template <typename HandlerTy>
-product_op<HandlerTy>
-product_op<HandlerTy>::operator*(product_op<HandlerTy> &&other) && {
-  this->coefficient *= std::move(other.coefficient);
-  this->operators.reserve(this->operators.size() + other.operators.size());
-  for (auto &&op : other.operators)
-    this->insert(std::move(op));
-  return std::move(*this);
-}
-
-#define PRODUCT_ADDITION_PRODUCT(op)                                           \
-                                                                               \
-  template <typename HandlerTy>                                                \
-  sum_op<HandlerTy> product_op<HandlerTy>::operator op(                        \
-      const product_op<HandlerTy> &other) const & {                            \
-    return sum_op<HandlerTy>(product_op<HandlerTy>(*this), op other);          \
-  }                                                                            \
-                                                                               \
-  template <typename HandlerTy>                                                \
-  sum_op<HandlerTy> product_op<HandlerTy>::operator op(                        \
-      const product_op<HandlerTy> &other) && {                                 \
-    return sum_op<HandlerTy>(std::move(*this), op other);                      \
-  }                                                                            \
-                                                                               \
-  template <typename HandlerTy>                                                \
-  sum_op<HandlerTy> product_op<HandlerTy>::operator op(                        \
-      product_op<HandlerTy> &&other) const & {                                 \
-    return sum_op<HandlerTy>(product_op<HandlerTy>(*this),                     \
-                             op std::move(other));                             \
-  }                                                                            \
-                                                                               \
-  template <typename HandlerTy>                                                \
-  sum_op<HandlerTy> product_op<HandlerTy>::operator op(                        \
-      product_op<HandlerTy> &&other) && {                                      \
-    return sum_op<HandlerTy>(std::move(*this), op std::move(other));           \
-  }
-
-PRODUCT_ADDITION_PRODUCT(+)
-PRODUCT_ADDITION_PRODUCT(-)
-
-template <typename HandlerTy>
-sum_op<HandlerTy>
-product_op<HandlerTy>::operator*(const sum_op<HandlerTy> &other) const {
-  if (other.is_default)
-    return *this;
-  sum_op<HandlerTy> sum(false); // everything needs to be updated, so creating a
-                                // new sum makes sense
-  sum.coefficients.reserve(other.coefficients.size());
-  sum.term_map.reserve(other.terms.size());
-  sum.terms.reserve(other.terms.size());
-  for (auto i = 0; i < other.terms.size(); ++i) {
-    auto prod =
-        *this * product_op<HandlerTy>(other.coefficients[i], other.terms[i]);
-    sum.insert(std::move(prod));
-  }
-  return std::move(sum);
-}
-
-#define PRODUCT_ADDITION_SUM(op)                                               \
-                                                                               \
-  template <typename HandlerTy>                                                \
-  sum_op<HandlerTy> product_op<HandlerTy>::operator op(                        \
-      const sum_op<HandlerTy> &other) const & {                                \
-    if (other.is_default)                                                      \
-      return *this;                                                            \
-    sum_op<HandlerTy> sum(false);                                              \
-    sum.coefficients.reserve(other.coefficients.size() + 1);                   \
-    sum.term_map = other.term_map;                                             \
-    sum.terms = other.terms;                                                   \
-    for (auto &coeff : other.coefficients)                                     \
-      sum.coefficients.push_back(op coeff);                                    \
-    sum.insert(*this);                                                         \
-    return std::move(sum);                                                     \
-  }                                                                            \
-                                                                               \
-  template <typename HandlerTy>                                                \
-  sum_op<HandlerTy> product_op<HandlerTy>::operator op(                        \
-      const sum_op<HandlerTy> &other) && {                                     \
-    if (other.is_default)                                                      \
-      return *this;                                                            \
-    sum_op<HandlerTy> sum(false);                                              \
-    sum.coefficients.reserve(other.coefficients.size() + 1);                   \
-    sum.term_map = other.term_map;                                             \
-    sum.terms = other.terms;                                                   \
-    for (auto &coeff : other.coefficients)                                     \
-      sum.coefficients.push_back(op coeff);                                    \
-    sum.insert(std::move(*this));                                              \
-    return std::move(sum);                                                     \
-  }                                                                            \
-  template <typename HandlerTy>                                                \
-  sum_op<HandlerTy> product_op<HandlerTy>::operator op(                        \
-      sum_op<HandlerTy> &&other) const & {                                     \
-    if (other.is_default)                                                      \
-      return *this;                                                            \
-    sum_op<HandlerTy> sum(op std::move(other));                                \
-    sum.insert(*this);                                                         \
-    return std::move(sum);                                                     \
-  }                                                                            \
-                                                                               \
-  template <typename HandlerTy>                                                \
-  sum_op<HandlerTy> product_op<HandlerTy>::operator op(                        \
-      sum_op<HandlerTy> &&other) && {                                          \
-    if (other.is_default)                                                      \
-      return *this;                                                            \
-    sum_op<HandlerTy> sum(op std::move(other));                                \
-    sum.insert(std::move(*this));                                              \
-    return std::move(sum);                                                     \
-  }
-
-PRODUCT_ADDITION_SUM(+)
-PRODUCT_ADDITION_SUM(-)
-
-#define INSTANTIATE_PRODUCT_RHCOMPOSITE_OPS(HandlerTy)                         \
-                                                                               \
-  template product_op<HandlerTy> product_op<HandlerTy>::operator*(             \
-      const product_op<HandlerTy> &other) const &;                             \
-  template product_op<HandlerTy> product_op<HandlerTy>::operator*(             \
-      const product_op<HandlerTy> &other) &&;                                  \
-  template sum_op<HandlerTy> product_op<HandlerTy>::operator+(                 \
-      const product_op<HandlerTy> &other) const &;                             \
-  template sum_op<HandlerTy> product_op<HandlerTy>::operator+(                 \
-      const product_op<HandlerTy> &other) &&;                                  \
-  template sum_op<HandlerTy> product_op<HandlerTy>::operator+(                 \
-      product_op<HandlerTy> &&other) const &;                                  \
-  template sum_op<HandlerTy> product_op<HandlerTy>::operator+(                 \
-      product_op<HandlerTy> &&other) &&;                                       \
-  template sum_op<HandlerTy> product_op<HandlerTy>::operator-(                 \
-      const product_op<HandlerTy> &other) const &;                             \
-  template sum_op<HandlerTy> product_op<HandlerTy>::operator-(                 \
-      const product_op<HandlerTy> &other) &&;                                  \
-  template sum_op<HandlerTy> product_op<HandlerTy>::operator-(                 \
-      product_op<HandlerTy> &&other) const &;                                  \
-  template sum_op<HandlerTy> product_op<HandlerTy>::operator-(                 \
-      product_op<HandlerTy> &&other) &&;                                       \
-  template sum_op<HandlerTy> product_op<HandlerTy>::operator*(                 \
-      const sum_op<HandlerTy> &other) const;                                   \
-  template sum_op<HandlerTy> product_op<HandlerTy>::operator+(                 \
-      const sum_op<HandlerTy> &other) const &;                                 \
-  template sum_op<HandlerTy> product_op<HandlerTy>::operator+(                 \
-      const sum_op<HandlerTy> &other) &&;                                      \
-  template sum_op<HandlerTy> product_op<HandlerTy>::operator+(                 \
-      sum_op<HandlerTy> &&other) const &;                                      \
-  template sum_op<HandlerTy> product_op<HandlerTy>::operator+(                 \
-      sum_op<HandlerTy> &&other) &&;                                           \
-  template sum_op<HandlerTy> product_op<HandlerTy>::operator-(                 \
-      const sum_op<HandlerTy> &other) const &;                                 \
-  template sum_op<HandlerTy> product_op<HandlerTy>::operator-(                 \
-      const sum_op<HandlerTy> &other) &&;                                      \
-  template sum_op<HandlerTy> product_op<HandlerTy>::operator-(                 \
-      sum_op<HandlerTy> &&other) const &;                                      \
-  template sum_op<HandlerTy> product_op<HandlerTy>::operator-(                 \
-      sum_op<HandlerTy> &&other) &&;
-
-#if !defined(__clang__)
-INSTANTIATE_PRODUCT_RHCOMPOSITE_OPS(matrix_handler);
-INSTANTIATE_PRODUCT_RHCOMPOSITE_OPS(spin_handler);
-INSTANTIATE_PRODUCT_RHCOMPOSITE_OPS(boson_handler);
-INSTANTIATE_PRODUCT_RHCOMPOSITE_OPS(fermion_handler);
-#endif
-
-#define PRODUCT_MULTIPLICATION_SCALAR_ASSIGNMENT(op)                           \
-  template <typename HandlerTy>                                                \
-  product_op<HandlerTy> &product_op<HandlerTy>::operator op(                   \
-      const scalar_operator &other) {                                          \
-    this->coefficient op other;                                                \
-    return *this;                                                              \
-  }
-
-PRODUCT_MULTIPLICATION_SCALAR_ASSIGNMENT(*=);
-PRODUCT_MULTIPLICATION_SCALAR_ASSIGNMENT(/=);
-
-template <typename HandlerTy>
-product_op<HandlerTy> &
-product_op<HandlerTy>::operator*=(const product_op<HandlerTy> &other) {
-  this->coefficient *= other.coefficient;
-  this->operators.reserve(this->operators.size() + other.operators.size());
-  for (HandlerTy op : other.operators)
-    this->insert(std::move(op));
-  return *this;
-}
-
-template <typename HandlerTy>
-product_op<HandlerTy> &
-product_op<HandlerTy>::operator*=(product_op<HandlerTy> &&other) {
-  this->coefficient *= std::move(other.coefficient);
-  this->operators.reserve(this->operators.size() + other.operators.size());
-  for (auto &&op : other.operators)
-    this->insert(std::move(op));
-  return *this;
-}
-
-#define INSTANTIATE_PRODUCT_OPASSIGNMENTS(HandlerTy)                           \
-                                                                               \
-  template product_op<HandlerTy> &product_op<HandlerTy>::operator*=(           \
-      const scalar_operator &other);                                           \
-  template product_op<HandlerTy> &product_op<HandlerTy>::operator/=(           \
-      const scalar_operator &other);                                           \
-  template product_op<HandlerTy> &product_op<HandlerTy>::operator*=(           \
-      const product_op<HandlerTy> &other);                                     \
-  template product_op<HandlerTy> &product_op<HandlerTy>::operator*=(           \
-      product_op<HandlerTy> &&other);
-
-#if !defined(__clang__)
-INSTANTIATE_PRODUCT_OPASSIGNMENTS(matrix_handler);
-INSTANTIATE_PRODUCT_OPASSIGNMENTS(spin_handler);
-INSTANTIATE_PRODUCT_OPASSIGNMENTS(boson_handler);
-INSTANTIATE_PRODUCT_OPASSIGNMENTS(fermion_handler);
-#endif
-
-// left-hand arithmetics
-
-template <typename HandlerTy>
-product_op<HandlerTy> operator*(const scalar_operator &other,
-                                const product_op<HandlerTy> &self) {
-  return product_op<HandlerTy>(other * self.coefficient, self.operators);
-}
-
-template <typename HandlerTy>
-product_op<HandlerTy> operator*(scalar_operator &&other,
-                                const product_op<HandlerTy> &self) {
-  other *= self.coefficient;
-  return product_op<HandlerTy>(std::move(other), self.operators);
-}
-
-template <typename HandlerTy>
-product_op<HandlerTy> operator*(const scalar_operator &other,
-                                product_op<HandlerTy> &&self) {
-  self.coefficient *= other;
-  return std::move(self);
-}
-
-template <typename HandlerTy>
-product_op<HandlerTy> operator*(scalar_operator &&other,
-                                product_op<HandlerTy> &&self) {
-  self.coefficient *= std::move(other);
-  return std::move(self);
-}
-
-#define PRODUCT_ADDITION_SCALAR_REVERSE(op)                                    \
-                                                                               \
-  template <typename HandlerTy>                                                \
-  sum_op<HandlerTy> operator op(const scalar_operator &other,                  \
-                                const product_op<HandlerTy> &self) {           \
-    return sum_op<HandlerTy>(product_op<HandlerTy>(other), op self);           \
-  }                                                                            \
-                                                                               \
-  template <typename HandlerTy>                                                \
-  sum_op<HandlerTy> operator op(scalar_operator &&other,                       \
-                                const product_op<HandlerTy> &self) {           \
-    return sum_op<HandlerTy>(product_op<HandlerTy>(std::move(other)),          \
-                             op self);                                         \
-  }                                                                            \
-                                                                               \
-  template <typename HandlerTy>                                                \
-  sum_op<HandlerTy> operator op(const scalar_operator &other,                  \
-                                product_op<HandlerTy> &&self) {                \
-    return sum_op<HandlerTy>(product_op<HandlerTy>(other),                     \
-                             op std::move(self));                              \
-  }                                                                            \
-                                                                               \
-  template <typename HandlerTy>                                                \
-  sum_op<HandlerTy> operator op(scalar_operator &&other,                       \
-                                product_op<HandlerTy> &&self) {                \
-    return sum_op<HandlerTy>(product_op<HandlerTy>(std::move(other)),          \
-                             op std::move(self));                              \
-  }
-
-PRODUCT_ADDITION_SCALAR_REVERSE(+);
-PRODUCT_ADDITION_SCALAR_REVERSE(-);
-
-#define INSTANTIATE_PRODUCT_LHCOMPOSITE_OPS(HandlerTy)                         \
-                                                                               \
-  template product_op<HandlerTy> operator*(scalar_operator &&other,            \
-                                           const product_op<HandlerTy> &self); \
-  template product_op<HandlerTy> operator*(scalar_operator &&other,            \
-                                           product_op<HandlerTy> &&self);      \
-  template product_op<HandlerTy> operator*(const scalar_operator &other,       \
-                                           const product_op<HandlerTy> &self); \
-  template product_op<HandlerTy> operator*(const scalar_operator &other,       \
-                                           product_op<HandlerTy> &&self);      \
-  template sum_op<HandlerTy> operator+(scalar_operator &&other,                \
-                                       const product_op<HandlerTy> &self);     \
-  template sum_op<HandlerTy> operator+(scalar_operator &&other,                \
-                                       product_op<HandlerTy> &&self);          \
-  template sum_op<HandlerTy> operator+(const scalar_operator &other,           \
-                                       const product_op<HandlerTy> &self);     \
-  template sum_op<HandlerTy> operator+(const scalar_operator &other,           \
-                                       product_op<HandlerTy> &&self);          \
-  template sum_op<HandlerTy> operator-(scalar_operator &&other,                \
-                                       const product_op<HandlerTy> &self);     \
-  template sum_op<HandlerTy> operator-(scalar_operator &&other,                \
-                                       product_op<HandlerTy> &&self);          \
-  template sum_op<HandlerTy> operator-(const scalar_operator &other,           \
-                                       const product_op<HandlerTy> &self);     \
-  template sum_op<HandlerTy> operator-(const scalar_operator &other,           \
-                                       product_op<HandlerTy> &&self);
-
-INSTANTIATE_PRODUCT_LHCOMPOSITE_OPS(matrix_handler);
-INSTANTIATE_PRODUCT_LHCOMPOSITE_OPS(spin_handler);
-INSTANTIATE_PRODUCT_LHCOMPOSITE_OPS(boson_handler);
-INSTANTIATE_PRODUCT_LHCOMPOSITE_OPS(fermion_handler);
-
-// arithmetics that require conversions
-
-#define PRODUCT_CONVERSIONS_OPS(op, returnTy)                                  \
-  template <typename LHtype, typename RHtype,                                  \
-            TYPE_CONVERSION_CONSTRAINT(LHtype, RHtype)>                        \
-  returnTy<matrix_handler> operator op(const product_op<LHtype> &other,        \
-                                       const product_op<RHtype> &self) {       \
-    return product_op<matrix_handler>(other) op self;                          \
-  }
-
-PRODUCT_CONVERSIONS_OPS(*, product_op);
-PRODUCT_CONVERSIONS_OPS(+, sum_op);
-PRODUCT_CONVERSIONS_OPS(-, sum_op);
-
-#define INSTANTIATE_PRODUCT_CONVERSION_OPS(op, returnTy)                       \
-                                                                               \
-  template returnTy<matrix_handler> operator op(                               \
-      const product_op<spin_handler> &other,                                   \
-      const product_op<matrix_handler> &self);                                 \
-  template returnTy<matrix_handler> operator op(                               \
-      const product_op<boson_handler> &other,                                  \
-      const product_op<matrix_handler> &self);                                 \
-  template returnTy<matrix_handler> operator op(                               \
-      const product_op<fermion_handler> &other,                                \
-      const product_op<matrix_handler> &self);                                 \
-  template returnTy<matrix_handler> operator op(                               \
-      const product_op<spin_handler> &other,                                   \
-      const product_op<boson_handler> &self);                                  \
-  template returnTy<matrix_handler> operator op(                               \
-      const product_op<boson_handler> &other,                                  \
-      const product_op<spin_handler> &self);                                   \
-  template returnTy<matrix_handler> operator op(                               \
-      const product_op<spin_handler> &other,                                   \
-      const product_op<fermion_handler> &self);                                \
-  template returnTy<matrix_handler> operator op(                               \
-      const product_op<fermion_handler> &other,                                \
-      const product_op<spin_handler> &self);                                   \
-  template returnTy<matrix_handler> operator op(                               \
-      const product_op<boson_handler> &other,                                  \
-      const product_op<fermion_handler> &self);                                \
-  template returnTy<matrix_handler> operator op(                               \
-      const product_op<fermion_handler> &other,                                \
-      const product_op<boson_handler> &self);
-
-INSTANTIATE_PRODUCT_CONVERSION_OPS(*, product_op);
-INSTANTIATE_PRODUCT_CONVERSION_OPS(+, sum_op);
-INSTANTIATE_PRODUCT_CONVERSION_OPS(-, sum_op);
-
-// general utility functions
-
-template <typename HandlerTy>
-bool product_op<HandlerTy>::is_identity() const {
-  for (const auto &op : *this) {
-    if (op != HandlerTy(op.degree))
-      return false;
-  }
-  return true;
-}
-
-template <>
-bool product_op<matrix_handler>::is_identity() const {
-  for (const auto &op : *this) {
-    auto degrees = op.degrees();
-    if (degrees.size() != 1 || op != matrix_handler(degrees[0]))
-      return false;
-  }
-  return true;
-}
-
-template <typename HandlerTy>
-void product_op<HandlerTy>::dump() const {
-  auto str = to_string();
-  std::cout << str;
-}
-
-#if !defined(__clang__)
-template bool product_op<matrix_handler>::is_identity() const;
-template bool product_op<spin_handler>::is_identity() const;
-template bool product_op<boson_handler>::is_identity() const;
-template bool product_op<fermion_handler>::is_identity() const;
-template void product_op<matrix_handler>::dump() const;
-template void product_op<spin_handler>::dump() const;
-template void product_op<boson_handler>::dump() const;
-template void product_op<fermion_handler>::dump() const;
-#endif
-
-// handler specific utility functions
-
-#define HANDLER_SPECIFIC_TEMPLATE_DEFINITION(ConcreteTy)                       \
-  template <typename HandlerTy>                                                \
-  template <typename T,                                                        \
-            std::enable_if_t<std::is_same<T, ConcreteTy>::value &&             \
-                                 std::is_same<HandlerTy, T>::value,            \
-                             bool>>
-
-HANDLER_SPECIFIC_TEMPLATE_DEFINITION(spin_handler)
-std::size_t product_op<HandlerTy>::num_qubits() const {
-  return this->degrees(false).size();
-}
-
-HANDLER_SPECIFIC_TEMPLATE_DEFINITION(spin_handler)
-std::string
-product_op<HandlerTy>::get_pauli_word(std::size_t pad_identities) const {
-  std::unordered_map<std::size_t, int64_t> dims;
-  auto terms = std::move(
-      this->evaluate(
-              operator_arithmetics<operator_handler::canonical_evaluation>(dims,
-                                                                           {}))
-          .terms);
-  assert(terms.size() == 1);
-  if (pad_identities == 0) {
-    // No padding here (only covers the operators we have),
-    // and does not include the coefficient
-    auto str = std::move(terms[0].second);
-    if (operator_handler::canonical_order(1, 0) !=
-        operator_handler::user_facing_order(1, 0))
-      std::reverse(str.begin(), str.end());
-    return str;
-  } else {
-    auto degrees = this->degrees(
-        false); // degrees in canonical order to match the evaluation
-    if (degrees.size() != 0) {
-      auto max_target =
-          operator_handler::canonical_order(0, 1) ? degrees.back() : degrees[0];
-      if (pad_identities <= max_target)
-        throw std::invalid_argument(
-            "requested padding must be larger than the largest degree the "
-            "operator is defined for; the largest degree is " +
-            std::to_string(max_target));
-    }
-    auto get_user_index = [&degrees](std::size_t idx) {
-      return (operator_handler::canonical_order(1, 0) ==
-              operator_handler::user_facing_order(1, 0))
-                 ? idx
-                 : degrees.size() - 1 - idx;
-    };
-    std::string str(pad_identities, 'I');
-    for (std::size_t i = 0; i < degrees.size(); ++i)
-      str[degrees[i]] = terms[0].second[get_user_index(i)];
-    return str;
-  }
-}
-
-HANDLER_SPECIFIC_TEMPLATE_DEFINITION(spin_handler)
-std::vector<bool> product_op<HandlerTy>::get_binary_symplectic_form() const {
-  if (this->operators.size() == 0)
-    return {};
-
-  std::unordered_map<std::size_t, int64_t> dims;
-  auto degrees = this->degrees(
-      false); // degrees in canonical order to match the evaluation
-  auto evaluated = this->evaluate(
-      operator_arithmetics<operator_handler::canonical_evaluation>(dims, {}));
-
-  std::size_t max_degree =
-      operator_handler::canonical_order(0, 1) ? degrees.back() : degrees[0];
-  std::size_t term_size = max_degree + 1;
-  assert(evaluated.terms.size() == 1);
-  auto term = std::move(evaluated.terms[0]);
-
-  // For compatiblity with existing code, the binary symplectic representation
-  // needs to be from smallest to largest degree, and it necessarily must
-  // include all consecutive degrees starting from 0 (even if the operator
-  // doesn't act on them).
-  auto pauli_str = std::move(term.second);
-  std::vector<bool> bsf(term_size << 1, 0);
-  for (std::size_t i = 0; i < degrees.size(); ++i) {
-    auto op = pauli_str[i];
-    if (op == 'X')
-      bsf[degrees[i]] = 1;
-    else if (op == 'Z')
-      bsf[degrees[i] + term_size] = 1;
-    else if (op == 'Y') {
-      bsf[degrees[i]] = 1;
-      bsf[degrees[i] + term_size] = 1;
-    }
-  }
-  return bsf; // always little endian order by definition of the bsf
-}
-
-HANDLER_SPECIFIC_TEMPLATE_DEFINITION(spin_handler)
-csr_spmatrix product_op<HandlerTy>::to_sparse_matrix(
-    std::unordered_map<std::size_t, int64_t> dimensions,
-    const std::unordered_map<std::string, std::complex<double>> &parameters,
-    bool application_order) const {
-  auto terms = std::move(
-      this->evaluate(
-              operator_arithmetics<operator_handler::canonical_evaluation>(
-                  dimensions, parameters))
-          .terms);
-  assert(terms.size() == 1);
-  bool invert_order =
-      application_order && operator_handler::canonical_order(1, 0) !=
-                               operator_handler::user_facing_order(1, 0);
-  auto matrix = spin_handler::to_sparse_matrix(terms[0].second, terms[0].first,
-                                               invert_order);
-  return cudaq::detail::to_csr_spmatrix(matrix, 1 << terms[0].second.size());
-}
-
-template std::size_t product_op<spin_handler>::num_qubits() const;
-template std::string
-product_op<spin_handler>::get_pauli_word(std::size_t pad_identities) const;
-template std::vector<bool>
-product_op<spin_handler>::get_binary_symplectic_form() const;
-template csr_spmatrix product_op<spin_handler>::to_sparse_matrix(
-    std::unordered_map<std::size_t, int64_t> dimensions,
-    const std::unordered_map<std::string, std::complex<double>> &parameters,
-    bool application_order) const;
-
-// utility functions for backwards compatibility
-
-#define SPIN_OPS_BACKWARD_COMPATIBILITY_DEFINITION                             \
-  template <typename HandlerTy>                                                \
-  template <typename T,                                                        \
-            std::enable_if_t<std::is_same<HandlerTy, spin_handler>::value &&   \
-                                 std::is_same<HandlerTy, T>::value,            \
-                             bool>>
-
-SPIN_OPS_BACKWARD_COMPATIBILITY_DEFINITION
-std::string product_op<HandlerTy>::to_string(bool printCoeffs) const {
-#if (defined(__GNUC__) && !defined(__clang__) && !defined(__INTEL_COMPILER))
-#pragma GCC diagnostic push
-#pragma GCC diagnostic ignored "-Wdeprecated-declarations"
-#endif
-  return sum_op(*this).to_string(printCoeffs);
-#if (defined(__GNUC__) && !defined(__clang__) && !defined(__INTEL_COMPILER))
-#pragma GCC diagnostic pop
-#endif
-}
-
-template std::string
-product_op<spin_handler>::to_string(bool printCoeffs) const;
-
-#if defined(CUDAQ_INSTANTIATE_TEMPLATES)
-template class product_op<matrix_handler>;
-template class product_op<spin_handler>;
-template class product_op<boson_handler>;
-template class product_op<fermion_handler>;
-#endif
-
+/*******************************************************************************
+ * Copyright (c) 2022 - 2025 NVIDIA Corporation & Affiliates.                  *
+ * All rights reserved.                                                        *
+ *                                                                             *
+ * This source code and the accompanying materials are made available under    *
+ * the terms of the Apache License 2.0 which accompanies this distribution.    *
+ ******************************************************************************/
+
+#include <algorithm>
+#include <iostream>
+#include <numeric>
+#include <set>
+#include <type_traits>
+#include <unordered_map>
+#include <utility>
+
+#include "common/EigenSparse.h"
+#include "cudaq/operators.h"
+#include "evaluation.h"
+#include "helpers.h"
+
+namespace cudaq {
+
+// private methods
+
+#if !defined(NDEBUG)
+// check canonicalization by default, individual handlers can set it to false to
+// disable the check
+bool operator_handler::can_be_canonicalized = true;
+#endif
+
+template <typename HandlerTy>
+std::vector<HandlerTy>::const_iterator
+product_op<HandlerTy>::find_insert_at(const HandlerTy &other) {
+  // This is the simplest logic for finding the insertion point that should be
+  // used only when all operators are guaranteed to belong to commutation set 0
+  // and have a single target. Neither is the case for matrix operators; we
+  // handle this with a template specialization below. That template
+  // specialization handles the most general case, but (necessarily) is also the
+  // slowest. We have an additional template specialization for operators that
+  // have non-trivial commutation relations across different degrees but have a
+  // single target (e.g. fermions). That specialization is just to avoid the
+  // overhead of having to compare multiple targets.
+  assert(other.commutation_group ==
+         operator_handler::default_commutation_relations);
+
+  // The logic below ensures that terms are fully ordered in canonical order, as
+  // long as the HandlerTy supports in-place multiplication.
+  return std::find_if(this->operators.crbegin(), this->operators.crend(),
+                      [other_degree = other.degree](const HandlerTy &self_op) {
+                        return !operator_handler::canonical_order(
+                            other_degree, self_op.degree);
+                      })
+      .base(); // base causes insert after for reverse iterator
+}
+
+template <>
+std::vector<matrix_handler>::const_iterator
+product_op<matrix_handler>::find_insert_at(const matrix_handler &other) {
+  // This template specialization contains the most general (and least
+  // performant) version of the logic to determine where to insert an operator
+  // into the product. It takes commutation relations into account to try and
+  // order the operators in canonical order as much as possible. For
+  // multi-target operators, a canonical ordering cannot be defined/achieved.
+  // IMPORTANT: It is necessary that we do try to partially canonicalize to
+  // ensure that any anti- commutation relations are correct, since we achieve
+  // non-trivial commutation relations by updating the coefficient upon
+  // reordering terms! We should still get the correct relations even if we
+  // necessarily don't have a full canonical order, since incomplete ordering
+  // only occurs for multi-qubit terms. The only thing that does not work in
+  // general is having an non-trivial commutation relation for multi- target
+  // operators. The matrix operator class should fail to construct such an
+  // operator.
+  std::size_t nr_permutations = 0;
+  auto rit = std::find_if(
+      this->operators.crbegin(), this->operators.crend(),
+      [&nr_permutations,
+       &other_degrees =
+           static_cast<const std::vector<std::size_t> &>(other.degrees()),
+       &other](const matrix_handler &self_op) {
+        const std::vector<std::size_t> &self_op_degrees = self_op.degrees();
+        for (auto other_degree : other_degrees) {
+          auto item_it =
+              std::find_if(self_op_degrees.crbegin(), self_op_degrees.crend(),
+                           [other_degree](std::size_t self_degree) {
+                             return !operator_handler::canonical_order(
+                                 other_degree, self_degree);
+                           });
+          if (item_it != self_op_degrees.crend()) {
+            // we need to run this again to properly validate the defined
+            // commutation sets - we need to know if we have an exact match of
+            // the degree somewhere
+            item_it =
+                std::find_if(self_op_degrees.crbegin(), self_op_degrees.crend(),
+                             [other_degree](std::size_t self_degree) {
+                               return other_degree == self_degree;
+                             });
+            if (item_it != self_op_degrees.crend() &&
+                other.commutation_group != self_op.commutation_group)
+              // this indicates that the same degree of freedom is acted upon by
+              // an operator of a different "commutation class", e.g. a fermion
+              // operator has been applied and now we are trying to apply a
+              // boson operator
+              throw std::runtime_error(
+                  "conflicting commutation relations defined for target " +
+                  std::to_string(other_degree));
+            return true;
+          } else if (!other.commutes_across_degrees &&
+                     !self_op.commutes_across_degrees &&
+                     other.commutation_group !=
+                         operator_handler::default_commutation_relations &&
+                     self_op.commutation_group == other.commutation_group)
+            nr_permutations += 1;
+        }
+        return false;
+      });
+  if (nr_permutations != 0)
+    this->coefficient *=
+        other.commutation_group.commutation_factor() * (double)nr_permutations;
+  return rit.base(); // base causes insert after for reverse iterator
+}
+
+template <>
+std::vector<fermion_handler>::const_iterator
+product_op<fermion_handler>::find_insert_at(const fermion_handler &other) {
+  assert(other.commutation_group ==
+         operator_handler::fermion_commutation_relations);
+  // This template specialization contains the same logic as the specialization
+  // for matrix operators above, just written to rely on having a single target
+  // qubit and a matching set id for all operators for the sake of avoiding
+  // unnecessary overhead.
+  bool negate_coefficient = false;
+  auto rit = std::find_if(
+      this->operators.crbegin(), this->operators.crend(),
+      [&negate_coefficient, &other](const fermion_handler &self_op) {
+        if (!operator_handler::canonical_order(other.degree, self_op.degree))
+          return true;
+        if (!other.commutes_across_degrees && !self_op.commutes_across_degrees)
+          negate_coefficient = !negate_coefficient;
+        return false;
+      });
+  if (negate_coefficient)
+    this->coefficient *= -1.;
+  return rit.base(); // base causes insert after for reverse iterator
+}
+
+template <typename HandlerTy>
+template <typename T,
+          std::enable_if_t<std::is_same<HandlerTy, T>::value &&
+                               !product_op<T>::supports_inplace_mult,
+                           std::false_type>>
+void product_op<HandlerTy>::insert(T &&other) {
+  auto pos = this->find_insert_at(other);
+  this->operators.insert(pos, other);
+}
+
+template <typename HandlerTy>
+template <typename T, std::enable_if_t<std::is_same<HandlerTy, T>::value &&
+                                           product_op<T>::supports_inplace_mult,
+                                       std::true_type>>
+void product_op<HandlerTy>::insert(T &&other) {
+  auto pos = this->find_insert_at(other);
+  if (pos != this->operators.begin() && (pos - 1)->degree == other.degree) {
+    auto it = this->operators.erase(
+        pos - 1,
+        pos - 1); // erase: constant time conversion to non-const iterator
+    it->inplace_mult(other);
+  } else
+    this->operators.insert(pos, std::move(other));
+}
+
+template <>
+template <typename T, std::enable_if_t<std::is_same<spin_handler, T>::value &&
+                                           product_op<T>::supports_inplace_mult,
+                                       std::true_type>>
+void product_op<spin_handler>::insert(T &&other) {
+  auto pos = this->find_insert_at(other);
+  if (pos != this->operators.begin() && (pos - 1)->degree == other.degree) {
+    auto it = this->operators.erase(
+        pos - 1,
+        pos - 1); // erase: constant time conversion to non-const iterator
+    this->coefficient *= it->inplace_mult(other);
+  } else
+    this->operators.insert(pos, std::move(other));
+}
+
+template <typename HandlerTy>
+void product_op<HandlerTy>::aggregate_terms() {}
+
+template <typename HandlerTy>
+template <typename... Args>
+void product_op<HandlerTy>::aggregate_terms(HandlerTy &&head, Args &&...args) {
+  this->insert(std::forward<HandlerTy>(head));
+  aggregate_terms(std::forward<Args>(args)...);
+}
+
+template <typename HandlerTy>
+template <typename EvalTy>
+EvalTy product_op<HandlerTy>::evaluate(
+    operator_arithmetics<EvalTy> arithmetics) const {
+
+  assert(!HandlerTy::can_be_canonicalized || this->is_canonicalized());
+  auto degrees = this->degrees(false); // keep in canonical order
+
+  auto padded_op = [&arithmetics,
+                    &degrees = std::as_const(degrees)](const HandlerTy &op) {
+    std::vector<EvalTy> evaluated;
+    auto op_degrees = op.degrees();
+    bool op_evaluated = false;
+    for (const auto &degree : degrees) {
+      if (std::find(op_degrees.cbegin(), op_degrees.cend(), degree) ==
+          op_degrees.cend())
+        evaluated.push_back(arithmetics.evaluate(HandlerTy(degree)));
+      // if op has more than one degree of freedom, then evaluating it here
+      // would potentially lead to a matrix reordering upon application of each
+      // subsequent id
+      else if (op_degrees.size() == 1 && !op_evaluated) {
+        evaluated.push_back(arithmetics.evaluate(op));
+        op_evaluated = true;
+      }
+    }
+
+    if (evaluated.size() == 0)
+      return arithmetics.evaluate(op);
+
+    // Creating the tensor product with op being last is most efficient if op
+    // acts on more than one degree of freedom - this ensure that only a single
+    // reordering happens at at the end.
+    EvalTy product = std::move(evaluated[0]);
+    for (auto i = 1; i < evaluated.size(); ++i)
+      product = arithmetics.tensor(std::move(product), std::move(evaluated[i]));
+    if (op_evaluated)
+      return std::move(product);
+    else
+      return arithmetics.tensor(std::move(product), arithmetics.evaluate(op));
+  };
+
+  if (arithmetics.pad_product_terms) {
+    if (degrees.size() == 0)
+      return arithmetics.evaluate(this->coefficient);
+    EvalTy prod = padded_op(this->operators[0]);
+    for (auto op_idx = 1; op_idx < this->operators.size(); ++op_idx) {
+      auto op_degrees = this->operators[op_idx].degrees();
+      if (op_degrees.size() != 1 ||
+          this->operators[op_idx] != HandlerTy(op_degrees[0]))
+        prod = arithmetics.mul(std::move(prod),
+                               padded_op(this->operators[op_idx]));
+    }
+    return arithmetics.mul(this->coefficient, std::move(prod));
+  } else {
+    EvalTy prod = arithmetics.evaluate(this->coefficient);
+    for (auto op_idx = 0; op_idx < this->operators.size(); ++op_idx) {
+      EvalTy eval = arithmetics.evaluate(this->operators[op_idx]);
+      prod = arithmetics.tensor(std::move(prod), std::move(eval));
+    }
+    return std::move(prod);
+  }
+}
+
+// Note:
+// These are the private methods needed by friend classes and functions
+// of product_op. For clang, (only!) these need to be instantiated
+// explicitly to be available to those.
+#define INSTANTIATE_PRODUCT_PRIVATE_METHODS(HandlerTy)                         \
+                                                                               \
+  template typename std::vector<HandlerTy>::const_iterator                     \
+  product_op<HandlerTy>::find_insert_at(const HandlerTy &other);               \
+                                                                               \
+  template void product_op<HandlerTy>::insert(HandlerTy &&other);              \
+                                                                               \
+  template void product_op<HandlerTy>::aggregate_terms(HandlerTy &&item1,      \
+                                                       HandlerTy &&item2);     \
+                                                                               \
+  template void product_op<HandlerTy>::aggregate_terms(                        \
+      HandlerTy &&item1, HandlerTy &&item2, HandlerTy &&item3);
+
+#define INSTANTIATE_PRODUCT_PRIVATE_FRIEND_METHODS(HandlerTy)                  \
+                                                                               \
+  template void product_op<HandlerTy>::insert(HandlerTy &&other);
+
+#if !defined(__clang__)
+INSTANTIATE_PRODUCT_PRIVATE_METHODS(matrix_handler);
+INSTANTIATE_PRODUCT_PRIVATE_METHODS(spin_handler);
+INSTANTIATE_PRODUCT_PRIVATE_METHODS(boson_handler);
+INSTANTIATE_PRODUCT_PRIVATE_METHODS(fermion_handler);
+#else
+INSTANTIATE_PRODUCT_PRIVATE_FRIEND_METHODS(matrix_handler);
+INSTANTIATE_PRODUCT_PRIVATE_FRIEND_METHODS(spin_handler);
+INSTANTIATE_PRODUCT_PRIVATE_FRIEND_METHODS(boson_handler);
+INSTANTIATE_PRODUCT_PRIVATE_FRIEND_METHODS(fermion_handler);
+#endif
+
+#define INSTANTIATE_PRODUCT_EVALUATE_METHODS(HandlerTy, EvalTy)                \
+                                                                               \
+  template EvalTy product_op<HandlerTy>::evaluate(                             \
+      operator_arithmetics<EvalTy> arithmetics) const;
+
+INSTANTIATE_PRODUCT_EVALUATE_METHODS(matrix_handler,
+                                     operator_handler::matrix_evaluation);
+INSTANTIATE_PRODUCT_EVALUATE_METHODS(spin_handler,
+                                     operator_handler::canonical_evaluation);
+INSTANTIATE_PRODUCT_EVALUATE_METHODS(boson_handler,
+                                     operator_handler::matrix_evaluation);
+INSTANTIATE_PRODUCT_EVALUATE_METHODS(fermion_handler,
+                                     operator_handler::matrix_evaluation);
+
+// read-only properties
+
+#if !defined(NDEBUG)
+// returns true if and only if applying the operators in sequence acts only once
+// on each degree of freedom and in canonical order
+template <typename HandlerTy>
+bool product_op<HandlerTy>::is_canonicalized() const {
+  auto canon_degrees = this->degrees(false);
+  std::vector<std::size_t> degrees;
+  degrees.reserve(canon_degrees.size());
+  for (const auto &op : this->operators) {
+    for (auto d : op.degrees())
+      degrees.push_back(d);
+  }
+  return degrees == canon_degrees;
+}
+#endif
+
+template <typename HandlerTy>
+std::vector<std::size_t>
+product_op<HandlerTy>::degrees(bool application_order) const {
+  std::set<std::size_t> unsorted_degrees;
+  for (const HandlerTy &term : this->operators) {
+    auto term_degrees = term.degrees();
+    unsorted_degrees.insert(term_degrees.cbegin(), term_degrees.cend());
+  }
+  auto degrees = std::vector<std::size_t>(unsorted_degrees.cbegin(),
+                                          unsorted_degrees.cend());
+  if (application_order)
+    std::sort(degrees.begin(), degrees.end(),
+              operator_handler::user_facing_order);
+  else
+    std::sort(degrees.begin(), degrees.end(),
+              operator_handler::canonical_order);
+  return std::move(degrees);
+}
+
+template <typename HandlerTy>
+std::size_t product_op<HandlerTy>::num_ops() const {
+  return this->operators.size();
+}
+
+template <typename HandlerTy>
+std::string product_op<HandlerTy>::get_term_id() const {
+  std::string term_id;
+  for (const auto &op : this->operators)
+    term_id += op.unique_id();
+  return std::move(term_id);
+}
+
+template <typename HandlerTy>
+scalar_operator product_op<HandlerTy>::get_coefficient() const {
+  return this->coefficient;
+}
+
+template <typename HandlerTy>
+std::complex<double> product_op<HandlerTy>::evaluate_coefficient(
+    const std::unordered_map<std::string, std::complex<double>> &parameters)
+    const {
+  return this->coefficient.evaluate(parameters);
+}
+
+#define INSTANTIATE_PRODUCT_PROPERTIES(HandlerTy)                              \
+                                                                               \
+  template std::vector<std::size_t> product_op<HandlerTy>::degrees(            \
+      bool application_order) const;                                           \
+                                                                               \
+  template std::size_t product_op<HandlerTy>::num_ops() const;                 \
+                                                                               \
+  template std::string product_op<HandlerTy>::get_term_id() const;             \
+                                                                               \
+  template scalar_operator product_op<HandlerTy>::get_coefficient() const;
+
+#if !defined(__clang__)
+INSTANTIATE_PRODUCT_PROPERTIES(matrix_handler);
+INSTANTIATE_PRODUCT_PROPERTIES(spin_handler);
+INSTANTIATE_PRODUCT_PROPERTIES(boson_handler);
+INSTANTIATE_PRODUCT_PROPERTIES(fermion_handler);
+#endif
+
+// constructors
+
+template <typename HandlerTy>
+product_op<HandlerTy>::product_op(double coefficient)
+    : coefficient(coefficient) {}
+
+template <typename HandlerTy>
+product_op<HandlerTy>::product_op(std::complex<double> coefficient)
+    : coefficient(coefficient) {}
+
+template <typename HandlerTy>
+product_op<HandlerTy>::product_op(HandlerTy &&atomic) : coefficient(1.) {
+  this->operators.push_back(std::move(atomic));
+  assert(!HandlerTy::can_be_canonicalized ||
+         this->is_canonicalized()); // relevant for custom matrix operators
+                                    // acting on multiple degrees of freedom
+}
+
+template <typename HandlerTy>
+template <typename... Args,
+          std::enable_if_t<
+              std::conjunction<std::is_same<HandlerTy, Args>...>::value, bool>>
+product_op<HandlerTy>::product_op(scalar_operator coefficient, Args &&...args)
+    : coefficient(std::move(coefficient)) {
+  this->operators.reserve(sizeof...(Args));
+  aggregate_terms(std::forward<HandlerTy &&>(args)...);
+  assert(!HandlerTy::can_be_canonicalized || this->is_canonicalized());
+}
+
+// assumes canonical ordering (if possible)
+template <typename HandlerTy>
+product_op<HandlerTy>::product_op(
+    scalar_operator coefficient, const std::vector<HandlerTy> &atomic_operators,
+    std::size_t size)
+    : coefficient(std::move(coefficient)) {
+  if (size <= 0)
+    this->operators = atomic_operators;
+  else {
+    this->operators.reserve(size);
+    for (const auto &op : atomic_operators)
+      this->operators.push_back(op);
+  }
+  assert(!HandlerTy::can_be_canonicalized || this->is_canonicalized());
+}
+
+// assumes canonical ordering (if possible)
+template <typename HandlerTy>
+product_op<HandlerTy>::product_op(scalar_operator coefficient,
+                                  std::vector<HandlerTy> &&atomic_operators,
+                                  std::size_t size)
+    : coefficient(std::move(coefficient)),
+      operators(std::move(atomic_operators)) {
+  if (size > 0)
+    this->operators.reserve(size);
+  assert(!HandlerTy::can_be_canonicalized || this->is_canonicalized());
+}
+
+template <typename HandlerTy>
+template <typename T,
+          std::enable_if_t<!std::is_same<T, HandlerTy>::value &&
+                               std::is_constructible<HandlerTy, T>::value,
+                           bool>>
+product_op<HandlerTy>::product_op(const product_op<T> &other)
+    : coefficient(other.coefficient) {
+  this->operators.reserve(other.operators.size());
+  for (const T &other_op : other.operators) {
+    HandlerTy op(other_op);
+    this->operators.push_back(op);
+  }
+}
+
+template <typename HandlerTy>
+template <typename T,
+          std::enable_if_t<std::is_same<HandlerTy, matrix_handler>::value &&
+                               !std::is_same<T, HandlerTy>::value &&
+                               std::is_constructible<HandlerTy, T>::value,
+                           bool>>
+product_op<HandlerTy>::product_op(
+    const product_op<T> &other,
+    const matrix_handler::commutation_behavior &behavior)
+    : coefficient(other.coefficient) {
+  this->operators.reserve(other.operators.size());
+  for (const T &other_op : other.operators) {
+    HandlerTy op(other_op, behavior);
+    this->operators.push_back(op);
+  }
+}
+
+template <typename HandlerTy>
+product_op<HandlerTy>::product_op(const product_op<HandlerTy> &other,
+                                  std::size_t size)
+    : coefficient(other.coefficient) {
+  if (size <= 0)
+    this->operators = other.operators;
+  else {
+    this->operators.reserve(size);
+    for (const auto &op : other.operators)
+      this->operators.push_back(op);
+  }
+}
+
+template <typename HandlerTy>
+product_op<HandlerTy>::product_op(product_op<HandlerTy> &&other,
+                                  std::size_t size)
+    : coefficient(std::move(other.coefficient)),
+      operators(std::move(other.operators)) {
+  if (size > 0)
+    this->operators.reserve(size);
+}
+
+#define INSTANTIATE_PRODUCT_CONSTRUCTORS(HandlerTy)                            \
+                                                                               \
+  template product_op<HandlerTy>::product_op(double coefficient);              \
+                                                                               \
+  template product_op<HandlerTy>::product_op(                                  \
+      std::complex<double> coefficient);                                       \
+                                                                               \
+  template product_op<HandlerTy>::product_op(scalar_operator coefficient);     \
+                                                                               \
+  template product_op<HandlerTy>::product_op(HandlerTy &&atomic);              \
+                                                                               \
+  template product_op<HandlerTy>::product_op(scalar_operator coefficient,      \
+                                             HandlerTy &&atomic1);             \
+                                                                               \
+  template product_op<HandlerTy>::product_op(                                  \
+      scalar_operator coefficient, HandlerTy &&atomic1, HandlerTy &&atomic2);  \
+                                                                               \
+  template product_op<HandlerTy>::product_op(                                  \
+      scalar_operator coefficient, HandlerTy &&atomic1, HandlerTy &&atomic2,   \
+      HandlerTy &&atomic3);                                                    \
+                                                                               \
+  template product_op<HandlerTy>::product_op(                                  \
+      scalar_operator coefficient,                                             \
+      const std::vector<HandlerTy> &atomic_operators, std::size_t size);       \
+                                                                               \
+  template product_op<HandlerTy>::product_op(                                  \
+      scalar_operator coefficient, std::vector<HandlerTy> &&atomic_operators,  \
+      std::size_t size);                                                       \
+                                                                               \
+  template product_op<HandlerTy>::product_op(                                  \
+      const product_op<HandlerTy> &other, std::size_t size);                   \
+                                                                               \
+  template product_op<HandlerTy>::product_op(product_op<HandlerTy> &&other,    \
+                                             std::size_t size);
+
+// Note:
+// These are the private constructors needed by friend classes and functions
+// of product_op. For clang, (only!) these need to be instantiated
+// explicitly to be available to those.
+#define INSTANTIATE_PRODUCT_PRIVATE_FRIEND_CONSTRUCTORS(HandlerTy)             \
+                                                                               \
+  template product_op<HandlerTy>::product_op(scalar_operator coefficient);     \
+                                                                               \
+  template product_op<HandlerTy>::product_op(scalar_operator coefficient,      \
+                                             HandlerTy &&atomic1);
+
+template product_op<matrix_handler>::product_op(
+    const product_op<spin_handler> &other);
+template product_op<matrix_handler>::product_op(
+    const product_op<boson_handler> &other);
+template product_op<matrix_handler>::product_op(
+    const product_op<fermion_handler> &other);
+template product_op<matrix_handler>::product_op(
+    const product_op<spin_handler> &other,
+    const matrix_handler::commutation_behavior &behavior);
+template product_op<matrix_handler>::product_op(
+    const product_op<boson_handler> &other,
+    const matrix_handler::commutation_behavior &behavior);
+template product_op<matrix_handler>::product_op(
+    const product_op<fermion_handler> &other,
+    const matrix_handler::commutation_behavior &behavior);
+
+#if !defined(__clang__)
+INSTANTIATE_PRODUCT_CONSTRUCTORS(matrix_handler);
+INSTANTIATE_PRODUCT_CONSTRUCTORS(spin_handler);
+INSTANTIATE_PRODUCT_CONSTRUCTORS(boson_handler);
+INSTANTIATE_PRODUCT_CONSTRUCTORS(fermion_handler);
+#else
+INSTANTIATE_PRODUCT_PRIVATE_FRIEND_CONSTRUCTORS(matrix_handler);
+INSTANTIATE_PRODUCT_PRIVATE_FRIEND_CONSTRUCTORS(spin_handler);
+INSTANTIATE_PRODUCT_PRIVATE_FRIEND_CONSTRUCTORS(boson_handler);
+INSTANTIATE_PRODUCT_PRIVATE_FRIEND_CONSTRUCTORS(fermion_handler);
+#endif
+
+// assignments
+
+template <typename HandlerTy>
+template <typename T,
+          std::enable_if_t<!std::is_same<T, HandlerTy>::value &&
+                               std::is_constructible<HandlerTy, T>::value,
+                           bool>>
+product_op<HandlerTy> &
+product_op<HandlerTy>::operator=(const product_op<T> &other) {
+  *this = product_op<HandlerTy>(other);
+  return *this;
+}
+
+template <typename HandlerTy>
+product_op<HandlerTy> &
+product_op<HandlerTy>::operator=(const product_op<HandlerTy> &other) {
+  if (this != &other) {
+    this->coefficient = other.coefficient;
+    this->operators = other.operators;
+  }
+  return *this;
+}
+
+template <typename HandlerTy>
+product_op<HandlerTy> &
+product_op<HandlerTy>::operator=(product_op<HandlerTy> &&other) {
+  if (this != &other) {
+    this->coefficient = std::move(other.coefficient);
+    this->operators = std::move(other.operators);
+  }
+  return *this;
+}
+
+#define INSTANTIATE_PRODUCT_ASSIGNMENTS(HandlerTy)                             \
+                                                                               \
+  template product_op<HandlerTy> &product_op<HandlerTy>::operator=(            \
+      const product_op<HandlerTy> &other);                                     \
+                                                                               \
+  template product_op<HandlerTy> &product_op<HandlerTy>::operator=(            \
+      product_op<HandlerTy> &&other);
+
+template product_op<matrix_handler> &
+product_op<matrix_handler>::operator=(const product_op<spin_handler> &other);
+template product_op<matrix_handler> &
+product_op<matrix_handler>::operator=(const product_op<boson_handler> &other);
+template product_op<matrix_handler> &
+product_op<matrix_handler>::operator=(const product_op<fermion_handler> &other);
+
+#if !defined(__clang__)
+INSTANTIATE_PRODUCT_ASSIGNMENTS(matrix_handler);
+INSTANTIATE_PRODUCT_ASSIGNMENTS(spin_handler);
+INSTANTIATE_PRODUCT_ASSIGNMENTS(boson_handler);
+INSTANTIATE_PRODUCT_ASSIGNMENTS(fermion_handler);
+#endif
+
+// evaluations
+
+template <typename HandlerTy>
+std::string product_op<HandlerTy>::to_string() const {
+  std::stringstream str;
+  str << this->coefficient.to_string();
+  if (this->operators.size() > 0)
+    str << " * ";
+  for (const auto &op : this->operators)
+    str << op.to_string(true);
+  return str.str();
+}
+
+template <typename HandlerTy>
+complex_matrix product_op<HandlerTy>::to_matrix(
+    std::unordered_map<std::size_t, int64_t> dimensions,
+    const std::unordered_map<std::string, std::complex<double>> &parameters,
+    bool application_order) const {
+  auto evaluated =
+      this->evaluate(operator_arithmetics<operator_handler::matrix_evaluation>(
+          dimensions, parameters));
+  auto matrix = std::move(evaluated.matrix);
+  if (!application_order || operator_handler::canonical_order(1, 0) ==
+                                operator_handler::user_facing_order(1, 0))
+    return std::move(matrix);
+
+  auto degrees = evaluated.degrees;
+  std::sort(degrees.begin(), degrees.end(),
+            operator_handler::user_facing_order);
+  auto permutation = cudaq::detail::compute_permutation(evaluated.degrees,
+                                                        degrees, dimensions);
+  cudaq::detail::permute_matrix(matrix, permutation);
+  return std::move(matrix);
+}
+
+template <>
+complex_matrix product_op<spin_handler>::to_matrix(
+    std::unordered_map<std::size_t, int64_t> dimensions,
+    const std::unordered_map<std::string, std::complex<double>> &parameters,
+    bool application_order) const {
+  auto terms = std::move(
+      this->evaluate(
+              operator_arithmetics<operator_handler::canonical_evaluation>(
+                  dimensions, parameters))
+          .terms);
+  assert(terms.size() == 1);
+  bool invert_order =
+      application_order && operator_handler::canonical_order(1, 0) !=
+                               operator_handler::user_facing_order(1, 0);
+  auto matrix =
+      spin_handler::to_matrix(terms[0].second, terms[0].first, invert_order);
+  return std::move(matrix);
+}
+
+#define INSTANTIATE_PRODUCT_EVALUATIONS(HandlerTy)                             \
+                                                                               \
+  template std::string product_op<HandlerTy>::to_string() const;               \
+                                                                               \
+  template complex_matrix product_op<HandlerTy>::to_matrix(                    \
+      std::unordered_map<std::size_t, int64_t> dimensions,                     \
+      const std::unordered_map<std::string, std::complex<double>> &parameters, \
+      bool application_order) const;
+
+#if !defined(__clang__)
+INSTANTIATE_PRODUCT_EVALUATIONS(matrix_handler);
+INSTANTIATE_PRODUCT_EVALUATIONS(spin_handler);
+INSTANTIATE_PRODUCT_EVALUATIONS(boson_handler);
+INSTANTIATE_PRODUCT_EVALUATIONS(fermion_handler);
+#endif
+
+// comparisons
+
+template <typename HandlerTy>
+bool product_op<HandlerTy>::operator==(
+    const product_op<HandlerTy> &other) const {
+  return this->coefficient == other.coefficient &&
+         this->get_term_id() == other.get_term_id();
+}
+
+#define INSTANTIATE_PRODUCT_COMPARISONS(HandlerTy)                             \
+                                                                               \
+  template bool product_op<HandlerTy>::operator==(                             \
+      const product_op<HandlerTy> &other) const;
+
+#if !defined(__clang__)
+INSTANTIATE_PRODUCT_COMPARISONS(matrix_handler);
+INSTANTIATE_PRODUCT_COMPARISONS(spin_handler);
+INSTANTIATE_PRODUCT_COMPARISONS(boson_handler);
+INSTANTIATE_PRODUCT_COMPARISONS(fermion_handler);
+#endif
+
+// unary operators
+
+template <typename HandlerTy>
+product_op<HandlerTy> product_op<HandlerTy>::operator-() const & {
+  return product_op<HandlerTy>(-1. * this->coefficient, this->operators);
+}
+
+template <typename HandlerTy>
+product_op<HandlerTy> product_op<HandlerTy>::operator-() && {
+  this->coefficient *= -1.;
+  return std::move(*this);
+}
+
+template <typename HandlerTy>
+product_op<HandlerTy> product_op<HandlerTy>::operator+() const & {
+  return *this;
+}
+
+template <typename HandlerTy>
+product_op<HandlerTy> product_op<HandlerTy>::operator+() && {
+  return std::move(*this);
+}
+
+#define INSTANTIATE_PRODUCT_UNARY_OPS(HandlerTy)                               \
+  template product_op<HandlerTy> product_op<HandlerTy>::operator-() const &;   \
+  template product_op<HandlerTy> product_op<HandlerTy>::operator-() &&;        \
+  template product_op<HandlerTy> product_op<HandlerTy>::operator+() const &;   \
+  template product_op<HandlerTy> product_op<HandlerTy>::operator+() &&;
+
+#if !defined(__clang__)
+INSTANTIATE_PRODUCT_UNARY_OPS(matrix_handler);
+INSTANTIATE_PRODUCT_UNARY_OPS(spin_handler);
+INSTANTIATE_PRODUCT_UNARY_OPS(boson_handler);
+INSTANTIATE_PRODUCT_UNARY_OPS(fermion_handler);
+#endif
+
+// right-hand arithmetics
+
+#define PRODUCT_MULTIPLICATION_SCALAR(op)                                      \
+                                                                               \
+  template <typename HandlerTy>                                                \
+  product_op<HandlerTy> product_op<HandlerTy>::operator op(                    \
+      const scalar_operator &other) const & {                                  \
+    return product_op<HandlerTy>(this->coefficient op other, this->operators); \
+  }                                                                            \
+                                                                               \
+  template <typename HandlerTy>                                                \
+  product_op<HandlerTy> product_op<HandlerTy>::operator op(                    \
+      scalar_operator &&other) const & {                                       \
+    return product_op<HandlerTy>(this->coefficient op std::move(other),        \
+                                 this->operators);                             \
+  }                                                                            \
+                                                                               \
+  template <typename HandlerTy>                                                \
+  product_op<HandlerTy> product_op<HandlerTy>::operator op(                    \
+      const scalar_operator &other) && {                                       \
+    this->coefficient op## = other;                                            \
+    return std::move(*this);                                                   \
+  }                                                                            \
+                                                                               \
+  template <typename HandlerTy>                                                \
+  product_op<HandlerTy> product_op<HandlerTy>::operator op(                    \
+      scalar_operator &&other) && {                                            \
+    this->coefficient op## = std::move(other);                                 \
+    return std::move(*this);                                                   \
+  }
+
+PRODUCT_MULTIPLICATION_SCALAR(*);
+PRODUCT_MULTIPLICATION_SCALAR(/);
+
+#define PRODUCT_ADDITION_SCALAR(op)                                            \
+                                                                               \
+  template <typename HandlerTy>                                                \
+  sum_op<HandlerTy> product_op<HandlerTy>::operator op(                        \
+      const scalar_operator &other) const & {                                  \
+    return sum_op<HandlerTy>(product_op<HandlerTy>(op other),                  \
+                             product_op<HandlerTy>(*this));                    \
+  }                                                                            \
+                                                                               \
+  template <typename HandlerTy>                                                \
+  sum_op<HandlerTy> product_op<HandlerTy>::operator op(                        \
+      scalar_operator &&other) const & {                                       \
+    return sum_op<HandlerTy>(product_op<HandlerTy>(op std::move(other)),       \
+                             product_op<HandlerTy>(*this));                    \
+  }                                                                            \
+                                                                               \
+  template <typename HandlerTy>                                                \
+  sum_op<HandlerTy> product_op<HandlerTy>::operator op(                        \
+      const scalar_operator &other) && {                                       \
+    return sum_op<HandlerTy>(product_op<HandlerTy>(op other),                  \
+                             std::move(*this));                                \
+  }                                                                            \
+                                                                               \
+  template <typename HandlerTy>                                                \
+  sum_op<HandlerTy> product_op<HandlerTy>::operator op(                        \
+      scalar_operator &&other) && {                                            \
+    return sum_op<HandlerTy>(product_op<HandlerTy>(op std::move(other)),       \
+                             std::move(*this));                                \
+  }
+
+PRODUCT_ADDITION_SCALAR(+);
+PRODUCT_ADDITION_SCALAR(-);
+
+#define INSTANTIATE_PRODUCT_RHSIMPLE_OPS(HandlerTy)                            \
+                                                                               \
+  template product_op<HandlerTy> product_op<HandlerTy>::operator*(             \
+      scalar_operator &&other) const &;                                        \
+  template product_op<HandlerTy> product_op<HandlerTy>::operator*(             \
+      scalar_operator &&other) &&;                                             \
+  template product_op<HandlerTy> product_op<HandlerTy>::operator*(             \
+      const scalar_operator &other) const &;                                   \
+  template product_op<HandlerTy> product_op<HandlerTy>::operator*(             \
+      const scalar_operator &other) &&;                                        \
+  template product_op<HandlerTy> product_op<HandlerTy>::operator/(             \
+      scalar_operator &&other) const &;                                        \
+  template product_op<HandlerTy> product_op<HandlerTy>::operator/(             \
+      scalar_operator &&other) &&;                                             \
+  template product_op<HandlerTy> product_op<HandlerTy>::operator/(             \
+      const scalar_operator &other) const &;                                   \
+  template product_op<HandlerTy> product_op<HandlerTy>::operator/(             \
+      const scalar_operator &other) &&;                                        \
+  template sum_op<HandlerTy> product_op<HandlerTy>::operator+(                 \
+      scalar_operator &&other) const &;                                        \
+  template sum_op<HandlerTy> product_op<HandlerTy>::operator+(                 \
+      scalar_operator &&other) &&;                                             \
+  template sum_op<HandlerTy> product_op<HandlerTy>::operator+(                 \
+      const scalar_operator &other) const &;                                   \
+  template sum_op<HandlerTy> product_op<HandlerTy>::operator+(                 \
+      const scalar_operator &other) &&;                                        \
+  template sum_op<HandlerTy> product_op<HandlerTy>::operator-(                 \
+      scalar_operator &&other) const &;                                        \
+  template sum_op<HandlerTy> product_op<HandlerTy>::operator-(                 \
+      scalar_operator &&other) &&;                                             \
+  template sum_op<HandlerTy> product_op<HandlerTy>::operator-(                 \
+      const scalar_operator &other) const &;                                   \
+  template sum_op<HandlerTy> product_op<HandlerTy>::operator-(                 \
+      const scalar_operator &other) &&;
+
+#if !defined(__clang__)
+INSTANTIATE_PRODUCT_RHSIMPLE_OPS(matrix_handler);
+INSTANTIATE_PRODUCT_RHSIMPLE_OPS(spin_handler);
+INSTANTIATE_PRODUCT_RHSIMPLE_OPS(boson_handler);
+INSTANTIATE_PRODUCT_RHSIMPLE_OPS(fermion_handler);
+#endif
+
+template <typename HandlerTy>
+product_op<HandlerTy>
+product_op<HandlerTy>::operator*(const product_op<HandlerTy> &other) const & {
+  product_op<HandlerTy> prod(this->coefficient * other.coefficient,
+                             this->operators,
+                             this->operators.size() + other.operators.size());
+  for (HandlerTy op : other.operators)
+    prod.insert(std::move(op));
+  return std::move(prod);
+}
+
+template <typename HandlerTy>
+product_op<HandlerTy>
+product_op<HandlerTy>::operator*(const product_op<HandlerTy> &other) && {
+  this->coefficient *= other.coefficient;
+  this->operators.reserve(this->operators.size() + other.operators.size());
+  for (HandlerTy op : other.operators)
+    this->insert(std::move(op));
+  return std::move(*this);
+}
+
+template <typename HandlerTy>
+product_op<HandlerTy>
+product_op<HandlerTy>::operator*(product_op<HandlerTy> &&other) const & {
+  product_op<HandlerTy> prod(this->coefficient * std::move(other.coefficient),
+                             this->operators,
+                             this->operators.size() + other.operators.size());
+  for (auto &&op : other.operators)
+    prod.insert(std::move(op));
+  return std::move(prod);
+}
+
+template <typename HandlerTy>
+product_op<HandlerTy>
+product_op<HandlerTy>::operator*(product_op<HandlerTy> &&other) && {
+  this->coefficient *= std::move(other.coefficient);
+  this->operators.reserve(this->operators.size() + other.operators.size());
+  for (auto &&op : other.operators)
+    this->insert(std::move(op));
+  return std::move(*this);
+}
+
+#define PRODUCT_ADDITION_PRODUCT(op)                                           \
+                                                                               \
+  template <typename HandlerTy>                                                \
+  sum_op<HandlerTy> product_op<HandlerTy>::operator op(                        \
+      const product_op<HandlerTy> &other) const & {                            \
+    return sum_op<HandlerTy>(product_op<HandlerTy>(*this), op other);          \
+  }                                                                            \
+                                                                               \
+  template <typename HandlerTy>                                                \
+  sum_op<HandlerTy> product_op<HandlerTy>::operator op(                        \
+      const product_op<HandlerTy> &other) && {                                 \
+    return sum_op<HandlerTy>(std::move(*this), op other);                      \
+  }                                                                            \
+                                                                               \
+  template <typename HandlerTy>                                                \
+  sum_op<HandlerTy> product_op<HandlerTy>::operator op(                        \
+      product_op<HandlerTy> &&other) const & {                                 \
+    return sum_op<HandlerTy>(product_op<HandlerTy>(*this),                     \
+                             op std::move(other));                             \
+  }                                                                            \
+                                                                               \
+  template <typename HandlerTy>                                                \
+  sum_op<HandlerTy> product_op<HandlerTy>::operator op(                        \
+      product_op<HandlerTy> &&other) && {                                      \
+    return sum_op<HandlerTy>(std::move(*this), op std::move(other));           \
+  }
+
+PRODUCT_ADDITION_PRODUCT(+)
+PRODUCT_ADDITION_PRODUCT(-)
+
+template <typename HandlerTy>
+sum_op<HandlerTy>
+product_op<HandlerTy>::operator*(const sum_op<HandlerTy> &other) const {
+  if (other.is_default)
+    return *this;
+  sum_op<HandlerTy> sum(false); // everything needs to be updated, so creating a
+                                // new sum makes sense
+  sum.coefficients.reserve(other.coefficients.size());
+  sum.term_map.reserve(other.terms.size());
+  sum.terms.reserve(other.terms.size());
+  for (auto i = 0; i < other.terms.size(); ++i) {
+    auto prod =
+        *this * product_op<HandlerTy>(other.coefficients[i], other.terms[i]);
+    sum.insert(std::move(prod));
+  }
+  return std::move(sum);
+}
+
+#define PRODUCT_ADDITION_SUM(op)                                               \
+                                                                               \
+  template <typename HandlerTy>                                                \
+  sum_op<HandlerTy> product_op<HandlerTy>::operator op(                        \
+      const sum_op<HandlerTy> &other) const & {                                \
+    if (other.is_default)                                                      \
+      return *this;                                                            \
+    sum_op<HandlerTy> sum(false);                                              \
+    sum.coefficients.reserve(other.coefficients.size() + 1);                   \
+    sum.term_map = other.term_map;                                             \
+    sum.terms = other.terms;                                                   \
+    for (auto &coeff : other.coefficients)                                     \
+      sum.coefficients.push_back(op coeff);                                    \
+    sum.insert(*this);                                                         \
+    return std::move(sum);                                                     \
+  }                                                                            \
+                                                                               \
+  template <typename HandlerTy>                                                \
+  sum_op<HandlerTy> product_op<HandlerTy>::operator op(                        \
+      const sum_op<HandlerTy> &other) && {                                     \
+    if (other.is_default)                                                      \
+      return *this;                                                            \
+    sum_op<HandlerTy> sum(false);                                              \
+    sum.coefficients.reserve(other.coefficients.size() + 1);                   \
+    sum.term_map = other.term_map;                                             \
+    sum.terms = other.terms;                                                   \
+    for (auto &coeff : other.coefficients)                                     \
+      sum.coefficients.push_back(op coeff);                                    \
+    sum.insert(std::move(*this));                                              \
+    return std::move(sum);                                                     \
+  }                                                                            \
+  template <typename HandlerTy>                                                \
+  sum_op<HandlerTy> product_op<HandlerTy>::operator op(                        \
+      sum_op<HandlerTy> &&other) const & {                                     \
+    if (other.is_default)                                                      \
+      return *this;                                                            \
+    sum_op<HandlerTy> sum(op std::move(other));                                \
+    sum.insert(*this);                                                         \
+    return std::move(sum);                                                     \
+  }                                                                            \
+                                                                               \
+  template <typename HandlerTy>                                                \
+  sum_op<HandlerTy> product_op<HandlerTy>::operator op(                        \
+      sum_op<HandlerTy> &&other) && {                                          \
+    if (other.is_default)                                                      \
+      return *this;                                                            \
+    sum_op<HandlerTy> sum(op std::move(other));                                \
+    sum.insert(std::move(*this));                                              \
+    return std::move(sum);                                                     \
+  }
+
+PRODUCT_ADDITION_SUM(+)
+PRODUCT_ADDITION_SUM(-)
+
+#define INSTANTIATE_PRODUCT_RHCOMPOSITE_OPS(HandlerTy)                         \
+                                                                               \
+  template product_op<HandlerTy> product_op<HandlerTy>::operator*(             \
+      const product_op<HandlerTy> &other) const &;                             \
+  template product_op<HandlerTy> product_op<HandlerTy>::operator*(             \
+      const product_op<HandlerTy> &other) &&;                                  \
+  template sum_op<HandlerTy> product_op<HandlerTy>::operator+(                 \
+      const product_op<HandlerTy> &other) const &;                             \
+  template sum_op<HandlerTy> product_op<HandlerTy>::operator+(                 \
+      const product_op<HandlerTy> &other) &&;                                  \
+  template sum_op<HandlerTy> product_op<HandlerTy>::operator+(                 \
+      product_op<HandlerTy> &&other) const &;                                  \
+  template sum_op<HandlerTy> product_op<HandlerTy>::operator+(                 \
+      product_op<HandlerTy> &&other) &&;                                       \
+  template sum_op<HandlerTy> product_op<HandlerTy>::operator-(                 \
+      const product_op<HandlerTy> &other) const &;                             \
+  template sum_op<HandlerTy> product_op<HandlerTy>::operator-(                 \
+      const product_op<HandlerTy> &other) &&;                                  \
+  template sum_op<HandlerTy> product_op<HandlerTy>::operator-(                 \
+      product_op<HandlerTy> &&other) const &;                                  \
+  template sum_op<HandlerTy> product_op<HandlerTy>::operator-(                 \
+      product_op<HandlerTy> &&other) &&;                                       \
+  template sum_op<HandlerTy> product_op<HandlerTy>::operator*(                 \
+      const sum_op<HandlerTy> &other) const;                                   \
+  template sum_op<HandlerTy> product_op<HandlerTy>::operator+(                 \
+      const sum_op<HandlerTy> &other) const &;                                 \
+  template sum_op<HandlerTy> product_op<HandlerTy>::operator+(                 \
+      const sum_op<HandlerTy> &other) &&;                                      \
+  template sum_op<HandlerTy> product_op<HandlerTy>::operator+(                 \
+      sum_op<HandlerTy> &&other) const &;                                      \
+  template sum_op<HandlerTy> product_op<HandlerTy>::operator+(                 \
+      sum_op<HandlerTy> &&other) &&;                                           \
+  template sum_op<HandlerTy> product_op<HandlerTy>::operator-(                 \
+      const sum_op<HandlerTy> &other) const &;                                 \
+  template sum_op<HandlerTy> product_op<HandlerTy>::operator-(                 \
+      const sum_op<HandlerTy> &other) &&;                                      \
+  template sum_op<HandlerTy> product_op<HandlerTy>::operator-(                 \
+      sum_op<HandlerTy> &&other) const &;                                      \
+  template sum_op<HandlerTy> product_op<HandlerTy>::operator-(                 \
+      sum_op<HandlerTy> &&other) &&;
+
+#if !defined(__clang__)
+INSTANTIATE_PRODUCT_RHCOMPOSITE_OPS(matrix_handler);
+INSTANTIATE_PRODUCT_RHCOMPOSITE_OPS(spin_handler);
+INSTANTIATE_PRODUCT_RHCOMPOSITE_OPS(boson_handler);
+INSTANTIATE_PRODUCT_RHCOMPOSITE_OPS(fermion_handler);
+#endif
+
+#define PRODUCT_MULTIPLICATION_SCALAR_ASSIGNMENT(op)                           \
+  template <typename HandlerTy>                                                \
+  product_op<HandlerTy> &product_op<HandlerTy>::operator op(                   \
+      const scalar_operator &other) {                                          \
+    this->coefficient op other;                                                \
+    return *this;                                                              \
+  }
+
+PRODUCT_MULTIPLICATION_SCALAR_ASSIGNMENT(*=);
+PRODUCT_MULTIPLICATION_SCALAR_ASSIGNMENT(/=);
+
+template <typename HandlerTy>
+product_op<HandlerTy> &
+product_op<HandlerTy>::operator*=(const product_op<HandlerTy> &other) {
+  this->coefficient *= other.coefficient;
+  this->operators.reserve(this->operators.size() + other.operators.size());
+  for (HandlerTy op : other.operators)
+    this->insert(std::move(op));
+  return *this;
+}
+
+template <typename HandlerTy>
+product_op<HandlerTy> &
+product_op<HandlerTy>::operator*=(product_op<HandlerTy> &&other) {
+  this->coefficient *= std::move(other.coefficient);
+  this->operators.reserve(this->operators.size() + other.operators.size());
+  for (auto &&op : other.operators)
+    this->insert(std::move(op));
+  return *this;
+}
+
+#define INSTANTIATE_PRODUCT_OPASSIGNMENTS(HandlerTy)                           \
+                                                                               \
+  template product_op<HandlerTy> &product_op<HandlerTy>::operator*=(           \
+      const scalar_operator &other);                                           \
+  template product_op<HandlerTy> &product_op<HandlerTy>::operator/=(           \
+      const scalar_operator &other);                                           \
+  template product_op<HandlerTy> &product_op<HandlerTy>::operator*=(           \
+      const product_op<HandlerTy> &other);                                     \
+  template product_op<HandlerTy> &product_op<HandlerTy>::operator*=(           \
+      product_op<HandlerTy> &&other);
+
+#if !defined(__clang__)
+INSTANTIATE_PRODUCT_OPASSIGNMENTS(matrix_handler);
+INSTANTIATE_PRODUCT_OPASSIGNMENTS(spin_handler);
+INSTANTIATE_PRODUCT_OPASSIGNMENTS(boson_handler);
+INSTANTIATE_PRODUCT_OPASSIGNMENTS(fermion_handler);
+#endif
+
+// left-hand arithmetics
+
+template <typename HandlerTy>
+product_op<HandlerTy> operator*(const scalar_operator &other,
+                                const product_op<HandlerTy> &self) {
+  return product_op<HandlerTy>(other * self.coefficient, self.operators);
+}
+
+template <typename HandlerTy>
+product_op<HandlerTy> operator*(scalar_operator &&other,
+                                const product_op<HandlerTy> &self) {
+  other *= self.coefficient;
+  return product_op<HandlerTy>(std::move(other), self.operators);
+}
+
+template <typename HandlerTy>
+product_op<HandlerTy> operator*(const scalar_operator &other,
+                                product_op<HandlerTy> &&self) {
+  self.coefficient *= other;
+  return std::move(self);
+}
+
+template <typename HandlerTy>
+product_op<HandlerTy> operator*(scalar_operator &&other,
+                                product_op<HandlerTy> &&self) {
+  self.coefficient *= std::move(other);
+  return std::move(self);
+}
+
+#define PRODUCT_ADDITION_SCALAR_REVERSE(op)                                    \
+                                                                               \
+  template <typename HandlerTy>                                                \
+  sum_op<HandlerTy> operator op(const scalar_operator &other,                  \
+                                const product_op<HandlerTy> &self) {           \
+    return sum_op<HandlerTy>(product_op<HandlerTy>(other), op self);           \
+  }                                                                            \
+                                                                               \
+  template <typename HandlerTy>                                                \
+  sum_op<HandlerTy> operator op(scalar_operator &&other,                       \
+                                const product_op<HandlerTy> &self) {           \
+    return sum_op<HandlerTy>(product_op<HandlerTy>(std::move(other)),          \
+                             op self);                                         \
+  }                                                                            \
+                                                                               \
+  template <typename HandlerTy>                                                \
+  sum_op<HandlerTy> operator op(const scalar_operator &other,                  \
+                                product_op<HandlerTy> &&self) {                \
+    return sum_op<HandlerTy>(product_op<HandlerTy>(other),                     \
+                             op std::move(self));                              \
+  }                                                                            \
+                                                                               \
+  template <typename HandlerTy>                                                \
+  sum_op<HandlerTy> operator op(scalar_operator &&other,                       \
+                                product_op<HandlerTy> &&self) {                \
+    return sum_op<HandlerTy>(product_op<HandlerTy>(std::move(other)),          \
+                             op std::move(self));                              \
+  }
+
+PRODUCT_ADDITION_SCALAR_REVERSE(+);
+PRODUCT_ADDITION_SCALAR_REVERSE(-);
+
+#define INSTANTIATE_PRODUCT_LHCOMPOSITE_OPS(HandlerTy)                         \
+                                                                               \
+  template product_op<HandlerTy> operator*(scalar_operator &&other,            \
+                                           const product_op<HandlerTy> &self); \
+  template product_op<HandlerTy> operator*(scalar_operator &&other,            \
+                                           product_op<HandlerTy> &&self);      \
+  template product_op<HandlerTy> operator*(const scalar_operator &other,       \
+                                           const product_op<HandlerTy> &self); \
+  template product_op<HandlerTy> operator*(const scalar_operator &other,       \
+                                           product_op<HandlerTy> &&self);      \
+  template sum_op<HandlerTy> operator+(scalar_operator &&other,                \
+                                       const product_op<HandlerTy> &self);     \
+  template sum_op<HandlerTy> operator+(scalar_operator &&other,                \
+                                       product_op<HandlerTy> &&self);          \
+  template sum_op<HandlerTy> operator+(const scalar_operator &other,           \
+                                       const product_op<HandlerTy> &self);     \
+  template sum_op<HandlerTy> operator+(const scalar_operator &other,           \
+                                       product_op<HandlerTy> &&self);          \
+  template sum_op<HandlerTy> operator-(scalar_operator &&other,                \
+                                       const product_op<HandlerTy> &self);     \
+  template sum_op<HandlerTy> operator-(scalar_operator &&other,                \
+                                       product_op<HandlerTy> &&self);          \
+  template sum_op<HandlerTy> operator-(const scalar_operator &other,           \
+                                       const product_op<HandlerTy> &self);     \
+  template sum_op<HandlerTy> operator-(const scalar_operator &other,           \
+                                       product_op<HandlerTy> &&self);
+
+INSTANTIATE_PRODUCT_LHCOMPOSITE_OPS(matrix_handler);
+INSTANTIATE_PRODUCT_LHCOMPOSITE_OPS(spin_handler);
+INSTANTIATE_PRODUCT_LHCOMPOSITE_OPS(boson_handler);
+INSTANTIATE_PRODUCT_LHCOMPOSITE_OPS(fermion_handler);
+
+// arithmetics that require conversions
+
+#define PRODUCT_CONVERSIONS_OPS(op, returnTy)                                  \
+  template <typename LHtype, typename RHtype,                                  \
+            TYPE_CONVERSION_CONSTRAINT(LHtype, RHtype)>                        \
+  returnTy<matrix_handler> operator op(const product_op<LHtype> &other,        \
+                                       const product_op<RHtype> &self) {       \
+    return product_op<matrix_handler>(other) op self;                          \
+  }
+
+PRODUCT_CONVERSIONS_OPS(*, product_op);
+PRODUCT_CONVERSIONS_OPS(+, sum_op);
+PRODUCT_CONVERSIONS_OPS(-, sum_op);
+
+#define INSTANTIATE_PRODUCT_CONVERSION_OPS(op, returnTy)                       \
+                                                                               \
+  template returnTy<matrix_handler> operator op(                               \
+      const product_op<spin_handler> &other,                                   \
+      const product_op<matrix_handler> &self);                                 \
+  template returnTy<matrix_handler> operator op(                               \
+      const product_op<boson_handler> &other,                                  \
+      const product_op<matrix_handler> &self);                                 \
+  template returnTy<matrix_handler> operator op(                               \
+      const product_op<fermion_handler> &other,                                \
+      const product_op<matrix_handler> &self);                                 \
+  template returnTy<matrix_handler> operator op(                               \
+      const product_op<spin_handler> &other,                                   \
+      const product_op<boson_handler> &self);                                  \
+  template returnTy<matrix_handler> operator op(                               \
+      const product_op<boson_handler> &other,                                  \
+      const product_op<spin_handler> &self);                                   \
+  template returnTy<matrix_handler> operator op(                               \
+      const product_op<spin_handler> &other,                                   \
+      const product_op<fermion_handler> &self);                                \
+  template returnTy<matrix_handler> operator op(                               \
+      const product_op<fermion_handler> &other,                                \
+      const product_op<spin_handler> &self);                                   \
+  template returnTy<matrix_handler> operator op(                               \
+      const product_op<boson_handler> &other,                                  \
+      const product_op<fermion_handler> &self);                                \
+  template returnTy<matrix_handler> operator op(                               \
+      const product_op<fermion_handler> &other,                                \
+      const product_op<boson_handler> &self);
+
+INSTANTIATE_PRODUCT_CONVERSION_OPS(*, product_op);
+INSTANTIATE_PRODUCT_CONVERSION_OPS(+, sum_op);
+INSTANTIATE_PRODUCT_CONVERSION_OPS(-, sum_op);
+
+// general utility functions
+
+template <typename HandlerTy>
+bool product_op<HandlerTy>::is_identity() const {
+  for (const auto &op : *this) {
+    if (op != HandlerTy(op.degree))
+      return false;
+  }
+  return true;
+}
+
+template <>
+bool product_op<matrix_handler>::is_identity() const {
+  for (const auto &op : *this) {
+    auto degrees = op.degrees();
+    if (degrees.size() != 1 || op != matrix_handler(degrees[0]))
+      return false;
+  }
+  return true;
+}
+
+template <typename HandlerTy>
+void product_op<HandlerTy>::dump() const {
+  auto str = to_string();
+  std::cout << str;
+}
+
+#if !defined(__clang__)
+template bool product_op<matrix_handler>::is_identity() const;
+template bool product_op<spin_handler>::is_identity() const;
+template bool product_op<boson_handler>::is_identity() const;
+template bool product_op<fermion_handler>::is_identity() const;
+template void product_op<matrix_handler>::dump() const;
+template void product_op<spin_handler>::dump() const;
+template void product_op<boson_handler>::dump() const;
+template void product_op<fermion_handler>::dump() const;
+#endif
+
+// handler specific utility functions
+
+#define HANDLER_SPECIFIC_TEMPLATE_DEFINITION(ConcreteTy)                       \
+  template <typename HandlerTy>                                                \
+  template <typename T,                                                        \
+            std::enable_if_t<std::is_same<T, ConcreteTy>::value &&             \
+                                 std::is_same<HandlerTy, T>::value,            \
+                             bool>>
+
+HANDLER_SPECIFIC_TEMPLATE_DEFINITION(spin_handler)
+std::size_t product_op<HandlerTy>::num_qubits() const {
+  return this->degrees(false).size();
+}
+
+HANDLER_SPECIFIC_TEMPLATE_DEFINITION(spin_handler)
+std::string
+product_op<HandlerTy>::get_pauli_word(std::size_t pad_identities) const {
+  std::unordered_map<std::size_t, int64_t> dims;
+  auto terms = std::move(
+      this->evaluate(
+              operator_arithmetics<operator_handler::canonical_evaluation>(dims,
+                                                                           {}))
+          .terms);
+  assert(terms.size() == 1);
+  if (pad_identities == 0) {
+    // No padding here (only covers the operators we have),
+    // and does not include the coefficient
+    auto str = std::move(terms[0].second);
+    if (operator_handler::canonical_order(1, 0) !=
+        operator_handler::user_facing_order(1, 0))
+      std::reverse(str.begin(), str.end());
+    return str;
+  } else {
+    auto degrees = this->degrees(
+        false); // degrees in canonical order to match the evaluation
+    if (degrees.size() != 0) {
+      auto max_target =
+          operator_handler::canonical_order(0, 1) ? degrees.back() : degrees[0];
+      if (pad_identities <= max_target)
+        throw std::invalid_argument(
+            "requested padding must be larger than the largest degree the "
+            "operator is defined for; the largest degree is " +
+            std::to_string(max_target));
+    }
+    auto get_user_index = [&degrees](std::size_t idx) {
+      return (operator_handler::canonical_order(1, 0) ==
+              operator_handler::user_facing_order(1, 0))
+                 ? idx
+                 : degrees.size() - 1 - idx;
+    };
+    std::string str(pad_identities, 'I');
+    for (std::size_t i = 0; i < degrees.size(); ++i)
+      str[degrees[i]] = terms[0].second[get_user_index(i)];
+    return str;
+  }
+}
+
+HANDLER_SPECIFIC_TEMPLATE_DEFINITION(spin_handler)
+std::vector<bool> product_op<HandlerTy>::get_binary_symplectic_form() const {
+  if (this->operators.size() == 0)
+    return {};
+
+  std::unordered_map<std::size_t, int64_t> dims;
+  auto degrees = this->degrees(
+      false); // degrees in canonical order to match the evaluation
+  auto evaluated = this->evaluate(
+      operator_arithmetics<operator_handler::canonical_evaluation>(dims, {}));
+
+  std::size_t max_degree =
+      operator_handler::canonical_order(0, 1) ? degrees.back() : degrees[0];
+  std::size_t term_size = max_degree + 1;
+  assert(evaluated.terms.size() == 1);
+  auto term = std::move(evaluated.terms[0]);
+
+  // For compatiblity with existing code, the binary symplectic representation
+  // needs to be from smallest to largest degree, and it necessarily must
+  // include all consecutive degrees starting from 0 (even if the operator
+  // doesn't act on them).
+  auto pauli_str = std::move(term.second);
+  std::vector<bool> bsf(term_size << 1, 0);
+  for (std::size_t i = 0; i < degrees.size(); ++i) {
+    auto op = pauli_str[i];
+    if (op == 'X')
+      bsf[degrees[i]] = 1;
+    else if (op == 'Z')
+      bsf[degrees[i] + term_size] = 1;
+    else if (op == 'Y') {
+      bsf[degrees[i]] = 1;
+      bsf[degrees[i] + term_size] = 1;
+    }
+  }
+  return bsf; // always little endian order by definition of the bsf
+}
+
+HANDLER_SPECIFIC_TEMPLATE_DEFINITION(spin_handler)
+csr_spmatrix product_op<HandlerTy>::to_sparse_matrix(
+    std::unordered_map<std::size_t, int64_t> dimensions,
+    const std::unordered_map<std::string, std::complex<double>> &parameters,
+    bool application_order) const {
+  auto terms = std::move(
+      this->evaluate(
+              operator_arithmetics<operator_handler::canonical_evaluation>(
+                  dimensions, parameters))
+          .terms);
+  assert(terms.size() == 1);
+  bool invert_order =
+      application_order && operator_handler::canonical_order(1, 0) !=
+                               operator_handler::user_facing_order(1, 0);
+  auto matrix = spin_handler::to_sparse_matrix(terms[0].second, terms[0].first,
+                                               invert_order);
+  return cudaq::detail::to_csr_spmatrix(matrix, 1 << terms[0].second.size());
+}
+
+template std::size_t product_op<spin_handler>::num_qubits() const;
+template std::string
+product_op<spin_handler>::get_pauli_word(std::size_t pad_identities) const;
+template std::vector<bool>
+product_op<spin_handler>::get_binary_symplectic_form() const;
+template csr_spmatrix product_op<spin_handler>::to_sparse_matrix(
+    std::unordered_map<std::size_t, int64_t> dimensions,
+    const std::unordered_map<std::string, std::complex<double>> &parameters,
+    bool application_order) const;
+
+// utility functions for backwards compatibility
+
+#define SPIN_OPS_BACKWARD_COMPATIBILITY_DEFINITION                             \
+  template <typename HandlerTy>                                                \
+  template <typename T,                                                        \
+            std::enable_if_t<std::is_same<HandlerTy, spin_handler>::value &&   \
+                                 std::is_same<HandlerTy, T>::value,            \
+                             bool>>
+
+SPIN_OPS_BACKWARD_COMPATIBILITY_DEFINITION
+std::string product_op<HandlerTy>::to_string(bool printCoeffs) const {
+#if (defined(__GNUC__) && !defined(__clang__) && !defined(__INTEL_COMPILER))
+#pragma GCC diagnostic push
+#pragma GCC diagnostic ignored "-Wdeprecated-declarations"
+#endif
+  return sum_op(*this).to_string(printCoeffs);
+#if (defined(__GNUC__) && !defined(__clang__) && !defined(__INTEL_COMPILER))
+#pragma GCC diagnostic pop
+#endif
+}
+
+template std::string
+product_op<spin_handler>::to_string(bool printCoeffs) const;
+
+#if defined(CUDAQ_INSTANTIATE_TEMPLATES)
+template class product_op<matrix_handler>;
+template class product_op<spin_handler>;
+template class product_op<boson_handler>;
+template class product_op<fermion_handler>;
+#endif
+
 } // namespace cudaq