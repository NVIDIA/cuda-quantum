/*******************************************************************************
 * Copyright (c) 2022 - 2025 NVIDIA Corporation & Affiliates.                  *
 * All rights reserved.                                                        *
 *                                                                             *
 * This source code and the accompanying materials are made available under    *
 * the terms of the Apache License 2.0 which accompanies this distribution.    *
 ******************************************************************************/

#include <complex>
#include <unordered_map>
#include <vector>

#include "common/EigenSparse.h"
#include "cudaq/utils/matrix.h"
#include "spin_operators.h"

namespace cudaq {

// private helpers

std::string spin_handler::op_code_to_string() const {
  if (this->op_code == 1)
    return "Z";
  if (this->op_code == 2)
    return "X";
  if (this->op_code == 3)
    return "Y";
  return "I";
}

std::string spin_handler::op_code_to_string(
    std::unordered_map<std::size_t, int64_t> &dimensions) const {
  auto it = dimensions.find(this->degree);
  if (it == dimensions.end())
    dimensions[this->degree] = 2;
  else if (it->second != 2)
    throw std::runtime_error("dimension for spin operator must be 2");
  return this->op_code_to_string();
}

std::complex<double> spin_handler::inplace_mult(const spin_handler &other) {
  assert(this->degree == other.degree);
  std::complex<double> factor;
  if (this->op_code == 0 || other.op_code == 0 ||
      this->op_code == other.op_code)
    factor = std::complex<double>(1., 0.);
  else if (this->op_code + 1 == other.op_code ||
           this->op_code - 2 == other.op_code)
    factor = std::complex<double>(0., 1.);
  else
    factor = std::complex<double>(0., -1.);
  this->op_code ^= other.op_code;
  return factor;
}

// read-only properties

pauli spin_handler::as_pauli() const {
  if (this->op_code == 1)
    return pauli::Z;
  if (this->op_code == 2)
    return pauli::X;
  if (this->op_code == 3)
    return pauli::Y;
  assert(this->op_code == 0);
  return pauli::I;
}

std::string spin_handler::unique_id() const {
  return this->op_code_to_string() + std::to_string(this->degree);
}

std::vector<std::size_t> spin_handler::degrees() const {
  return {this->degree};
}

std::size_t spin_handler::target() const { return this->degree; }

// constructors

spin_handler::spin_handler(std::size_t target) : op_code(0), degree(target) {}

spin_handler::spin_handler(pauli p, std::size_t target)
    : op_code(0), degree(target) {
  if (p == pauli::Z)
    this->op_code = 1;
  else if (p == pauli::X)
    this->op_code = 2;
  else if (p == pauli::Y)
    this->op_code = 3;
}

spin_handler::spin_handler(std::size_t target, int op_id)
    : op_code(op_id), degree(target) {
  assert(0 <= op_id && op_id < 4);
}

// evaluations

void spin_handler::create_matrix(
    const std::string &pauli_word,
    const std::function<void(std::size_t, std::size_t, std::complex<double>)>
        &process_element,
    bool invert_order) {
  auto map_state = [](char pauli, bool state) {
    if (state) {
      if (pauli == 'Z')
        return std::make_pair(std::complex<double>(-1., 0.), bool(state));
      if (pauli == 'X')
        return std::make_pair(std::complex<double>(1., 0.), !state);
      if (pauli == 'Y')
        return std::make_pair(std::complex<double>(0., -1.), !state);
      return std::make_pair(std::complex<double>(1., 0.), bool(state));
    } else {
      if (pauli == 'Z')
        return std::make_pair(std::complex<double>(1., 0.), bool(state));
      if (pauli == 'X')
        return std::make_pair(std::complex<double>(1., 0.), !state);
      if (pauli == 'Y')
        return std::make_pair(std::complex<double>(0., 1.), !state);
      return std::make_pair(std::complex<double>(1., 0.), bool(state));
    }
  };

  auto dim = 1 << pauli_word.size();
  auto nr_deg = pauli_word.size();

  for (std::size_t old_state = 0; old_state < dim; ++old_state) {
    std::size_t new_state = 0;
    std::complex<double> entry = 1.;
    for (auto degree = 0; degree < nr_deg; ++degree) {
      auto state = (old_state & (1 << degree)) >> degree;
      auto op = pauli_word[invert_order ? nr_deg - 1 - degree : degree];
      auto mapped = map_state(op, state);
      entry *= mapped.first;
      new_state |= (mapped.second << degree);
    }
    process_element(new_state, old_state, entry);
  }
}

cudaq::detail::EigenSparseMatrix
spin_handler::to_sparse_matrix(const std::string &pauli_word,
                               std::complex<double> coeff, bool invert_order) {
  using Triplet = Eigen::Triplet<std::complex<double>>;
  auto dim = 1 << pauli_word.size();
  std::vector<Triplet> triplets;
  triplets.reserve(dim);
  auto process_entry = [&triplets, &coeff](std::size_t new_state,
                                           std::size_t old_state,
                                           std::complex<double> entry) {
    triplets.push_back(Triplet(new_state, old_state, coeff * entry));
  };
  create_matrix(pauli_word, process_entry, invert_order);
  cudaq::detail::EigenSparseMatrix matrix(dim, dim);
  matrix.setFromTriplets(triplets.begin(), triplets.end());
  return matrix;
}

complex_matrix spin_handler::to_matrix(const std::string &pauli_word,
                                       std::complex<double> coeff,
                                       bool invert_order) {
  auto dim = 1 << pauli_word.size();
  complex_matrix matrix(dim, dim);
  auto process_entry = [&matrix, &coeff](std::size_t new_state,
                                         std::size_t old_state,
                                         std::complex<double> entry) {
    matrix[{new_state, old_state}] = coeff * entry;
  };
  create_matrix(pauli_word, process_entry, invert_order);
  return matrix;
}

complex_matrix spin_handler::to_matrix(
    std::unordered_map<std::size_t, int64_t> &dimensions,
    const std::unordered_map<std::string, std::complex<double>> &parameters)
    const {
  auto it = dimensions.find(this->degree);
  if (it == dimensions.end())
    dimensions[this->degree] = 2;
  else if (it->second != 2)
    throw std::runtime_error("dimension for spin operator must be 2");
  return spin_handler::to_matrix(this->op_code_to_string());
}

std::string spin_handler::to_string(bool include_degrees) const {
  if (include_degrees)
    return this->op_code_to_string() + "(" + std::to_string(this->degree) + ")";
  else
    return this->op_code_to_string();
}

// comparisons

bool spin_handler::operator==(const spin_handler &other) const {
  return this->op_code == other.op_code && this->degree == other.degree;
}

// defined operators

product_op<spin_handler> spin_handler::i(std::size_t degree) {
  return product_op(spin_handler(degree));
}

product_op<spin_handler> spin_handler::z(std::size_t degree) {
  return product_op(spin_handler(degree, 1));
}

product_op<spin_handler> spin_handler::x(std::size_t degree) {
  return product_op(spin_handler(degree, 2));
}

product_op<spin_handler> spin_handler::y(std::size_t degree) {
  return product_op(spin_handler(degree, 3));
}

sum_op<spin_handler> spin_handler::plus(std::size_t degree) {
  return 0.5 * x(degree) + std::complex<double>(0., 0.5) * y(degree);
}

sum_op<spin_handler> spin_handler::minus(std::size_t degree) {
  return 0.5 * x(degree) - std::complex<double>(0., 0.5) * y(degree);
}

namespace spin {
product_op<spin_handler> i(std::size_t target) { return spin_handler::i(target); }
product_op<spin_handler> x(std::size_t target) { return spin_handler::x(target); }
product_op<spin_handler> y(std::size_t target) { return spin_handler::y(target); }
product_op<spin_handler> z(std::size_t target) { return spin_handler::z(target); }
<<<<<<< HEAD
=======
sum_op<spin_handler> plus(std::size_t target) { return spin_handler::plus(target); }
sum_op<spin_handler> minus(std::size_t target) { return spin_handler::minus(target); }
>>>>>>> cc255229
} // namespace spin

} // namespace cudaq<|MERGE_RESOLUTION|>--- conflicted
+++ resolved
@@ -1,237 +1,234 @@
-/*******************************************************************************
- * Copyright (c) 2022 - 2025 NVIDIA Corporation & Affiliates.                  *
- * All rights reserved.                                                        *
- *                                                                             *
- * This source code and the accompanying materials are made available under    *
- * the terms of the Apache License 2.0 which accompanies this distribution.    *
- ******************************************************************************/
-
-#include <complex>
-#include <unordered_map>
-#include <vector>
-
-#include "common/EigenSparse.h"
-#include "cudaq/utils/matrix.h"
-#include "spin_operators.h"
-
-namespace cudaq {
-
-// private helpers
-
-std::string spin_handler::op_code_to_string() const {
-  if (this->op_code == 1)
-    return "Z";
-  if (this->op_code == 2)
-    return "X";
-  if (this->op_code == 3)
-    return "Y";
-  return "I";
-}
-
-std::string spin_handler::op_code_to_string(
-    std::unordered_map<std::size_t, int64_t> &dimensions) const {
-  auto it = dimensions.find(this->degree);
-  if (it == dimensions.end())
-    dimensions[this->degree] = 2;
-  else if (it->second != 2)
-    throw std::runtime_error("dimension for spin operator must be 2");
-  return this->op_code_to_string();
-}
-
-std::complex<double> spin_handler::inplace_mult(const spin_handler &other) {
-  assert(this->degree == other.degree);
-  std::complex<double> factor;
-  if (this->op_code == 0 || other.op_code == 0 ||
-      this->op_code == other.op_code)
-    factor = std::complex<double>(1., 0.);
-  else if (this->op_code + 1 == other.op_code ||
-           this->op_code - 2 == other.op_code)
-    factor = std::complex<double>(0., 1.);
-  else
-    factor = std::complex<double>(0., -1.);
-  this->op_code ^= other.op_code;
-  return factor;
-}
-
-// read-only properties
-
-pauli spin_handler::as_pauli() const {
-  if (this->op_code == 1)
-    return pauli::Z;
-  if (this->op_code == 2)
-    return pauli::X;
-  if (this->op_code == 3)
-    return pauli::Y;
-  assert(this->op_code == 0);
-  return pauli::I;
-}
-
-std::string spin_handler::unique_id() const {
-  return this->op_code_to_string() + std::to_string(this->degree);
-}
-
-std::vector<std::size_t> spin_handler::degrees() const {
-  return {this->degree};
-}
-
-std::size_t spin_handler::target() const { return this->degree; }
-
-// constructors
-
-spin_handler::spin_handler(std::size_t target) : op_code(0), degree(target) {}
-
-spin_handler::spin_handler(pauli p, std::size_t target)
-    : op_code(0), degree(target) {
-  if (p == pauli::Z)
-    this->op_code = 1;
-  else if (p == pauli::X)
-    this->op_code = 2;
-  else if (p == pauli::Y)
-    this->op_code = 3;
-}
-
-spin_handler::spin_handler(std::size_t target, int op_id)
-    : op_code(op_id), degree(target) {
-  assert(0 <= op_id && op_id < 4);
-}
-
-// evaluations
-
-void spin_handler::create_matrix(
-    const std::string &pauli_word,
-    const std::function<void(std::size_t, std::size_t, std::complex<double>)>
-        &process_element,
-    bool invert_order) {
-  auto map_state = [](char pauli, bool state) {
-    if (state) {
-      if (pauli == 'Z')
-        return std::make_pair(std::complex<double>(-1., 0.), bool(state));
-      if (pauli == 'X')
-        return std::make_pair(std::complex<double>(1., 0.), !state);
-      if (pauli == 'Y')
-        return std::make_pair(std::complex<double>(0., -1.), !state);
-      return std::make_pair(std::complex<double>(1., 0.), bool(state));
-    } else {
-      if (pauli == 'Z')
-        return std::make_pair(std::complex<double>(1., 0.), bool(state));
-      if (pauli == 'X')
-        return std::make_pair(std::complex<double>(1., 0.), !state);
-      if (pauli == 'Y')
-        return std::make_pair(std::complex<double>(0., 1.), !state);
-      return std::make_pair(std::complex<double>(1., 0.), bool(state));
-    }
-  };
-
-  auto dim = 1 << pauli_word.size();
-  auto nr_deg = pauli_word.size();
-
-  for (std::size_t old_state = 0; old_state < dim; ++old_state) {
-    std::size_t new_state = 0;
-    std::complex<double> entry = 1.;
-    for (auto degree = 0; degree < nr_deg; ++degree) {
-      auto state = (old_state & (1 << degree)) >> degree;
-      auto op = pauli_word[invert_order ? nr_deg - 1 - degree : degree];
-      auto mapped = map_state(op, state);
-      entry *= mapped.first;
-      new_state |= (mapped.second << degree);
-    }
-    process_element(new_state, old_state, entry);
-  }
-}
-
-cudaq::detail::EigenSparseMatrix
-spin_handler::to_sparse_matrix(const std::string &pauli_word,
-                               std::complex<double> coeff, bool invert_order) {
-  using Triplet = Eigen::Triplet<std::complex<double>>;
-  auto dim = 1 << pauli_word.size();
-  std::vector<Triplet> triplets;
-  triplets.reserve(dim);
-  auto process_entry = [&triplets, &coeff](std::size_t new_state,
-                                           std::size_t old_state,
-                                           std::complex<double> entry) {
-    triplets.push_back(Triplet(new_state, old_state, coeff * entry));
-  };
-  create_matrix(pauli_word, process_entry, invert_order);
-  cudaq::detail::EigenSparseMatrix matrix(dim, dim);
-  matrix.setFromTriplets(triplets.begin(), triplets.end());
-  return matrix;
-}
-
-complex_matrix spin_handler::to_matrix(const std::string &pauli_word,
-                                       std::complex<double> coeff,
-                                       bool invert_order) {
-  auto dim = 1 << pauli_word.size();
-  complex_matrix matrix(dim, dim);
-  auto process_entry = [&matrix, &coeff](std::size_t new_state,
-                                         std::size_t old_state,
-                                         std::complex<double> entry) {
-    matrix[{new_state, old_state}] = coeff * entry;
-  };
-  create_matrix(pauli_word, process_entry, invert_order);
-  return matrix;
-}
-
-complex_matrix spin_handler::to_matrix(
-    std::unordered_map<std::size_t, int64_t> &dimensions,
-    const std::unordered_map<std::string, std::complex<double>> &parameters)
-    const {
-  auto it = dimensions.find(this->degree);
-  if (it == dimensions.end())
-    dimensions[this->degree] = 2;
-  else if (it->second != 2)
-    throw std::runtime_error("dimension for spin operator must be 2");
-  return spin_handler::to_matrix(this->op_code_to_string());
-}
-
-std::string spin_handler::to_string(bool include_degrees) const {
-  if (include_degrees)
-    return this->op_code_to_string() + "(" + std::to_string(this->degree) + ")";
-  else
-    return this->op_code_to_string();
-}
-
-// comparisons
-
-bool spin_handler::operator==(const spin_handler &other) const {
-  return this->op_code == other.op_code && this->degree == other.degree;
-}
-
-// defined operators
-
-product_op<spin_handler> spin_handler::i(std::size_t degree) {
-  return product_op(spin_handler(degree));
-}
-
-product_op<spin_handler> spin_handler::z(std::size_t degree) {
-  return product_op(spin_handler(degree, 1));
-}
-
-product_op<spin_handler> spin_handler::x(std::size_t degree) {
-  return product_op(spin_handler(degree, 2));
-}
-
-product_op<spin_handler> spin_handler::y(std::size_t degree) {
-  return product_op(spin_handler(degree, 3));
-}
-
-sum_op<spin_handler> spin_handler::plus(std::size_t degree) {
-  return 0.5 * x(degree) + std::complex<double>(0., 0.5) * y(degree);
-}
-
-sum_op<spin_handler> spin_handler::minus(std::size_t degree) {
-  return 0.5 * x(degree) - std::complex<double>(0., 0.5) * y(degree);
-}
-
-namespace spin {
-product_op<spin_handler> i(std::size_t target) { return spin_handler::i(target); }
-product_op<spin_handler> x(std::size_t target) { return spin_handler::x(target); }
-product_op<spin_handler> y(std::size_t target) { return spin_handler::y(target); }
-product_op<spin_handler> z(std::size_t target) { return spin_handler::z(target); }
-<<<<<<< HEAD
-=======
-sum_op<spin_handler> plus(std::size_t target) { return spin_handler::plus(target); }
-sum_op<spin_handler> minus(std::size_t target) { return spin_handler::minus(target); }
->>>>>>> cc255229
-} // namespace spin
-
+/*******************************************************************************
+ * Copyright (c) 2022 - 2025 NVIDIA Corporation & Affiliates.                  *
+ * All rights reserved.                                                        *
+ *                                                                             *
+ * This source code and the accompanying materials are made available under    *
+ * the terms of the Apache License 2.0 which accompanies this distribution.    *
+ ******************************************************************************/
+
+#include <complex>
+#include <unordered_map>
+#include <vector>
+
+#include "common/EigenSparse.h"
+#include "cudaq/utils/matrix.h"
+#include "spin_operators.h"
+
+namespace cudaq {
+
+// private helpers
+
+std::string spin_handler::op_code_to_string() const {
+  if (this->op_code == 1)
+    return "Z";
+  if (this->op_code == 2)
+    return "X";
+  if (this->op_code == 3)
+    return "Y";
+  return "I";
+}
+
+std::string spin_handler::op_code_to_string(
+    std::unordered_map<std::size_t, int64_t> &dimensions) const {
+  auto it = dimensions.find(this->degree);
+  if (it == dimensions.end())
+    dimensions[this->degree] = 2;
+  else if (it->second != 2)
+    throw std::runtime_error("dimension for spin operator must be 2");
+  return this->op_code_to_string();
+}
+
+std::complex<double> spin_handler::inplace_mult(const spin_handler &other) {
+  assert(this->degree == other.degree);
+  std::complex<double> factor;
+  if (this->op_code == 0 || other.op_code == 0 ||
+      this->op_code == other.op_code)
+    factor = std::complex<double>(1., 0.);
+  else if (this->op_code + 1 == other.op_code ||
+           this->op_code - 2 == other.op_code)
+    factor = std::complex<double>(0., 1.);
+  else
+    factor = std::complex<double>(0., -1.);
+  this->op_code ^= other.op_code;
+  return factor;
+}
+
+// read-only properties
+
+pauli spin_handler::as_pauli() const {
+  if (this->op_code == 1)
+    return pauli::Z;
+  if (this->op_code == 2)
+    return pauli::X;
+  if (this->op_code == 3)
+    return pauli::Y;
+  assert(this->op_code == 0);
+  return pauli::I;
+}
+
+std::string spin_handler::unique_id() const {
+  return this->op_code_to_string() + std::to_string(this->degree);
+}
+
+std::vector<std::size_t> spin_handler::degrees() const {
+  return {this->degree};
+}
+
+std::size_t spin_handler::target() const { return this->degree; }
+
+// constructors
+
+spin_handler::spin_handler(std::size_t target) : op_code(0), degree(target) {}
+
+spin_handler::spin_handler(pauli p, std::size_t target)
+    : op_code(0), degree(target) {
+  if (p == pauli::Z)
+    this->op_code = 1;
+  else if (p == pauli::X)
+    this->op_code = 2;
+  else if (p == pauli::Y)
+    this->op_code = 3;
+}
+
+spin_handler::spin_handler(std::size_t target, int op_id)
+    : op_code(op_id), degree(target) {
+  assert(0 <= op_id && op_id < 4);
+}
+
+// evaluations
+
+void spin_handler::create_matrix(
+    const std::string &pauli_word,
+    const std::function<void(std::size_t, std::size_t, std::complex<double>)>
+        &process_element,
+    bool invert_order) {
+  auto map_state = [](char pauli, bool state) {
+    if (state) {
+      if (pauli == 'Z')
+        return std::make_pair(std::complex<double>(-1., 0.), bool(state));
+      if (pauli == 'X')
+        return std::make_pair(std::complex<double>(1., 0.), !state);
+      if (pauli == 'Y')
+        return std::make_pair(std::complex<double>(0., -1.), !state);
+      return std::make_pair(std::complex<double>(1., 0.), bool(state));
+    } else {
+      if (pauli == 'Z')
+        return std::make_pair(std::complex<double>(1., 0.), bool(state));
+      if (pauli == 'X')
+        return std::make_pair(std::complex<double>(1., 0.), !state);
+      if (pauli == 'Y')
+        return std::make_pair(std::complex<double>(0., 1.), !state);
+      return std::make_pair(std::complex<double>(1., 0.), bool(state));
+    }
+  };
+
+  auto dim = 1 << pauli_word.size();
+  auto nr_deg = pauli_word.size();
+
+  for (std::size_t old_state = 0; old_state < dim; ++old_state) {
+    std::size_t new_state = 0;
+    std::complex<double> entry = 1.;
+    for (auto degree = 0; degree < nr_deg; ++degree) {
+      auto state = (old_state & (1 << degree)) >> degree;
+      auto op = pauli_word[invert_order ? nr_deg - 1 - degree : degree];
+      auto mapped = map_state(op, state);
+      entry *= mapped.first;
+      new_state |= (mapped.second << degree);
+    }
+    process_element(new_state, old_state, entry);
+  }
+}
+
+cudaq::detail::EigenSparseMatrix
+spin_handler::to_sparse_matrix(const std::string &pauli_word,
+                               std::complex<double> coeff, bool invert_order) {
+  using Triplet = Eigen::Triplet<std::complex<double>>;
+  auto dim = 1 << pauli_word.size();
+  std::vector<Triplet> triplets;
+  triplets.reserve(dim);
+  auto process_entry = [&triplets, &coeff](std::size_t new_state,
+                                           std::size_t old_state,
+                                           std::complex<double> entry) {
+    triplets.push_back(Triplet(new_state, old_state, coeff * entry));
+  };
+  create_matrix(pauli_word, process_entry, invert_order);
+  cudaq::detail::EigenSparseMatrix matrix(dim, dim);
+  matrix.setFromTriplets(triplets.begin(), triplets.end());
+  return matrix;
+}
+
+complex_matrix spin_handler::to_matrix(const std::string &pauli_word,
+                                       std::complex<double> coeff,
+                                       bool invert_order) {
+  auto dim = 1 << pauli_word.size();
+  complex_matrix matrix(dim, dim);
+  auto process_entry = [&matrix, &coeff](std::size_t new_state,
+                                         std::size_t old_state,
+                                         std::complex<double> entry) {
+    matrix[{new_state, old_state}] = coeff * entry;
+  };
+  create_matrix(pauli_word, process_entry, invert_order);
+  return matrix;
+}
+
+complex_matrix spin_handler::to_matrix(
+    std::unordered_map<std::size_t, int64_t> &dimensions,
+    const std::unordered_map<std::string, std::complex<double>> &parameters)
+    const {
+  auto it = dimensions.find(this->degree);
+  if (it == dimensions.end())
+    dimensions[this->degree] = 2;
+  else if (it->second != 2)
+    throw std::runtime_error("dimension for spin operator must be 2");
+  return spin_handler::to_matrix(this->op_code_to_string());
+}
+
+std::string spin_handler::to_string(bool include_degrees) const {
+  if (include_degrees)
+    return this->op_code_to_string() + "(" + std::to_string(this->degree) + ")";
+  else
+    return this->op_code_to_string();
+}
+
+// comparisons
+
+bool spin_handler::operator==(const spin_handler &other) const {
+  return this->op_code == other.op_code && this->degree == other.degree;
+}
+
+// defined operators
+
+product_op<spin_handler> spin_handler::i(std::size_t degree) {
+  return product_op(spin_handler(degree));
+}
+
+product_op<spin_handler> spin_handler::z(std::size_t degree) {
+  return product_op(spin_handler(degree, 1));
+}
+
+product_op<spin_handler> spin_handler::x(std::size_t degree) {
+  return product_op(spin_handler(degree, 2));
+}
+
+product_op<spin_handler> spin_handler::y(std::size_t degree) {
+  return product_op(spin_handler(degree, 3));
+}
+
+sum_op<spin_handler> spin_handler::plus(std::size_t degree) {
+  return 0.5 * x(degree) + std::complex<double>(0., 0.5) * y(degree);
+}
+
+sum_op<spin_handler> spin_handler::minus(std::size_t degree) {
+  return 0.5 * x(degree) - std::complex<double>(0., 0.5) * y(degree);
+}
+
+namespace spin {
+product_op<spin_handler> i(std::size_t target) { return spin_handler::i(target); }
+product_op<spin_handler> x(std::size_t target) { return spin_handler::x(target); }
+product_op<spin_handler> y(std::size_t target) { return spin_handler::y(target); }
+product_op<spin_handler> z(std::size_t target) { return spin_handler::z(target); }
+sum_op<spin_handler> plus(std::size_t target) { return spin_handler::plus(target); }
+sum_op<spin_handler> minus(std::size_t target) { return spin_handler::minus(target); }
+} // namespace spin
+
 } // namespace cudaq