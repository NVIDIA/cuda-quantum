/*******************************************************************************
 * Copyright (c) 2022 - 2024 NVIDIA Corporation & Affiliates.                  *
 * All rights reserved.                                                        *
 *                                                                             *
 * This source code and the accompanying materials are made available under    *
 * the terms of the Apache License 2.0 which accompanies this distribution.    *
 ******************************************************************************/

#include "kernel_builder.h"
#include "common/Logger.h"
#include "common/RuntimeMLIR.h"
#include "cudaq/Optimizer/Builder/Runtime.h"
#include "cudaq/Optimizer/CodeGen/Passes.h"
#include "cudaq/Optimizer/Dialect/CC/CCDialect.h"
#include "cudaq/Optimizer/Dialect/CC/CCOps.h"
#include "cudaq/Optimizer/Dialect/Quake/QuakeDialect.h"
#include "cudaq/Optimizer/Dialect/Quake/QuakeOps.h"
#include "cudaq/Optimizer/Transforms/Passes.h"
#include "mlir/Dialect/Affine/IR/AffineOps.h"
#include "mlir/Dialect/Affine/Passes.h"
#include "mlir/Dialect/LLVMIR/LLVMDialect.h"
#include "mlir/Dialect/Math/IR/Math.h"
#include "mlir/ExecutionEngine/ExecutionEngine.h"
#include "mlir/IR/AsmState.h"
#include "mlir/IR/BuiltinOps.h"
#include "mlir/IR/ImplicitLocOpBuilder.h"
#include "mlir/IR/Verifier.h"
#include "mlir/Parser/Parser.h"
#include "mlir/Pass/Pass.h"
#include "mlir/Pass/PassManager.h"
#include "mlir/Support/LogicalResult.h"
#include "mlir/Target/LLVMIR/ModuleTranslation.h"
#include "mlir/Transforms/Passes.h"

#include <numeric>

using namespace mlir;

extern "C" {
void altLaunchKernel(const char *kernelName, void (*kernelFunc)(void *),
                     void *kernelArgs, std::uint64_t argsSize);
}

namespace cudaq::details {

/// @brief Track unique measurement register names.
static std::size_t regCounter = 0;

<<<<<<< HEAD
/// @brief Return a code intrinsic for describing a global pointer to
/// user-provided state vector data.
static std::string getStateDataGlobalIntrinsic(std::size_t hashValue,
                                               std::size_t size) {
  return fmt::format(
      fmt::runtime(
          R"#(llvm.mlir.global external local_unnamed_addr @nvqpp.state.{}() {{addr_space = 0 : i32, alignment = 8 : i64, dso_local}} : !llvm.struct<(ptr<struct<(f64,f64)>>, i32)> {{
    %0 = llvm.mlir.null : !llvm.ptr<struct<(f64,f64)>>
    %1 = llvm.mlir.constant({} : i32) : i32
    %2 = llvm.mlir.undef : !llvm.struct<(ptr<struct<(f64,f64)>>, i32)>
    %3 = llvm.insertvalue %0, %2[0] : !llvm.struct<(ptr<struct<(f64,f64)>>, i32)> 
    %4 = llvm.insertvalue %1, %3[1] : !llvm.struct<(ptr<struct<(f64,f64)>>, i32)> 
    llvm.return %4 : !llvm.struct<(ptr<struct<(f64,f64)>>, i32)>
  }})#"),
      hashValue, size);
}

/// @brief Return a code instrinsic for describing a function allowing clients
/// to set the user-provided state vector data.
static std::string getSetStateInstrinsic(std::size_t hashValue) {
  return fmt::format(fmt::runtime(R"#(
  llvm.func @nvqpp.set.state.{0}(%arg0: !llvm.ptr<struct<(f64,f64)>>) {{
    %0 = llvm.mlir.null : !llvm.ptr<struct<(f64,f64)>>
    %1 = llvm.mlir.constant(0 : i32) : i32
    %2 = llvm.mlir.undef : !llvm.struct<(ptr<struct<(f64,f64)>>, i32)>
    %3 = llvm.insertvalue %0, %2[0] : !llvm.struct<(ptr<struct<(f64,f64)>>, i32)> 
    %4 = llvm.insertvalue %1, %3[1] : !llvm.struct<(ptr<struct<(f64,f64)>>, i32)> 
    %5 = llvm.mlir.addressof @nvqpp.state.{0} : !llvm.ptr<struct<(ptr<struct<(f64, f64)>>, i32)>>
    %6 = llvm.mlir.constant(0 : i64) : i64
    %7 = llvm.getelementptr inbounds %5[%6, 0] : (!llvm.ptr<struct<(ptr<struct<(f64, f64)>>, i32)>>, i64) -> !llvm.ptr<ptr<struct<(f64, f64)>>>
    llvm.store %arg0, %7 : !llvm.ptr<ptr<struct<(f64, f64)>>>
    llvm.return
  }}
)#"),
                     hashValue);
}

KernelBuilderType mapArgToType(double &e) {
=======
KernelBuilderType convertArgumentTypeToMLIR(double &e) {
>>>>>>> f3576861
  return KernelBuilderType(
      [](MLIRContext *ctx) { return Float64Type::get(ctx); });
}

KernelBuilderType convertArgumentTypeToMLIR(float &e) {
  return KernelBuilderType(
      [](MLIRContext *ctx) { return Float32Type::get(ctx); });
}

KernelBuilderType convertArgumentTypeToMLIR(int &e) {
  return KernelBuilderType(
      [](MLIRContext *ctx) { return IntegerType::get(ctx, 32); });
}

KernelBuilderType convertArgumentTypeToMLIR(std::vector<double> &e) {
  return KernelBuilderType([](MLIRContext *ctx) {
    return cudaq::cc::StdvecType::get(ctx, Float64Type::get(ctx));
  });
}

KernelBuilderType convertArgumentTypeToMLIR(std::size_t &e) {
  return KernelBuilderType(
      [](MLIRContext *ctx) { return IntegerType::get(ctx, 64); });
}

KernelBuilderType convertArgumentTypeToMLIR(std::vector<int> &e) {
  return KernelBuilderType([](MLIRContext *ctx) {
    return cudaq::cc::StdvecType::get(ctx, mlir::IntegerType::get(ctx, 32));
  });
}

KernelBuilderType convertArgumentTypeToMLIR(std::vector<std::size_t> &e) {
  return KernelBuilderType([](MLIRContext *ctx) {
    return cudaq::cc::StdvecType::get(ctx, mlir::IntegerType::get(ctx, 64));
  });
}

/// Map a std::vector<float> to a KernelBuilderType
KernelBuilderType convertArgumentTypeToMLIR(std::vector<float> &e) {
  return KernelBuilderType([](MLIRContext *ctx) {
    return cudaq::cc::StdvecType::get(ctx, Float32Type::get(ctx));
  });
}

/// Map a std::vector<complex<double>> to a KernelBuilderType
KernelBuilderType
convertArgumentTypeToMLIR(std::vector<std::complex<double>> &e) {
  return KernelBuilderType([](MLIRContext *ctx) {
    return cudaq::cc::StdvecType::get(ctx,
                                      ComplexType::get(Float64Type::get(ctx)));
  });
}

/// Map a std::vector<complex<float>> to a KernelBuilderType
KernelBuilderType
convertArgumentTypeToMLIR(std::vector<std::complex<float>> &e) {
  return KernelBuilderType([](MLIRContext *ctx) {
    return cudaq::cc::StdvecType::get(ctx,
                                      ComplexType::get(Float32Type::get(ctx)));
  });
}

KernelBuilderType convertArgumentTypeToMLIR(cudaq::qubit &e) {
  return KernelBuilderType(
      [](MLIRContext *ctx) { return quake::RefType::get(ctx); });
}

KernelBuilderType convertArgumentTypeToMLIR(cudaq::qvector<> &e) {
  return KernelBuilderType(
      [](MLIRContext *ctx) { return quake::VeqType::getUnsized(ctx); });
}

MLIRContext *initializeContext() {
  cudaq::info("Initializing the MLIR infrastructure.");
  return cudaq::initializeMLIR().release();
}
void deleteContext(MLIRContext *context) { delete context; }
void deleteJitEngine(ExecutionEngine *jit) { delete jit; }

ImplicitLocOpBuilder *
initializeBuilder(MLIRContext *context,
                  std::vector<KernelBuilderType> &inputTypes,
                  std::vector<QuakeValue> &arguments, std::string &kernelName) {
  cudaq::info("Creating the MLIR ImplicitOpBuilder.");

  auto location = FileLineColLoc::get(context, "<builder>", 1, 1);
  auto *opBuilder = new ImplicitLocOpBuilder(location, context);

  auto moduleOp = opBuilder->create<ModuleOp>();
  opBuilder->setInsertionPointToEnd(moduleOp.getBody());

  // Convert our cudaq builder Types into mlir::Types
  std::vector<Type> types;
  std::transform(inputTypes.begin(), inputTypes.end(),
                 std::back_inserter(types),
                 [&](auto &&element) { return element.create(context); });

  // Make the kernel_name unique,
  std::ostringstream os;
  for (int i = 0; i < 12; ++i) {
    int digit = rand() % 10;
    os << digit;
  }

  kernelName += fmt::format("_{}", os.str());
  cudaq::info("kernel_builder name set to {}", kernelName);

  FunctionType funcTy = opBuilder->getFunctionType(types, std::nullopt);
  auto kernel = opBuilder->create<func::FuncOp>(kernelName, funcTy);
  auto *entryBlock = kernel.addEntryBlock();

  for (auto arg : entryBlock->getArguments())
    arguments.emplace_back(*opBuilder, arg);

  cudaq::info("kernel_builder has {} arguments", arguments.size());

  // Every Kernel should have a ReturnOp terminator, then we'll set the
  // insertion point to right before it.
  opBuilder->setInsertionPointToStart(entryBlock);
  auto terminator = opBuilder->create<func::ReturnOp>();
  opBuilder->setInsertionPoint(terminator);
  return opBuilder;
}
void deleteBuilder(ImplicitLocOpBuilder *builder) { delete builder; }

bool isArgStdVec(std::vector<QuakeValue> &args, std::size_t idx) {
  return args[idx].isStdVec();
}

void exp_pauli(ImplicitLocOpBuilder &builder, const QuakeValue &theta,
               const std::vector<QuakeValue> &qubits,
               const std::string &pauliWord) {
  Value qubitsVal;
  if (qubits.size() == 1)
    qubitsVal = qubits.front().getValue();
  else {
    // we have a vector of quake value qubits, need to concat them
    SmallVector<Value> values;
    for (auto &v : qubits)
      values.push_back(v.getValue());

    qubitsVal = builder.create<quake::ConcatOp>(
        quake::VeqType::get(builder.getContext(), qubits.size()), values);
  }

  auto thetaVal = theta.getValue();
  if (!isa<quake::VeqType>(qubitsVal.getType()))
    throw std::runtime_error(
        "exp_pauli must take a QuakeValue of veq type as second argument.");
  if (!thetaVal.getType().isIntOrFloat())
    throw std::runtime_error("exp_pauli must take a QuakeValue of float/int "
                             "type as first argument.");
  cudaq::info("kernel_builder apply exp_pauli {}", pauliWord);

  auto strLitTy = cc::PointerType::get(cc::ArrayType::get(
      builder.getContext(), builder.getI8Type(), pauliWord.size() + 1));
  Value stringLiteral = builder.create<cc::CreateStringLiteralOp>(
      strLitTy, builder.getStringAttr(pauliWord));
  SmallVector<Value> args{thetaVal, qubitsVal, stringLiteral};
  builder.create<quake::ExpPauliOp>(TypeRange{}, args);
}

/// @brief Search the given `FuncOp` for all `CallOps` recursively.
/// If found, see if the called function is in the current `ModuleOp` for this
/// `kernel_builder`, if so do nothing. If it is not found, then find it in the
/// other `ModuleOp`, clone it, and add it to this `ModuleOp`.
void addAllCalledFunctionRecursively(
    func::FuncOp &function, ModuleOp &currentModule,
    mlir::OwningOpRef<mlir::ModuleOp> &otherModule) {

  std::function<void(func::FuncOp func)> visitAllCallOps;
  visitAllCallOps = [&](func::FuncOp func) {
    func.walk([&](Operation *op) {
      // Check if this is a CallOp or ApplyOp
      StringRef calleeName;
      if (auto callOp = dyn_cast<func::CallOp>(op))
        calleeName = callOp.getCallee();
      else if (auto applyOp = dyn_cast<quake::ApplyOp>(op))
        calleeName = applyOp.getCalleeAttrNameStr();

      // We don't have a CallOp or an ApplyOp, drop out
      if (calleeName.empty())
        return WalkResult::skip();

      // Don't add if we already have it
      if (currentModule.lookupSymbol<func::FuncOp>(calleeName))
        return WalkResult::skip();

      // Get the called function, make sure it exists
      auto calledFunction = otherModule->lookupSymbol<func::FuncOp>(calleeName);
      if (!calledFunction)
        throw std::runtime_error(
            "Invalid called function, cannot find in ModuleOp (" +
            calleeName.str() + ")");

      // Add the called function to the list
      auto cloned = calledFunction.clone();
      // Remove entrypoint attribute if it exists
      cloned->removeAttr(cudaq::entryPointAttrName);
      currentModule.push_back(cloned);

      // Visit that new function and see if we have
      // more call operations.
      visitAllCallOps(cloned);

      // Once done, return.
      return WalkResult::advance();
    });
  };

  // Collect all called functions
  visitAllCallOps(function);
}

/// @brief Get a the function with the given name. First look in the current
/// `ModuleOp` for this `kernel_builder`, if found return it as is. If not
/// found, find it in the other `kernel_builder` `ModuleOp` and return a clone
/// of it. Throw an exception if no kernel with the given name is found
func::FuncOp
cloneOrGetFunction(StringRef name, ModuleOp &currentModule,
                   mlir::OwningOpRef<mlir::ModuleOp> &otherModule) {
  if (auto func = currentModule.lookupSymbol<func::FuncOp>(name))
    return func;

  if (auto func = otherModule->lookupSymbol<func::FuncOp>(name)) {
    auto cloned = func.clone();
    // Remove entrypoint attribute if it exists
    cloned->removeAttr(cudaq::entryPointAttrName);
    currentModule.push_back(cloned);
    return cloned;
  }

  throw std::runtime_error("Could not find function with name " + name.str());
}

void call(ImplicitLocOpBuilder &builder, std::string &name,
          std::string &quakeCode, std::vector<QuakeValue> &values) {
  // Create a ModuleOp from the other kernel's quake code
  auto otherModule =
      mlir::parseSourceString<mlir::ModuleOp>(quakeCode, builder.getContext());

  // Get our current module
  auto block = builder.getBlock();
  auto function = block->getParentOp();
  auto currentModule = function->getParentOfType<ModuleOp>();

  // We need to clone the function we care about, we need any other functions it
  // calls, so store it in a vector
  std::vector<func::FuncOp> functions;

  // Get the function with the kernel name we care about.
  auto properName = std::string(cudaq::runtime::cudaqGenPrefixName) + name;
  auto otherFuncCloned =
      cloneOrGetFunction(properName, currentModule, otherModule);

  // We need to recursively find all CallOps and add their Callee FuncOps to the
  // current Module
  addAllCalledFunctionRecursively(otherFuncCloned, currentModule, otherModule);

  // Map the QuakeValues to MLIR Values
  SmallVector<Value> mlirValues;
  for (std::size_t i = 0; auto &v : values) {
    Type argType = otherFuncCloned.getArgumentTypes()[i++];
    Value value = v.getValue();
    Type inType = value.getType();
    auto inAsVeqTy = inType.dyn_cast_or_null<quake::VeqType>();
    auto argAsVeqTy = argType.dyn_cast_or_null<quake::VeqType>();

    // If both are veqs, make sure we dont have veq<N> -> veq<?>
    if (inAsVeqTy && argAsVeqTy) {
      // make sure they are both the same veq<...> type
      if (inAsVeqTy.hasSpecifiedSize() && !argAsVeqTy.hasSpecifiedSize())
        value = builder.create<quake::RelaxSizeOp>(argAsVeqTy, value);
    } else if (inType != argType) {
      std::string inS, argS;
      {
        llvm::raw_string_ostream inOs(inS), argOs(argS);
        inType.print(inOs);
        argType.print(argOs);
      }
      throw std::runtime_error("Invalid argument type passed to kernel call (" +
                               inS + " != " + argS + ").");
    }

    mlirValues.push_back(value);
  }

  // Hook up the call op
  builder.create<func::CallOp>(otherFuncCloned, mlirValues);
}

void applyControlOrAdjoint(ImplicitLocOpBuilder &builder, std::string &name,
                           std::string &quakeCode, bool isAdjoint,
                           ValueRange controls,
                           std::vector<QuakeValue> &values) {
  // Create a ModuleOp from the other kernel's quake code
  auto otherModule =
      mlir::parseSourceString<mlir::ModuleOp>(quakeCode, builder.getContext());

  // Get our current module
  auto block = builder.getBlock();
  auto function = block->getParentOp();
  auto currentModule = function->getParentOfType<ModuleOp>();

  // Get the function with the kernel name we care about.
  auto properName = std::string(cudaq::runtime::cudaqGenPrefixName) + name;
  auto otherFuncCloned =
      cloneOrGetFunction(properName, currentModule, otherModule);

  // We need to recursively find all CallOps and add their Callee FuncOps to the
  // current Module
  addAllCalledFunctionRecursively(otherFuncCloned, currentModule, otherModule);

  SmallVector<Value> mlirValues;
  for (std::size_t i = 0; auto &v : values) {
    Type argType = otherFuncCloned.getArgumentTypes()[i];
    Value value = v.getValue();
    Type inType = value.getType();
    auto inAsVeqTy = inType.dyn_cast_or_null<quake::VeqType>();
    auto argAsVeqTy = argType.dyn_cast_or_null<quake::VeqType>();

    // If both are veqs, make sure we dont have veq<N> -> veq<?>
    if (inAsVeqTy && argAsVeqTy) {
      // make sure they are both the same veq<...> type
      if (inAsVeqTy.hasSpecifiedSize() && !argAsVeqTy.hasSpecifiedSize())
        value = builder.create<quake::RelaxSizeOp>(argAsVeqTy, value);
    } else if (inType != argType) {
      std::string inS, argS;
      {
        llvm::raw_string_ostream inOs(inS), argOs(argS);
        inType.print(inOs);
        argType.print(argOs);
      }
      throw std::runtime_error("Invalid argument type passed to kernel call (" +
                               inS + " != " + argS + ").");
    }

    mlirValues.push_back(value);
  }

  auto realName = std::string(cudaq::runtime::cudaqGenPrefixName) + name;
  builder.create<quake::ApplyOp>(
      TypeRange{}, SymbolRefAttr::get(builder.getContext(), realName),
      isAdjoint, controls, mlirValues);
}

void control(ImplicitLocOpBuilder &builder, std::string &name,
             std::string &quakeCode, QuakeValue &control,
             std::vector<QuakeValue> &values) {
  applyControlOrAdjoint(builder, name, quakeCode, /*isAdjoint*/ false,
                        control.getValue(), values);
}

void adjoint(ImplicitLocOpBuilder &builder, std::string &name,
             std::string &quakeCode, std::vector<QuakeValue> &values) {
  applyControlOrAdjoint(builder, name, quakeCode, /*isAdjoint*/ true, {},
                        values);
}

void forLoop(ImplicitLocOpBuilder &builder, Value &startVal, Value &end,
             std::function<void(QuakeValue &)> &body) {
  auto i64Ty = builder.getI64Type();
  Value castEnd = builder.create<cudaq::cc::CastOp>(
      i64Ty, end, cudaq::cc::CastOpMode::Unsigned);
  Value castStart = builder.create<cudaq::cc::CastOp>(
      i64Ty, startVal, cudaq::cc::CastOpMode::Unsigned);
  Value totalIters = builder.create<arith::SubIOp>(i64Ty, castEnd, castStart);
  cudaq::opt::factory::createInvariantLoop(
      builder, builder.getLoc(), totalIters,
      [&](OpBuilder &nestedBuilder, Location nestedLoc, Region &,
          Block &block) {
        Value iv = block.getArgument(0);
        // shift iv -> iv + start
        iv = builder.create<arith::AddIOp>(iv.getType(), iv, castStart);
        OpBuilder::InsertionGuard guard(nestedBuilder);
        QuakeValue idxQuakeVal(builder, iv);
        body(idxQuakeVal);
      });
}

void forLoop(ImplicitLocOpBuilder &builder, QuakeValue &startVal,
             QuakeValue &end, std::function<void(QuakeValue &)> &body) {
  auto s = startVal.getValue();
  auto e = startVal.getValue();
  forLoop(builder, s, e, body);
}

void forLoop(ImplicitLocOpBuilder &builder, std::size_t start, std::size_t end,
             std::function<void(QuakeValue &)> &body) {
  Value startVal = builder.create<arith::ConstantIntOp>(start, 64);
  Value endVal = builder.create<arith::ConstantIntOp>(end, 64);
  forLoop(builder, startVal, endVal, body);
}

void forLoop(ImplicitLocOpBuilder &builder, std::size_t start, QuakeValue &end,
             std::function<void(QuakeValue &)> &body) {
  Value startVal = builder.create<arith::ConstantIntOp>(start, 64);
  auto e = end.getValue();
  forLoop(builder, startVal, e, body);
}

void forLoop(ImplicitLocOpBuilder &builder, QuakeValue &start, std::size_t end,
             std::function<void(QuakeValue &)> &body) {
  Value e = builder.create<arith::ConstantIntOp>(end, 64);
  auto s = start.getValue();
  forLoop(builder, s, e, body);
}

KernelBuilderType::KernelBuilderType(
    std::function<mlir::Type(MLIRContext *ctx)> &&f)
    : creator(f) {}

Type KernelBuilderType::create(MLIRContext *ctx) { return creator(ctx); }

QuakeValue qalloc(ImplicitLocOpBuilder &builder) {
  cudaq::info("kernel_builder allocating a single qubit");
  Value qubit = builder.create<quake::AllocaOp>();
  return QuakeValue(builder, qubit);
}

QuakeValue qalloc(ImplicitLocOpBuilder &builder, const std::size_t nQubits) {
  cudaq::info("kernel_builder allocating {} qubits", nQubits);

  auto context = builder.getContext();
  Value qubits =
      builder.create<quake::AllocaOp>(quake::VeqType::get(context, nQubits));

  return QuakeValue(builder, qubits);
}

QuakeValue qalloc(ImplicitLocOpBuilder &builder, QuakeValue &sizeOrVec) {
  cudaq::info("kernel_builder allocating qubits from quake value");
  auto value = sizeOrVec.getValue();
  auto type = value.getType();
  auto context = builder.getContext();

  if (auto stdvecTy = dyn_cast<cc::StdvecType>(type)) {
    // get the size
    Value size = builder.create<cc::StdvecSizeOp>(builder.getI64Type(), value);
    Value numQubits = builder.create<math::CountTrailingZerosOp>(size);
    auto veqTy = quake::VeqType::getUnsized(context);
    // allocate the number of qubits we need
    Value qubits = builder.create<quake::AllocaOp>(veqTy, numQubits);

    auto ptrTy = cc::PointerType::get(stdvecTy.getElementType());
    Value initials = builder.create<cc::StdvecDataOp>(ptrTy, value);
    builder.create<quake::InitializeStateOp>(veqTy, qubits, initials);
    return QuakeValue(builder, qubits);
  }

  if (!type.isIntOrIndex())
    throw std::runtime_error(
        "Invalid parameter passed to qalloc (must be integer type).");

  Value qubits = builder.create<quake::AllocaOp>(
      quake::VeqType::getUnsized(context), value);

  return QuakeValue(builder, qubits);
}

QuakeValue qalloc(ImplicitLocOpBuilder &builder, std::size_t hash,
<<<<<<< HEAD
                  std::size_t size) {
=======
                  std::size_t size, simulation_precision precision) {
  // Drop out early if the vector size is not correct
  if (!std::has_single_bit(size))
    throw std::runtime_error("state vector must be a power of 2 in length");

  // Get the context and the parent module op.
>>>>>>> f3576861
  auto *context = builder.getContext();
  auto parentModule =
      builder.getBlock()->getParentOp()->getParentOfType<ModuleOp>();

<<<<<<< HEAD
  // Add the global for the state data to the module
  if (failed(parseSourceString(getStateDataGlobalIntrinsic(hash, size),
                               parentModule.getBody(),
                               ParserConfig{context, false})))
    throw std::runtime_error("Could not create code for state global data.");

  // Add the function allowing one to set the state vector data to the module
  if (failed(parseSourceString(getSetStateInstrinsic(hash),
                               parentModule.getBody(),
                               ParserConfig{context, false})))
    throw std::runtime_error(
        "Could not create code for setting the state global data.");

  // Allocate the qubits
  Value qubits = builder.create<quake::AllocaOp>(
      quake::VeqType::get(context, std::log2(size)));

  // Get the pointer to the global
  auto f64Ty = builder.getF64Type();
  auto llvmComplexTy = LLVM::LLVMStructType::getLiteral(
      context, SmallVector<Type>{f64Ty, f64Ty});
  auto llvmComplexPtrTy = LLVM::LLVMPointerType::get(llvmComplexTy);
  auto resTy = LLVM::LLVMStructType::getLiteral(
      context, SmallVector<Type>{llvmComplexPtrTy, builder.getI32Type()});
  auto globalData = parentModule.lookupSymbol<LLVM::GlobalOp>(
      fmt::format("nvqpp.state.{}", hash));
  auto addr = builder.create<LLVM::AddressOfOp>(
      LLVM::LLVMPointerType::get(resTy), globalData.getSymName());
  auto zero = builder.create<LLVM::ConstantOp>(builder.getI64Type(), 0);
  auto dataPtr =
      builder.create<LLVM::GEPOp>(LLVM::LLVMPointerType::get(llvmComplexPtrTy),
                                  addr, SmallVector<Value>{zero, zero});

  // Load it but cast to a CC data type equivalent
  auto loaded = builder.create<LLVM::LoadOp>(llvmComplexPtrTy, dataPtr);
  auto casted = builder.create<cudaq::cc::CastOp>(
      cudaq::cc::PointerType::get(
          cudaq::cc::StructType::get(context, SmallVector<Type>{f64Ty, f64Ty})),
      loaded);

  // Add the initialize state op
  qubits = builder.create<quake::InitializeStateOp>(qubits.getType(), qubits,
                                                    casted);
=======
  // Get the types we'll need
  auto floatType = precision == simulation_precision::fp64
                       ? builder.getF64Type()
                       : builder.getF32Type();
  auto complexTy = ComplexType::get(floatType);
  auto ptrComplex = cc::PointerType::get(complexTy);
  auto i32Ty = builder.getI32Type();
  auto globalTy =
      cc::StructType::get(context, ArrayRef<Type>{ptrComplex, i32Ty});

  // Create a global pointer to a complex array of data
  {
    OpBuilder::InsertionGuard guard(builder);
    builder.setInsertionPointToStart(parentModule.getBody());
    auto globalName = "nvqpp.state." + std::to_string(hash);
    builder.create<cc::GlobalOp>(globalTy, globalName, /*value=*/Attribute{},
                                 /*constant=*/false, /*extern=*/true);
  }

  // Create a setter function for that global array pointer
  {
    OpBuilder::InsertionGuard guard(builder);
    builder.setInsertionPointToEnd(parentModule.getBody());
    auto funcName = "nvqpp.set.state." + std::to_string(hash);
    FunctionType funcTy = builder.getFunctionType({ptrComplex}, std::nullopt);
    auto setStateFuncOp = builder.create<func::FuncOp>(funcName, funcTy);
    auto *entryBlock = setStateFuncOp.addEntryBlock();
    builder.setInsertionPointToStart(entryBlock);
    Value address = builder.create<cc::AddressOfOp>(
        cc::PointerType::get(globalTy), "nvqpp.state." + std::to_string(hash));
    Value ptr = builder.create<cc::ComputePtrOp>(
        cc::PointerType::get(ptrComplex), address,
        ArrayRef<cc::ComputePtrArg>{cc::ComputePtrArg(0),
                                    cc::ComputePtrArg(0)});
    builder.create<cc::StoreOp>(entryBlock->getArgument(0), ptr);
    builder.create<func::ReturnOp>();
  }

  // Allocate the qubits
  Value qubits = builder.create<quake::AllocaOp>(
      quake::VeqType::get(context, std::countr_zero(size)));

  // Get the pointer to the global
  auto globalData = parentModule.lookupSymbol<cc::GlobalOp>(
      fmt::format("nvqpp.state.{}", hash));
  auto addr = builder.create<cc::AddressOfOp>(cc::PointerType::get(globalTy),
                                              globalData.getSymName());
  auto dataPtr = builder.create<cc::ComputePtrOp>(
      cc::PointerType::get(ptrComplex), addr,
      ArrayRef<cc::ComputePtrArg>{cc::ComputePtrArg(0), cc::ComputePtrArg(0)});

  // Load the data pointer.
  auto loaded = builder.create<cc::LoadOp>(dataPtr);

  // Add the initialize state op
  qubits = builder.create<quake::InitializeStateOp>(qubits.getType(), qubits,
                                                    loaded);
>>>>>>> f3576861
  return QuakeValue(builder, qubits);
}

QuakeValue constantVal(ImplicitLocOpBuilder &builder, double val) {
  llvm::APFloat d(val);
  Value constant =
      builder.create<arith::ConstantFloatOp>(d, builder.getF64Type());
  return QuakeValue(builder, constant);
}

template <typename QuakeOp>
void handleOneQubitBroadcast(ImplicitLocOpBuilder &builder, auto param,
                             Value veq, bool adjoint = false) {
  cudaq::info("kernel_builder handling operation broadcast on qvector.");

  auto loc = builder.getLoc();
  Value rank = builder.create<quake::VeqSizeOp>(builder.getI64Type(), veq);
  auto bodyBuilder = [&](OpBuilder &builder, Location loc, Region &,
                         Block &block) {
    Value ref =
        builder.create<quake::ExtractRefOp>(loc, veq, block.getArgument(0));

    builder.create<QuakeOp>(loc, adjoint, param, ValueRange(), ref);
  };
  cudaq::opt::factory::createInvariantLoop(builder, loc, rank, bodyBuilder);
}

template <typename QuakeOp>
void applyOneQubitOp(ImplicitLocOpBuilder &builder, auto &&params, auto &&ctrls,
                     Value qubit, bool adjoint = false) {
  builder.create<QuakeOp>(adjoint, params, ctrls, qubit);
}

#define CUDAQ_ONE_QUBIT_IMPL(NAME, QUAKENAME)                                  \
  void NAME(ImplicitLocOpBuilder &builder, std::vector<QuakeValue> &ctrls,     \
            const QuakeValue &target, bool adjoint) {                          \
    cudaq::info("kernel_builder apply {}", std::string(#NAME));                \
    auto value = target.getValue();                                            \
    auto type = value.getType();                                               \
    if (type.isa<quake::VeqType>()) {                                          \
      if (!ctrls.empty())                                                      \
        throw std::runtime_error(                                              \
            "Cannot specify controls for a veq broadcast.");                   \
      handleOneQubitBroadcast<quake::QUAKENAME>(builder, ValueRange(),         \
                                                target.getValue());            \
      return;                                                                  \
    }                                                                          \
    std::vector<Value> ctrlValues;                                             \
    std::transform(ctrls.begin(), ctrls.end(), std::back_inserter(ctrlValues), \
                   [](auto &el) { return el.getValue(); });                    \
    applyOneQubitOp<quake::QUAKENAME>(builder, ValueRange(), ctrlValues,       \
                                      value, adjoint);                         \
  }

CUDAQ_ONE_QUBIT_IMPL(h, HOp)
CUDAQ_ONE_QUBIT_IMPL(s, SOp)
CUDAQ_ONE_QUBIT_IMPL(t, TOp)
CUDAQ_ONE_QUBIT_IMPL(x, XOp)
CUDAQ_ONE_QUBIT_IMPL(y, YOp)
CUDAQ_ONE_QUBIT_IMPL(z, ZOp)

#define CUDAQ_ONE_QUBIT_PARAM_IMPL(NAME, QUAKENAME)                            \
  void NAME(ImplicitLocOpBuilder &builder, QuakeValue &parameter,              \
            std::vector<QuakeValue> &ctrls, QuakeValue &target) {              \
    cudaq::info("kernel_builder apply {}", std::string(#NAME));                \
    Value value = target.getValue();                                           \
    auto type = value.getType();                                               \
    if (type.isa<quake::VeqType>()) {                                          \
      if (!ctrls.empty())                                                      \
        throw std::runtime_error(                                              \
            "Cannot specify controls for a veq broadcast.");                   \
      handleOneQubitBroadcast<quake::QUAKENAME>(builder, parameter.getValue(), \
                                                target.getValue());            \
      return;                                                                  \
    }                                                                          \
    std::vector<Value> ctrlValues;                                             \
    std::transform(ctrls.begin(), ctrls.end(), std::back_inserter(ctrlValues), \
                   [](auto &el) { return el.getValue(); });                    \
    applyOneQubitOp<quake::QUAKENAME>(builder, parameter.getValue(),           \
                                      ctrlValues, value, false);               \
  }

CUDAQ_ONE_QUBIT_PARAM_IMPL(rx, RxOp)
CUDAQ_ONE_QUBIT_PARAM_IMPL(ry, RyOp)
CUDAQ_ONE_QUBIT_PARAM_IMPL(rz, RzOp)
CUDAQ_ONE_QUBIT_PARAM_IMPL(r1, R1Op)

template <typename QuakeMeasureOp>
QuakeValue applyMeasure(ImplicitLocOpBuilder &builder, Value value,
                        std::string regName) {
  auto type = value.getType();
  if (!type.isa<quake::RefType, quake::VeqType>())
    throw std::runtime_error("Invalid parameter passed to mz.");

  cudaq::info("kernel_builder apply measurement");

  auto i1Ty = builder.getI1Type();
  auto strAttr = builder.getStringAttr(regName);
  auto measTy = quake::MeasureType::get(builder.getContext());
  if (type.isa<quake::RefType>()) {
    Value measureResult =
        builder.template create<QuakeMeasureOp>(measTy, value, strAttr)
            .getMeasOut();
    Value bits = builder.create<quake::DiscriminateOp>(i1Ty, measureResult);
    return QuakeValue(builder, bits);
  }

  // This must be a veq.
  auto i64Ty = builder.getIntegerType(64);
  Value vecSize = builder.template create<quake::VeqSizeOp>(i64Ty, value);
  Value size = builder.template create<cudaq::cc::CastOp>(
      i64Ty, vecSize, cudaq::cc::CastOpMode::Unsigned);
  auto buff = builder.template create<cc::AllocaOp>(i1Ty, vecSize);
  cudaq::opt::factory::createInvariantLoop(
      builder, builder.getLoc(), size,
      [&](OpBuilder &nestedBuilder, Location nestedLoc, Region &,
          Block &block) {
        Value iv = block.getArgument(0);
        OpBuilder::InsertionGuard guard(nestedBuilder);
        Value qv =
            nestedBuilder.create<quake::ExtractRefOp>(nestedLoc, value, iv);
        Value meas =
            nestedBuilder.create<QuakeMeasureOp>(nestedLoc, measTy, qv, strAttr)
                .getMeasOut();
        Value bit =
            nestedBuilder.create<quake::DiscriminateOp>(nestedLoc, i1Ty, meas);

        auto i1PtrTy = cudaq::cc::PointerType::get(i1Ty);
        auto addr = nestedBuilder.create<cc::ComputePtrOp>(
            nestedLoc, i1PtrTy, buff, ValueRange{iv});
        nestedBuilder.create<cc::StoreOp>(nestedLoc, bit, addr);
      });
  Value ret = builder.template create<cc::StdvecInitOp>(
      cc::StdvecType::get(builder.getContext(), i1Ty), buff, vecSize);
  return QuakeValue(builder, ret);
}

QuakeValue mx(ImplicitLocOpBuilder &builder, QuakeValue &qubitOrQvec,
              std::string regName) {
  return applyMeasure<quake::MxOp>(builder, qubitOrQvec.getValue(), regName);
}

QuakeValue my(ImplicitLocOpBuilder &builder, QuakeValue &qubitOrQvec,
              std::string regName) {
  return applyMeasure<quake::MyOp>(builder, qubitOrQvec.getValue(), regName);
}

QuakeValue mz(ImplicitLocOpBuilder &builder, QuakeValue &qubitOrQvec,
              std::string regName) {
  return applyMeasure<quake::MzOp>(builder, qubitOrQvec.getValue(), regName);
}

void reset(ImplicitLocOpBuilder &builder, const QuakeValue &qubitOrQvec) {
  auto value = qubitOrQvec.getValue();
  if (isa<quake::RefType>(value.getType())) {
    builder.create<quake::ResetOp>(TypeRange{}, value);
    return;
  }

  if (isa<quake::VeqType>(value.getType())) {
    auto target = value;
    Value rank = builder.create<quake::VeqSizeOp>(builder.getI64Type(), target);
    auto bodyBuilder = [&](OpBuilder &builder, Location loc, Region &,
                           Block &block) {
      Value ref = builder.create<quake::ExtractRefOp>(loc, target,
                                                      block.getArgument(0));
      builder.create<quake::ResetOp>(loc, TypeRange{}, ref);
    };
    cudaq::opt::factory::createInvariantLoop(builder, builder.getUnknownLoc(),
                                             rank, bodyBuilder);
    return;
  }

  llvm::errs() << "Invalid type:\n";
  value.getType().dump();
  llvm::errs() << '\n';
  throw std::runtime_error("Invalid type passed to reset().");
}

void swap(ImplicitLocOpBuilder &builder, const std::vector<QuakeValue> &ctrls,
          const std::vector<QuakeValue> &qubits, bool adjoint) {
  cudaq::info("kernel_builder apply swap");
  std::vector<Value> ctrlValues;
  std::vector<Value> qubitValues;
  std::transform(ctrls.begin(), ctrls.end(), std::back_inserter(ctrlValues),
                 [](auto &el) { return el.getValue(); });
  std::transform(qubits.begin(), qubits.end(), std::back_inserter(qubitValues),
                 [](auto &el) { return el.getValue(); });
  builder.create<quake::SwapOp>(adjoint, ValueRange(), ctrlValues, qubitValues);
}

void checkAndUpdateRegName(quake::MeasurementInterface &measure) {
  auto regName = measure.getOptionalRegisterName();
  if (!regName.has_value() || regName.value().empty()) {
    auto regNameUpdate = "auto_register_" + std::to_string(regCounter++);
    measure.setRegisterName(regNameUpdate);
  }
}

void c_if(ImplicitLocOpBuilder &builder, QuakeValue &conditional,
          std::function<void()> &thenFunctor) {
  auto value = conditional.getValue();

  if (auto discrOp = value.getDefiningOp<quake::DiscriminateOp>())
    if (auto measureOp = discrOp.getMeasurement()
                             .getDefiningOp<quake::MeasurementInterface>())
      checkAndUpdateRegName(measureOp);

  auto type = value.getType();
  if (!type.isa<mlir::IntegerType>() || type.getIntOrFloatBitWidth() != 1)
    throw std::runtime_error("Invalid result type passed to c_if.");

  builder.create<cc::IfOp>(TypeRange{}, value,
                           [&](OpBuilder &builder, Location l, Region &region) {
                             region.push_back(new Block());
                             auto &bodyBlock = region.front();
                             OpBuilder::InsertionGuard guard(builder);
                             builder.setInsertionPointToStart(&bodyBlock);
                             thenFunctor();
                             builder.create<cc::ContinueOp>(l);
                           });
}

/// Trims off the cudaq generated prefix and the mangled suffix, if any.
std::string name(std::string_view kernelName) {
  auto nToErase = runtime::cudaqGenPrefixLength;
  std::string copy(kernelName);
  copy.erase(0, nToErase);
  auto from = copy.find('.');
  if (from != std::string::npos)
    copy.erase(from);
  return copy;
}

bool isQubitType(Type ty) {
  if (ty.isa<quake::RefType, quake::VeqType>())
    return true;
  if (auto vecTy = dyn_cast<cudaq::cc::StdvecType>(ty))
    return isQubitType(vecTy.getElementType());
  return false;
}

bool hasAnyQubitTypes(FunctionType funcTy) {
  for (auto ty : funcTy.getInputs())
    if (isQubitType(ty))
      return true;
  for (auto ty : funcTy.getResults())
    if (isQubitType(ty))
      return true;
  return false;
}

void tagEntryPoint(ImplicitLocOpBuilder &builder, ModuleOp &module,
                   StringRef symbolName) {
  module.walk([&](func::FuncOp function) {
    if (function.empty())
      return WalkResult::advance();
    if (!function->hasAttr(cudaq::entryPointAttrName) &&
        !hasAnyQubitTypes(function.getFunctionType()) &&
        (symbolName.empty() || function.getSymName().equals(symbolName)))
      function->setAttr(cudaq::entryPointAttrName, builder.getUnitAttr());

    return WalkResult::advance();
  });
}

std::tuple<bool, ExecutionEngine *>
jitCode(ImplicitLocOpBuilder &builder, ExecutionEngine *jit,
        std::unordered_map<ExecutionEngine *, std::size_t> &jitHash,
        std::string kernelName, std::vector<std::string> extraLibPaths,
        StateVectorStorage &stateVectorStorage) {

  // Start of by getting the current ModuleOp
  auto *block = builder.getBlock();
  auto *context = builder.getContext();
  auto *function = block->getParentOp();
  auto currentModule = function->getParentOfType<ModuleOp>();

  // Create a unique hash from that ModuleOp
  auto hash = llvm::hash_code{0};
  currentModule.walk([&hash](Operation *op) {
    hash = llvm::hash_combine(hash, OperationEquivalence::computeHash(op));
  });
  auto moduleHash = static_cast<size_t>(hash);

  if (jit) {
    // Have we added more instructions since the last time we jit the code? If
    // so, we need to delete this JIT engine and create a new one.
    if (moduleHash == jitHash[jit])
      return std::make_tuple(false, jit);
    else {
      // need to redo the jit, remove the old one
      jitHash.erase(jit);
    }
  }

  cudaq::info("kernel_builder running jitCode.");

  auto module = currentModule.clone();
  auto ctx = module.getContext();
  SmallVector<mlir::NamedAttribute> names;
  names.emplace_back(mlir::StringAttr::get(ctx, kernelName),
                     mlir::StringAttr::get(ctx, "BuilderKernel.EntryPoint"));
  auto mapAttr = mlir::DictionaryAttr::get(ctx, names);
  module->setAttr("quake.mangled_name_map", mapAttr);

  // Tag as an entrypoint if it is one
  tagEntryPoint(builder, module, StringRef{});

  PassManager pm(context);
  OpPassManager &optPM = pm.nest<func::FuncOp>();
  optPM.addPass(cudaq::opt::createUnwindLoweringPass());
  cudaq::opt::addAggressiveEarlyInlining(pm);
  pm.addPass(createCanonicalizerPass());
  pm.addPass(cudaq::opt::createApplyOpSpecializationPass());
  optPM.addPass(cudaq::opt::createClassicalMemToReg());
  pm.addPass(createCanonicalizerPass());
  pm.addPass(cudaq::opt::createExpandMeasurementsPass());
  pm.addPass(cudaq::opt::createLoopNormalize());
  pm.addPass(cudaq::opt::createLoopUnroll());
  pm.addPass(createCanonicalizerPass());
  optPM.addPass(cudaq::opt::createQuakeAddDeallocs());
  optPM.addPass(cudaq::opt::createQuakeAddMetadata());
  pm.addPass(createCanonicalizerPass());
  pm.addPass(createCSEPass());

  // For some reason I get CFG ops from the LowerToCFGPass instead of the
  // unrolled cc loop if I don't run the above manually.
  if (failed(pm.run(module)))
    throw std::runtime_error(
        "cudaq::builder failed to JIT compile the Quake representation.");

  // Continue on...
  pm.addPass(cudaq::opt::createGenerateDeviceCodeLoader(/*genAsQuake=*/true));
  pm.addPass(cudaq::opt::createGenerateKernelExecution());
  optPM.addPass(cudaq::opt::createLowerToCFGPass());
<<<<<<< HEAD
  // We want quantum allocations to stay where they are if we are simulating and
  // have user-provided state vectors. This check could be better / smarter
  // probably, in tandem with some synth strategy to rewrite initState with
  // circuit synthesis result
=======
  // We want quantum allocations to stay where they are if
  // we are simulating and have user-provided state vectors.
  // This check could be better / smarter probably, in tandem
  // with some synth strategy to rewrite initState with circuit
  // synthesis result
>>>>>>> f3576861
  if (stateVectorStorage.empty())
    optPM.addPass(cudaq::opt::createCombineQuantumAllocations());
  pm.addPass(createCanonicalizerPass());
  pm.addPass(createCSEPass());
  pm.addPass(cudaq::opt::createConvertToQIRPass());
  pm.addPass(createCanonicalizerPass());

  if (failed(pm.run(module)))
    throw std::runtime_error(
        "cudaq::builder failed to JIT compile the Quake representation.");

  // The "fast" instruction selection compilation algorithm is actually very
  // slow for large quantum circuits. Disable that here. Revisit this
  // decision by testing large UCCSD circuits if jitCodeGenOptLevel is changed
  // in the future. Also note that llvm::TargetMachine::setFastIsel() and
  // setO0WantsFastISel() do not retain their values in our current version of
  // LLVM. This use of LLVM command line parameters could be changed if the LLVM
  // JIT ever supports the TargetMachine options in the future.
  const char *argv[] = {"", "-fast-isel=0", nullptr};
  llvm::cl::ParseCommandLineOptions(2, argv);

  cudaq::info("- Pass manager was applied.");
  ExecutionEngineOptions opts;
  opts.transformer = [](llvm::Module *m) { return llvm::ErrorSuccess(); };
  opts.jitCodeGenOptLevel = llvm::CodeGenOpt::None;
  SmallVector<StringRef, 4> sharedLibs;
  for (auto &lib : extraLibPaths) {
    cudaq::info("Extra library loaded: {}", lib);
    sharedLibs.push_back(lib);
  }
  opts.sharedLibPaths = sharedLibs;
  opts.llvmModuleBuilder =
      [](Operation *module,
         llvm::LLVMContext &llvmContext) -> std::unique_ptr<llvm::Module> {
    llvmContext.setOpaquePointers(false);
    auto llvmModule = translateModuleToLLVMIR(module, llvmContext);
    if (!llvmModule) {
      llvm::errs() << "Failed to emit LLVM IR\n";
      return nullptr;
    }
    ExecutionEngine::setupTargetTriple(llvmModule.get());
    return llvmModule;
  };

  cudaq::info(" - Creating the MLIR ExecutionEngine");
  auto jitOrError = ExecutionEngine::create(module, opts);
  assert(!!jitOrError);

  auto uniqueJit = std::move(jitOrError.get());
  jit = uniqueJit.release();

  cudaq::info("- JIT Engine created successfully.");

  // Kernel names are __nvqpp__mlirgen__BuilderKernelPTRSTR for the following we
  // want the proper name, BuilderKernelPTRST
  std::string properName = name(kernelName);

  // Need to first invoke the init_func()
  auto kernelInitFunc = properName + ".init_func";
  auto initFuncPtr = jit->lookup(kernelInitFunc);
  if (!initFuncPtr) {
    throw std::runtime_error(
        "cudaq::builder failed to get kernelReg function.");
  }
  auto kernelInit = reinterpret_cast<void (*)()>(*initFuncPtr);
  kernelInit();

  // Need to first invoke the kernelRegFunc()
  auto kernelRegFunc = properName + ".kernelRegFunc";
  auto regFuncPtr = jit->lookup(kernelRegFunc);
  if (!regFuncPtr) {
    throw std::runtime_error(
        "cudaq::builder failed to get kernelReg function.");
  }
  auto kernelReg = reinterpret_cast<void (*)()>(*regFuncPtr);
  kernelReg();

  // Map this JIT Engine to its unique hash integer.
  jitHash.insert({jit, moduleHash});
  return std::make_tuple(true, jit);
}

void invokeCode(ImplicitLocOpBuilder &builder, ExecutionEngine *jit,
                std::string kernelName, void **argsArray,
                std::vector<std::string> extraLibPaths,
                StateVectorStorage &storage) {

  assert(jit != nullptr && "JIT ExecutionEngine was null.");
  cudaq::info("kernel_builder invoke kernel with args.");

  // Kernel names are __nvqpp__mlirgen__BuilderKernelPTRSTR for the following we
  // want the proper name, BuilderKernelPTRST
  std::string properName = name(kernelName);

  // If we have any state vector data, we need to extract the function pointer
  // to set that data, and then set it.
<<<<<<< HEAD
  for (auto &[stateHash, data] : storage) {
=======
  for (auto &[stateHash, svdata] : storage) {
>>>>>>> f3576861
    auto setStateFPtr =
        jit->lookup("nvqpp.set.state." + std::to_string(stateHash));
    if (!setStateFPtr)
      throw std::runtime_error(
          "cudaq::builder failed to get set state function.");

<<<<<<< HEAD
    auto setStateFunc = reinterpret_cast<void (*)(complex *)>(*setStateFPtr);
    setStateFunc(data);
  }

  // Incoming Args... have been converted to void **, now we convert to void *
  // altLaunchKernel args.
=======
    if (svdata.precision == simulation_precision::fp64) {
      auto setStateFunc =
          reinterpret_cast<void (*)(std::complex<double> *)>(*setStateFPtr);
      setStateFunc(reinterpret_cast<std::complex<double> *>(svdata.data));
    } else {
      auto setStateFunc =
          reinterpret_cast<void (*)(std::complex<float> *)>(*setStateFPtr);
      setStateFunc(reinterpret_cast<std::complex<float> *>(svdata.data));
    }
  }

  // Incoming Args... have been converted to void **,
  // now we convert to void * altLaunchKernel args.
>>>>>>> f3576861
  auto argCreatorName = properName + ".argsCreator";
  auto expectedPtr = jit->lookup(argCreatorName);
  if (!expectedPtr) {
    throw std::runtime_error(
        "cudaq::builder failed to get argsCreator function.");
  }
  auto argsCreator =
      reinterpret_cast<std::size_t (*)(void **, void **)>(*expectedPtr);
  void *rawArgs = nullptr;
  [[maybe_unused]] auto size = argsCreator(argsArray, &rawArgs);

  //  Extract the entry point, which we named.
  auto thunkName = properName + ".thunk";
  auto thunkPtr = jit->lookup(thunkName);
  if (!thunkPtr) {
    throw std::runtime_error("cudaq::builder failed to get thunk function");
  }

  // Invoke and free the args memory.
  auto thunk = reinterpret_cast<void (*)(void *)>(*thunkPtr);

  altLaunchKernel(properName.data(), thunk, rawArgs, size);
  std::free(rawArgs);
  // TODO: any return values are dropped on the floor here.
}

std::string to_quake(ImplicitLocOpBuilder &builder) {
  // Get the current ModuleOp
  auto *block = builder.getBlock();
  auto parentFunc = block->getParentOp();
  auto module = parentFunc->getParentOfType<ModuleOp>();

<<<<<<< HEAD
  // Strategy - we want to clone this ModuleOp because we have to add a valid
  // terminator (func.return), but it is not gauranteed that the programmer is
  // done building up the kernel even though they've asked to look at the quake
  // code. So we'll clone here, and add the return op (we have to or the print
  // out string will be invalid (verifier failed)).
=======
  // Strategy - we want to clone this ModuleOp because we have to
  // add a valid terminator (func.return), but it is not gauranteed that
  // the programmer is done building up the kernel even though they've asked
  // to look at the quake code. So we'll clone here, and add the return op
  // (we have to or the print out string will be invalid (verifier failed)).
>>>>>>> f3576861
  auto clonedModule = module.clone();

  func::FuncOp unwrappedParentFunc = llvm::cast<func::FuncOp>(parentFunc);
  llvm::StringRef symName = unwrappedParentFunc.getSymName();
  tagEntryPoint(builder, clonedModule, symName);

  // Clean up the code for print out
  PassManager pm(clonedModule.getContext());
  pm.addPass(createCanonicalizerPass());
  pm.addPass(createCSEPass());
  if (failed(pm.run(clonedModule)))
    throw std::runtime_error(
        "cudaq::builder failed to JIT compile the Quake representation.");

  std::string printOut;
  llvm::raw_string_ostream os(printOut);
  clonedModule->print(os);
  return printOut;
}

} // namespace cudaq::details<|MERGE_RESOLUTION|>--- conflicted
+++ resolved
@@ -46,48 +46,7 @@
 /// @brief Track unique measurement register names.
 static std::size_t regCounter = 0;
 
-<<<<<<< HEAD
-/// @brief Return a code intrinsic for describing a global pointer to
-/// user-provided state vector data.
-static std::string getStateDataGlobalIntrinsic(std::size_t hashValue,
-                                               std::size_t size) {
-  return fmt::format(
-      fmt::runtime(
-          R"#(llvm.mlir.global external local_unnamed_addr @nvqpp.state.{}() {{addr_space = 0 : i32, alignment = 8 : i64, dso_local}} : !llvm.struct<(ptr<struct<(f64,f64)>>, i32)> {{
-    %0 = llvm.mlir.null : !llvm.ptr<struct<(f64,f64)>>
-    %1 = llvm.mlir.constant({} : i32) : i32
-    %2 = llvm.mlir.undef : !llvm.struct<(ptr<struct<(f64,f64)>>, i32)>
-    %3 = llvm.insertvalue %0, %2[0] : !llvm.struct<(ptr<struct<(f64,f64)>>, i32)> 
-    %4 = llvm.insertvalue %1, %3[1] : !llvm.struct<(ptr<struct<(f64,f64)>>, i32)> 
-    llvm.return %4 : !llvm.struct<(ptr<struct<(f64,f64)>>, i32)>
-  }})#"),
-      hashValue, size);
-}
-
-/// @brief Return a code instrinsic for describing a function allowing clients
-/// to set the user-provided state vector data.
-static std::string getSetStateInstrinsic(std::size_t hashValue) {
-  return fmt::format(fmt::runtime(R"#(
-  llvm.func @nvqpp.set.state.{0}(%arg0: !llvm.ptr<struct<(f64,f64)>>) {{
-    %0 = llvm.mlir.null : !llvm.ptr<struct<(f64,f64)>>
-    %1 = llvm.mlir.constant(0 : i32) : i32
-    %2 = llvm.mlir.undef : !llvm.struct<(ptr<struct<(f64,f64)>>, i32)>
-    %3 = llvm.insertvalue %0, %2[0] : !llvm.struct<(ptr<struct<(f64,f64)>>, i32)> 
-    %4 = llvm.insertvalue %1, %3[1] : !llvm.struct<(ptr<struct<(f64,f64)>>, i32)> 
-    %5 = llvm.mlir.addressof @nvqpp.state.{0} : !llvm.ptr<struct<(ptr<struct<(f64, f64)>>, i32)>>
-    %6 = llvm.mlir.constant(0 : i64) : i64
-    %7 = llvm.getelementptr inbounds %5[%6, 0] : (!llvm.ptr<struct<(ptr<struct<(f64, f64)>>, i32)>>, i64) -> !llvm.ptr<ptr<struct<(f64, f64)>>>
-    llvm.store %arg0, %7 : !llvm.ptr<ptr<struct<(f64, f64)>>>
-    llvm.return
-  }}
-)#"),
-                     hashValue);
-}
-
-KernelBuilderType mapArgToType(double &e) {
-=======
 KernelBuilderType convertArgumentTypeToMLIR(double &e) {
->>>>>>> f3576861
   return KernelBuilderType(
       [](MLIRContext *ctx) { return Float64Type::get(ctx); });
 }
@@ -549,65 +508,16 @@
 }
 
 QuakeValue qalloc(ImplicitLocOpBuilder &builder, std::size_t hash,
-<<<<<<< HEAD
-                  std::size_t size) {
-=======
                   std::size_t size, simulation_precision precision) {
   // Drop out early if the vector size is not correct
   if (!std::has_single_bit(size))
     throw std::runtime_error("state vector must be a power of 2 in length");
 
   // Get the context and the parent module op.
->>>>>>> f3576861
   auto *context = builder.getContext();
   auto parentModule =
       builder.getBlock()->getParentOp()->getParentOfType<ModuleOp>();
 
-<<<<<<< HEAD
-  // Add the global for the state data to the module
-  if (failed(parseSourceString(getStateDataGlobalIntrinsic(hash, size),
-                               parentModule.getBody(),
-                               ParserConfig{context, false})))
-    throw std::runtime_error("Could not create code for state global data.");
-
-  // Add the function allowing one to set the state vector data to the module
-  if (failed(parseSourceString(getSetStateInstrinsic(hash),
-                               parentModule.getBody(),
-                               ParserConfig{context, false})))
-    throw std::runtime_error(
-        "Could not create code for setting the state global data.");
-
-  // Allocate the qubits
-  Value qubits = builder.create<quake::AllocaOp>(
-      quake::VeqType::get(context, std::log2(size)));
-
-  // Get the pointer to the global
-  auto f64Ty = builder.getF64Type();
-  auto llvmComplexTy = LLVM::LLVMStructType::getLiteral(
-      context, SmallVector<Type>{f64Ty, f64Ty});
-  auto llvmComplexPtrTy = LLVM::LLVMPointerType::get(llvmComplexTy);
-  auto resTy = LLVM::LLVMStructType::getLiteral(
-      context, SmallVector<Type>{llvmComplexPtrTy, builder.getI32Type()});
-  auto globalData = parentModule.lookupSymbol<LLVM::GlobalOp>(
-      fmt::format("nvqpp.state.{}", hash));
-  auto addr = builder.create<LLVM::AddressOfOp>(
-      LLVM::LLVMPointerType::get(resTy), globalData.getSymName());
-  auto zero = builder.create<LLVM::ConstantOp>(builder.getI64Type(), 0);
-  auto dataPtr =
-      builder.create<LLVM::GEPOp>(LLVM::LLVMPointerType::get(llvmComplexPtrTy),
-                                  addr, SmallVector<Value>{zero, zero});
-
-  // Load it but cast to a CC data type equivalent
-  auto loaded = builder.create<LLVM::LoadOp>(llvmComplexPtrTy, dataPtr);
-  auto casted = builder.create<cudaq::cc::CastOp>(
-      cudaq::cc::PointerType::get(
-          cudaq::cc::StructType::get(context, SmallVector<Type>{f64Ty, f64Ty})),
-      loaded);
-
-  // Add the initialize state op
-  qubits = builder.create<quake::InitializeStateOp>(qubits.getType(), qubits,
-                                                    casted);
-=======
   // Get the types we'll need
   auto floatType = precision == simulation_precision::fp64
                        ? builder.getF64Type()
@@ -665,7 +575,6 @@
   // Add the initialize state op
   qubits = builder.create<quake::InitializeStateOp>(qubits.getType(), qubits,
                                                     loaded);
->>>>>>> f3576861
   return QuakeValue(builder, qubits);
 }
 
@@ -1002,18 +911,11 @@
   pm.addPass(cudaq::opt::createGenerateDeviceCodeLoader(/*genAsQuake=*/true));
   pm.addPass(cudaq::opt::createGenerateKernelExecution());
   optPM.addPass(cudaq::opt::createLowerToCFGPass());
-<<<<<<< HEAD
-  // We want quantum allocations to stay where they are if we are simulating and
-  // have user-provided state vectors. This check could be better / smarter
-  // probably, in tandem with some synth strategy to rewrite initState with
-  // circuit synthesis result
-=======
   // We want quantum allocations to stay where they are if
   // we are simulating and have user-provided state vectors.
   // This check could be better / smarter probably, in tandem
   // with some synth strategy to rewrite initState with circuit
   // synthesis result
->>>>>>> f3576861
   if (stateVectorStorage.empty())
     optPM.addPass(cudaq::opt::createCombineQuantumAllocations());
   pm.addPass(createCanonicalizerPass());
@@ -1110,25 +1012,13 @@
 
   // If we have any state vector data, we need to extract the function pointer
   // to set that data, and then set it.
-<<<<<<< HEAD
-  for (auto &[stateHash, data] : storage) {
-=======
   for (auto &[stateHash, svdata] : storage) {
->>>>>>> f3576861
     auto setStateFPtr =
         jit->lookup("nvqpp.set.state." + std::to_string(stateHash));
     if (!setStateFPtr)
       throw std::runtime_error(
           "cudaq::builder failed to get set state function.");
 
-<<<<<<< HEAD
-    auto setStateFunc = reinterpret_cast<void (*)(complex *)>(*setStateFPtr);
-    setStateFunc(data);
-  }
-
-  // Incoming Args... have been converted to void **, now we convert to void *
-  // altLaunchKernel args.
-=======
     if (svdata.precision == simulation_precision::fp64) {
       auto setStateFunc =
           reinterpret_cast<void (*)(std::complex<double> *)>(*setStateFPtr);
@@ -1142,7 +1032,6 @@
 
   // Incoming Args... have been converted to void **,
   // now we convert to void * altLaunchKernel args.
->>>>>>> f3576861
   auto argCreatorName = properName + ".argsCreator";
   auto expectedPtr = jit->lookup(argCreatorName);
   if (!expectedPtr) {
@@ -1175,19 +1064,11 @@
   auto parentFunc = block->getParentOp();
   auto module = parentFunc->getParentOfType<ModuleOp>();
 
-<<<<<<< HEAD
-  // Strategy - we want to clone this ModuleOp because we have to add a valid
-  // terminator (func.return), but it is not gauranteed that the programmer is
-  // done building up the kernel even though they've asked to look at the quake
-  // code. So we'll clone here, and add the return op (we have to or the print
-  // out string will be invalid (verifier failed)).
-=======
   // Strategy - we want to clone this ModuleOp because we have to
   // add a valid terminator (func.return), but it is not gauranteed that
   // the programmer is done building up the kernel even though they've asked
   // to look at the quake code. So we'll clone here, and add the return op
   // (we have to or the print out string will be invalid (verifier failed)).
->>>>>>> f3576861
   auto clonedModule = module.clone();
 
   func::FuncOp unwrappedParentFunc = llvm::cast<func::FuncOp>(parentFunc);
