--- conflicted
+++ resolved
@@ -512,11 +512,7 @@
     auto eleTy = statePtrTy.getElementType();
     if (auto stateTy = dyn_cast<cc::StateType>(eleTy)) {
       // get the number of qubits
-<<<<<<< HEAD
-      auto numQubits = builder.create<cudaq::cc::GetNumberOfQubitsOp>(
-=======
       auto numQubits = builder.create<quake::GetNumberOfQubitsOp>(
->>>>>>> 2137a4a3
           builder.getI64Type(), value);
       // allocate the number of qubits we need
       auto veqTy = quake::VeqType::getUnsized(context);
