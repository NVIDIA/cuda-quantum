--- conflicted
+++ resolved
@@ -82,15 +82,11 @@
 
 /// @brief Type describing user-provided state vector data.
 /// This maps the state vector unique hash to the vector data.
-<<<<<<< HEAD
-using StateVectorStorage = std::map<std::size_t, cudaq::complex *>;
-=======
 struct StateVectorData {
   void *data = nullptr;
   simulation_precision precision = simulation_precision::fp32;
 };
 using StateVectorStorage = std::map<std::size_t, StateVectorData>;
->>>>>>> f3576861
 
 // Define a `mlir::Type` generator in the `cudaq` namespace, this helps us keep
 // MLIR out of this public header
@@ -184,11 +180,7 @@
 
 /// @brief Allocate a `qvector` from a user provided state vector.
 QuakeValue qalloc(mlir::ImplicitLocOpBuilder &builder, std::size_t hash,
-<<<<<<< HEAD
-                  std::size_t size);
-=======
                   std::size_t size, simulation_precision precision);
->>>>>>> f3576861
 
 /// @brief Create a QuakeValue representing a constant floating-point number
 QuakeValue constantVal(mlir::ImplicitLocOpBuilder &builder, double val);
@@ -420,13 +412,6 @@
   }
 
   /// @brief Compute a unique hash code for the given state vector data.
-<<<<<<< HEAD
-  std::size_t hashStateVector(const std::vector<cudaq::complex> &vec) const {
-    auto seed = vec.size();
-    for (auto &v : vec)
-      seed ^= std::hash<double>()(v.real()) + std::hash<double>()(v.imag()) +
-              0x9e3779b9 + (seed << 6) + (seed >> 2);
-=======
   template <typename ScalarType>
   std::size_t
   hashStateVector(const std::vector<std::complex<ScalarType>> &vec) const {
@@ -435,7 +420,6 @@
       seed ^= std::hash<ScalarType>()(v.real()) +
               std::hash<ScalarType>()(v.imag()) + 0x9e3779b9 + (seed << 6) +
               (seed >> 2);
->>>>>>> f3576861
     return seed;
   }
 
@@ -489,14 +473,6 @@
   // @brief Return a `QuakeValue` representing the allocated
   // quantum register, initialized to the given state vector.
   // Note - input argument is not const here, user has to own the data.
-<<<<<<< HEAD
-  QuakeValue qalloc(std::vector<cudaq::complex> &state) {
-    auto hash = hashStateVector(state);
-    auto value = details::qalloc(*opBuilder.get(), hash, state.size());
-    stateVectorStorage.insert({hash, state.data()});
-    return value;
-  }
-=======
   template <typename ScalarType>
   QuakeValue qalloc(const std::vector<std::complex<ScalarType>> &state) {
     auto hash = hashStateVector(state);
@@ -512,7 +488,6 @@
     return value;
   }
 
->>>>>>> f3576861
   /// @brief Return a `QuakeValue` representing the constant floating-point
   /// value.
   QuakeValue constantVal(double val) {
