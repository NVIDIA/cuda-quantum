--- conflicted
+++ resolved
@@ -1,5 +1,5 @@
 /****************************************************************-*- C++ -*-****
- * Copyright (c) 2022 - 2023 NVIDIA Corporation & Affiliates.                  *
+ * Copyright (c) 2022 - 2024 NVIDIA Corporation & Affiliates.                  *
  * All rights reserved.                                                        *
  *                                                                             *
  * This source code and the accompanying materials are made available under    *
@@ -251,12 +251,8 @@
                const std::string_view registerName = GlobalRegisterName);
 
   /// @brief Reorder the bits in an ExecutionResult
-<<<<<<< HEAD
-  /// @param idx Vector of indices such that `newBitStr(:) = oldBitStr(idx(:))`
-=======
   /// @param index Vector of indices such that
   /// `newBitStr(:)=oldBitStr(index(:))`
->>>>>>> 93e06d78
   /// @param registerName register name to process (defaults to global)
   void reorder(const std::vector<std::size_t> &index,
                const std::string_view registerName = GlobalRegisterName);
