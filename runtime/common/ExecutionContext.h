/****************************************************************-*- C++ -*-****
 * Copyright (c) 2022 - 2025 NVIDIA Corporation & Affiliates.                  *
 * All rights reserved.                                                        *
 *                                                                             *
 * This source code and the accompanying materials are made available under    *
 * the terms of the Apache License 2.0 which accompanies this distribution.    *
 ******************************************************************************/

#pragma once

#include "Future.h"
#include "MeasureCounts.h"
#include "NoiseModel.h"
#include "SimulationState.h"
#include "Trace.h"
#include "cudaq/algorithms/optimizer.h"
#include "cudaq/operators.h"
#include <optional>
#include <string_view>

namespace cudaq {

/// The ExecutionContext is an abstraction to indicate how a CUDA-Q kernel
/// should be executed.
class ExecutionContext {
public:
  /// @brief The Constructor, takes the name of the context
  /// @param n The name of the context
  ExecutionContext(const std::string &n) : name(n) {}

  /// @brief The constructor, takes the name and the number of shots.
  /// @param n The name of the context
  /// @param shots_ The number of shots
  ExecutionContext(const std::string &n, std::size_t shots_)
      : name(n), shots(shots_) {}

  ~ExecutionContext() = default;

  /// @brief The name of the context ({basic, sampling, observe})
  const std::string name;

  /// @brief The number of execution shots
  std::size_t shots = 0;

  /// @brief An optional spin operator
  std::optional<cudaq::spin_op> spin;

  /// @brief Measurement counts for a CUDA-Q kernel invocation
  sample_result result;

  /// @brief A computed expectation value
  std::optional<double> expectationValue = std::nullopt;

  /// @brief An optimization result
  std::optional<cudaq::optimization_result> optResult = std::nullopt;

  /// @brief The kernel being executed in this context has conditional
  /// statements on measure results.
  bool hasConditionalsOnMeasureResults = false;

  /// @brief Noise model to apply to the current execution.
  const noise_model *noiseModel = nullptr;

  /// @brief Flag to indicate if backend can handle spin_op observe task under
  /// this ExecutionContext.
  bool canHandleObserve = false;

  /// @brief Flag indicating that the current execution should occur
  /// asynchronously
  bool asyncExec = false;

  /// @brief When execution asynchronously, store the expected results as a
  /// cudaq::future here.
  details::future futureResult;

  /// @brief Construct a `async_sample_result` so as to pass across Python
  /// boundary
  async_result<sample_result> asyncResult;

  /// @brief Pointer to simulation-specific simulation data.
  std::unique_ptr<SimulationState> simulationState;

  /// @brief A map of basis-state amplitudes
  // The list of basis state is set before kernel launch and the map is filled
  // by the executor platform.
  std::optional<std::map<std::vector<int>, std::complex<double>>>
      amplitudeMaps = std::nullopt;

  /// @brief List of pairs of states to compute the overlap
  std::optional<std::pair<const SimulationState *, const SimulationState *>>
      overlapComputeStates = std::nullopt;

  /// @brief Overlap results
  std::optional<std::complex<double>> overlapResult = std::nullopt;

  /// @brief When run under the tracer context, persist the traced quantum
  /// resources here.
  Trace kernelTrace;

  /// @brief The name of the kernel being executed.
  std::string kernelName;

  /// @brief The current iteration for a batch execution, used by `observe_n`
  /// and `sample_n`.
  std::size_t batchIteration = 0;

  /// @brief For batch execution, the total number of batch iterations.
  std::size_t totalIterations = 0;

  /// @brief For mid-circuit measurements in library mode keep track of the
  /// register names.
  std::vector<std::string> registerNames;

  /// @brief A vector containing information about how to reorder the global
  /// register after execution. Empty means no reordering.
  std::vector<std::size_t> reorderIdx;

  /// @brief A buffer containing the return value of a kernel invocation.
  /// Note: this is only needed for invocation not able to return a
  /// `sample_result`.
  std::vector<char> invocationResultBuffer;

  /// @brief The number of trajectories to be used for an expectation
  /// calculation on simulation backends that support trajectory simulation.
  std::optional<std::size_t> numberTrajectories = std::nullopt;

  /// @brief Whether or not to simply concatenate measurements in execution
  /// order.
  bool explicitMeasurements = false;
<<<<<<< HEAD

  resource_counts resourceCounts;

  std::function<bool()> choice = nullptr;

  /// @brief The Constructor, takes the name of the context
  /// @param n The name of the context
  ExecutionContext(const std::string n) : name(n) {}

  /// @brief The constructor, takes the name and the number of shots.
  /// @param n The name of the context
  /// @param shots_ The number of shots
  ExecutionContext(const std::string n, std::size_t shots_)
      : name(n), shots(shots_) {}
  ~ExecutionContext() = default;
=======
>>>>>>> 4bc957a1
};
} // namespace cudaq<|MERGE_RESOLUTION|>--- conflicted
+++ resolved
@@ -127,23 +127,14 @@
   /// @brief Whether or not to simply concatenate measurements in execution
   /// order.
   bool explicitMeasurements = false;
-<<<<<<< HEAD
 
+  /// @brief Counts of resources (gates and qubits) used when in resource
+  /// counting mode
   resource_counts resourceCounts;
 
+  /// @brief The choice function is used in resource counting mode to
+  /// determine the result of measurements in case control flow depends
+  /// on measurement results.
   std::function<bool()> choice = nullptr;
-
-  /// @brief The Constructor, takes the name of the context
-  /// @param n The name of the context
-  ExecutionContext(const std::string n) : name(n) {}
-
-  /// @brief The constructor, takes the name and the number of shots.
-  /// @param n The name of the context
-  /// @param shots_ The number of shots
-  ExecutionContext(const std::string n, std::size_t shots_)
-      : name(n), shots(shots_) {}
-  ~ExecutionContext() = default;
-=======
->>>>>>> 4bc957a1
 };
 } // namespace cudaq