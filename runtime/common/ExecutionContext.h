--- conflicted
+++ resolved
@@ -127,7 +127,6 @@
   /// @brief Whether or not to simply concatenate measurements in execution
   /// order.
   bool explicitMeasurements = false;
-<<<<<<< HEAD
 
   /// @brief Whether or not to de-correlate X and Z errors in the noise model
   /// that is used to generate the MSM.
@@ -141,18 +140,5 @@
   /// Note: Measurement Syndrome Matrix is defined in
   /// https://arxiv.org/pdf/2407.13826.
   std::optional<std::pair<std::size_t, std::size_t>> msm_dimensions;
-
-  /// @brief The Constructor, takes the name of the context
-  /// @param n The name of the context
-  ExecutionContext(const std::string n) : name(n) {}
-
-  /// @brief The constructor, takes the name and the number of shots.
-  /// @param n The name of the context
-  /// @param shots_ The number of shots
-  ExecutionContext(const std::string n, std::size_t shots_)
-      : name(n), shots(shots_) {}
-  ~ExecutionContext() = default;
-=======
->>>>>>> a2b61d80
 };
 } // namespace cudaq