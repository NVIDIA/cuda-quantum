--- conflicted
+++ resolved
@@ -249,42 +249,7 @@
     return {};
   }
 
-<<<<<<< HEAD
-  void launchSerializedCodeExecution(
-      const std::string &name,
-      SerializedCodeExecutionContext &serializeCodeExecutionObject) override {
-    CUDAQ_INFO(
-        "BaseRemoteSimulatorQPU: Launch remote code named '{}' remote QPU {} "
-        "(simulator = {})",
-        name, qpu_id, m_simName);
-
-    ExecutionContext *executionContextPtr = getExecutionContextForMyThread();
-
-    if (executionContextPtr && executionContextPtr->name == "tracer")
-      return;
-
-    // Default context for a 'fire-and-ignore' kernel launch; i.e., no context
-    // was set before launching the kernel. Use a static variable per thread to
-    // set up a single-shot execution context for this case.
-    static thread_local ExecutionContext defaultContext("sample",
-                                                        /*shots=*/1);
-    ExecutionContext &executionContext =
-        executionContextPtr ? *executionContextPtr : defaultContext;
-
-    std::string errorMsg;
-    const bool requestOkay = m_client->sendRequest(
-        *m_mlirContext, executionContext, &serializeCodeExecutionObject,
-        /*vqe_gradient=*/nullptr, /*vqe_optimizer=*/nullptr, /*vqe_n_params=*/0,
-        m_simName, name, /*kernelFunc=*/nullptr, /*args=*/nullptr,
-        /*voidStarSize=*/0, &errorMsg);
-    if (!requestOkay)
-      throw std::runtime_error("Failed to launch kernel. Error: " + errorMsg);
-  }
-
-  void setExecutionContext(ExecutionContext *context) override {
-=======
   void setExecutionContext(cudaq::ExecutionContext *context) override {
->>>>>>> 33ea9d93
     CUDAQ_INFO("BaseRemoteSimulatorQPU::setExecutionContext QPU {}", qpu_id);
     std::scoped_lock<std::mutex> lock(m_contextMutex);
     m_contexts[std::this_thread::get_id()] = context;
@@ -301,130 +266,4 @@
   }
 };
 
-<<<<<<< HEAD
-/// Implementation of base QPU subtype that submits simulation request to
-/// NVCF.
-class BaseNvcfSimulatorQPU : public BaseRemoteSimulatorQPU {
-public:
-  BaseNvcfSimulatorQPU() : BaseRemoteSimulatorQPU() {
-    m_client = registry::get<RemoteRuntimeClient>("NVCF");
-  }
-
-  // Encapsulates Nvcf configurations that we need.
-  // Empty strings mean no config available.
-  struct NvcfConfig {
-    std::string apiKey;
-    std::string functionId;
-    std::string versionId;
-  };
-
-  virtual void setTargetBackend(const std::string &backend) override {
-    auto parts = split(backend, ';');
-    if (parts.size() % 2 != 0)
-      throw std::invalid_argument("Unexpected backend configuration string. "
-                                  "Expecting a ';'-separated key-value pairs.");
-    std::string apiKey, functionId, versionId, ngpus;
-
-    for (std::size_t i = 0; i < parts.size(); i += 2) {
-      if (parts[i] == "simulator")
-        m_simName = parts[i + 1];
-      // First, check if api key or function Id is provided as target options.
-      if (parts[i] == "function_id")
-        functionId = parts[i + 1];
-      if (parts[i] == "api_key")
-        apiKey = parts[i + 1];
-      if (parts[i] == "version_id")
-        versionId = parts[i + 1];
-      if (parts[i] == "ngpus")
-        ngpus = parts[i + 1];
-    }
-    // If none provided, look for them in environment variables or the config
-    // file.
-    const auto config = searchNvcfConfig();
-    if (apiKey.empty())
-      apiKey = config.apiKey;
-    if (functionId.empty())
-      functionId = config.functionId;
-    if (versionId.empty())
-      versionId = config.versionId;
-
-    // API key and function Id are required.
-    if (apiKey.empty())
-      throw std::runtime_error(
-          "Cannot find NVQC API key. Please refer to the documentation for "
-          "information about obtaining and using your NVQC API key.");
-
-    if (!apiKey.starts_with("nvapi-"))
-      std::runtime_error(
-          "An invalid NVQC API key is provided. Please check your settings.");
-    std::unordered_map<std::string, std::string> clientConfigs{
-        {"api-key", apiKey}};
-    if (!functionId.empty())
-      clientConfigs.emplace("function-id", functionId);
-    if (!versionId.empty())
-      clientConfigs.emplace("version-id", versionId);
-    if (!ngpus.empty())
-      clientConfigs.emplace("ngpus", ngpus);
-
-    m_client->setConfig(clientConfigs);
-  }
-
-  // The NVCF version of this function needs to dynamically fetch the remote
-  // capabilities from the currently deployed servers.
-  virtual RemoteCapabilities getRemoteCapabilities() const override {
-    return m_client->getRemoteCapabilities();
-  }
-
-protected:
-  // Helper to search NVQC config from environment variable or config file.
-  NvcfConfig searchNvcfConfig() {
-    NvcfConfig config;
-    // Search from environment variable
-    if (auto apiKey = std::getenv("NVQC_API_KEY"))
-      config.apiKey = std::string(apiKey);
-
-    if (auto funcIdEnv = std::getenv("NVQC_FUNCTION_ID"))
-      config.functionId = std::string(funcIdEnv);
-
-    if (auto versionIdEnv = std::getenv("NVQC_FUNCTION_VERSION_ID"))
-      config.versionId = std::string(versionIdEnv);
-
-    std::string nvqcConfig;
-    // Allow someone to tweak this with an environment variable
-    if (auto creds = std::getenv("CUDAQ_NVQC_CREDENTIALS"))
-      nvqcConfig = std::string(creds);
-    else
-      nvqcConfig = std::string(getenv("HOME")) + std::string("/.nvqc_config");
-    if (fileExists(nvqcConfig)) {
-      std::ifstream stream(nvqcConfig);
-      std::string contents((std::istreambuf_iterator<char>(stream)),
-                           std::istreambuf_iterator<char>());
-      std::vector<std::string> lines;
-      lines = split(contents, '\n');
-      for (const std::string &l : lines) {
-        std::vector<std::string> keyAndValue = split(l, ':');
-        if (keyAndValue.size() != 2)
-          throw std::runtime_error("Ill-formed configuration file (" +
-                                   nvqcConfig +
-                                   "). Key-value pairs must be in `<key> : "
-                                   "<value>` format. (One per line)");
-        trim(keyAndValue[0]);
-        trim(keyAndValue[1]);
-        if (config.apiKey.empty() &&
-            (keyAndValue[0] == "key" || keyAndValue[0] == "apikey"))
-          config.apiKey = keyAndValue[1];
-        if (config.functionId.empty() && (keyAndValue[0] == "function-id" ||
-                                          keyAndValue[0] == "Function ID"))
-          config.functionId = keyAndValue[1];
-        if (config.versionId.empty() &&
-            (keyAndValue[0] == "version-id" || keyAndValue[0] == "Version ID"))
-          config.versionId = keyAndValue[1];
-      }
-    }
-    return config;
-  }
-};
-
-=======
->>>>>>> 33ea9d93
 } // namespace cudaq