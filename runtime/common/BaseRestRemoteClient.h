--- conflicted
+++ resolved
@@ -185,15 +185,6 @@
           cudaq::info("Run Argument Synth.\n");
           opt::ArgumentConverter argCon(name, moduleOp);
           argCon.gen_drop_front(*rawArgs, startingArgIdx);
-<<<<<<< HEAD
-          std::string kernName = runtime::cudaqGenPrefixName + name;
-          mlir::SmallVector<mlir::StringRef> kernels = {kernName};
-          std::string substBuff;
-          llvm::raw_string_ostream ss(substBuff);
-          ss << argCon.getSubstitutionModule();
-          mlir::SmallVector<mlir::StringRef> substs = {substBuff};
-          pm.addPass(opt::createArgumentSynthesisPass(kernels, substs));
-=======
 
           // Store kernel and substitution strings on the stack.
           // We pass string references to the `createArgumentSynthesisPass`.
@@ -219,7 +210,6 @@
           mlir::SmallVector<mlir::StringRef> substRefs{substs.begin(),
                                                        substs.end()};
           pm.addPass(opt::createArgumentSynthesisPass(kernelRefs, substRefs));
->>>>>>> 5e43057f
           pm.addPass(mlir::createCanonicalizerPass());
           pm.addPass(opt::createDeleteStates());
           pm.addNestedPass<mlir::func::FuncOp>(
