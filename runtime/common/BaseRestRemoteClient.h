/****************************************************************-*- C++ -*-****
 * Copyright (c) 2022 - 2024 NVIDIA Corporation & Affiliates.                  *
 * All rights reserved.                                                        *
 *                                                                             *
 * This source code and the accompanying materials are made available under    *
 * the terms of the Apache License 2.0 which accompanies this distribution.    *
 ******************************************************************************/

#pragma once

#include "common/JsonConvert.h"
#include "common/Logger.h"
#include "common/NvqcConfig.h"
#include "common/RemoteKernelExecutor.h"
#include "common/RestClient.h"
#include "common/RuntimeMLIR.h"
#include "common/UnzipUtils.h"
#include "cudaq.h"
#include "cudaq/Frontend/nvqpp/AttributeNames.h"
#include "cudaq/Optimizer/CodeGen/OpenQASMEmitter.h"
#include "cudaq/Optimizer/CodeGen/Passes.h"
#include "cudaq/Optimizer/CodeGen/Pipelines.h"
#include "cudaq/Optimizer/Dialect/CC/CCDialect.h"
#include "cudaq/Optimizer/Dialect/CC/CCOps.h"
#include "cudaq/Optimizer/Dialect/Quake/QuakeDialect.h"
#include "cudaq/Optimizer/Transforms/Passes.h"
#include "llvm/Bitcode/BitcodeReader.h"
#include "llvm/Bitcode/BitcodeWriter.h"
#include "llvm/IR/Module.h"
#include "llvm/IRReader/IRReader.h"
#include "llvm/Support/Base64.h"
#include "llvm/Support/MemoryBuffer.h"
#include "llvm/Support/Path.h"
#include "llvm/Support/SourceMgr.h"
#include "mlir/Dialect/Arith/IR/Arith.h"
#include "mlir/Dialect/Func/IR/FuncOps.h"
#include "mlir/Dialect/LLVMIR/LLVMDialect.h"
#include "mlir/Dialect/Math/IR/Math.h"
#include "mlir/ExecutionEngine/ExecutionEngine.h"
#include "mlir/ExecutionEngine/OptUtils.h"
#include "mlir/IR/ImplicitLocOpBuilder.h"
#include "mlir/Parser/Parser.h"
#include "mlir/Pass/PassManager.h"
#include "mlir/Pass/PassRegistry.h"
#include <dlfcn.h>
#include <fstream>
#include <iostream>
#include <limits>
#include <regex>
#include <streambuf>

namespace {
/// Util class to execute a functor when an object of this class goes
/// out-of-scope.
// This can be used to perform some clean up.
// ```
// {
//   ScopeExit cleanUp(f);
//   ...
// } <- f() is called to perform some cleanup action.
// ```
struct ScopeExit {
  ScopeExit(std::function<void()> &&func) : m_atExitFunc(std::move(func)) {}
  ~ScopeExit() noexcept { m_atExitFunc(); }
  ScopeExit(const ScopeExit &) = delete;
  ScopeExit &operator=(const ScopeExit &) = delete;
  ScopeExit(ScopeExit &&other) = delete;
  ScopeExit &operator=(ScopeExit &&other) = delete;

private:
  std::function<void()> m_atExitFunc;
};
} // namespace

namespace cudaq {
class BaseRemoteRestRuntimeClient : public cudaq::RemoteRuntimeClient {
protected:
  std::string m_url;
  static inline const std::vector<std::string> clientPasses = {};
  static inline const std::vector<std::string> serverPasses = {};
  // Random number generator.
  std::mt19937 randEngine{std::random_device{}()};

  static constexpr std::array<std::string_view, 1>
      DISALLOWED_EXECUTION_CONTEXT = {"tracer"};

  static constexpr bool isDisallowed(std::string_view context) {
    return std::any_of(DISALLOWED_EXECUTION_CONTEXT.begin(),
                       DISALLOWED_EXECUTION_CONTEXT.end(),
                       [context](std::string_view disallowed) {
                         return disallowed == context;
                       });
  }

public:
  virtual void setConfig(
      const std::unordered_map<std::string, std::string> &configs) override {
    const auto urlIter = configs.find("url");
    if (urlIter != configs.end())
      m_url = urlIter->second;
  }

  virtual int version() const override {
    // Check if we have an environment variable override
    if (auto *envVal = std::getenv("CUDAQ_REST_CLIENT_VERSION"))
      return std::stoi(envVal);

    // Otherwise, just use the version defined in the code.
    return cudaq::RestRequest::REST_PAYLOAD_VERSION;
  }

  std::string constructKernelPayload(mlir::MLIRContext &mlirContext,
                                     const std::string &name,
                                     void (*kernelFunc)(void *), void *args,
                                     std::uint64_t voidStarSize) {
    if (cudaq::__internal__::isLibraryMode(name)) {
      // Library mode: retrieve the embedded bitcode in the executable.
      const auto path = llvm::sys::fs::getMainExecutable(nullptr, nullptr);
      // Load the object file
      auto [objBin, objBuffer] =
          llvm::cantFail(llvm::object::ObjectFile::createObjectFile(path))
              .takeBinary();
      if (!objBin)
        throw std::runtime_error("Failed to load binary object file");
      for (const auto &section : objBin->sections()) {
        // Get the bitcode section
        if (section.isBitcode()) {
          llvm::MemoryBufferRef llvmBc(llvm::cantFail(section.getContents()),
                                       "Bitcode");
          return llvm::encodeBase64(llvmBc.getBuffer());
        }
      }
      return "";
    } else {
      // Get the quake representation of the kernel
      auto quakeCode = cudaq::get_quake_by_name(name);
      auto module = parseSourceString<mlir::ModuleOp>(quakeCode, &mlirContext);
      if (!module)
        throw std::runtime_error("module cannot be parsed");

      // Extract the kernel name
      auto func = module->lookupSymbol<mlir::func::FuncOp>(
          std::string("__nvqpp__mlirgen__") + name);

      // Create a new Module to clone the function into
      auto location =
          mlir::FileLineColLoc::get(&mlirContext, "<builder>", 1, 1);
      mlir::ImplicitLocOpBuilder builder(location, &mlirContext);
      // Add CUDA-Q kernel attribute if not already set.
      if (!func->hasAttr(cudaq::kernelAttrName))
        func->setAttr(cudaq::kernelAttrName, builder.getUnitAttr());
      // Add entry-point attribute if not already set.
      if (!func->hasAttr(cudaq::entryPointAttrName))
        func->setAttr(cudaq::entryPointAttrName, builder.getUnitAttr());
      auto moduleOp = builder.create<mlir::ModuleOp>();
      moduleOp->setAttrs((*module)->getAttrDictionary());
      for (auto &op : *module) {
<<<<<<< HEAD
        auto funcOp = dyn_cast<mlir::func::FuncOp>(op);
        // Add quantum kernels defined in the module.
        if (funcOp && (funcOp->hasAttr(cudaq::kernelAttrName) ||
                       funcOp.getName().startswith("__nvqpp__mlirgen__")))
          moduleOp.push_back(funcOp.clone());
        // Add globals defined in the module.
        if (auto globalOp = dyn_cast<cudaq::cc::GlobalOp>(op))
          moduleOp.push_back(globalOp.clone());
=======
        if (auto funcOp = dyn_cast<mlir::func::FuncOp>(op)) {
          // Add quantum kernels defined in the module.
          if (funcOp->hasAttr(cudaq::kernelAttrName) ||
              funcOp.getName().startswith("__nvqpp__mlirgen__") ||
              funcOp.getBody().empty())
            moduleOp.push_back(funcOp.clone());
        }
>>>>>>> de00607e
      }

      if (args) {
        cudaq::info("Run Quake Synth.\n");
        mlir::PassManager pm(&mlirContext);
        pm.addPass(cudaq::opt::createQuakeSynthesizer(name, args));
        pm.addPass(mlir::createCanonicalizerPass());
        if (failed(pm.run(moduleOp)))
          throw std::runtime_error("Could not successfully apply quake-synth.");
      }

      // Note: do not run state preparation pass here since we are always
      // using simulators.

      // Run client-side passes. `clientPasses` is empty right now, but the code
      // below accommodates putting passes into it.
      mlir::PassManager pm(&mlirContext);
      std::string errMsg;
      llvm::raw_string_ostream os(errMsg);
      const std::string pipeline =
          std::accumulate(clientPasses.begin(), clientPasses.end(),
                          std::string(), [](const auto &ss, const auto &s) {
                            return ss.empty() ? s : ss + "," + s;
                          });
      if (failed(parsePassPipeline(pipeline, pm, os)))
        throw std::runtime_error(
            "Remote rest platform failed to add passes to pipeline (" + errMsg +
            ").");

      cudaq::opt::addPipelineConvertToQIR(pm);

      if (failed(pm.run(moduleOp)))
        throw std::runtime_error(
            "Remote rest platform: applying IR passes failed.");

      std::string mlirCode;
      llvm::raw_string_ostream outStr(mlirCode);
      mlir::OpPrintingFlags opf;
      opf.enableDebugInfo(/*enable=*/true,
                          /*pretty=*/false);
      moduleOp.print(outStr, opf);
      return llvm::encodeBase64(mlirCode);
    }
  }

  cudaq::RestRequest constructJobRequest(
      mlir::MLIRContext &mlirContext, cudaq::ExecutionContext &io_context,
      cudaq::SerializedCodeExecutionContext *serializedCodeContext,
      const std::string &backendSimName, const std::string &kernelName,
      void (*kernelFunc)(void *), void *kernelArgs, std::uint64_t argsSize) {

    cudaq::RestRequest request(io_context, version());
    if (serializedCodeContext)
      request.serializedCodeExecutionContext = *serializedCodeContext;
    request.entryPoint = kernelName;
    if (cudaq::__internal__::isLibraryMode(kernelName)) {
      request.format = cudaq::CodeFormat::LLVM;
      if (kernelArgs && argsSize > 0) {
        cudaq::info("Serialize {} bytes of args.", argsSize);
        request.args.resize(argsSize);
        std::memcpy(request.args.data(), kernelArgs, argsSize);
      }

      if (kernelFunc) {
        ::Dl_info info;
        ::dladdr(reinterpret_cast<void *>(kernelFunc), &info);
        const auto funcName = cudaq::quantum_platform::demangle(info.dli_sname);
        cudaq::info("RemoteSimulatorQPU: retrieve name '{}' for kernel {}",
                    funcName, kernelName);
        request.entryPoint = funcName;
      }
    } else {
      request.passes = serverPasses;
      request.format = cudaq::CodeFormat::MLIR;
    }

    if (io_context.name == "state-overlap") {
      if (!io_context.overlapComputeStates.has_value())
        throw std::runtime_error("Invalid execution context: no input states");
      const auto *castedState1 = dynamic_cast<const RemoteSimulationState *>(
          io_context.overlapComputeStates->first);
      const auto *castedState2 = dynamic_cast<const RemoteSimulationState *>(
          io_context.overlapComputeStates->second);
      if (!castedState1 || !castedState2)
        throw std::runtime_error(
            "Invalid execution context: input states are not compatible");
      auto [kernelName1, args1, argsSize1] = castedState1->getKernelInfo();
      auto [kernelName2, args2, argsSize2] = castedState2->getKernelInfo();
      cudaq::IRPayLoad stateIrPayload1, stateIrPayload2;

      stateIrPayload1.entryPoint = kernelName1;
      stateIrPayload1.ir = constructKernelPayload(mlirContext, kernelName1,
                                                  nullptr, args1, argsSize1);
      stateIrPayload2.entryPoint = kernelName2;
      stateIrPayload2.ir = constructKernelPayload(mlirContext, kernelName2,
                                                  nullptr, args2, argsSize2);
      // First kernel of the overlap calculation
      request.code = stateIrPayload1.ir;
      request.entryPoint = stateIrPayload1.entryPoint;
      // Second kernel of the overlap calculation
      request.overlapKernel = stateIrPayload2;
    } else if (serializedCodeContext == nullptr) {
      request.code = constructKernelPayload(mlirContext, kernelName, kernelFunc,
                                            kernelArgs, argsSize);
    }
    request.simulator = backendSimName;
    // Remote server seed
    // Note: unlike local executions whereby a static instance of the simulator
    // is seeded once when `cudaq::set_random_seed` is called, thus not being
    // re-seeded between executions. For remote executions, we use the runtime
    // level seed value to seed a random number generator to seed the server.
    // i.e., consecutive remote executions on the server from the same client
    // session (where `cudaq::set_random_seed` is called), get new random seeds
    // for each execution. The sequence is still deterministic based on the
    // runtime-level seed value.
    request.seed = [&]() {
      std::uniform_int_distribution<std::size_t> seedGen(
          std::numeric_limits<std::size_t>::min(),
          std::numeric_limits<std::size_t>::max());
      return seedGen(randEngine);
    }();
    return request;
  }

  virtual bool
  sendRequest(mlir::MLIRContext &mlirContext,
              cudaq::ExecutionContext &io_context,
              cudaq::SerializedCodeExecutionContext *serializedCodeContext,
              const std::string &backendSimName, const std::string &kernelName,
              void (*kernelFunc)(void *), void *kernelArgs,
              std::uint64_t argsSize, std::string *optionalErrorMsg) override {
    if (isDisallowed(io_context.name))
      throw std::runtime_error(
          io_context.name +
          " operation is not supported with cudaq target remote-mqpu!");

    cudaq::RestRequest request = constructJobRequest(
        mlirContext, io_context, serializedCodeContext, backendSimName,
        kernelName, kernelFunc, kernelArgs, argsSize);
    if (request.code.empty() && (serializedCodeContext == nullptr ||
                                 serializedCodeContext->source_code.empty())) {
      if (optionalErrorMsg)
        *optionalErrorMsg =
            std::string(
                "Failed to construct/retrieve kernel IR for kernel named ") +
            kernelName;
      return false;
    }

    // Don't let curl adding "Expect: 100-continue" header, which is not
    // suitable for large requests, e.g., bitcode in the JSON request.
    //  Ref: https://gms.tf/when-curl-sends-100-continue.html
    std::map<std::string, std::string> headers{
        {"Expect:", ""}, {"Content-type", "application/json"}};
    json requestJson = request;
    try {
      cudaq::RestClient restClient;
      auto resultJs =
          restClient.post(m_url, "job", requestJson, headers, false);
      cudaq::debug("Response: {}", resultJs.dump(/*indent=*/2));

      if (!resultJs.contains("executionContext")) {
        std::stringstream errorMsg;
        if (resultJs.contains("status")) {
          errorMsg << "Failed to execute the kernel on the remote server: "
                   << resultJs["status"] << "\n";
          if (resultJs.contains("errorMessage")) {
            errorMsg << "Error message: " << resultJs["errorMessage"] << "\n";
          }
        } else {
          errorMsg << "Failed to execute the kernel on the remote server.\n";
          errorMsg << "Unexpected response from the REST server. Missing the "
                      "required field 'executionContext'.";
        }
        if (optionalErrorMsg)
          *optionalErrorMsg = errorMsg.str();
        return false;
      }
      resultJs["executionContext"].get_to(io_context);
      return true;
    } catch (std::exception &e) {
      if (optionalErrorMsg)
        *optionalErrorMsg = e.what();
      return false;
    }
  }

  virtual void resetRemoteRandomSeed(std::size_t seed) override {
    // Re-seed the generator, e.g., when `cudaq::set_random_seed` is called.
    randEngine.seed(seed);
  }
};

/// Base class for the REST client submitting jobs to NVCF-hosted `cudaq-qpud`
/// service.
class BaseNvcfRuntimeClient : public cudaq::BaseRemoteRestRuntimeClient {
protected:
  // None: Don't log; Info: basic info; Trace: Timing data per invocation.
  enum class LogLevel : int { None = 0, Info, Trace };
  // NVQC logging level
  // Enabled high-level info log by default (can be set by an environment
  // variable)
  LogLevel m_logLevel = LogLevel::Info;
  // API key for authentication
  std::string m_apiKey;
  // Rest client to send HTTP request
  cudaq::RestClient m_restClient;
  // NVCF function Id to use
  std::string m_functionId;
  // NVCF version Id of that function to use
  std::string m_functionVersionId;
  // Information about function deployment from environment variable info.
  struct FunctionEnvironments {
    // These configs should be positive numbers.
    int version{-1};
    int numGpus{-1};
    int timeoutSecs{-1};
  };
  // Available functions: function Id to info mapping
  using DeploymentInfo = std::unordered_map<std::string, FunctionEnvironments>;
  DeploymentInfo m_availableFuncs;
  const std::string CUDAQ_NCA_ID = cudaq::getNvqcNcaId();
  // Base URL for NVCF APIs
  static inline const std::string m_baseUrl = "api.nvcf.nvidia.com/v2";
  // Return the URL to invoke the function specified in this client
  std::string nvcfInvocationUrl() const {
    return fmt::format("https://{}/nvcf/exec/functions/{}/versions/{}",
                       m_baseUrl, m_functionId, m_functionVersionId);
  }
  // Return the URL to request an Asset upload link
  std::string nvcfAssetUrl() const {
    return fmt::format("https://{}/nvcf/assets", m_baseUrl);
  }
  // Return the URL to retrieve status/result of an NVCF request.
  std::string
  nvcfInvocationStatus(const std::string &invocationRequestId) const {
    return fmt::format("https://{}/nvcf/exec/status/{}", m_baseUrl,
                       invocationRequestId);
  }
  // Construct the REST headers for calling NVCF REST APIs
  std::map<std::string, std::string> getHeaders() const {
    std::map<std::string, std::string> header{
        {"Authorization", fmt::format("Bearer {}", m_apiKey)},
        {"Content-type", "application/json"}};
    return header;
  };
  // Helper to retrieve the list of all available versions of the specified
  // function Id.
  std::vector<cudaq::NvcfFunctionVersionInfo> getFunctionVersions() {
    auto headers = getHeaders();
    auto versionDataJs = m_restClient.get(
        fmt::format("https://{}/nvcf/functions/{}", m_baseUrl, m_functionId),
        "/versions", headers, /*enableSsl=*/true);
    cudaq::info("Version data: {}", versionDataJs.dump());
    std::vector<cudaq::NvcfFunctionVersionInfo> versions;
    versionDataJs["functions"].get_to(versions);
    return versions;
  }
  DeploymentInfo getAllAvailableDeployments() {
    auto headers = getHeaders();
    auto allVisibleFunctions =
        m_restClient.get(fmt::format("https://{}/nvcf/functions", m_baseUrl),
                         "", headers, /*enableSsl=*/true);
    const std::string cudaqNvcfFuncNamePrefix = "cuda_quantum";
    DeploymentInfo info;

    // NCA ID Precedence order is:
    // 1. CUDAQ_NCA_ID if it was specifically overriden
    // 2. Dev org NCA ID if active dev functions are visible with selected key
    // 3. Production NCA ID
    const std::string ncaIdToSearch = [&]() {
      // Check for override
      if (isNvqcNcaIdOverridden())
        return CUDAQ_NCA_ID;
      // Check to see if dev NCA ID functions are available
      for (auto funcInfo : allVisibleFunctions["functions"]) {
        if (funcInfo["ncaId"].get<std::string>() ==
                std::string(DEV_NVQC_NCA_ID) &&
            funcInfo["status"].get<std::string>() == "ACTIVE" &&
            funcInfo["name"].get<std::string>().starts_with(
                cudaqNvcfFuncNamePrefix)) {
          return std::string(DEV_NVQC_NCA_ID);
        }
      }
      // Fallback on production NCA ID
      return CUDAQ_NCA_ID;
    }();

    for (auto funcInfo : allVisibleFunctions["functions"]) {
      if (funcInfo["ncaId"].get<std::string>() == ncaIdToSearch &&
          funcInfo["status"].get<std::string>() == "ACTIVE" &&
          funcInfo["name"].get<std::string>().starts_with(
              cudaqNvcfFuncNamePrefix)) {
        const auto containerEnvs = [&]() -> FunctionEnvironments {
          FunctionEnvironments envs;
          // Function name convention:
          // Example: cuda_quantum_v1_t3600_8x
          //          ------------  -  ---- -
          //            Prefix      |    |  |
          //              Version __|    |  |
          //           Timeout (secs)  __|  |
          //              Number of GPUs  __|
          const std::regex funcNameRegex(
              R"(^cuda_quantum_v(\d+)_t(\d+)_(\d+)x$)");
          // The first match is the whole string.
          constexpr std::size_t expectedNumMatches = 4;
          std::smatch baseMatch;
          const std::string fname = funcInfo["name"].get<std::string>();
          // If the function name matches 'Production' naming convention,
          // retrieve deployment information from the name.
          if (std::regex_match(fname, baseMatch, funcNameRegex) &&
              baseMatch.size() == expectedNumMatches) {
            envs.version = std::stoi(baseMatch[1].str());
            envs.timeoutSecs = std::stoi(baseMatch[2].str());
            envs.numGpus = std::stoi(baseMatch[3].str());
          } else if (funcInfo.contains("containerEnvironment")) {
            // Otherwise, retrieve the info from deployment configurations.
            // TODO: at some point, we may want to consolidate these two paths
            // (name vs. meta-data). We keep it here since function metadata
            // (similar to `containerEnvironment`) will be supported in the near
            // future.
            for (auto it : funcInfo["containerEnvironment"]) {
              const auto getEnvValueIfMatch =
                  [](json &js, const std::string &envKey, int &varToSet) {
                    if (js["key"].get<std::string>() == envKey)
                      varToSet = std::stoi(js["value"].get<std::string>());
                  };
              getEnvValueIfMatch(it, "NUM_GPUS", envs.numGpus);
              getEnvValueIfMatch(it, "NVQC_REST_PAYLOAD_VERSION", envs.version);
              getEnvValueIfMatch(it, "WATCHDOG_TIMEOUT_SEC", envs.timeoutSecs);
            }
          }

          // Note: invalid/uninitialized FunctionEnvironments will be
          // discarded, i.e., not added to the valid deployment list, since the
          // API version number will not match.
          return envs;
        }();

        // Only add functions that match client version.
        if (containerEnvs.version == version())
          info[funcInfo["id"].get<std::string>()] = containerEnvs;
      }
    }

    return info;
  }

  std::optional<std::size_t> getQueueDepth(const std::string &funcId,
                                           const std::string &verId) {
    auto headers = getHeaders();
    try {
      auto queueDepthInfo = m_restClient.get(
          fmt::format("https://{}/nvcf/queues/functions/{}/versions/{}",
                      m_baseUrl, funcId, verId),
          "", headers, /*enableSsl=*/true);

      if (queueDepthInfo.contains("functionId") &&
          queueDepthInfo["functionId"] == funcId &&
          queueDepthInfo.contains("queues")) {
        for (auto queueInfo : queueDepthInfo["queues"]) {
          if (queueInfo.contains("functionVersionId") &&
              queueInfo["functionVersionId"] == verId &&
              queueInfo.contains("queueDepth")) {
            return queueInfo["queueDepth"].get<std::size_t>();
          }
        }
      }
      return std::nullopt;
    } catch (...) {
      // Make this non-fatal. Returns null, i.e., unknown.
      return std::nullopt;
    }
  }

  // Fetch the queue position of the given request ID. If the job has already
  // begun execution, it will return `std::nullopt`.
  std::optional<std::size_t> getQueuePosition(const std::string &requestId) {
    auto headers = getHeaders();
    try {
      auto queuePos =
          m_restClient.get(fmt::format("https://{}/nvcf/queues/{}/position",
                                       m_baseUrl, requestId),
                           "", headers, /*enableSsl=*/true);
      if (queuePos.contains("positionInQueue"))
        return queuePos["positionInQueue"].get<std::size_t>();
      // When the job enters execution, it returns "status": 400 and "title":
      // "Bad Request", so translate that to `std::nullopt`.
      return std::nullopt;
    } catch (...) {
      // Make this non-fatal. Returns null, i.e., unknown.
      return std::nullopt;
    }
  }

public:
  virtual void setConfig(
      const std::unordered_map<std::string, std::string> &configs) override {
    {
      // Check if user set a specific log level (e.g., disable logging)
      if (auto logConfigEnv = std::getenv("NVQC_LOG_LEVEL")) {
        auto logConfig = std::string(logConfigEnv);
        std::transform(logConfig.begin(), logConfig.end(), logConfig.begin(),
                       [](unsigned char c) { return std::tolower(c); });
        if (logConfig == "0" || logConfig == "off" || logConfig == "false" ||
            logConfig == "no" || logConfig == "none")
          m_logLevel = LogLevel::None;
        if (logConfig == "trace")
          m_logLevel = LogLevel::Trace;
        if (logConfig == "info")
          m_logLevel = LogLevel::Info;
      }
    }
    {
      const auto apiKeyIter = configs.find("api-key");
      if (apiKeyIter != configs.end())
        m_apiKey = apiKeyIter->second;
      if (m_apiKey.empty())
        throw std::runtime_error("No NVQC API key is provided.");
    }

    m_availableFuncs = getAllAvailableDeployments();
    for (const auto &[funcId, info] : m_availableFuncs)
      cudaq::info("Function Id {} has {} GPUs.", funcId, info.numGpus);
    {
      const auto funcIdIter = configs.find("function-id");
      if (funcIdIter != configs.end()) {
        // User overrides a specific function Id.
        m_functionId = funcIdIter->second;
        if (m_logLevel > LogLevel::None) {
          // Print out the configuration
          cudaq::log("Submitting jobs to NVQC using function Id {}.",
                     m_functionId);
        }
      } else {
        // Output an error message if no deployments can be found.
        if (m_availableFuncs.empty())
          throw std::runtime_error(
              "Unable to find any active NVQC deployments for this key. Check "
              "if you see any active functions on ngc.nvidia.com in the cloud "
              "functions tab, or try to regenerate the key.");

        // Determine the function Id based on the number of GPUs
        const auto nGpusIter = configs.find("ngpus");
        // Default is 1 GPU if none specified
        const int numGpusRequested =
            (nGpusIter != configs.end()) ? std::stoi(nGpusIter->second) : 1;
        cudaq::info("Looking for an NVQC deployment that has {} GPUs.",
                    numGpusRequested);
        for (const auto &[funcId, info] : m_availableFuncs) {
          if (info.numGpus == numGpusRequested) {
            m_functionId = funcId;
            if (m_logLevel > LogLevel::None) {
              // Print out the configuration
              cudaq::log(
                  "Submitting jobs to NVQC service with {} GPU(s). Max "
                  "execution time: {} seconds (excluding queue wait time).",
                  info.numGpus, info.timeoutSecs);
            }
            break;
          }
        }
        if (m_functionId.empty()) {
          // Make sure that we sort the GPU count list
          std::set<std::size_t> gpuCounts;
          for (const auto &[funcId, info] : m_availableFuncs) {
            gpuCounts.emplace(info.numGpus);
          }
          std::stringstream ss;
          ss << "Unable to find NVQC deployment with " << numGpusRequested
             << " GPUs.\nAvailable deployments have ";
          ss << fmt::format("{}", gpuCounts) << " GPUs.\n";
          ss << "Please check your 'ngpus' value (Python) or `--nvqc-ngpus` "
                "value (C++).\n";
          throw std::runtime_error(ss.str());
        }
      }
    }
    {
      auto versions = getFunctionVersions();
      // Check if a version Id is set
      const auto versionIdIter = configs.find("version-id");
      if (versionIdIter != configs.end()) {
        m_functionVersionId = versionIdIter->second;
        // Do a sanity check that this is an active version (i.e., usable).
        const auto versionInfoIter =
            std::find_if(versions.begin(), versions.end(),
                         [&](const cudaq::NvcfFunctionVersionInfo &info) {
                           return info.versionId == m_functionVersionId;
                         });
        // Invalid version Id.
        if (versionInfoIter == versions.end())
          throw std::runtime_error(
              fmt::format("Version Id '{}' is not valid for NVQC function Id "
                          "'{}'. Please check your NVQC configurations.",
                          m_functionVersionId, m_functionId));
        // The version is not active/deployed.
        if (versionInfoIter->status != cudaq::FunctionStatus::ACTIVE)
          throw std::runtime_error(
              fmt::format("Version Id '{}' of NVQC function Id "
                          "'{}' is not ACTIVE. Please check your NVQC "
                          "configurations or contact support.",
                          m_functionVersionId, m_functionId));
      } else {
        // No version Id is set. Just pick the latest version of the function
        // Id. The timestamp is an ISO 8601 string, e.g.,
        // 2024-01-25T04:14:46.360Z. To sort it from latest to oldest, we can
        // use string sorting.
        std::sort(versions.begin(), versions.end(),
                  [](const auto &a, const auto &b) {
                    return a.createdAt > b.createdAt;
                  });
        for (const auto &versionInfo : versions)
          cudaq::info("Found version Id {}, created at {}",
                      versionInfo.versionId, versionInfo.createdAt);

        auto activeVersions =
            versions |
            std::ranges::views::filter(
                [](const cudaq::NvcfFunctionVersionInfo &info) {
                  return info.status == cudaq::FunctionStatus::ACTIVE;
                });

        if (activeVersions.empty())
          throw std::runtime_error(
              fmt::format("No active version available for NVQC function Id "
                          "'{}'. Please check your function Id.",
                          m_functionId));

        m_functionVersionId = activeVersions.front().versionId;
        cudaq::info("Selected the latest version Id {} for function Id {}",
                    m_functionVersionId, m_functionId);
      }
    }
  }
  virtual bool
  sendRequest(mlir::MLIRContext &mlirContext,
              cudaq::ExecutionContext &io_context,
              cudaq::SerializedCodeExecutionContext *serializedCodeContext,
              const std::string &backendSimName, const std::string &kernelName,
              void (*kernelFunc)(void *), void *kernelArgs,
              std::uint64_t argsSize, std::string *optionalErrorMsg) override {
    if (isDisallowed(io_context.name))
      throw std::runtime_error(
          io_context.name +
          " operation is not supported with cudaq target nvqc!");

    static const std::vector<std::string> MULTI_GPU_BACKENDS = {
        "tensornet", "nvidia-mgpu", "nvidia-mqpu"};
    {
      // Print out a message if users request a multi-GPU deployment while
      // setting the backend to a single-GPU one. Only print once in case this
      // is a execution loop.
      static bool printOnce = false;
      if (m_availableFuncs[m_functionId].numGpus > 1 &&
          std::find(MULTI_GPU_BACKENDS.begin(), MULTI_GPU_BACKENDS.end(),
                    backendSimName) == MULTI_GPU_BACKENDS.end() &&
          !printOnce) {
        std::cout << "The requested backend simulator (" << backendSimName
                  << ") is not capable of using all "
                  << m_availableFuncs[m_functionId].numGpus
                  << " GPUs requested.\n";
        std::cout << "Only one GPU will be used for simulation.\n";
        std::cout << "Please refer to CUDA-Q documentation for a list of "
                     "multi-GPU capable simulator backends.\n";
        printOnce = true;
      }
    }
    // Construct the base `cudaq-qpud` request payload.
    cudaq::RestRequest request = constructJobRequest(
        mlirContext, io_context, serializedCodeContext, backendSimName,
        kernelName, kernelFunc, kernelArgs, argsSize);

    if (request.code.empty() && (serializedCodeContext == nullptr ||
                                 serializedCodeContext->source_code.empty())) {
      if (optionalErrorMsg)
        *optionalErrorMsg =
            std::string(
                "Failed to construct/retrieve kernel IR for kernel named ") +
            kernelName;
      return false;
    }

    if (request.format != cudaq::CodeFormat::MLIR &&
        serializedCodeContext == nullptr) {
      // The `.config` file may have been tampered with.
      std::cerr << "Internal error: unsupported kernel IR detected.\nThis may "
                   "indicate a corrupted CUDA-Q installation.";
      std::abort();
    }

    // Max message size that we can send in the body
    constexpr std::size_t MAX_SIZE_BYTES = 250000; // 250 KB
    json requestJson;
    auto jobHeader = getHeaders();
    std::optional<std::string> assetId;
    // Make sure that we delete the asset that we've uploaded when this
    // `sendRequest` function exits (success or not).
    ScopeExit deleteAssetOnExit([&]() {
      if (assetId.has_value()) {
        cudaq::info("Deleting NVQC Asset Id {}", assetId.value());
        auto headers = getHeaders();
        m_restClient.del(nvcfAssetUrl(), std::string("/") + assetId.value(),
                         headers, /*enableLogging=*/false, /*enableSsl=*/true);
      }
    });

    // Upload this request as an NVCF asset if needed.
    // Note: The majority of the payload is the IR code. Hence, first checking
    // if it exceed the size limit. Otherwise, if the code is small, make sure
    // that the total payload doesn't exceed that limit as well by constructing
    // a temporary JSON object of the full payload.
    if (request.code.size() > MAX_SIZE_BYTES ||
        json(request).dump().size() > MAX_SIZE_BYTES) {
      assetId = uploadRequest(request);
      if (!assetId.has_value()) {
        if (optionalErrorMsg)
          *optionalErrorMsg = "Failed to upload request to NVQC as NVCF assets";
        return false;
      }
      json requestBody;
      // Use NVCF `inputAssetReferences` field to specify the asset that needs
      // to be pulled in when invoking this function.
      requestBody["inputAssetReferences"] =
          std::vector<std::string>{assetId.value()};
      requestJson["requestBody"] = requestBody;
      requestJson["requestHeader"] = requestBody;
    } else {
      requestJson["requestBody"] = request;
    }

    try {
      // Making the request
      cudaq::debug("Sending NVQC request to {}", nvcfInvocationUrl());
      auto lastQueuePos = std::numeric_limits<std::size_t>::max();

      if (m_logLevel > LogLevel::Info)
        cudaq::log("Posting NVQC request now");
      auto resultJs =
          m_restClient.post(nvcfInvocationUrl(), "", requestJson, jobHeader,
                            /*enableLogging=*/false, /*enableSsl=*/true);
      cudaq::debug("Response: {}", resultJs.dump());

      // Call getQueuePosition() until we're at the front of the queue. If log
      // level is "none", then skip all this because we don't need to show the
      // status to the user, and we don't need to know the precise
      // requestStartTime.
      if (m_logLevel > LogLevel::None) {
        if (resultJs.contains("status") &&
            resultJs["status"] == "pending-evaluation") {
          const std::string reqId = resultJs["reqId"];
          auto queuePos = getQueuePosition(reqId);
          while (queuePos.has_value() && queuePos.value() > 0) {
            if (queuePos.value() != lastQueuePos) {
              // Position in queue has changed.
              if (lastQueuePos == std::numeric_limits<std::size_t>::max()) {
                // If lastQueuePos hasn't been populated with a true value yet,
                // it means we have not fetched the queue depth or displayed
                // anything to the user yet.
                cudaq::log("Number of jobs ahead of yours in the NVQC queue: "
                           "{}. Your job will start executing once it gets to "
                           "the head of the queue.",
                           queuePos.value());
              } else {
                cudaq::log("Position in queue for request {} has changed from "
                           "{} to {}",
                           reqId, lastQueuePos, queuePos.value());
              }
              lastQueuePos = queuePos.value();
            }
            std::this_thread::sleep_for(std::chrono::seconds(1));
            queuePos = getQueuePosition(reqId);
          }
        }
        if (lastQueuePos != std::numeric_limits<std::size_t>::max())
          cudaq::log("Your job is finished waiting in the queue and will now "
                     "begin execution.");
      }

      const auto requestStartTime = std::chrono::system_clock::now();
      bool needToPrintNewline = false;
      while (resultJs.contains("status") &&
             resultJs["status"] == "pending-evaluation") {
        const std::string reqId = resultJs["reqId"];
        const int elapsedTimeSecs =
            std::chrono::duration_cast<std::chrono::seconds>(
                std::chrono::system_clock::now() - requestStartTime)
                .count();
        // Warns if the remaining time is less than this threshold.
        constexpr int TIMEOUT_WARNING_SECS = 5 * 60; // 5 minutes.
        const int remainingSecs =
            m_availableFuncs[m_functionId].timeoutSecs - elapsedTimeSecs;
        std::string additionalInfo;
        if (remainingSecs < 0)
          fmt::format_to(std::back_inserter(additionalInfo),
                         ". Exceeded wall time limit ({} seconds), but time "
                         "spent waiting in queue is not counted. Proceeding.",
                         m_availableFuncs[m_functionId].timeoutSecs);
        else if (remainingSecs < TIMEOUT_WARNING_SECS)
          fmt::format_to(std::back_inserter(additionalInfo),
                         ". Approaching the wall time limit ({} seconds). "
                         "Remaining time: {} seconds.",
                         m_availableFuncs[m_functionId].timeoutSecs,
                         remainingSecs);
        // If NVQC log level is high enough or if we have additional info to
        // print, then print the full message; else print a simple "."
        if (m_logLevel > LogLevel::Info || !additionalInfo.empty()) {
          if (needToPrintNewline)
            std::cout << "\n";
          needToPrintNewline = false;
          cudaq::log("Polling NVQC result data for Request Id {}{}", reqId,
                     additionalInfo);
        } else if (m_logLevel > LogLevel::None) {
          std::cout << ".";
          std::cout.flush();
          needToPrintNewline = true;
        }
        // Wait 1 sec then poll the result
        std::this_thread::sleep_for(std::chrono::seconds(1));
        resultJs = m_restClient.get(nvcfInvocationStatus(reqId), "", jobHeader,
                                    /*enableSsl=*/true);
      }

      if (needToPrintNewline)
        std::cout << "\n";

      if (!resultJs.contains("status") || resultJs["status"] != "fulfilled") {
        if (optionalErrorMsg)
          *optionalErrorMsg =
              std::string(
                  "Failed to complete the simulation request. Status: ") +
              (resultJs.contains("status") ? std::string(resultJs["status"])
                                           : std::string("unknown"));
        return false;
      }

      // If there is a `responseReference` field, this is a large response.
      // Hence, need to download result .zip file from the provided URL.
      if (resultJs.contains("responseReference")) {
        // This is a large response that needs to be downloaded
        const std::string downloadUrl = resultJs["responseReference"];
        const std::string reqId = resultJs["reqId"];
        cudaq::info("Download result for Request Id {} at {}", reqId,
                    downloadUrl);
        llvm::SmallString<32> tempDir;
        llvm::sys::path::system_temp_directory(/*ErasedOnReboot*/ true,
                                               tempDir);
        std::filesystem::path resultFilePath =
            std::filesystem::path(tempDir.c_str()) / (reqId + ".zip");
        m_restClient.download(downloadUrl, resultFilePath.string(),
                              /*enableLogging=*/false, /*enableSsl=*/true);
        cudaq::info("Downloaded zip file {}", resultFilePath.string());
        std::filesystem::path unzipDir =
            std::filesystem::path(tempDir.c_str()) / reqId;
        // Unzip the response
        cudaq::utils::unzip(resultFilePath, unzipDir);
        std::filesystem::path resultJsonFile =
            unzipDir / (reqId + "_result.json");
        if (!std::filesystem::exists(resultJsonFile)) {
          if (optionalErrorMsg)
            *optionalErrorMsg =
                "Unexpected response file: missing the result JSON file.";
          return false;
        }
        std::ifstream t(resultJsonFile.string());
        std::string resultJsonFromFile((std::istreambuf_iterator<char>(t)),
                                       std::istreambuf_iterator<char>());
        try {
          resultJs["response"] = json::parse(resultJsonFromFile);
        } catch (...) {
          if (optionalErrorMsg)
            *optionalErrorMsg =
                fmt::format("Failed to parse the response JSON from file '{}'.",
                            resultJsonFile.string());
          return false;
        }
        cudaq::info(
            "Delete response zip file {} and its inflated contents in {}",
            resultFilePath.c_str(), unzipDir.c_str());
        std::filesystem::remove(resultFilePath);
        std::filesystem::remove_all(unzipDir);
      }

      if (!resultJs.contains("response")) {
        if (optionalErrorMsg)
          *optionalErrorMsg = "Unexpected response from the NVQC invocation. "
                              "Missing the 'response' field.";
        return false;
      }
      if (!resultJs["response"].contains("executionContext")) {
        if (optionalErrorMsg) {
          if (resultJs["response"].contains("errorMessage")) {
            *optionalErrorMsg = fmt::format(
                "NVQC failed to handle request. Server error: {}",
                resultJs["response"]["errorMessage"].get<std::string>());
          } else {
            *optionalErrorMsg =
                "Unexpected response from the NVQC response. "
                "Missing the required field 'executionContext'.";
          }
        }
        return false;
      }
      if (m_logLevel > LogLevel::None &&
          resultJs["response"].contains("executionInfo")) {
        try {
          // We only print GPU device info once if logging is not disabled.
          static bool printDeviceInfoOnce = false;
          cudaq::NvcfExecutionInfo info;
          resultJs["response"]["executionInfo"].get_to(info);
          if (!printDeviceInfoOnce) {
            std::size_t totalWidth = 50;
            std::string message = "NVQC Device Info";
            auto strLen = message.size() + 2; // Account for surrounding spaces
            auto leftSize = (totalWidth - strLen) / 2;
            auto rightSize = (totalWidth - strLen) - leftSize;
            std::string leftSide(leftSize, '=');
            std::string rightSide(rightSize, '=');
            auto &platform = cudaq::get_platform();
            std::ostream &os =
                platform.getLogStream() ? *platform.getLogStream() : std::cout;
            os << fmt::format("\n{} {} {}\n", leftSide, message, rightSide);
            os << fmt::format("GPU Device Name: \"{}\"\n",
                              info.deviceProps.deviceName);
            os << fmt::format(
                "CUDA Driver Version / Runtime Version: {}.{} / {}.{}\n",
                info.deviceProps.driverVersion / 1000,
                (info.deviceProps.driverVersion % 100) / 10,
                info.deviceProps.runtimeVersion / 1000,
                (info.deviceProps.runtimeVersion % 100) / 10);
            os << fmt::format("Total global memory (GB): {:.1f}\n",
                              (float)(info.deviceProps.totalGlobalMemMbytes) /
                                  1024.0);
            os << fmt::format("Memory Clock Rate (MHz): {:.3f}\n",
                              info.deviceProps.memoryClockRateMhz);
            os << fmt::format("GPU Clock Rate (MHz): {:.3f}\n",
                              info.deviceProps.clockRateMhz);
            os << fmt::format("{}\n", std::string(totalWidth, '='));
            // Only print this device info once.
            printDeviceInfoOnce = true;
          }

          // If trace logging mode is enabled, log timing data for each request.
          if (m_logLevel == LogLevel::Trace) {
            fmt::print("\n===== NVQC Execution Timing ======\n");
            fmt::print(" - Pre-processing: {} milliseconds \n",
                       info.simulationStart - info.requestStart);
            fmt::print(" - Execution: {} milliseconds \n",
                       info.simulationEnd - info.simulationStart);
            fmt::print("==================================\n");
          }
        } catch (...) {
          fmt::print("Unable to parse NVQC execution info metadata.\n");
        }
      }
      resultJs["response"]["executionContext"].get_to(io_context);
      return true;
    } catch (std::exception &e) {
      if (optionalErrorMsg)
        *optionalErrorMsg = e.what();
      return false;
    }
  }

  // Upload a job request as an NVCF asset.
  // Return asset Id on success. Otherwise, return null.
  std::optional<std::string>
  uploadRequest(const cudaq::RestRequest &jobRequest) {
    json requestJson;
    requestJson["contentType"] = "application/json";
    requestJson["description"] = "cudaq-nvqc-job";
    try {
      auto headers = getHeaders();
      auto resultJs =
          m_restClient.post(nvcfAssetUrl(), "", requestJson, headers,
                            /*enableLogging=*/false, /*enableSsl=*/true);
      const std::string uploadUrl = resultJs["uploadUrl"];
      const std::string assetId = resultJs["assetId"];
      cudaq::info("Upload NVQC job request as NVCF Asset Id {} to {}", assetId,
                  uploadUrl);
      std::map<std::string, std::string> uploadHeader;
      // This must match the request to create the upload link
      uploadHeader["Content-Type"] = "application/json";
      uploadHeader["x-amz-meta-nvcf-asset-description"] = "cudaq-nvqc-job";
      json jobRequestJs = jobRequest;
      m_restClient.put(uploadUrl, "", jobRequestJs, uploadHeader,
                       /*enableLogging=*/false, /*enableSsl=*/true);
      return assetId;
    } catch (...) {
      return {};
    }
  }
};

} // namespace cudaq<|MERGE_RESOLUTION|>--- conflicted
+++ resolved
@@ -155,16 +155,6 @@
       auto moduleOp = builder.create<mlir::ModuleOp>();
       moduleOp->setAttrs((*module)->getAttrDictionary());
       for (auto &op : *module) {
-<<<<<<< HEAD
-        auto funcOp = dyn_cast<mlir::func::FuncOp>(op);
-        // Add quantum kernels defined in the module.
-        if (funcOp && (funcOp->hasAttr(cudaq::kernelAttrName) ||
-                       funcOp.getName().startswith("__nvqpp__mlirgen__")))
-          moduleOp.push_back(funcOp.clone());
-        // Add globals defined in the module.
-        if (auto globalOp = dyn_cast<cudaq::cc::GlobalOp>(op))
-          moduleOp.push_back(globalOp.clone());
-=======
         if (auto funcOp = dyn_cast<mlir::func::FuncOp>(op)) {
           // Add quantum kernels defined in the module.
           if (funcOp->hasAttr(cudaq::kernelAttrName) ||
@@ -172,7 +162,9 @@
               funcOp.getBody().empty())
             moduleOp.push_back(funcOp.clone());
         }
->>>>>>> de00607e
+        // Add globals defined in the module.
+        if (auto globalOp = dyn_cast<cudaq::cc::GlobalOp>(op))
+          moduleOp.push_back(globalOp.clone());
       }
 
       if (args) {
