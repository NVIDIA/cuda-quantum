--- conflicted
+++ resolved
@@ -155,26 +155,19 @@
       auto moduleOp = builder.create<mlir::ModuleOp>();
       moduleOp->setAttrs((*module)->getAttrDictionary());
       for (auto &op : *module) {
-<<<<<<< HEAD
-        auto funcOp = dyn_cast<mlir::func::FuncOp>(op);
-        // Add quantum kernels defined in the module.
-        if (funcOp && (funcOp->hasAttr(cudaq::kernelAttrName) ||
-                       funcOp.getName().startswith("__nvqpp__mlirgen__")))
-          moduleOp.push_back(funcOp.clone());
+        if (auto funcOp = dyn_cast<mlir::func::FuncOp>(op)) {
+          // Add quantum kernels defined in the module.
+          if (funcOp->hasAttr(cudaq::kernelAttrName) ||
+              funcOp.getName().startswith("__nvqpp__mlirgen__") ||
+              funcOp.getBody().empty())
+            moduleOp.push_back(funcOp.clone());
+        }
         // Add any global symbols associated with custom operations
         else {
           auto ccGlobalOp = dyn_cast<cudaq::cc::GlobalOp>(op);
           if (ccGlobalOp) {
             moduleOp.push_back(ccGlobalOp.clone());
           }
-=======
-        if (auto funcOp = dyn_cast<mlir::func::FuncOp>(op)) {
-          // Add quantum kernels defined in the module.
-          if (funcOp->hasAttr(cudaq::kernelAttrName) ||
-              funcOp.getName().startswith("__nvqpp__mlirgen__") ||
-              funcOp.getBody().empty())
-            moduleOp.push_back(funcOp.clone());
->>>>>>> 58945ea9
         }
       }
 
