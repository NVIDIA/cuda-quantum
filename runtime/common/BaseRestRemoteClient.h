--- conflicted
+++ resolved
@@ -198,12 +198,12 @@
       cudaq::optimizer &optimizer, const int n_params) {
     cudaq::RestRequest request(io_context, version());
 
-    request.opt.optimizer_n_params = n_params;
-    request.opt.optimizer_type = get_optimizer_type(optimizer);
-    request.opt.optimizer_ptr = &optimizer;
-    request.opt.gradient_ptr = gradient;
+    request.opt->optimizer_n_params = n_params;
+    request.opt->optimizer_type = get_optimizer_type(optimizer);
+    request.opt->optimizer_ptr = &optimizer;
+    request.opt->gradient_ptr = gradient;
     if (gradient)
-      request.opt.gradient_type = get_gradient_type(*gradient);
+      request.opt->gradient_type = get_gradient_type(*gradient);
 
     request.entryPoint = kernelName;
     request.passes = serverPasses;
@@ -262,11 +262,6 @@
       request.format = cudaq::CodeFormat::MLIR;
     }
 
-<<<<<<< HEAD
-    request.code =
-        constructKernelPayload(mlirContext, kernelName, kernelFunc, kernelArgs,
-                               argsSize, /*startingArgIdx=*/0);
-=======
     if (io_context.name == "state-overlap") {
       if (!io_context.overlapComputeStates.has_value())
         throw std::runtime_error("Invalid execution context: no input states");
@@ -282,21 +277,23 @@
       cudaq::IRPayLoad stateIrPayload1, stateIrPayload2;
 
       stateIrPayload1.entryPoint = kernelName1;
-      stateIrPayload1.ir = constructKernelPayload(mlirContext, kernelName1,
-                                                  nullptr, args1, argsSize1);
+      stateIrPayload1.ir =
+          constructKernelPayload(mlirContext, kernelName1, nullptr, args1,
+                                 argsSize1, /*startingArgIdx=*/0);
       stateIrPayload2.entryPoint = kernelName2;
-      stateIrPayload2.ir = constructKernelPayload(mlirContext, kernelName2,
-                                                  nullptr, args2, argsSize2);
+      stateIrPayload2.ir =
+          constructKernelPayload(mlirContext, kernelName2, nullptr, args2,
+                                 argsSize2, /*startingArgIdx=*/0);
       // First kernel of the overlap calculation
       request.code = stateIrPayload1.ir;
       request.entryPoint = stateIrPayload1.entryPoint;
       // Second kernel of the overlap calculation
       request.overlapKernel = stateIrPayload2;
     } else if (serializedCodeContext == nullptr) {
-      request.code = constructKernelPayload(mlirContext, kernelName, kernelFunc,
-                                            kernelArgs, argsSize);
-    }
->>>>>>> 077e4a0a
+      request.code =
+          constructKernelPayload(mlirContext, kernelName, kernelFunc,
+                                 kernelArgs, argsSize, /*startingArgIdx=*/0);
+    }
     request.simulator = backendSimName;
     // Remote server seed
     // Note: unlike local executions whereby a static instance of the simulator
@@ -316,7 +313,6 @@
     return request;
   }
 
-<<<<<<< HEAD
   virtual bool sendVQERequest(mlir::MLIRContext &mlirContext,
                               cudaq::ExecutionContext &io_context,
                               const std::string &backendSimName,
@@ -377,18 +373,6 @@
     }
   }
 
-  virtual bool sendRequest(mlir::MLIRContext &mlirContext,
-                           cudaq::ExecutionContext &io_context,
-                           const std::string &backendSimName,
-                           const std::string &kernelName,
-                           void (*kernelFunc)(void *), void *kernelArgs,
-                           std::uint64_t argsSize,
-                           std::string *optionalErrorMsg) override {
-    cudaq::RestRequest request =
-        constructJobRequest(mlirContext, io_context, backendSimName, kernelName,
-                            kernelFunc, kernelArgs, argsSize);
-    if (request.code.empty()) {
-=======
   virtual bool
   sendRequest(mlir::MLIRContext &mlirContext,
               cudaq::ExecutionContext &io_context,
@@ -401,7 +385,6 @@
         kernelName, kernelFunc, kernelArgs, argsSize);
     if (request.code.empty() && (serializedCodeContext == nullptr ||
                                  serializedCodeContext->source_code.empty())) {
->>>>>>> 077e4a0a
       if (optionalErrorMsg)
         *optionalErrorMsg =
             std::string(
