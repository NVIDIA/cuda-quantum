/****************************************************************-*- C++ -*-****
 * Copyright (c) 2022 - 2024 NVIDIA Corporation & Affiliates.                  *
 * All rights reserved.                                                        *
 *                                                                             *
 * This source code and the accompanying materials are made available under    *
 * the terms of the Apache License 2.0 which accompanies this distribution.    *
 ******************************************************************************/

#pragma once

#include "common/JsonConvert.h"
#include "common/Logger.h"
#include "common/NvqcConfig.h"
#include "common/RemoteKernelExecutor.h"
#include "common/RestClient.h"
#include "common/RuntimeMLIR.h"
#include "common/UnzipUtils.h"
#include "cudaq.h"
#include "cudaq/Frontend/nvqpp/AttributeNames.h"
#include "cudaq/Optimizer/CodeGen/OpenQASMEmitter.h"
#include "cudaq/Optimizer/CodeGen/Passes.h"
#include "cudaq/Optimizer/CodeGen/Pipelines.h"
#include "cudaq/Optimizer/Dialect/CC/CCDialect.h"
#include "cudaq/Optimizer/Dialect/CC/CCOps.h"
#include "cudaq/Optimizer/Dialect/Quake/QuakeDialect.h"
#include "cudaq/Optimizer/Transforms/Passes.h"
#include "llvm/Bitcode/BitcodeReader.h"
#include "llvm/Bitcode/BitcodeWriter.h"
#include "llvm/IR/Module.h"
#include "llvm/IRReader/IRReader.h"
#include "llvm/Support/Base64.h"
#include "llvm/Support/MemoryBuffer.h"
#include "llvm/Support/Path.h"
#include "llvm/Support/SourceMgr.h"
#include "mlir/Dialect/Arith/IR/Arith.h"
#include "mlir/Dialect/Func/IR/FuncOps.h"
#include "mlir/Dialect/LLVMIR/LLVMDialect.h"
#include "mlir/Dialect/Math/IR/Math.h"
#include "mlir/ExecutionEngine/ExecutionEngine.h"
#include "mlir/ExecutionEngine/OptUtils.h"
#include "mlir/IR/ImplicitLocOpBuilder.h"
#include "mlir/Parser/Parser.h"
#include "mlir/Pass/PassManager.h"
#include "mlir/Pass/PassRegistry.h"
#include <dlfcn.h>
#include <fstream>
#include <iostream>
#include <limits>
#include <regex>
#include <streambuf>

namespace {
/// Util class to execute a functor when an object of this class goes
/// out-of-scope.
// This can be used to perform some clean up.
// ```
// {
//   ScopeExit cleanUp(f);
//   ...
// } <- f() is called to perform some cleanup action.
// ```
struct ScopeExit {
  ScopeExit(std::function<void()> &&func) : m_atExitFunc(std::move(func)) {}
  ~ScopeExit() noexcept { m_atExitFunc(); }
  ScopeExit(const ScopeExit &) = delete;
  ScopeExit &operator=(const ScopeExit &) = delete;
  ScopeExit(ScopeExit &&other) = delete;
  ScopeExit &operator=(ScopeExit &&other) = delete;

private:
  std::function<void()> m_atExitFunc;
};
} // namespace

namespace cudaq {
class BaseRemoteRestRuntimeClient : public cudaq::RemoteRuntimeClient {
protected:
  std::string m_url;
  static inline const std::vector<std::string> clientPasses = {};
  static inline const std::vector<std::string> serverPasses = {};
  // Random number generator.
  std::mt19937 randEngine{std::random_device{}()};

  static constexpr std::array<std::string_view, 1>
      DISALLOWED_EXECUTION_CONTEXT = {"tracer"};

  static constexpr bool isDisallowed(std::string_view context) {
    return std::any_of(DISALLOWED_EXECUTION_CONTEXT.begin(),
                       DISALLOWED_EXECUTION_CONTEXT.end(),
                       [context](std::string_view disallowed) {
                         return disallowed == context;
                       });
  }

  static SimulationStateData readSimulationStateData(cudaq::state* s) {
    std::cout << "Reading sim state data" << std::endl;
    void *dataPtr = nullptr;
    auto stateVector = s->get_tensor();
    auto precision = s->get_precision();
    auto numElements = stateVector.get_num_elements();
    auto elementSize = 0;
    if (precision == SimulationState::precision::fp32) {
      std::cout << "32 bit precision" << std::endl;
      elementSize = sizeof(std::complex<float>);
      auto *hostData = new std::complex<float>[numElements];
      std::cout << "Reading host data" << std::endl;
      s->to_host(hostData, numElements);
      std::cout << "Host data:" << std::endl;
      for (size_t i = 0; i< numElements; i++) {
        std::cout << hostData[i] << std::endl;
      }
      dataPtr = reinterpret_cast<void *>(hostData);
    } else {
      std::cout << "64 bit precision" << std::endl;
      elementSize = sizeof(std::complex<double>);
      auto *hostData = new std::complex<double>[numElements];
      std::cout << "Reading host data" << std::endl;
      s->to_host(hostData, numElements);
       std::cout << "Host data:" << std::endl;
      for (size_t i = 0; i< numElements; i++) {
        std::cout << hostData[i] << std::endl;
      }
      dataPtr = reinterpret_cast<void *>(hostData);
    }
    return SimulationStateData(dataPtr, numElements, elementSize);
  }

public:
  virtual void setConfig(
      const std::unordered_map<std::string, std::string> &configs) override {
    const auto urlIter = configs.find("url");
    if (urlIter != configs.end())
      m_url = urlIter->second;
  }

  virtual int version() const override {
    // Check if we have an environment variable override
    if (auto *envVal = std::getenv("CUDAQ_REST_CLIENT_VERSION"))
      return std::stoi(envVal);

    // Otherwise, just use the version defined in the code.
    return cudaq::RestRequest::REST_PAYLOAD_VERSION;
  }

  std::string constructKernelPayload(mlir::MLIRContext &mlirContext,
                                     const std::string &name,
                                     void (*kernelFunc)(void *),
                                     const void *args,
                                     std::uint64_t voidStarSize,
                                     std::size_t startingArgIdx) {
    if (cudaq::__internal__::isLibraryMode(name)) {
      // Library mode: retrieve the embedded bitcode in the executable.
      const auto path = llvm::sys::fs::getMainExecutable(nullptr, nullptr);
      // Load the object file
      auto [objBin, objBuffer] =
          llvm::cantFail(llvm::object::ObjectFile::createObjectFile(path))
              .takeBinary();
      if (!objBin)
        throw std::runtime_error("Failed to load binary object file");
      for (const auto &section : objBin->sections()) {
        // Get the bitcode section
        if (section.isBitcode()) {
          llvm::MemoryBufferRef llvmBc(llvm::cantFail(section.getContents()),
                                       "Bitcode");
          return llvm::encodeBase64(llvmBc.getBuffer());
        }
      }
      return "";
    } else {
      // Get the quake representation of the kernel
      auto quakeCode = cudaq::get_quake_by_name(name);
      auto module = parseSourceString<mlir::ModuleOp>(quakeCode, &mlirContext);
      if (!module)
        throw std::runtime_error("module cannot be parsed");

      // Extract the kernel name
      auto func = module->lookupSymbol<mlir::func::FuncOp>(
          std::string("__nvqpp__mlirgen__") + name);

      // Create a new Module to clone the function into
      auto location =
          mlir::FileLineColLoc::get(&mlirContext, "<builder>", 1, 1);
      mlir::ImplicitLocOpBuilder builder(location, &mlirContext);
      // Add CUDA-Q kernel attribute if not already set.
      if (!func->hasAttr(cudaq::kernelAttrName))
        func->setAttr(cudaq::kernelAttrName, builder.getUnitAttr());
      // Add entry-point attribute if not already set.
      if (!func->hasAttr(cudaq::entryPointAttrName))
        func->setAttr(cudaq::entryPointAttrName, builder.getUnitAttr());
      auto moduleOp = builder.create<mlir::ModuleOp>();
      moduleOp->setAttrs((*module)->getAttrDictionary());
      for (auto &op : *module) {
        if (auto funcOp = dyn_cast<mlir::func::FuncOp>(op)) {
          // Add quantum kernels defined in the module.
          if (funcOp->hasAttr(cudaq::kernelAttrName) ||
              funcOp.getName().startswith("__nvqpp__mlirgen__") ||
              funcOp.getBody().empty())
            moduleOp.push_back(funcOp.clone());
        }
        // Add globals defined in the module.
        if (auto globalOp = dyn_cast<cudaq::cc::GlobalOp>(op))
          moduleOp.push_back(globalOp.clone());
      }

      if (args) {
        cudaq::info("Run Quake Synth.\n");
        mlir::PassManager pm(&mlirContext);
<<<<<<< HEAD
        moduleOp.getContext()->disableMultithreading();
        pm.enableIRPrinting();
        auto &platform = cudaq::get_platform();
        if (platform.is_simulator()) {
          // For efficiency, we don't run state prep to convert states to gates on
          // simulators, instead we synthesize them as vectors.
          pm.addPass(cudaq::opt::createQuakeSynthesizer(name, args, readSimulationStateData));
        } else {
          pm.addPass(cudaq::opt::createQuakeSynthesizer(name, args, nullptr));
        }
=======
        pm.addPass(
            cudaq::opt::createQuakeSynthesizer(name, args, startingArgIdx));
>>>>>>> b6c1f178
        pm.addPass(mlir::createCanonicalizerPass());
        if (failed(pm.run(moduleOp)))
          throw std::runtime_error("Could not successfully apply quake-synth.");
      }

      // Note: do not run state preparation pass here since we are always
      // using simulators.

      // Run client-side passes. `clientPasses` is empty right now, but the code
      // below accommodates putting passes into it.
      mlir::PassManager pm(&mlirContext);
      moduleOp.getContext()->disableMultithreading();
      pm.enableIRPrinting();
      std::string errMsg;
      llvm::raw_string_ostream os(errMsg);
      const std::string pipeline =
          std::accumulate(clientPasses.begin(), clientPasses.end(),
                          std::string(), [](const auto &ss, const auto &s) {
                            return ss.empty() ? s : ss + "," + s;
                          });
      if (failed(parsePassPipeline(pipeline, pm, os)))
        throw std::runtime_error(
            "Remote rest platform failed to add passes to pipeline (" + errMsg +
            ").");

      cudaq::opt::addPipelineConvertToQIR(pm);

      if (failed(pm.run(moduleOp)))
        throw std::runtime_error(
            "Remote rest platform: applying IR passes failed.");

      std::string mlirCode;
      llvm::raw_string_ostream outStr(mlirCode);
      mlir::OpPrintingFlags opf;
      opf.enableDebugInfo(/*enable=*/true,
                          /*pretty=*/false);
      moduleOp.print(outStr, opf);
      return llvm::encodeBase64(mlirCode);
    }
  }
  cudaq::RestRequest constructVQEJobRequest(
      mlir::MLIRContext &mlirContext, cudaq::ExecutionContext &io_context,
      const std::string &backendSimName, const std::string &kernelName,
      const void *kernelArgs, cudaq::gradient *gradient,
      cudaq::optimizer &optimizer, const int n_params) {
    cudaq::RestRequest request(io_context, version());

    request.opt = RestRequestOptFields();
    request.opt->optimizer_n_params = n_params;
    request.opt->optimizer_type = get_optimizer_type(optimizer);
    request.opt->optimizer_ptr = &optimizer;
    request.opt->gradient_ptr = gradient;
    if (gradient)
      request.opt->gradient_type = get_gradient_type(*gradient);

    request.entryPoint = kernelName;
    request.passes = serverPasses;
    request.format = cudaq::CodeFormat::MLIR;
    request.code =
        constructKernelPayload(mlirContext, kernelName, /*kernelFunc=*/nullptr,
                               /*kernelArgs=*/kernelArgs,
                               /*argsSize=*/0, /*startingArgIdx=*/1);
    request.simulator = backendSimName;
    // Remote server seed
    // Note: unlike local executions whereby a static instance of the simulator
    // is seeded once when `cudaq::set_random_seed` is called, thus not being
    // re-seeded between executions. For remote executions, we use the runtime
    // level seed value to seed a random number generator to seed the server.
    // i.e., consecutive remote executions on the server from the same client
    // session (where `cudaq::set_random_seed` is called), get new random seeds
    // for each execution. The sequence is still deterministic based on the
    // runtime-level seed value.
    request.seed = [&]() {
      std::uniform_int_distribution<std::size_t> seedGen(
          std::numeric_limits<std::size_t>::min(),
          std::numeric_limits<std::size_t>::max());
      return seedGen(randEngine);
    }();
    return request;
  }

  cudaq::RestRequest constructJobRequest(
      mlir::MLIRContext &mlirContext, cudaq::ExecutionContext &io_context,
      cudaq::SerializedCodeExecutionContext *serializedCodeContext,
      const std::string &backendSimName, const std::string &kernelName,
      void (*kernelFunc)(void *), const void *kernelArgs,
      std::uint64_t argsSize) {

    cudaq::RestRequest request(io_context, version());
    if (serializedCodeContext)
      request.serializedCodeExecutionContext = *serializedCodeContext;
    request.entryPoint = kernelName;
    if (cudaq::__internal__::isLibraryMode(kernelName)) {
      request.format = cudaq::CodeFormat::LLVM;
      if (kernelArgs && argsSize > 0) {
        cudaq::info("Serialize {} bytes of args.", argsSize);
        request.args.resize(argsSize);
        std::memcpy(request.args.data(), kernelArgs, argsSize);
      }

      if (kernelFunc) {
        ::Dl_info info;
        ::dladdr(reinterpret_cast<void *>(kernelFunc), &info);
        const auto funcName = cudaq::quantum_platform::demangle(info.dli_sname);
        cudaq::info("RemoteSimulatorQPU: retrieve name '{}' for kernel {}",
                    funcName, kernelName);
        request.entryPoint = funcName;
      }
    } else {
      request.passes = serverPasses;
      request.format = cudaq::CodeFormat::MLIR;
    }

    if (io_context.name == "state-overlap") {
      if (!io_context.overlapComputeStates.has_value())
        throw std::runtime_error("Invalid execution context: no input states");
      const auto *castedState1 = dynamic_cast<const RemoteSimulationState *>(
          io_context.overlapComputeStates->first);
      const auto *castedState2 = dynamic_cast<const RemoteSimulationState *>(
          io_context.overlapComputeStates->second);
      if (!castedState1 || !castedState2)
        throw std::runtime_error(
            "Invalid execution context: input states are not compatible");
      auto [kernelName1, args1, argsSize1] = castedState1->getKernelInfo();
      auto [kernelName2, args2, argsSize2] = castedState2->getKernelInfo();
      cudaq::IRPayLoad stateIrPayload1, stateIrPayload2;

      stateIrPayload1.entryPoint = kernelName1;
      stateIrPayload1.ir =
          constructKernelPayload(mlirContext, kernelName1, nullptr, args1,
                                 argsSize1, /*startingArgIdx=*/0);
      stateIrPayload2.entryPoint = kernelName2;
      stateIrPayload2.ir =
          constructKernelPayload(mlirContext, kernelName2, nullptr, args2,
                                 argsSize2, /*startingArgIdx=*/0);
      // First kernel of the overlap calculation
      request.code = stateIrPayload1.ir;
      request.entryPoint = stateIrPayload1.entryPoint;
      // Second kernel of the overlap calculation
      request.overlapKernel = stateIrPayload2;
    } else if (serializedCodeContext == nullptr) {
      request.code =
          constructKernelPayload(mlirContext, kernelName, kernelFunc,
                                 kernelArgs, argsSize, /*startingArgIdx=*/0);
    }
    request.simulator = backendSimName;
    // Remote server seed
    // Note: unlike local executions whereby a static instance of the simulator
    // is seeded once when `cudaq::set_random_seed` is called, thus not being
    // re-seeded between executions. For remote executions, we use the runtime
    // level seed value to seed a random number generator to seed the server.
    // i.e., consecutive remote executions on the server from the same client
    // session (where `cudaq::set_random_seed` is called), get new random seeds
    // for each execution. The sequence is still deterministic based on the
    // runtime-level seed value.
    request.seed = [&]() {
      std::uniform_int_distribution<std::size_t> seedGen(
          std::numeric_limits<std::size_t>::min(),
          std::numeric_limits<std::size_t>::max());
      return seedGen(randEngine);
    }();
    return request;
  }

  virtual bool
  sendRequest(mlir::MLIRContext &mlirContext,
              cudaq::ExecutionContext &io_context,
              cudaq::SerializedCodeExecutionContext *serializedCodeContext,
              cudaq::gradient *vqe_gradient, cudaq::optimizer *vqe_optimizer,
              const int vqe_n_params, const std::string &backendSimName,
              const std::string &kernelName, void (*kernelFunc)(void *),
              const void *kernelArgs, std::uint64_t argsSize,
              std::string *optionalErrorMsg) override {
    if (isDisallowed(io_context.name))
      throw std::runtime_error(
          io_context.name +
          " operation is not supported with cudaq target remote-mqpu!");

    cudaq::RestRequest request = [&]() {
      if (vqe_n_params > 0)
        return constructVQEJobRequest(mlirContext, io_context, backendSimName,
                                      kernelName, kernelArgs, vqe_gradient,
                                      *vqe_optimizer, vqe_n_params);
      return constructJobRequest(mlirContext, io_context, serializedCodeContext,
                                 backendSimName, kernelName, kernelFunc,
                                 kernelArgs, argsSize);
    }();

    if (request.code.empty() && (serializedCodeContext == nullptr ||
                                 serializedCodeContext->source_code.empty())) {
      if (optionalErrorMsg)
        *optionalErrorMsg =
            std::string(
                "Failed to construct/retrieve kernel IR for kernel named ") +
            kernelName;
      return false;
    }

    // Don't let curl adding "Expect: 100-continue" header, which is not
    // suitable for large requests, e.g., bitcode in the JSON request.
    //  Ref: https://gms.tf/when-curl-sends-100-continue.html
    std::map<std::string, std::string> headers{
        {"Expect:", ""}, {"Content-type", "application/json"}};
    json requestJson = request;
    try {
      cudaq::RestClient restClient;
      auto resultJs =
          restClient.post(m_url, "job", requestJson, headers, false);
      cudaq::debug("Response: {}", resultJs.dump(/*indent=*/2));

      if (!resultJs.contains("executionContext")) {
        std::stringstream errorMsg;
        if (resultJs.contains("status")) {
          errorMsg << "Failed to execute the kernel on the remote server: "
                   << resultJs["status"] << "\n";
          if (resultJs.contains("errorMessage")) {
            errorMsg << "Error message: " << resultJs["errorMessage"] << "\n";
          }
        } else {
          errorMsg << "Failed to execute the kernel on the remote server.\n";
          errorMsg << "Unexpected response from the REST server. Missing the "
                      "required field 'executionContext'.";
        }
        if (optionalErrorMsg)
          *optionalErrorMsg = errorMsg.str();
        return false;
      }
      resultJs["executionContext"].get_to(io_context);
      return true;
    } catch (std::exception &e) {
      if (optionalErrorMsg)
        *optionalErrorMsg = e.what();
      return false;
    }
  }

  virtual void resetRemoteRandomSeed(std::size_t seed) override {
    // Re-seed the generator, e.g., when `cudaq::set_random_seed` is called.
    randEngine.seed(seed);
  }
};

/// Base class for the REST client submitting jobs to NVCF-hosted `cudaq-qpud`
/// service.
class BaseNvcfRuntimeClient : public cudaq::BaseRemoteRestRuntimeClient {
protected:
  // None: Don't log; Info: basic info; Trace: Timing data per invocation.
  enum class LogLevel : int { None = 0, Info, Trace };
  // NVQC logging level
  // Enabled high-level info log by default (can be set by an environment
  // variable)
  LogLevel m_logLevel = LogLevel::Info;
  // API key for authentication
  std::string m_apiKey;
  // Rest client to send HTTP request
  cudaq::RestClient m_restClient;
  // NVCF function Id to use
  std::string m_functionId;
  // NVCF version Id of that function to use
  std::string m_functionVersionId;
  // Information about function deployment from environment variable info.
  struct FunctionEnvironments {
    // These configs should be positive numbers.
    int version{-1};
    int numGpus{-1};
    int timeoutSecs{-1};
  };
  // Available functions: function Id to info mapping
  using DeploymentInfo = std::unordered_map<std::string, FunctionEnvironments>;
  DeploymentInfo m_availableFuncs;
  const std::string CUDAQ_NCA_ID = cudaq::getNvqcNcaId();
  // Base URL for NVCF APIs
  static inline const std::string m_baseUrl = "api.nvcf.nvidia.com/v2";
  // Return the URL to invoke the function specified in this client
  std::string nvcfInvocationUrl() const {
    return fmt::format("https://{}/nvcf/exec/functions/{}/versions/{}",
                       m_baseUrl, m_functionId, m_functionVersionId);
  }
  // Return the URL to request an Asset upload link
  std::string nvcfAssetUrl() const {
    return fmt::format("https://{}/nvcf/assets", m_baseUrl);
  }
  // Return the URL to retrieve status/result of an NVCF request.
  std::string
  nvcfInvocationStatus(const std::string &invocationRequestId) const {
    return fmt::format("https://{}/nvcf/exec/status/{}", m_baseUrl,
                       invocationRequestId);
  }
  // Construct the REST headers for calling NVCF REST APIs
  std::map<std::string, std::string> getHeaders() const {
    std::map<std::string, std::string> header{
        {"Authorization", fmt::format("Bearer {}", m_apiKey)},
        {"Content-type", "application/json"}};
    return header;
  };
  // Helper to retrieve the list of all available versions of the specified
  // function Id.
  std::vector<cudaq::NvcfFunctionVersionInfo> getFunctionVersions() {
    auto headers = getHeaders();
    auto versionDataJs = m_restClient.get(
        fmt::format("https://{}/nvcf/functions/{}", m_baseUrl, m_functionId),
        "/versions", headers, /*enableSsl=*/true);
    cudaq::info("Version data: {}", versionDataJs.dump());
    std::vector<cudaq::NvcfFunctionVersionInfo> versions;
    versionDataJs["functions"].get_to(versions);
    return versions;
  }
  DeploymentInfo getAllAvailableDeployments() {
    auto headers = getHeaders();
    auto allVisibleFunctions =
        m_restClient.get(fmt::format("https://{}/nvcf/functions", m_baseUrl),
                         "", headers, /*enableSsl=*/true);
    const std::string cudaqNvcfFuncNamePrefix = "cuda_quantum";
    DeploymentInfo info;

    // NCA ID Precedence order is:
    // 1. CUDAQ_NCA_ID if it was specifically overriden
    // 2. Dev org NCA ID if active dev functions are visible with selected key
    // 3. Production NCA ID
    const std::string ncaIdToSearch = [&]() {
      // Check for override
      if (isNvqcNcaIdOverridden())
        return CUDAQ_NCA_ID;
      // Check to see if dev NCA ID functions are available
      for (auto funcInfo : allVisibleFunctions["functions"]) {
        if (funcInfo["ncaId"].get<std::string>() ==
                std::string(DEV_NVQC_NCA_ID) &&
            funcInfo["status"].get<std::string>() == "ACTIVE" &&
            funcInfo["name"].get<std::string>().starts_with(
                cudaqNvcfFuncNamePrefix)) {
          return std::string(DEV_NVQC_NCA_ID);
        }
      }
      // Fallback on production NCA ID
      return CUDAQ_NCA_ID;
    }();

    for (auto funcInfo : allVisibleFunctions["functions"]) {
      if (funcInfo["ncaId"].get<std::string>() == ncaIdToSearch &&
          funcInfo["status"].get<std::string>() == "ACTIVE" &&
          funcInfo["name"].get<std::string>().starts_with(
              cudaqNvcfFuncNamePrefix)) {
        const auto containerEnvs = [&]() -> FunctionEnvironments {
          FunctionEnvironments envs;
          // Function name convention:
          // Example: cuda_quantum_v1_t3600_8x
          //          ------------  -  ---- -
          //            Prefix      |    |  |
          //              Version __|    |  |
          //           Timeout (secs)  __|  |
          //              Number of GPUs  __|
          const std::regex funcNameRegex(
              R"(^cuda_quantum_v(\d+)_t(\d+)_(\d+)x$)");
          // The first match is the whole string.
          constexpr std::size_t expectedNumMatches = 4;
          std::smatch baseMatch;
          const std::string fname = funcInfo["name"].get<std::string>();
          // If the function name matches 'Production' naming convention,
          // retrieve deployment information from the name.
          if (std::regex_match(fname, baseMatch, funcNameRegex) &&
              baseMatch.size() == expectedNumMatches) {
            envs.version = std::stoi(baseMatch[1].str());
            envs.timeoutSecs = std::stoi(baseMatch[2].str());
            envs.numGpus = std::stoi(baseMatch[3].str());
          } else if (funcInfo.contains("containerEnvironment")) {
            // Otherwise, retrieve the info from deployment configurations.
            // TODO: at some point, we may want to consolidate these two paths
            // (name vs. meta-data). We keep it here since function metadata
            // (similar to `containerEnvironment`) will be supported in the near
            // future.
            for (auto it : funcInfo["containerEnvironment"]) {
              const auto getEnvValueIfMatch =
                  [](json &js, const std::string &envKey, int &varToSet) {
                    if (js["key"].get<std::string>() == envKey)
                      varToSet = std::stoi(js["value"].get<std::string>());
                  };
              getEnvValueIfMatch(it, "NUM_GPUS", envs.numGpus);
              getEnvValueIfMatch(it, "NVQC_REST_PAYLOAD_VERSION", envs.version);
              getEnvValueIfMatch(it, "WATCHDOG_TIMEOUT_SEC", envs.timeoutSecs);
            }
          }

          // Note: invalid/uninitialized FunctionEnvironments will be
          // discarded, i.e., not added to the valid deployment list, since the
          // API version number will not match.
          return envs;
        }();

        // Only add functions that match client version.
        if (containerEnvs.version == version())
          info[funcInfo["id"].get<std::string>()] = containerEnvs;
      }
    }

    return info;
  }

  std::optional<std::size_t> getQueueDepth(const std::string &funcId,
                                           const std::string &verId) {
    auto headers = getHeaders();
    try {
      auto queueDepthInfo = m_restClient.get(
          fmt::format("https://{}/nvcf/queues/functions/{}/versions/{}",
                      m_baseUrl, funcId, verId),
          "", headers, /*enableSsl=*/true);

      if (queueDepthInfo.contains("functionId") &&
          queueDepthInfo["functionId"] == funcId &&
          queueDepthInfo.contains("queues")) {
        for (auto queueInfo : queueDepthInfo["queues"]) {
          if (queueInfo.contains("functionVersionId") &&
              queueInfo["functionVersionId"] == verId &&
              queueInfo.contains("queueDepth")) {
            return queueInfo["queueDepth"].get<std::size_t>();
          }
        }
      }
      return std::nullopt;
    } catch (...) {
      // Make this non-fatal. Returns null, i.e., unknown.
      return std::nullopt;
    }
  }

  // Fetch the queue position of the given request ID. If the job has already
  // begun execution, it will return `std::nullopt`.
  std::optional<std::size_t> getQueuePosition(const std::string &requestId) {
    auto headers = getHeaders();
    try {
      auto queuePos =
          m_restClient.get(fmt::format("https://{}/nvcf/queues/{}/position",
                                       m_baseUrl, requestId),
                           "", headers, /*enableSsl=*/true);
      if (queuePos.contains("positionInQueue"))
        return queuePos["positionInQueue"].get<std::size_t>();
      // When the job enters execution, it returns "status": 400 and "title":
      // "Bad Request", so translate that to `std::nullopt`.
      return std::nullopt;
    } catch (...) {
      // Make this non-fatal. Returns null, i.e., unknown.
      return std::nullopt;
    }
  }

public:
  virtual void setConfig(
      const std::unordered_map<std::string, std::string> &configs) override {
    {
      // Check if user set a specific log level (e.g., disable logging)
      if (auto logConfigEnv = std::getenv("NVQC_LOG_LEVEL")) {
        auto logConfig = std::string(logConfigEnv);
        std::transform(logConfig.begin(), logConfig.end(), logConfig.begin(),
                       [](unsigned char c) { return std::tolower(c); });
        if (logConfig == "0" || logConfig == "off" || logConfig == "false" ||
            logConfig == "no" || logConfig == "none")
          m_logLevel = LogLevel::None;
        if (logConfig == "trace")
          m_logLevel = LogLevel::Trace;
        if (logConfig == "info")
          m_logLevel = LogLevel::Info;
      }
    }
    {
      const auto apiKeyIter = configs.find("api-key");
      if (apiKeyIter != configs.end())
        m_apiKey = apiKeyIter->second;
      if (m_apiKey.empty())
        throw std::runtime_error("No NVQC API key is provided.");
    }

    m_availableFuncs = getAllAvailableDeployments();
    for (const auto &[funcId, info] : m_availableFuncs)
      cudaq::info("Function Id {} has {} GPUs.", funcId, info.numGpus);
    {
      const auto funcIdIter = configs.find("function-id");
      if (funcIdIter != configs.end()) {
        // User overrides a specific function Id.
        m_functionId = funcIdIter->second;
        if (m_logLevel > LogLevel::None) {
          // Print out the configuration
          cudaq::log("Submitting jobs to NVQC using function Id {}.",
                     m_functionId);
        }
      } else {
        // Output an error message if no deployments can be found.
        if (m_availableFuncs.empty())
          throw std::runtime_error(
              "Unable to find any active NVQC deployments for this key. Check "
              "if you see any active functions on ngc.nvidia.com in the cloud "
              "functions tab, or try to regenerate the key.");

        // Determine the function Id based on the number of GPUs
        const auto nGpusIter = configs.find("ngpus");
        // Default is 1 GPU if none specified
        const int numGpusRequested =
            (nGpusIter != configs.end()) ? std::stoi(nGpusIter->second) : 1;
        cudaq::info("Looking for an NVQC deployment that has {} GPUs.",
                    numGpusRequested);
        for (const auto &[funcId, info] : m_availableFuncs) {
          if (info.numGpus == numGpusRequested) {
            m_functionId = funcId;
            if (m_logLevel > LogLevel::None) {
              // Print out the configuration
              cudaq::log(
                  "Submitting jobs to NVQC service with {} GPU(s). Max "
                  "execution time: {} seconds (excluding queue wait time).",
                  info.numGpus, info.timeoutSecs);
            }
            break;
          }
        }
        if (m_functionId.empty()) {
          // Make sure that we sort the GPU count list
          std::set<std::size_t> gpuCounts;
          for (const auto &[funcId, info] : m_availableFuncs) {
            gpuCounts.emplace(info.numGpus);
          }
          std::stringstream ss;
          ss << "Unable to find NVQC deployment with " << numGpusRequested
             << " GPUs.\nAvailable deployments have ";
          ss << fmt::format("{}", gpuCounts) << " GPUs.\n";
          ss << "Please check your 'ngpus' value (Python) or `--nvqc-ngpus` "
                "value (C++).\n";
          throw std::runtime_error(ss.str());
        }
      }
    }
    {
      auto versions = getFunctionVersions();
      // Check if a version Id is set
      const auto versionIdIter = configs.find("version-id");
      if (versionIdIter != configs.end()) {
        m_functionVersionId = versionIdIter->second;
        // Do a sanity check that this is an active version (i.e., usable).
        const auto versionInfoIter =
            std::find_if(versions.begin(), versions.end(),
                         [&](const cudaq::NvcfFunctionVersionInfo &info) {
                           return info.versionId == m_functionVersionId;
                         });
        // Invalid version Id.
        if (versionInfoIter == versions.end())
          throw std::runtime_error(
              fmt::format("Version Id '{}' is not valid for NVQC function Id "
                          "'{}'. Please check your NVQC configurations.",
                          m_functionVersionId, m_functionId));
        // The version is not active/deployed.
        if (versionInfoIter->status != cudaq::FunctionStatus::ACTIVE)
          throw std::runtime_error(
              fmt::format("Version Id '{}' of NVQC function Id "
                          "'{}' is not ACTIVE. Please check your NVQC "
                          "configurations or contact support.",
                          m_functionVersionId, m_functionId));
      } else {
        // No version Id is set. Just pick the latest version of the function
        // Id. The timestamp is an ISO 8601 string, e.g.,
        // 2024-01-25T04:14:46.360Z. To sort it from latest to oldest, we can
        // use string sorting.
        std::sort(versions.begin(), versions.end(),
                  [](const auto &a, const auto &b) {
                    return a.createdAt > b.createdAt;
                  });
        for (const auto &versionInfo : versions)
          cudaq::info("Found version Id {}, created at {}",
                      versionInfo.versionId, versionInfo.createdAt);

        auto activeVersions =
            versions |
            std::ranges::views::filter(
                [](const cudaq::NvcfFunctionVersionInfo &info) {
                  return info.status == cudaq::FunctionStatus::ACTIVE;
                });

        if (activeVersions.empty())
          throw std::runtime_error(
              fmt::format("No active version available for NVQC function Id "
                          "'{}'. Please check your function Id.",
                          m_functionId));

        m_functionVersionId = activeVersions.front().versionId;
        cudaq::info("Selected the latest version Id {} for function Id {}",
                    m_functionVersionId, m_functionId);
      }
    }
  }
  virtual bool
  sendRequest(mlir::MLIRContext &mlirContext,
              cudaq::ExecutionContext &io_context,
              cudaq::SerializedCodeExecutionContext *serializedCodeContext,
              cudaq::gradient *vqe_gradient, cudaq::optimizer *vqe_optimizer,
              const int vqe_n_params, const std::string &backendSimName,
              const std::string &kernelName, void (*kernelFunc)(void *),
              const void *kernelArgs, std::uint64_t argsSize,
              std::string *optionalErrorMsg) override {
    if (isDisallowed(io_context.name))
      throw std::runtime_error(
          io_context.name +
          " operation is not supported with cudaq target nvqc!");

    static const std::vector<std::string> MULTI_GPU_BACKENDS = {
        "tensornet", "nvidia-mgpu", "nvidia-mqpu"};
    {
      // Print out a message if users request a multi-GPU deployment while
      // setting the backend to a single-GPU one. Only print once in case this
      // is a execution loop.
      static bool printOnce = false;
      if (m_availableFuncs[m_functionId].numGpus > 1 &&
          std::find(MULTI_GPU_BACKENDS.begin(), MULTI_GPU_BACKENDS.end(),
                    backendSimName) == MULTI_GPU_BACKENDS.end() &&
          !printOnce) {
        std::cout << "The requested backend simulator (" << backendSimName
                  << ") is not capable of using all "
                  << m_availableFuncs[m_functionId].numGpus
                  << " GPUs requested.\n";
        std::cout << "Only one GPU will be used for simulation.\n";
        std::cout << "Please refer to CUDA-Q documentation for a list of "
                     "multi-GPU capable simulator backends.\n";
        printOnce = true;
      }
    }
    // Construct the base `cudaq-qpud` request payload.
    cudaq::RestRequest request = [&]() {
      if (vqe_n_params > 0)
        return constructVQEJobRequest(mlirContext, io_context, backendSimName,
                                      kernelName, kernelArgs, vqe_gradient,
                                      *vqe_optimizer, vqe_n_params);
      return constructJobRequest(mlirContext, io_context, serializedCodeContext,
                                 backendSimName, kernelName, kernelFunc,
                                 kernelArgs, argsSize);
    }();

    if (request.code.empty() && (serializedCodeContext == nullptr ||
                                 serializedCodeContext->source_code.empty())) {
      if (optionalErrorMsg)
        *optionalErrorMsg =
            std::string(
                "Failed to construct/retrieve kernel IR for kernel named ") +
            kernelName;
      return false;
    }

    if (request.format != cudaq::CodeFormat::MLIR &&
        serializedCodeContext == nullptr) {
      // The `.config` file may have been tampered with.
      std::cerr << "Internal error: unsupported kernel IR detected.\nThis may "
                   "indicate a corrupted CUDA-Q installation.";
      std::abort();
    }

    // Max message size that we can send in the body
    constexpr std::size_t MAX_SIZE_BYTES = 250000; // 250 KB
    json requestJson;
    auto jobHeader = getHeaders();
    std::optional<std::string> assetId;
    // Make sure that we delete the asset that we've uploaded when this
    // `sendRequest` function exits (success or not).
    ScopeExit deleteAssetOnExit([&]() {
      if (assetId.has_value()) {
        cudaq::info("Deleting NVQC Asset Id {}", assetId.value());
        auto headers = getHeaders();
        m_restClient.del(nvcfAssetUrl(), std::string("/") + assetId.value(),
                         headers, /*enableLogging=*/false, /*enableSsl=*/true);
      }
    });

    // Upload this request as an NVCF asset if needed.
    // Note: The majority of the payload is the IR code. Hence, first checking
    // if it exceed the size limit. Otherwise, if the code is small, make sure
    // that the total payload doesn't exceed that limit as well by constructing
    // a temporary JSON object of the full payload.
    if (request.code.size() > MAX_SIZE_BYTES ||
        json(request).dump().size() > MAX_SIZE_BYTES) {
      assetId = uploadRequest(request);
      if (!assetId.has_value()) {
        if (optionalErrorMsg)
          *optionalErrorMsg = "Failed to upload request to NVQC as NVCF assets";
        return false;
      }
      json requestBody;
      // Use NVCF `inputAssetReferences` field to specify the asset that needs
      // to be pulled in when invoking this function.
      requestBody["inputAssetReferences"] =
          std::vector<std::string>{assetId.value()};
      requestJson["requestBody"] = requestBody;
      requestJson["requestHeader"] = requestBody;
    } else {
      requestJson["requestBody"] = request;
    }

    try {
      // Making the request
      cudaq::debug("Sending NVQC request to {}", nvcfInvocationUrl());
      auto lastQueuePos = std::numeric_limits<std::size_t>::max();

      if (m_logLevel > LogLevel::Info)
        cudaq::log("Posting NVQC request now");
      auto resultJs =
          m_restClient.post(nvcfInvocationUrl(), "", requestJson, jobHeader,
                            /*enableLogging=*/false, /*enableSsl=*/true);
      cudaq::debug("Response: {}", resultJs.dump());

      // Call getQueuePosition() until we're at the front of the queue. If log
      // level is "none", then skip all this because we don't need to show the
      // status to the user, and we don't need to know the precise
      // requestStartTime.
      if (m_logLevel > LogLevel::None) {
        if (resultJs.contains("status") &&
            resultJs["status"] == "pending-evaluation") {
          const std::string reqId = resultJs["reqId"];
          auto queuePos = getQueuePosition(reqId);
          while (queuePos.has_value() && queuePos.value() > 0) {
            if (queuePos.value() != lastQueuePos) {
              // Position in queue has changed.
              if (lastQueuePos == std::numeric_limits<std::size_t>::max()) {
                // If lastQueuePos hasn't been populated with a true value yet,
                // it means we have not fetched the queue depth or displayed
                // anything to the user yet.
                cudaq::log("Number of jobs ahead of yours in the NVQC queue: "
                           "{}. Your job will start executing once it gets to "
                           "the head of the queue.",
                           queuePos.value());
              } else {
                cudaq::log("Position in queue for request {} has changed from "
                           "{} to {}",
                           reqId, lastQueuePos, queuePos.value());
              }
              lastQueuePos = queuePos.value();
            }
            std::this_thread::sleep_for(std::chrono::seconds(1));
            queuePos = getQueuePosition(reqId);
          }
        }
        if (lastQueuePos != std::numeric_limits<std::size_t>::max())
          cudaq::log("Your job is finished waiting in the queue and will now "
                     "begin execution.");
      }

      const auto requestStartTime = std::chrono::system_clock::now();
      bool needToPrintNewline = false;
      while (resultJs.contains("status") &&
             resultJs["status"] == "pending-evaluation") {
        const std::string reqId = resultJs["reqId"];
        const int elapsedTimeSecs =
            std::chrono::duration_cast<std::chrono::seconds>(
                std::chrono::system_clock::now() - requestStartTime)
                .count();
        // Warns if the remaining time is less than this threshold.
        constexpr int TIMEOUT_WARNING_SECS = 5 * 60; // 5 minutes.
        const int remainingSecs =
            m_availableFuncs[m_functionId].timeoutSecs - elapsedTimeSecs;
        std::string additionalInfo;
        if (remainingSecs < 0)
          fmt::format_to(std::back_inserter(additionalInfo),
                         ". Exceeded wall time limit ({} seconds), but time "
                         "spent waiting in queue is not counted. Proceeding.",
                         m_availableFuncs[m_functionId].timeoutSecs);
        else if (remainingSecs < TIMEOUT_WARNING_SECS)
          fmt::format_to(std::back_inserter(additionalInfo),
                         ". Approaching the wall time limit ({} seconds). "
                         "Remaining time: {} seconds.",
                         m_availableFuncs[m_functionId].timeoutSecs,
                         remainingSecs);
        // If NVQC log level is high enough or if we have additional info to
        // print, then print the full message; else print a simple "."
        if (m_logLevel > LogLevel::Info || !additionalInfo.empty()) {
          if (needToPrintNewline)
            std::cout << "\n";
          needToPrintNewline = false;
          cudaq::log("Polling NVQC result data for Request Id {}{}", reqId,
                     additionalInfo);
        } else if (m_logLevel > LogLevel::None) {
          std::cout << ".";
          std::cout.flush();
          needToPrintNewline = true;
        }
        // Wait 1 sec then poll the result
        std::this_thread::sleep_for(std::chrono::seconds(1));
        resultJs = m_restClient.get(nvcfInvocationStatus(reqId), "", jobHeader,
                                    /*enableSsl=*/true);
      }

      if (needToPrintNewline)
        std::cout << "\n";

      if (!resultJs.contains("status") || resultJs["status"] != "fulfilled") {
        if (optionalErrorMsg)
          *optionalErrorMsg =
              std::string(
                  "Failed to complete the simulation request. Status: ") +
              (resultJs.contains("status") ? std::string(resultJs["status"])
                                           : std::string("unknown"));
        return false;
      }

      // If there is a `responseReference` field, this is a large response.
      // Hence, need to download result .zip file from the provided URL.
      if (resultJs.contains("responseReference")) {
        // This is a large response that needs to be downloaded
        const std::string downloadUrl = resultJs["responseReference"];
        const std::string reqId = resultJs["reqId"];
        cudaq::info("Download result for Request Id {} at {}", reqId,
                    downloadUrl);
        llvm::SmallString<32> tempDir;
        llvm::sys::path::system_temp_directory(/*ErasedOnReboot*/ true,
                                               tempDir);
        std::filesystem::path resultFilePath =
            std::filesystem::path(tempDir.c_str()) / (reqId + ".zip");
        m_restClient.download(downloadUrl, resultFilePath.string(),
                              /*enableLogging=*/false, /*enableSsl=*/true);
        cudaq::info("Downloaded zip file {}", resultFilePath.string());
        std::filesystem::path unzipDir =
            std::filesystem::path(tempDir.c_str()) / reqId;
        // Unzip the response
        cudaq::utils::unzip(resultFilePath, unzipDir);
        std::filesystem::path resultJsonFile =
            unzipDir / (reqId + "_result.json");
        if (!std::filesystem::exists(resultJsonFile)) {
          if (optionalErrorMsg)
            *optionalErrorMsg =
                "Unexpected response file: missing the result JSON file.";
          return false;
        }
        std::ifstream t(resultJsonFile.string());
        std::string resultJsonFromFile((std::istreambuf_iterator<char>(t)),
                                       std::istreambuf_iterator<char>());
        try {
          resultJs["response"] = json::parse(resultJsonFromFile);
        } catch (...) {
          if (optionalErrorMsg)
            *optionalErrorMsg =
                fmt::format("Failed to parse the response JSON from file '{}'.",
                            resultJsonFile.string());
          return false;
        }
        cudaq::info(
            "Delete response zip file {} and its inflated contents in {}",
            resultFilePath.c_str(), unzipDir.c_str());
        std::filesystem::remove(resultFilePath);
        std::filesystem::remove_all(unzipDir);
      }

      if (!resultJs.contains("response")) {
        if (optionalErrorMsg)
          *optionalErrorMsg = "Unexpected response from the NVQC invocation. "
                              "Missing the 'response' field.";
        return false;
      }
      if (!resultJs["response"].contains("executionContext")) {
        if (optionalErrorMsg) {
          if (resultJs["response"].contains("errorMessage")) {
            *optionalErrorMsg = fmt::format(
                "NVQC failed to handle request. Server error: {}",
                resultJs["response"]["errorMessage"].get<std::string>());
          } else {
            *optionalErrorMsg =
                "Unexpected response from the NVQC response. "
                "Missing the required field 'executionContext'.";
          }
        }
        return false;
      }
      if (m_logLevel > LogLevel::None &&
          resultJs["response"].contains("executionInfo")) {
        try {
          // We only print GPU device info once if logging is not disabled.
          static bool printDeviceInfoOnce = false;
          cudaq::NvcfExecutionInfo info;
          resultJs["response"]["executionInfo"].get_to(info);
          if (!printDeviceInfoOnce) {
            std::size_t totalWidth = 50;
            std::string message = "NVQC Device Info";
            auto strLen = message.size() + 2; // Account for surrounding spaces
            auto leftSize = (totalWidth - strLen) / 2;
            auto rightSize = (totalWidth - strLen) - leftSize;
            std::string leftSide(leftSize, '=');
            std::string rightSide(rightSize, '=');
            auto &platform = cudaq::get_platform();
            std::ostream &os =
                platform.getLogStream() ? *platform.getLogStream() : std::cout;
            os << fmt::format("\n{} {} {}\n", leftSide, message, rightSide);
            os << fmt::format("GPU Device Name: \"{}\"\n",
                              info.deviceProps.deviceName);
            os << fmt::format(
                "CUDA Driver Version / Runtime Version: {}.{} / {}.{}\n",
                info.deviceProps.driverVersion / 1000,
                (info.deviceProps.driverVersion % 100) / 10,
                info.deviceProps.runtimeVersion / 1000,
                (info.deviceProps.runtimeVersion % 100) / 10);
            os << fmt::format("Total global memory (GB): {:.1f}\n",
                              (float)(info.deviceProps.totalGlobalMemMbytes) /
                                  1024.0);
            os << fmt::format("Memory Clock Rate (MHz): {:.3f}\n",
                              info.deviceProps.memoryClockRateMhz);
            os << fmt::format("GPU Clock Rate (MHz): {:.3f}\n",
                              info.deviceProps.clockRateMhz);
            os << fmt::format("{}\n", std::string(totalWidth, '='));
            // Only print this device info once.
            printDeviceInfoOnce = true;
          }

          // If trace logging mode is enabled, log timing data for each request.
          if (m_logLevel == LogLevel::Trace) {
            fmt::print("\n===== NVQC Execution Timing ======\n");
            fmt::print(" - Pre-processing: {} milliseconds \n",
                       info.simulationStart - info.requestStart);
            fmt::print(" - Execution: {} milliseconds \n",
                       info.simulationEnd - info.simulationStart);
            fmt::print("==================================\n");
          }
        } catch (...) {
          fmt::print("Unable to parse NVQC execution info metadata.\n");
        }
      }
      resultJs["response"]["executionContext"].get_to(io_context);
      return true;
    } catch (std::exception &e) {
      if (optionalErrorMsg)
        *optionalErrorMsg = e.what();
      return false;
    }
  }

  // Upload a job request as an NVCF asset.
  // Return asset Id on success. Otherwise, return null.
  std::optional<std::string>
  uploadRequest(const cudaq::RestRequest &jobRequest) {
    json requestJson;
    requestJson["contentType"] = "application/json";
    requestJson["description"] = "cudaq-nvqc-job";
    try {
      auto headers = getHeaders();
      auto resultJs =
          m_restClient.post(nvcfAssetUrl(), "", requestJson, headers,
                            /*enableLogging=*/false, /*enableSsl=*/true);
      const std::string uploadUrl = resultJs["uploadUrl"];
      const std::string assetId = resultJs["assetId"];
      cudaq::info("Upload NVQC job request as NVCF Asset Id {} to {}", assetId,
                  uploadUrl);
      std::map<std::string, std::string> uploadHeader;
      // This must match the request to create the upload link
      uploadHeader["Content-Type"] = "application/json";
      uploadHeader["x-amz-meta-nvcf-asset-description"] = "cudaq-nvqc-job";
      json jobRequestJs = jobRequest;
      m_restClient.put(uploadUrl, "", jobRequestJs, uploadHeader,
                       /*enableLogging=*/false, /*enableSsl=*/true);
      return assetId;
    } catch (...) {
      return {};
    }
  }
};

} // namespace cudaq<|MERGE_RESOLUTION|>--- conflicted
+++ resolved
@@ -205,21 +205,13 @@
       if (args) {
         cudaq::info("Run Quake Synth.\n");
         mlir::PassManager pm(&mlirContext);
-<<<<<<< HEAD
         moduleOp.getContext()->disableMultithreading();
         pm.enableIRPrinting();
         auto &platform = cudaq::get_platform();
-        if (platform.is_simulator()) {
-          // For efficiency, we don't run state prep to convert states to gates on
-          // simulators, instead we synthesize them as vectors.
-          pm.addPass(cudaq::opt::createQuakeSynthesizer(name, args, readSimulationStateData));
-        } else {
-          pm.addPass(cudaq::opt::createQuakeSynthesizer(name, args, nullptr));
-        }
-=======
-        pm.addPass(
-            cudaq::opt::createQuakeSynthesizer(name, args, startingArgIdx));
->>>>>>> b6c1f178
+        
+        // For efficiency, we don't run state prep to convert states to gates on
+        // simulators, instead we synthesize them as vectors.
+        pm.addPass(cudaq::opt::createQuakeSynthesizer(name, args, readSimulationStateData, startingArgIdx));
         pm.addPass(mlir::createCanonicalizerPass());
         if (failed(pm.run(moduleOp)))
           throw std::runtime_error("Could not successfully apply quake-synth.");
