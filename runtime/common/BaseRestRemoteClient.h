--- conflicted
+++ resolved
@@ -190,20 +190,6 @@
           // We pass string references to the `createArgumentSynthesisPass`.
           mlir::SmallVector<std::string> kernels;
           mlir::SmallVector<std::string> substs;
-<<<<<<< HEAD
-          for (auto &kInfo : argCon.getKernelSubstitutions()) {
-            {
-              std::string kernName = cudaq::runtime::cudaqGenPrefixName +
-                                     kInfo.getKernelName().str();
-              kernels.emplace_back(kernName);
-            }
-            {
-              std::string substBuff;
-              llvm::raw_string_ostream ss(substBuff);
-              ss << kInfo.getSubstitutionModule();
-              substs.emplace_back(substBuff);
-            }
-=======
           for (auto *kInfo : argCon.getKernelSubstitutions()) {
             std::string kernName = cudaq::runtime::cudaqGenPrefixName +
                                    kInfo->getKernelName().str();
@@ -212,7 +198,6 @@
             llvm::raw_string_ostream ss(substBuff);
             ss << kInfo->getSubstitutionModule();
             substs.emplace_back(substBuff);
->>>>>>> cc1faea5
           }
 
           // Collect references for the argument synthesis.
@@ -360,13 +345,10 @@
       if (!castedState1 || !castedState2)
         throw std::runtime_error(
             "Invalid execution context: input states are not compatible");
-<<<<<<< HEAD
-=======
       if (!castedState1->getKernelInfo().has_value())
         throw std::runtime_error("Missing first input state in state-overlap");
       if (!castedState2->getKernelInfo().has_value())
         throw std::runtime_error("Missing second input state in state-overlap");
->>>>>>> cc1faea5
       auto [kernelName1, args1] = castedState1->getKernelInfo().value();
       auto [kernelName2, args2] = castedState2->getKernelInfo().value();
       cudaq::IRPayLoad stateIrPayload1, stateIrPayload2;
