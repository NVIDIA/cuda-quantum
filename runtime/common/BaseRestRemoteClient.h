--- conflicted
+++ resolved
@@ -155,13 +155,9 @@
       if (args) {
         cudaq::info("Run Quake Synth.\n");
         mlir::PassManager pm(&mlirContext);
-<<<<<<< HEAD
         pm.addPass(
             cudaq::opt::createQuakeSynthesizer(name, args, startingArgIdx));
-=======
-        pm.addPass(cudaq::opt::createQuakeSynthesizer(name, args));
         pm.addPass(mlir::createCanonicalizerPass());
->>>>>>> 0521f829
         if (failed(pm.run(moduleOp)))
           throw std::runtime_error("Could not successfully apply quake-synth.");
       }
