/****************************************************************-*- C++ -*-****
 * Copyright (c) 2022 - 2024 NVIDIA Corporation & Affiliates.                  *
 * All rights reserved.                                                        *
 *                                                                             *
 * This source code and the accompanying materials are made available under    *
 * the terms of the Apache License 2.0 which accompanies this distribution.    *
 ******************************************************************************/

#pragma once

#include "common/JsonConvert.h"
#include "common/Logger.h"
#include "common/NvqcConfig.h"
#include "common/RemoteKernelExecutor.h"
#include "common/RestClient.h"
#include "common/RuntimeMLIR.h"
#include "common/UnzipUtils.h"
#include "cudaq.h"
#include "cudaq/Frontend/nvqpp/AttributeNames.h"
#include "cudaq/Optimizer/CodeGen/OpenQASMEmitter.h"
#include "cudaq/Optimizer/CodeGen/Passes.h"
#include "cudaq/Optimizer/CodeGen/Pipelines.h"
#include "cudaq/Optimizer/Dialect/CC/CCDialect.h"
#include "cudaq/Optimizer/Dialect/Quake/QuakeDialect.h"
#include "cudaq/Optimizer/Transforms/Passes.h"
#include "llvm/Bitcode/BitcodeReader.h"
#include "llvm/Bitcode/BitcodeWriter.h"
#include "llvm/IR/Module.h"
#include "llvm/IRReader/IRReader.h"
#include "llvm/Support/Base64.h"
#include "llvm/Support/MemoryBuffer.h"
#include "llvm/Support/Path.h"
#include "llvm/Support/SourceMgr.h"
#include "mlir/Dialect/Arith/IR/Arith.h"
#include "mlir/Dialect/Func/IR/FuncOps.h"
#include "mlir/Dialect/LLVMIR/LLVMDialect.h"
#include "mlir/Dialect/Math/IR/Math.h"
#include "mlir/ExecutionEngine/ExecutionEngine.h"
#include "mlir/ExecutionEngine/OptUtils.h"
#include "mlir/IR/ImplicitLocOpBuilder.h"
#include "mlir/Parser/Parser.h"
#include "mlir/Pass/PassManager.h"
#include "mlir/Pass/PassRegistry.h"
#include <dlfcn.h>
#include <fstream>
#include <iostream>
#include <limits>
#include <regex>
#include <streambuf>

namespace {
/// Util class to execute a functor when an object of this class goes
/// out-of-scope.
// This can be used to perform some clean up.
// ```
// {
//   ScopeExit cleanUp(f);
//   ...
// } <- f() is called to perform some cleanup action.
// ```
struct ScopeExit {
  ScopeExit(std::function<void()> &&func) : m_atExitFunc(std::move(func)) {}
  ~ScopeExit() noexcept { m_atExitFunc(); }
  ScopeExit(const ScopeExit &) = delete;
  ScopeExit &operator=(const ScopeExit &) = delete;
  ScopeExit(ScopeExit &&other) = delete;
  ScopeExit &operator=(ScopeExit &&other) = delete;

private:
  std::function<void()> m_atExitFunc;
};
} // namespace

namespace cudaq {
class BaseRemoteRestRuntimeClient : public cudaq::RemoteRuntimeClient {
protected:
  std::string m_url;
  static inline const std::vector<std::string> clientPasses = {};
  static inline const std::vector<std::string> serverPasses = {};
  // Random number generator.
  std::mt19937 randEngine{std::random_device{}()};

  static constexpr std::array<std::string_view, 1>
      DISALLOWED_EXECUTION_CONTEXT = {"tracer"};

  static constexpr bool isDisallowed(std::string_view context) {
    return std::any_of(DISALLOWED_EXECUTION_CONTEXT.begin(),
                       DISALLOWED_EXECUTION_CONTEXT.end(),
                       [context](std::string_view disallowed) {
                         return disallowed == context;
                       });
  }

public:
  virtual void setConfig(
      const std::unordered_map<std::string, std::string> &configs) override {
    const auto urlIter = configs.find("url");
    if (urlIter != configs.end())
      m_url = urlIter->second;
  }

  virtual int version() const override {
    // Check if we have an environment variable override
    if (auto *envVal = std::getenv("CUDAQ_REST_CLIENT_VERSION"))
      return std::stoi(envVal);

    // Otherwise, just use the version defined in the code.
    return cudaq::RestRequest::REST_PAYLOAD_VERSION;
  }

  std::string constructKernelPayload(mlir::MLIRContext &mlirContext,
                                     const std::string &name,
                                     void (*kernelFunc)(void *),
                                     const void *args,
                                     std::uint64_t voidStarSize,
                                     std::size_t startingArgIdx) {
    if (cudaq::__internal__::isLibraryMode(name)) {
      // Library mode: retrieve the embedded bitcode in the executable.
      const auto path = llvm::sys::fs::getMainExecutable(nullptr, nullptr);
      // Load the object file
      auto [objBin, objBuffer] =
          llvm::cantFail(llvm::object::ObjectFile::createObjectFile(path))
              .takeBinary();
      if (!objBin)
        throw std::runtime_error("Failed to load binary object file");
      for (const auto &section : objBin->sections()) {
        // Get the bitcode section
        if (section.isBitcode()) {
          llvm::MemoryBufferRef llvmBc(llvm::cantFail(section.getContents()),
                                       "Bitcode");
          return llvm::encodeBase64(llvmBc.getBuffer());
        }
      }
      return "";
    } else {
      // Get the quake representation of the kernel
      auto quakeCode = cudaq::get_quake_by_name(name);
      auto module = parseSourceString<mlir::ModuleOp>(quakeCode, &mlirContext);
      if (!module)
        throw std::runtime_error("module cannot be parsed");

      // Extract the kernel name
      auto func = module->lookupSymbol<mlir::func::FuncOp>(
          std::string("__nvqpp__mlirgen__") + name);

      // Create a new Module to clone the function into
      auto location =
          mlir::FileLineColLoc::get(&mlirContext, "<builder>", 1, 1);
      mlir::ImplicitLocOpBuilder builder(location, &mlirContext);
      // Add CUDA-Q kernel attribute if not already set.
      if (!func->hasAttr(cudaq::kernelAttrName))
        func->setAttr(cudaq::kernelAttrName, builder.getUnitAttr());
      // Add entry-point attribute if not already set.
      if (!func->hasAttr(cudaq::entryPointAttrName))
        func->setAttr(cudaq::entryPointAttrName, builder.getUnitAttr());
      auto moduleOp = builder.create<mlir::ModuleOp>();
      moduleOp->setAttrs((*module)->getAttrDictionary());
      for (auto &op : *module) {
        auto funcOp = dyn_cast<mlir::func::FuncOp>(op);
        // Add quantum kernels defined in the module.
        if (funcOp && (funcOp->hasAttr(cudaq::kernelAttrName) ||
                       funcOp.getName().startswith("__nvqpp__mlirgen__")))
          moduleOp.push_back(funcOp.clone());
      }

      if (args) {
        cudaq::info("Run Quake Synth.\n");
        mlir::PassManager pm(&mlirContext);
        pm.addPass(
            cudaq::opt::createQuakeSynthesizer(name, args, startingArgIdx));
        pm.addPass(mlir::createCanonicalizerPass());
        if (failed(pm.run(moduleOp)))
          throw std::runtime_error("Could not successfully apply quake-synth.");
      }

      // Run client-side passes. `clientPasses` is empty right now, but the code
      // below accommodates putting passes into it.
      mlir::PassManager pm(&mlirContext);
      std::string errMsg;
      llvm::raw_string_ostream os(errMsg);
      const std::string pipeline =
          std::accumulate(clientPasses.begin(), clientPasses.end(),
                          std::string(), [](const auto &ss, const auto &s) {
                            return ss.empty() ? s : ss + "," + s;
                          });
      if (failed(parsePassPipeline(pipeline, pm, os)))
        throw std::runtime_error(
            "Remote rest platform failed to add passes to pipeline (" + errMsg +
            ").");

      cudaq::opt::addPipelineConvertToQIR(pm);

      if (failed(pm.run(moduleOp)))
        throw std::runtime_error(
            "Remote rest platform: applying IR passes failed.");

      std::string mlirCode;
      llvm::raw_string_ostream outStr(mlirCode);
      mlir::OpPrintingFlags opf;
      opf.enableDebugInfo(/*enable=*/true,
                          /*pretty=*/false);
      moduleOp.print(outStr, opf);
      return llvm::encodeBase64(mlirCode);
    }
  }
  cudaq::RestRequest constructVQEJobRequest(
      mlir::MLIRContext &mlirContext, cudaq::ExecutionContext &io_context,
      const std::string &backendSimName, const std::string &kernelName,
      const void *kernelArgs, cudaq::gradient *gradient,
      cudaq::optimizer &optimizer, const int n_params) {
    cudaq::RestRequest request(io_context, version());

    request.opt = RestRequestOptFields();
    request.opt->optimizer_n_params = n_params;
    request.opt->optimizer_type = get_optimizer_type(optimizer);
    request.opt->optimizer_ptr = &optimizer;
    request.opt->gradient_ptr = gradient;
    if (gradient)
      request.opt->gradient_type = get_gradient_type(*gradient);

    request.entryPoint = kernelName;
    request.passes = serverPasses;
    request.format = cudaq::CodeFormat::MLIR;
    request.code =
        constructKernelPayload(mlirContext, kernelName, /*kernelFunc=*/nullptr,
                               /*kernelArgs=*/kernelArgs,
                               /*argsSize=*/0, /*startingArgIdx=*/1);
    request.simulator = backendSimName;
    // Remote server seed
    // Note: unlike local executions whereby a static instance of the simulator
    // is seeded once when `cudaq::set_random_seed` is called, thus not being
    // re-seeded between executions. For remote executions, we use the runtime
    // level seed value to seed a random number generator to seed the server.
    // i.e., consecutive remote executions on the server from the same client
    // session (where `cudaq::set_random_seed` is called), get new random seeds
    // for each execution. The sequence is still deterministic based on the
    // runtime-level seed value.
    request.seed = [&]() {
      std::uniform_int_distribution<std::size_t> seedGen(
          std::numeric_limits<std::size_t>::min(),
          std::numeric_limits<std::size_t>::max());
      return seedGen(randEngine);
    }();
    return request;
  }

  cudaq::RestRequest constructJobRequest(
      mlir::MLIRContext &mlirContext, cudaq::ExecutionContext &io_context,
      cudaq::SerializedCodeExecutionContext *serializedCodeContext,
      const std::string &backendSimName, const std::string &kernelName,
      void (*kernelFunc)(void *), const void *kernelArgs,
      std::uint64_t argsSize) {

    cudaq::RestRequest request(io_context, version());
    if (serializedCodeContext)
      request.serializedCodeExecutionContext = *serializedCodeContext;
    request.entryPoint = kernelName;
    if (cudaq::__internal__::isLibraryMode(kernelName)) {
      request.format = cudaq::CodeFormat::LLVM;
      if (kernelArgs && argsSize > 0) {
        cudaq::info("Serialize {} bytes of args.", argsSize);
        request.args.resize(argsSize);
        std::memcpy(request.args.data(), kernelArgs, argsSize);
      }

      if (kernelFunc) {
        ::Dl_info info;
        ::dladdr(reinterpret_cast<void *>(kernelFunc), &info);
        const auto funcName = cudaq::quantum_platform::demangle(info.dli_sname);
        cudaq::info("RemoteSimulatorQPU: retrieve name '{}' for kernel {}",
                    funcName, kernelName);
        request.entryPoint = funcName;
      }
    } else {
      request.passes = serverPasses;
      request.format = cudaq::CodeFormat::MLIR;
    }

    if (io_context.name == "state-overlap") {
      if (!io_context.overlapComputeStates.has_value())
        throw std::runtime_error("Invalid execution context: no input states");
      const auto *castedState1 = dynamic_cast<const RemoteSimulationState *>(
          io_context.overlapComputeStates->first);
      const auto *castedState2 = dynamic_cast<const RemoteSimulationState *>(
          io_context.overlapComputeStates->second);
      if (!castedState1 || !castedState2)
        throw std::runtime_error(
            "Invalid execution context: input states are not compatible");
      auto [kernelName1, args1, argsSize1] = castedState1->getKernelInfo();
      auto [kernelName2, args2, argsSize2] = castedState2->getKernelInfo();
      cudaq::IRPayLoad stateIrPayload1, stateIrPayload2;

      stateIrPayload1.entryPoint = kernelName1;
      stateIrPayload1.ir =
          constructKernelPayload(mlirContext, kernelName1, nullptr, args1,
                                 argsSize1, /*startingArgIdx=*/0);
      stateIrPayload2.entryPoint = kernelName2;
      stateIrPayload2.ir =
          constructKernelPayload(mlirContext, kernelName2, nullptr, args2,
                                 argsSize2, /*startingArgIdx=*/0);
      // First kernel of the overlap calculation
      request.code = stateIrPayload1.ir;
      request.entryPoint = stateIrPayload1.entryPoint;
      // Second kernel of the overlap calculation
      request.overlapKernel = stateIrPayload2;
    } else if (serializedCodeContext == nullptr) {
      request.code =
          constructKernelPayload(mlirContext, kernelName, kernelFunc,
                                 kernelArgs, argsSize, /*startingArgIdx=*/0);
    }
    request.simulator = backendSimName;
    // Remote server seed
    // Note: unlike local executions whereby a static instance of the simulator
    // is seeded once when `cudaq::set_random_seed` is called, thus not being
    // re-seeded between executions. For remote executions, we use the runtime
    // level seed value to seed a random number generator to seed the server.
    // i.e., consecutive remote executions on the server from the same client
    // session (where `cudaq::set_random_seed` is called), get new random seeds
    // for each execution. The sequence is still deterministic based on the
    // runtime-level seed value.
    request.seed = [&]() {
      std::uniform_int_distribution<std::size_t> seedGen(
          std::numeric_limits<std::size_t>::min(),
          std::numeric_limits<std::size_t>::max());
      return seedGen(randEngine);
    }();
    return request;
  }

  virtual bool
  sendRequest(mlir::MLIRContext &mlirContext,
              cudaq::ExecutionContext &io_context,
              cudaq::SerializedCodeExecutionContext *serializedCodeContext,
<<<<<<< HEAD
              cudaq::gradient *vqe_gradient, cudaq::optimizer *vqe_optimizer,
              const int vqe_n_params, const std::string &backendSimName,
              const std::string &kernelName, void (*kernelFunc)(void *),
              const void *kernelArgs, std::uint64_t argsSize,
              std::string *optionalErrorMsg) override {
    cudaq::RestRequest request = [&]() {
      if (vqe_n_params > 0)
        return constructVQEJobRequest(mlirContext, io_context, backendSimName,
                                      kernelName, kernelArgs, vqe_gradient,
                                      *vqe_optimizer, vqe_n_params);
      return constructJobRequest(mlirContext, io_context, serializedCodeContext,
                                 backendSimName, kernelName, kernelFunc,
                                 kernelArgs, argsSize);
    }();

=======
              const std::string &backendSimName, const std::string &kernelName,
              void (*kernelFunc)(void *), void *kernelArgs,
              std::uint64_t argsSize, std::string *optionalErrorMsg) override {
    if (isDisallowed(io_context.name))
      throw std::runtime_error(
          io_context.name +
          " operation is not supported with cudaq target remote-mqpu!");

    cudaq::RestRequest request = constructJobRequest(
        mlirContext, io_context, serializedCodeContext, backendSimName,
        kernelName, kernelFunc, kernelArgs, argsSize);
>>>>>>> f09014dc
    if (request.code.empty() && (serializedCodeContext == nullptr ||
                                 serializedCodeContext->source_code.empty())) {
      if (optionalErrorMsg)
        *optionalErrorMsg =
            std::string(
                "Failed to construct/retrieve kernel IR for kernel named ") +
            kernelName;
      return false;
    }

    // Don't let curl adding "Expect: 100-continue" header, which is not
    // suitable for large requests, e.g., bitcode in the JSON request.
    //  Ref: https://gms.tf/when-curl-sends-100-continue.html
    std::map<std::string, std::string> headers{
        {"Expect:", ""}, {"Content-type", "application/json"}};
    json requestJson = request;
    try {
      cudaq::RestClient restClient;
      auto resultJs =
          restClient.post(m_url, "job", requestJson, headers, false);
      cudaq::debug("Response: {}", resultJs.dump(/*indent=*/2));

      if (!resultJs.contains("executionContext")) {
        std::stringstream errorMsg;
        if (resultJs.contains("status")) {
          errorMsg << "Failed to execute the kernel on the remote server: "
                   << resultJs["status"] << "\n";
          if (resultJs.contains("errorMessage")) {
            errorMsg << "Error message: " << resultJs["errorMessage"] << "\n";
          }
        } else {
          errorMsg << "Failed to execute the kernel on the remote server.\n";
          errorMsg << "Unexpected response from the REST server. Missing the "
                      "required field 'executionContext'.";
        }
        if (optionalErrorMsg)
          *optionalErrorMsg = errorMsg.str();
        return false;
      }
      resultJs["executionContext"].get_to(io_context);
      return true;
    } catch (std::exception &e) {
      if (optionalErrorMsg)
        *optionalErrorMsg = e.what();
      return false;
    }
  }

  virtual void resetRemoteRandomSeed(std::size_t seed) override {
    // Re-seed the generator, e.g., when `cudaq::set_random_seed` is called.
    randEngine.seed(seed);
  }
};

/// Base class for the REST client submitting jobs to NVCF-hosted `cudaq-qpud`
/// service.
class BaseNvcfRuntimeClient : public cudaq::BaseRemoteRestRuntimeClient {
protected:
  // None: Don't log; Info: basic info; Trace: Timing data per invocation.
  enum class LogLevel : int { None = 0, Info, Trace };
  // NVQC logging level
  // Enabled high-level info log by default (can be set by an environment
  // variable)
  LogLevel m_logLevel = LogLevel::Info;
  // API key for authentication
  std::string m_apiKey;
  // Rest client to send HTTP request
  cudaq::RestClient m_restClient;
  // NVCF function Id to use
  std::string m_functionId;
  // NVCF version Id of that function to use
  std::string m_functionVersionId;
  // Information about function deployment from environment variable info.
  struct FunctionEnvironments {
    // These configs should be positive numbers.
    int version{-1};
    int numGpus{-1};
    int timeoutSecs{-1};
  };
  // Available functions: function Id to info mapping
  using DeploymentInfo = std::unordered_map<std::string, FunctionEnvironments>;
  DeploymentInfo m_availableFuncs;
  const std::string CUDAQ_NCA_ID = cudaq::getNvqcNcaId();
  // Base URL for NVCF APIs
  static inline const std::string m_baseUrl = "api.nvcf.nvidia.com/v2";
  // Return the URL to invoke the function specified in this client
  std::string nvcfInvocationUrl() const {
    return fmt::format("https://{}/nvcf/exec/functions/{}/versions/{}",
                       m_baseUrl, m_functionId, m_functionVersionId);
  }
  // Return the URL to request an Asset upload link
  std::string nvcfAssetUrl() const {
    return fmt::format("https://{}/nvcf/assets", m_baseUrl);
  }
  // Return the URL to retrieve status/result of an NVCF request.
  std::string
  nvcfInvocationStatus(const std::string &invocationRequestId) const {
    return fmt::format("https://{}/nvcf/exec/status/{}", m_baseUrl,
                       invocationRequestId);
  }
  // Construct the REST headers for calling NVCF REST APIs
  std::map<std::string, std::string> getHeaders() const {
    std::map<std::string, std::string> header{
        {"Authorization", fmt::format("Bearer {}", m_apiKey)},
        {"Content-type", "application/json"}};
    return header;
  };
  // Helper to retrieve the list of all available versions of the specified
  // function Id.
  std::vector<cudaq::NvcfFunctionVersionInfo> getFunctionVersions() {
    auto headers = getHeaders();
    auto versionDataJs = m_restClient.get(
        fmt::format("https://{}/nvcf/functions/{}", m_baseUrl, m_functionId),
        "/versions", headers, /*enableSsl=*/true);
    cudaq::info("Version data: {}", versionDataJs.dump());
    std::vector<cudaq::NvcfFunctionVersionInfo> versions;
    versionDataJs["functions"].get_to(versions);
    return versions;
  }
  DeploymentInfo getAllAvailableDeployments() {
    auto headers = getHeaders();
    auto allVisibleFunctions =
        m_restClient.get(fmt::format("https://{}/nvcf/functions", m_baseUrl),
                         "", headers, /*enableSsl=*/true);
    const std::string cudaqNvcfFuncNamePrefix = "cuda_quantum";
    DeploymentInfo info;

    // NCA ID Precedence order is:
    // 1. CUDAQ_NCA_ID if it was specifically overriden
    // 2. Dev org NCA ID if active dev functions are visible with selected key
    // 3. Production NCA ID
    const std::string ncaIdToSearch = [&]() {
      // Check for override
      if (isNvqcNcaIdOverridden())
        return CUDAQ_NCA_ID;
      // Check to see if dev NCA ID functions are available
      for (auto funcInfo : allVisibleFunctions["functions"]) {
        if (funcInfo["ncaId"].get<std::string>() ==
                std::string(DEV_NVQC_NCA_ID) &&
            funcInfo["status"].get<std::string>() == "ACTIVE" &&
            funcInfo["name"].get<std::string>().starts_with(
                cudaqNvcfFuncNamePrefix)) {
          return std::string(DEV_NVQC_NCA_ID);
        }
      }
      // Fallback on production NCA ID
      return CUDAQ_NCA_ID;
    }();

    for (auto funcInfo : allVisibleFunctions["functions"]) {
      if (funcInfo["ncaId"].get<std::string>() == ncaIdToSearch &&
          funcInfo["status"].get<std::string>() == "ACTIVE" &&
          funcInfo["name"].get<std::string>().starts_with(
              cudaqNvcfFuncNamePrefix)) {
        const auto containerEnvs = [&]() -> FunctionEnvironments {
          FunctionEnvironments envs;
          // Function name convention:
          // Example: cuda_quantum_v1_t3600_8x
          //          ------------  -  ---- -
          //            Prefix      |    |  |
          //              Version __|    |  |
          //           Timeout (secs)  __|  |
          //              Number of GPUs  __|
          const std::regex funcNameRegex(
              R"(^cuda_quantum_v(\d+)_t(\d+)_(\d+)x$)");
          // The first match is the whole string.
          constexpr std::size_t expectedNumMatches = 4;
          std::smatch baseMatch;
          const std::string fname = funcInfo["name"].get<std::string>();
          // If the function name matches 'Production' naming convention,
          // retrieve deployment information from the name.
          if (std::regex_match(fname, baseMatch, funcNameRegex) &&
              baseMatch.size() == expectedNumMatches) {
            envs.version = std::stoi(baseMatch[1].str());
            envs.timeoutSecs = std::stoi(baseMatch[2].str());
            envs.numGpus = std::stoi(baseMatch[3].str());
          } else if (funcInfo.contains("containerEnvironment")) {
            // Otherwise, retrieve the info from deployment configurations.
            // TODO: at some point, we may want to consolidate these two paths
            // (name vs. meta-data). We keep it here since function metadata
            // (similar to `containerEnvironment`) will be supported in the near
            // future.
            for (auto it : funcInfo["containerEnvironment"]) {
              const auto getEnvValueIfMatch =
                  [](json &js, const std::string &envKey, int &varToSet) {
                    if (js["key"].get<std::string>() == envKey)
                      varToSet = std::stoi(js["value"].get<std::string>());
                  };
              getEnvValueIfMatch(it, "NUM_GPUS", envs.numGpus);
              getEnvValueIfMatch(it, "NVQC_REST_PAYLOAD_VERSION", envs.version);
              getEnvValueIfMatch(it, "WATCHDOG_TIMEOUT_SEC", envs.timeoutSecs);
            }
          }

          // Note: invalid/uninitialized FunctionEnvironments will be
          // discarded, i.e., not added to the valid deployment list, since the
          // API version number will not match.
          return envs;
        }();

        // Only add functions that match client version.
        if (containerEnvs.version == version())
          info[funcInfo["id"].get<std::string>()] = containerEnvs;
      }
    }

    return info;
  }

  std::optional<std::size_t> getQueueDepth(const std::string &funcId,
                                           const std::string &verId) {
    auto headers = getHeaders();
    try {
      auto queueDepthInfo = m_restClient.get(
          fmt::format("https://{}/nvcf/queues/functions/{}/versions/{}",
                      m_baseUrl, funcId, verId),
          "", headers, /*enableSsl=*/true);

      if (queueDepthInfo.contains("functionId") &&
          queueDepthInfo["functionId"] == funcId &&
          queueDepthInfo.contains("queues")) {
        for (auto queueInfo : queueDepthInfo["queues"]) {
          if (queueInfo.contains("functionVersionId") &&
              queueInfo["functionVersionId"] == verId &&
              queueInfo.contains("queueDepth")) {
            return queueInfo["queueDepth"].get<std::size_t>();
          }
        }
      }
      return std::nullopt;
    } catch (...) {
      // Make this non-fatal. Returns null, i.e., unknown.
      return std::nullopt;
    }
  }

  // Fetch the queue position of the given request ID. If the job has already
  // begun execution, it will return `std::nullopt`.
  std::optional<std::size_t> getQueuePosition(const std::string &requestId) {
    auto headers = getHeaders();
    try {
      auto queuePos =
          m_restClient.get(fmt::format("https://{}/nvcf/queues/{}/position",
                                       m_baseUrl, requestId),
                           "", headers, /*enableSsl=*/true);
      if (queuePos.contains("positionInQueue"))
        return queuePos["positionInQueue"].get<std::size_t>();
      // When the job enters execution, it returns "status": 400 and "title":
      // "Bad Request", so translate that to `std::nullopt`.
      return std::nullopt;
    } catch (...) {
      // Make this non-fatal. Returns null, i.e., unknown.
      return std::nullopt;
    }
  }

public:
  virtual void setConfig(
      const std::unordered_map<std::string, std::string> &configs) override {
    {
      // Check if user set a specific log level (e.g., disable logging)
      if (auto logConfigEnv = std::getenv("NVQC_LOG_LEVEL")) {
        auto logConfig = std::string(logConfigEnv);
        std::transform(logConfig.begin(), logConfig.end(), logConfig.begin(),
                       [](unsigned char c) { return std::tolower(c); });
        if (logConfig == "0" || logConfig == "off" || logConfig == "false" ||
            logConfig == "no" || logConfig == "none")
          m_logLevel = LogLevel::None;
        if (logConfig == "trace")
          m_logLevel = LogLevel::Trace;
        if (logConfig == "info")
          m_logLevel = LogLevel::Info;
      }
    }
    {
      const auto apiKeyIter = configs.find("api-key");
      if (apiKeyIter != configs.end())
        m_apiKey = apiKeyIter->second;
      if (m_apiKey.empty())
        throw std::runtime_error("No NVQC API key is provided.");
    }

    m_availableFuncs = getAllAvailableDeployments();
    for (const auto &[funcId, info] : m_availableFuncs)
      cudaq::info("Function Id {} has {} GPUs.", funcId, info.numGpus);
    {
      const auto funcIdIter = configs.find("function-id");
      if (funcIdIter != configs.end()) {
        // User overrides a specific function Id.
        m_functionId = funcIdIter->second;
        if (m_logLevel > LogLevel::None) {
          // Print out the configuration
          cudaq::log("Submitting jobs to NVQC using function Id {}.",
                     m_functionId);
        }
      } else {
        // Output an error message if no deployments can be found.
        if (m_availableFuncs.empty())
          throw std::runtime_error(
              "Unable to find any active NVQC deployments for this key. Check "
              "if you see any active functions on ngc.nvidia.com in the cloud "
              "functions tab, or try to regenerate the key.");

        // Determine the function Id based on the number of GPUs
        const auto nGpusIter = configs.find("ngpus");
        // Default is 1 GPU if none specified
        const int numGpusRequested =
            (nGpusIter != configs.end()) ? std::stoi(nGpusIter->second) : 1;
        cudaq::info("Looking for an NVQC deployment that has {} GPUs.",
                    numGpusRequested);
        for (const auto &[funcId, info] : m_availableFuncs) {
          if (info.numGpus == numGpusRequested) {
            m_functionId = funcId;
            if (m_logLevel > LogLevel::None) {
              // Print out the configuration
              cudaq::log(
                  "Submitting jobs to NVQC service with {} GPU(s). Max "
                  "execution time: {} seconds (excluding queue wait time).",
                  info.numGpus, info.timeoutSecs);
            }
            break;
          }
        }
        if (m_functionId.empty()) {
          // Make sure that we sort the GPU count list
          std::set<std::size_t> gpuCounts;
          for (const auto &[funcId, info] : m_availableFuncs) {
            gpuCounts.emplace(info.numGpus);
          }
          std::stringstream ss;
          ss << "Unable to find NVQC deployment with " << numGpusRequested
             << " GPUs.\nAvailable deployments have ";
          ss << fmt::format("{}", gpuCounts) << " GPUs.\n";
          ss << "Please check your 'ngpus' value (Python) or `--nvqc-ngpus` "
                "value (C++).\n";
          throw std::runtime_error(ss.str());
        }
      }
    }
    {
      auto versions = getFunctionVersions();
      // Check if a version Id is set
      const auto versionIdIter = configs.find("version-id");
      if (versionIdIter != configs.end()) {
        m_functionVersionId = versionIdIter->second;
        // Do a sanity check that this is an active version (i.e., usable).
        const auto versionInfoIter =
            std::find_if(versions.begin(), versions.end(),
                         [&](const cudaq::NvcfFunctionVersionInfo &info) {
                           return info.versionId == m_functionVersionId;
                         });
        // Invalid version Id.
        if (versionInfoIter == versions.end())
          throw std::runtime_error(
              fmt::format("Version Id '{}' is not valid for NVQC function Id "
                          "'{}'. Please check your NVQC configurations.",
                          m_functionVersionId, m_functionId));
        // The version is not active/deployed.
        if (versionInfoIter->status != cudaq::FunctionStatus::ACTIVE)
          throw std::runtime_error(
              fmt::format("Version Id '{}' of NVQC function Id "
                          "'{}' is not ACTIVE. Please check your NVQC "
                          "configurations or contact support.",
                          m_functionVersionId, m_functionId));
      } else {
        // No version Id is set. Just pick the latest version of the function
        // Id. The timestamp is an ISO 8601 string, e.g.,
        // 2024-01-25T04:14:46.360Z. To sort it from latest to oldest, we can
        // use string sorting.
        std::sort(versions.begin(), versions.end(),
                  [](const auto &a, const auto &b) {
                    return a.createdAt > b.createdAt;
                  });
        for (const auto &versionInfo : versions)
          cudaq::info("Found version Id {}, created at {}",
                      versionInfo.versionId, versionInfo.createdAt);

        auto activeVersions =
            versions |
            std::ranges::views::filter(
                [](const cudaq::NvcfFunctionVersionInfo &info) {
                  return info.status == cudaq::FunctionStatus::ACTIVE;
                });

        if (activeVersions.empty())
          throw std::runtime_error(
              fmt::format("No active version available for NVQC function Id "
                          "'{}'. Please check your function Id.",
                          m_functionId));

        m_functionVersionId = activeVersions.front().versionId;
        cudaq::info("Selected the latest version Id {} for function Id {}",
                    m_functionVersionId, m_functionId);
      }
    }
  }
  virtual bool
  sendRequest(mlir::MLIRContext &mlirContext,
              cudaq::ExecutionContext &io_context,
              cudaq::SerializedCodeExecutionContext *serializedCodeContext,
<<<<<<< HEAD
              cudaq::gradient *vqe_gradient, cudaq::optimizer *vqe_optimizer,
              const int vqe_n_params, const std::string &backendSimName,
              const std::string &kernelName, void (*kernelFunc)(void *),
              const void *kernelArgs, std::uint64_t argsSize,
              std::string *optionalErrorMsg) override {
=======
              const std::string &backendSimName, const std::string &kernelName,
              void (*kernelFunc)(void *), void *kernelArgs,
              std::uint64_t argsSize, std::string *optionalErrorMsg) override {
    if (isDisallowed(io_context.name))
      throw std::runtime_error(
          io_context.name +
          " operation is not supported with cudaq target nvqc!");

>>>>>>> f09014dc
    static const std::vector<std::string> MULTI_GPU_BACKENDS = {
        "tensornet", "nvidia-mgpu", "nvidia-mqpu"};
    {
      // Print out a message if users request a multi-GPU deployment while
      // setting the backend to a single-GPU one. Only print once in case this
      // is a execution loop.
      static bool printOnce = false;
      if (m_availableFuncs[m_functionId].numGpus > 1 &&
          std::find(MULTI_GPU_BACKENDS.begin(), MULTI_GPU_BACKENDS.end(),
                    backendSimName) == MULTI_GPU_BACKENDS.end() &&
          !printOnce) {
        std::cout << "The requested backend simulator (" << backendSimName
                  << ") is not capable of using all "
                  << m_availableFuncs[m_functionId].numGpus
                  << " GPUs requested.\n";
        std::cout << "Only one GPU will be used for simulation.\n";
        std::cout << "Please refer to CUDA-Q documentation for a list of "
                     "multi-GPU capable simulator backends.\n";
        printOnce = true;
      }
    }
    // Construct the base `cudaq-qpud` request payload.
    cudaq::RestRequest request = [&]() {
      if (vqe_n_params > 0)
        return constructVQEJobRequest(mlirContext, io_context, backendSimName,
                                      kernelName, kernelArgs, vqe_gradient,
                                      *vqe_optimizer, vqe_n_params);
      return constructJobRequest(mlirContext, io_context, serializedCodeContext,
                                 backendSimName, kernelName, kernelFunc,
                                 kernelArgs, argsSize);
    }();

    if (request.code.empty() && (serializedCodeContext == nullptr ||
                                 serializedCodeContext->source_code.empty())) {
      if (optionalErrorMsg)
        *optionalErrorMsg =
            std::string(
                "Failed to construct/retrieve kernel IR for kernel named ") +
            kernelName;
      return false;
    }

    if (request.format != cudaq::CodeFormat::MLIR &&
        serializedCodeContext == nullptr) {
      // The `.config` file may have been tampered with.
      std::cerr << "Internal error: unsupported kernel IR detected.\nThis may "
                   "indicate a corrupted CUDA-Q installation.";
      std::abort();
    }

    // Max message size that we can send in the body
    constexpr std::size_t MAX_SIZE_BYTES = 250000; // 250 KB
    json requestJson;
    auto jobHeader = getHeaders();
    std::optional<std::string> assetId;
    // Make sure that we delete the asset that we've uploaded when this
    // `sendRequest` function exits (success or not).
    ScopeExit deleteAssetOnExit([&]() {
      if (assetId.has_value()) {
        cudaq::info("Deleting NVQC Asset Id {}", assetId.value());
        auto headers = getHeaders();
        m_restClient.del(nvcfAssetUrl(), std::string("/") + assetId.value(),
                         headers, /*enableLogging=*/false, /*enableSsl=*/true);
      }
    });

    // Upload this request as an NVCF asset if needed.
    // Note: The majority of the payload is the IR code. Hence, first checking
    // if it exceed the size limit. Otherwise, if the code is small, make sure
    // that the total payload doesn't exceed that limit as well by constructing
    // a temporary JSON object of the full payload.
    if (request.code.size() > MAX_SIZE_BYTES ||
        json(request).dump().size() > MAX_SIZE_BYTES) {
      assetId = uploadRequest(request);
      if (!assetId.has_value()) {
        if (optionalErrorMsg)
          *optionalErrorMsg = "Failed to upload request to NVQC as NVCF assets";
        return false;
      }
      json requestBody;
      // Use NVCF `inputAssetReferences` field to specify the asset that needs
      // to be pulled in when invoking this function.
      requestBody["inputAssetReferences"] =
          std::vector<std::string>{assetId.value()};
      requestJson["requestBody"] = requestBody;
      requestJson["requestHeader"] = requestBody;
    } else {
      requestJson["requestBody"] = request;
    }

    try {
      // Making the request
      cudaq::debug("Sending NVQC request to {}", nvcfInvocationUrl());
      auto lastQueuePos = std::numeric_limits<std::size_t>::max();

      if (m_logLevel > LogLevel::Info)
        cudaq::log("Posting NVQC request now");
      auto resultJs =
          m_restClient.post(nvcfInvocationUrl(), "", requestJson, jobHeader,
                            /*enableLogging=*/false, /*enableSsl=*/true);
      cudaq::debug("Response: {}", resultJs.dump());

      // Call getQueuePosition() until we're at the front of the queue. If log
      // level is "none", then skip all this because we don't need to show the
      // status to the user, and we don't need to know the precise
      // requestStartTime.
      if (m_logLevel > LogLevel::None) {
        if (resultJs.contains("status") &&
            resultJs["status"] == "pending-evaluation") {
          const std::string reqId = resultJs["reqId"];
          auto queuePos = getQueuePosition(reqId);
          while (queuePos.has_value() && queuePos.value() > 0) {
            if (queuePos.value() != lastQueuePos) {
              // Position in queue has changed.
              if (lastQueuePos == std::numeric_limits<std::size_t>::max()) {
                // If lastQueuePos hasn't been populated with a true value yet,
                // it means we have not fetched the queue depth or displayed
                // anything to the user yet.
                cudaq::log("Number of jobs ahead of yours in the NVQC queue: "
                           "{}. Your job will start executing once it gets to "
                           "the head of the queue.",
                           queuePos.value());
              } else {
                cudaq::log("Position in queue for request {} has changed from "
                           "{} to {}",
                           reqId, lastQueuePos, queuePos.value());
              }
              lastQueuePos = queuePos.value();
            }
            std::this_thread::sleep_for(std::chrono::seconds(1));
            queuePos = getQueuePosition(reqId);
          }
        }
        if (lastQueuePos != std::numeric_limits<std::size_t>::max())
          cudaq::log("Your job is finished waiting in the queue and will now "
                     "begin execution.");
      }

      const auto requestStartTime = std::chrono::system_clock::now();
      bool needToPrintNewline = false;
      while (resultJs.contains("status") &&
             resultJs["status"] == "pending-evaluation") {
        const std::string reqId = resultJs["reqId"];
        const int elapsedTimeSecs =
            std::chrono::duration_cast<std::chrono::seconds>(
                std::chrono::system_clock::now() - requestStartTime)
                .count();
        // Warns if the remaining time is less than this threshold.
        constexpr int TIMEOUT_WARNING_SECS = 5 * 60; // 5 minutes.
        const int remainingSecs =
            m_availableFuncs[m_functionId].timeoutSecs - elapsedTimeSecs;
        std::string additionalInfo;
        if (remainingSecs < 0)
          fmt::format_to(std::back_inserter(additionalInfo),
                         ". Exceeded wall time limit ({} seconds), but time "
                         "spent waiting in queue is not counted. Proceeding.",
                         m_availableFuncs[m_functionId].timeoutSecs);
        else if (remainingSecs < TIMEOUT_WARNING_SECS)
          fmt::format_to(std::back_inserter(additionalInfo),
                         ". Approaching the wall time limit ({} seconds). "
                         "Remaining time: {} seconds.",
                         m_availableFuncs[m_functionId].timeoutSecs,
                         remainingSecs);
        // If NVQC log level is high enough or if we have additional info to
        // print, then print the full message; else print a simple "."
        if (m_logLevel > LogLevel::Info || !additionalInfo.empty()) {
          if (needToPrintNewline)
            std::cout << "\n";
          needToPrintNewline = false;
          cudaq::log("Polling NVQC result data for Request Id {}{}", reqId,
                     additionalInfo);
        } else if (m_logLevel > LogLevel::None) {
          std::cout << ".";
          std::cout.flush();
          needToPrintNewline = true;
        }
        // Wait 1 sec then poll the result
        std::this_thread::sleep_for(std::chrono::seconds(1));
        resultJs = m_restClient.get(nvcfInvocationStatus(reqId), "", jobHeader,
                                    /*enableSsl=*/true);
      }

      if (needToPrintNewline)
        std::cout << "\n";

      if (!resultJs.contains("status") || resultJs["status"] != "fulfilled") {
        if (optionalErrorMsg)
          *optionalErrorMsg =
              std::string(
                  "Failed to complete the simulation request. Status: ") +
              (resultJs.contains("status") ? std::string(resultJs["status"])
                                           : std::string("unknown"));
        return false;
      }

      // If there is a `responseReference` field, this is a large response.
      // Hence, need to download result .zip file from the provided URL.
      if (resultJs.contains("responseReference")) {
        // This is a large response that needs to be downloaded
        const std::string downloadUrl = resultJs["responseReference"];
        const std::string reqId = resultJs["reqId"];
        cudaq::info("Download result for Request Id {} at {}", reqId,
                    downloadUrl);
        llvm::SmallString<32> tempDir;
        llvm::sys::path::system_temp_directory(/*ErasedOnReboot*/ true,
                                               tempDir);
        std::filesystem::path resultFilePath =
            std::filesystem::path(tempDir.c_str()) / (reqId + ".zip");
        m_restClient.download(downloadUrl, resultFilePath.string(),
                              /*enableLogging=*/false, /*enableSsl=*/true);
        cudaq::info("Downloaded zip file {}", resultFilePath.string());
        std::filesystem::path unzipDir =
            std::filesystem::path(tempDir.c_str()) / reqId;
        // Unzip the response
        cudaq::utils::unzip(resultFilePath, unzipDir);
        std::filesystem::path resultJsonFile =
            unzipDir / (reqId + "_result.json");
        if (!std::filesystem::exists(resultJsonFile)) {
          if (optionalErrorMsg)
            *optionalErrorMsg =
                "Unexpected response file: missing the result JSON file.";
          return false;
        }
        std::ifstream t(resultJsonFile.string());
        std::string resultJsonFromFile((std::istreambuf_iterator<char>(t)),
                                       std::istreambuf_iterator<char>());
        try {
          resultJs["response"] = json::parse(resultJsonFromFile);
        } catch (...) {
          if (optionalErrorMsg)
            *optionalErrorMsg =
                fmt::format("Failed to parse the response JSON from file '{}'.",
                            resultJsonFile.string());
          return false;
        }
        cudaq::info(
            "Delete response zip file {} and its inflated contents in {}",
            resultFilePath.c_str(), unzipDir.c_str());
        std::filesystem::remove(resultFilePath);
        std::filesystem::remove_all(unzipDir);
      }

      if (!resultJs.contains("response")) {
        if (optionalErrorMsg)
          *optionalErrorMsg = "Unexpected response from the NVQC invocation. "
                              "Missing the 'response' field.";
        return false;
      }
      if (!resultJs["response"].contains("executionContext")) {
        if (optionalErrorMsg) {
          if (resultJs["response"].contains("errorMessage")) {
            *optionalErrorMsg = fmt::format(
                "NVQC failed to handle request. Server error: {}",
                resultJs["response"]["errorMessage"].get<std::string>());
          } else {
            *optionalErrorMsg =
                "Unexpected response from the NVQC response. "
                "Missing the required field 'executionContext'.";
          }
        }
        return false;
      }
      if (m_logLevel > LogLevel::None &&
          resultJs["response"].contains("executionInfo")) {
        try {
          // We only print GPU device info once if logging is not disabled.
          static bool printDeviceInfoOnce = false;
          cudaq::NvcfExecutionInfo info;
          resultJs["response"]["executionInfo"].get_to(info);
          if (!printDeviceInfoOnce) {
            std::size_t totalWidth = 50;
            std::string message = "NVQC Device Info";
            auto strLen = message.size() + 2; // Account for surrounding spaces
            auto leftSize = (totalWidth - strLen) / 2;
            auto rightSize = (totalWidth - strLen) - leftSize;
            std::string leftSide(leftSize, '=');
            std::string rightSide(rightSize, '=');
            auto &platform = cudaq::get_platform();
            std::ostream &os =
                platform.getLogStream() ? *platform.getLogStream() : std::cout;
            os << fmt::format("\n{} {} {}\n", leftSide, message, rightSide);
            os << fmt::format("GPU Device Name: \"{}\"\n",
                              info.deviceProps.deviceName);
            os << fmt::format(
                "CUDA Driver Version / Runtime Version: {}.{} / {}.{}\n",
                info.deviceProps.driverVersion / 1000,
                (info.deviceProps.driverVersion % 100) / 10,
                info.deviceProps.runtimeVersion / 1000,
                (info.deviceProps.runtimeVersion % 100) / 10);
            os << fmt::format("Total global memory (GB): {:.1f}\n",
                              (float)(info.deviceProps.totalGlobalMemMbytes) /
                                  1024.0);
            os << fmt::format("Memory Clock Rate (MHz): {:.3f}\n",
                              info.deviceProps.memoryClockRateMhz);
            os << fmt::format("GPU Clock Rate (MHz): {:.3f}\n",
                              info.deviceProps.clockRateMhz);
            os << fmt::format("{}\n", std::string(totalWidth, '='));
            // Only print this device info once.
            printDeviceInfoOnce = true;
          }

          // If trace logging mode is enabled, log timing data for each request.
          if (m_logLevel == LogLevel::Trace) {
            fmt::print("\n===== NVQC Execution Timing ======\n");
            fmt::print(" - Pre-processing: {} milliseconds \n",
                       info.simulationStart - info.requestStart);
            fmt::print(" - Execution: {} milliseconds \n",
                       info.simulationEnd - info.simulationStart);
            fmt::print("==================================\n");
          }
        } catch (...) {
          fmt::print("Unable to parse NVQC execution info metadata.\n");
        }
      }
      resultJs["response"]["executionContext"].get_to(io_context);
      return true;
    } catch (std::exception &e) {
      if (optionalErrorMsg)
        *optionalErrorMsg = e.what();
      return false;
    }
  }

  // Upload a job request as an NVCF asset.
  // Return asset Id on success. Otherwise, return null.
  std::optional<std::string>
  uploadRequest(const cudaq::RestRequest &jobRequest) {
    json requestJson;
    requestJson["contentType"] = "application/json";
    requestJson["description"] = "cudaq-nvqc-job";
    try {
      auto headers = getHeaders();
      auto resultJs =
          m_restClient.post(nvcfAssetUrl(), "", requestJson, headers,
                            /*enableLogging=*/false, /*enableSsl=*/true);
      const std::string uploadUrl = resultJs["uploadUrl"];
      const std::string assetId = resultJs["assetId"];
      cudaq::info("Upload NVQC job request as NVCF Asset Id {} to {}", assetId,
                  uploadUrl);
      std::map<std::string, std::string> uploadHeader;
      // This must match the request to create the upload link
      uploadHeader["Content-Type"] = "application/json";
      uploadHeader["x-amz-meta-nvcf-asset-description"] = "cudaq-nvqc-job";
      json jobRequestJs = jobRequest;
      m_restClient.put(uploadUrl, "", jobRequestJs, uploadHeader,
                       /*enableLogging=*/false, /*enableSsl=*/true);
      return assetId;
    } catch (...) {
      return {};
    }
  }
};

} // namespace cudaq<|MERGE_RESOLUTION|>--- conflicted
+++ resolved
@@ -331,12 +331,16 @@
   sendRequest(mlir::MLIRContext &mlirContext,
               cudaq::ExecutionContext &io_context,
               cudaq::SerializedCodeExecutionContext *serializedCodeContext,
-<<<<<<< HEAD
               cudaq::gradient *vqe_gradient, cudaq::optimizer *vqe_optimizer,
               const int vqe_n_params, const std::string &backendSimName,
               const std::string &kernelName, void (*kernelFunc)(void *),
               const void *kernelArgs, std::uint64_t argsSize,
               std::string *optionalErrorMsg) override {
+    if (isDisallowed(io_context.name))
+      throw std::runtime_error(
+          io_context.name +
+          " operation is not supported with cudaq target remote-mqpu!");
+
     cudaq::RestRequest request = [&]() {
       if (vqe_n_params > 0)
         return constructVQEJobRequest(mlirContext, io_context, backendSimName,
@@ -347,19 +351,6 @@
                                  kernelArgs, argsSize);
     }();
 
-=======
-              const std::string &backendSimName, const std::string &kernelName,
-              void (*kernelFunc)(void *), void *kernelArgs,
-              std::uint64_t argsSize, std::string *optionalErrorMsg) override {
-    if (isDisallowed(io_context.name))
-      throw std::runtime_error(
-          io_context.name +
-          " operation is not supported with cudaq target remote-mqpu!");
-
-    cudaq::RestRequest request = constructJobRequest(
-        mlirContext, io_context, serializedCodeContext, backendSimName,
-        kernelName, kernelFunc, kernelArgs, argsSize);
->>>>>>> f09014dc
     if (request.code.empty() && (serializedCodeContext == nullptr ||
                                  serializedCodeContext->source_code.empty())) {
       if (optionalErrorMsg)
@@ -760,22 +751,16 @@
   sendRequest(mlir::MLIRContext &mlirContext,
               cudaq::ExecutionContext &io_context,
               cudaq::SerializedCodeExecutionContext *serializedCodeContext,
-<<<<<<< HEAD
               cudaq::gradient *vqe_gradient, cudaq::optimizer *vqe_optimizer,
               const int vqe_n_params, const std::string &backendSimName,
               const std::string &kernelName, void (*kernelFunc)(void *),
               const void *kernelArgs, std::uint64_t argsSize,
               std::string *optionalErrorMsg) override {
-=======
-              const std::string &backendSimName, const std::string &kernelName,
-              void (*kernelFunc)(void *), void *kernelArgs,
-              std::uint64_t argsSize, std::string *optionalErrorMsg) override {
     if (isDisallowed(io_context.name))
       throw std::runtime_error(
           io_context.name +
           " operation is not supported with cudaq target nvqc!");
 
->>>>>>> f09014dc
     static const std::vector<std::string> MULTI_GPU_BACKENDS = {
         "tensornet", "nvidia-mgpu", "nvidia-mqpu"};
     {
