--- conflicted
+++ resolved
@@ -36,12 +36,7 @@
       std::this_thread::sleep_for(std::chrono::microseconds(100));
       resultResponse = client.get(jobGetPath, "", headers);
     }
-<<<<<<< HEAD
     auto c = serverHelper->processResults(resultResponse, id.first);
-    results.emplace_back(c.to_map(),
-                         jobs.size() == 1 ? GlobalRegisterName : id.second);
-=======
-    auto c = serverHelper->processResults(resultResponse);
 
     // If there are multiple jobs, this is likely a spin_op.
     // If so, use the job name instead of the global register.
@@ -55,7 +50,6 @@
         results.back().sequentialData = c.sequential_data(regName);
       }
     }
->>>>>>> 8f252abd
   }
 
   return sample_result(results);
