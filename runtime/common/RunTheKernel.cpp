/*******************************************************************************
 * Copyright (c) 2022 - 2025 NVIDIA Corporation & Affiliates.                  *
 * All rights reserved.                                                        *
 *                                                                             *
 * This source code and the accompanying materials are made available under    *
 * the terms of the Apache License 2.0 which accompanies this distribution.    *
 ******************************************************************************/

#include "common/ExecutionContext.h"
#include "common/RecordLogParser.h"
#include "cudaq.h"
#include "cudaq/Optimizer/Builder/Factory.h"
#include "cudaq/Optimizer/Builder/Runtime.h"
#include "cudaq/Optimizer/CodeGen/Pipelines.h"
#include "cudaq/Optimizer/CodeGen/QIROpaqueStructTypes.h"
#include "cudaq/Optimizer/InitAllDialects.h"
#include "cudaq/algorithms/run.h"
#include "cudaq/simulators.h"
#include "nvqir/CircuitSimulator.h"
#include "llvm/IR/DataLayout.h"
#include "mlir/IR/Builders.h"
#include "mlir/IR/DialectRegistry.h"
#include "mlir/IR/MLIRContext.h"
#include "mlir/IR/Types.h"
#include "mlir/Parser/Parser.h"
#include "mlir/Target/LLVMIR/Dialect/LLVMIR/LLVMToLLVMIRTranslation.h"
#include "mlir/Target/LLVMIR/TypeToLLVM.h"
#include <mlir/IR/BuiltinOps.h>
#include <string>
#include <utility>
#include <vector>

using namespace mlir;

namespace cudaq {
namespace details {
/// Extracts data layout information from MLIR modules
class LayoutExtractor {
public:
  static std::pair<std::size_t, std::vector<std::size_t>>
  extractLayout(const std::string &, const std::string &);

private:
  static MLIRContext *createContext();
};
} // namespace details
} // namespace cudaq

MLIRContext *cudaq::details::LayoutExtractor::createContext() {
  DialectRegistry registry;
  cudaq::opt::registerCodeGenDialect(registry);
  cudaq::registerAllDialects(registry);
  auto context = new MLIRContext(registry);
  context->loadAllAvailableDialects();
  registerLLVMDialectTranslation(*context);
  return context;
}

std::pair<std::size_t, std::vector<std::size_t>>
cudaq::details::LayoutExtractor::extractLayout(const std::string &kernelName,
                                               const std::string &quakeCode) {
  std::unique_ptr<MLIRContext> mlirContext(createContext());
  auto m_module =
      parseSourceString<ModuleOp>(StringRef(quakeCode), mlirContext.get());
  if (!m_module)
    throw std::runtime_error("module cannot be parsed");
  func::FuncOp kernelFunc = m_module->lookupSymbol<func::FuncOp>(
      cudaq::runtime::cudaqGenPrefixName + kernelName);
  if (!kernelFunc)
    throw std::runtime_error("Could not find " + kernelName +
                             " function in the module.");
  // Extract layout information from the function's return type
  std::size_t totalSize = 0;
  std::vector<std::size_t> fieldOffsets;
  if (kernelFunc.getNumResults() > 0) {
    Type returnType = kernelFunc.getResultTypes()[0];
    auto mod = kernelFunc->getParentOfType<ModuleOp>();
    StringRef dataLayoutSpec = "";
    if (auto attr = mod->getAttr(cudaq::opt::factory::targetDataLayoutAttrName))
      dataLayoutSpec = cast<StringAttr>(attr);
    auto dataLayout = llvm::DataLayout(dataLayoutSpec);
    cudaq::info("Data Layout: {}", dataLayout.getStringRepresentation());
    llvm::LLVMContext context;
    LLVMTypeConverter converter(kernelFunc.getContext());
    cudaq::opt::initializeTypeConversions(converter);
    // Handle structure types
    if (auto structType = dyn_cast<cudaq::cc::StructType>(returnType)) {
      auto llvmDialectTy = converter.convertType(structType);
      LLVM::TypeToLLVMIRTranslator translator(context);
      auto *llvmStructTy =
          cast<llvm::StructType>(translator.translateType(llvmDialectTy));
      auto *layout = dataLayout.getStructLayout(llvmStructTy);
      totalSize = layout->getSizeInBytes();
      std::size_t numElements = structType.getMembers().size();
      for (std::size_t i = 0; i < numElements; ++i)
        fieldOffsets.emplace_back(layout->getElementOffset(i));
    } else {
      totalSize = cudaq::opt::getDataSize(dataLayout, returnType);
    }
  }
  return {totalSize, fieldOffsets};
}

cudaq::details::RunResultSpan cudaq::details::runTheKernel(
    std::function<void()> &&kernel, quantum_platform &platform,
    const std::string &kernel_name, std::size_t shots) {
  ScopedTraceWithContext(cudaq::TIMING_RUN, "runTheKernel");
  // 1. Clear the outputLog.
  auto *circuitSimulator = nvqir::getCircuitSimulatorInternal();
  circuitSimulator->outputLog.clear();

  static bool enableQuantumDeviceRun =
      getEnvBool("CUDAQ_ENABLE_QUANTUM_DEVICE_RUN", false);
  bool isRemoteSimulator = platform.get_remote_capabilities().isRemoteSimulator;
  bool isQuantumDevice =
      (platform.is_remote() || platform.is_emulated()) && !isRemoteSimulator;

  // 2. Launch the kernel on the QPU.
  if (isRemoteSimulator || (isQuantumDevice && enableQuantumDeviceRun)) {
    // In a remote simulator execution/hardware emulation environment, set the
    // `run` context name and number of iterations (shots)
    auto ctx = std::make_unique<cudaq::ExecutionContext>("run", shots);
    platform.set_exec_ctx(ctx.get());
    // Launch the kernel a single time to post the 'run' request to the remote
    // server or emulation executor.
    kernel();
    platform.reset_exec_ctx();
    // Retrieve the result output log.
    // FIXME: this currently assumes all the shots are good.
    std::string remoteOutputLog(ctx->invocationResultBuffer.begin(),
                                ctx->invocationResultBuffer.end());
    circuitSimulator->outputLog.swap(remoteOutputLog);
<<<<<<< HEAD
  } else if (isQuantumDevice && !enableQuantumDeviceRun)
=======
  } else if (platform.is_remote() || platform.is_emulated()) {
>>>>>>> 894bbbe5
    throw std::runtime_error("`run` is not yet supported on this target.");
  } else {
    auto ctx = std::make_unique<cudaq::ExecutionContext>("run", 1);
    for (std::size_t i = 0; i < shots; ++i) {
      // Set the execution context since as noise model is attached to this
      // context.
      platform.set_exec_ctx(ctx.get());
      kernel();
      // Reset the context to flush qubit deallocation.
      platform.reset_exec_ctx();
    }
  }

  // 3a. Get the data layout information
  std::pair<std::size_t, std::vector<std::size_t>> layoutInfo = {0, {}};
  auto quakeCode =
      cudaq::get_quake_by_name(kernel_name, /*throwException=*/false);
  if (!quakeCode.empty())
    layoutInfo =
        cudaq::details::LayoutExtractor::extractLayout(kernel_name, quakeCode);

  // 3b. Pass the outputLog to the parser (target-specific?)
  cudaq::RecordLogParser parser(layoutInfo);
  parser.parse(circuitSimulator->outputLog);

  // 4. Get the buffer and length of buffer (in bytes) from the parser.
  auto *origBuffer = parser.getBufferPtr();
  std::size_t bufferSize = parser.getBufferSize();
  char *buffer = static_cast<char *>(malloc(bufferSize));
  std::memcpy(buffer, origBuffer, bufferSize);

  // 5. Clear the outputLog (?)
  circuitSimulator->outputLog.clear();

  // 6. Pass the span back as a RunResultSpan. NB: it is the responsibility of
  // the caller to free the buffer.
  return {buffer, bufferSize};
}<|MERGE_RESOLUTION|>--- conflicted
+++ resolved
@@ -130,11 +130,7 @@
     std::string remoteOutputLog(ctx->invocationResultBuffer.begin(),
                                 ctx->invocationResultBuffer.end());
     circuitSimulator->outputLog.swap(remoteOutputLog);
-<<<<<<< HEAD
-  } else if (isQuantumDevice && !enableQuantumDeviceRun)
-=======
-  } else if (platform.is_remote() || platform.is_emulated()) {
->>>>>>> 894bbbe5
+  } else if (isQuantumDevice && !enableQuantumDeviceRun) {
     throw std::runtime_error("`run` is not yet supported on this target.");
   } else {
     auto ctx = std::make_unique<cudaq::ExecutionContext>("run", 1);
