/*******************************************************************************
 * Copyright (c) 2022 - 2024 NVIDIA Corporation & Affiliates.                  *
 * All rights reserved.                                                        *
 *                                                                             *
 * This source code and the accompanying materials are made available under    *
 * the terms of the Apache License 2.0 which accompanies this distribution.    *
 ******************************************************************************/

#include "NoiseModel.h"
#include "Logger.h"
#include "common/CustomOp.h"
#include "common/EigenDense.h"
namespace cudaq {

template <typename EigenMatTy>
bool isIdentity(const EigenMatTy &mat, double threshold = 1e-9) {
  EigenMatTy idMat = EigenMatTy::Identity(mat.rows(), mat.cols());
  return mat.isApprox(EigenMatTy::Identity(mat.rows(), mat.cols()), threshold);
}

template <typename EigenMatTy>
bool validateCPTP(const std::vector<EigenMatTy> &mats,
                  double threshold = 1e-4) {
  if (mats.empty()) {
    return true;
  }

  EigenMatTy cptp = EigenMatTy::Zero(mats[0].rows(), mats[0].cols());
  for (const auto &mat : mats) {
    cptp = cptp + mat.adjoint() * mat;
  }
  return isIdentity(cptp, threshold);
}

void validateCompletenessRelation_fp32(const std::vector<kraus_op> &ops) {
  // First check that all the kraus_ops have the same size.
  auto size = ops[0].nRows;
  for (std::size_t i = 1; i < ops.size(); ++i)
    if (ops[i].nRows != size)
      throw std::runtime_error(
          "Kraus ops passed to this channel do not all have the same size.");
  typedef Eigen::Matrix<std::complex<float>, Eigen::Dynamic, Eigen::Dynamic,
                        Eigen::RowMajor>
      RowMajorMatTy;
  std::vector<RowMajorMatTy> matrices;
  for (auto &op : ops) {
    auto *nonConstPtr = const_cast<complex *>(op.data.data());
    Eigen::Map<RowMajorMatTy> map(
        reinterpret_cast<std::complex<float> *>(nonConstPtr), op.nRows,
        op.nCols);
    matrices.push_back(map);
  }
  if (!validateCPTP(matrices, 1e-4))
    throw std::runtime_error(
        "Provided kraus_ops are not completely positive and trace preserving.");
}

void validateCompletenessRelation_fp64(const std::vector<kraus_op> &ops) {
  // First check that all the kraus_ops have the same size.
  auto size = ops[0].nRows;
  for (std::size_t i = 1; i < ops.size(); ++i)
    if (ops[i].nRows != size)
      throw std::runtime_error(
          "Kraus ops passed to this channel do not all have the same size.");
  typedef Eigen::Matrix<std::complex<double>, Eigen::Dynamic, Eigen::Dynamic,
                        Eigen::RowMajor>
      RowMajorMatTy;
  std::vector<RowMajorMatTy> matrices;
  for (auto &op : ops) {
    auto *nonConstPtr = const_cast<complex *>(op.data.data());
    Eigen::Map<RowMajorMatTy> map(
        reinterpret_cast<std::complex<double> *>(nonConstPtr), op.nRows,
        op.nCols);
    matrices.push_back(map);
  }
  if (!validateCPTP(matrices))
    throw std::runtime_error(
        "Provided kraus_ops are not completely positive and trace preserving.");
}

kraus_channel::kraus_channel(std::vector<kraus_op> &_ops) : ops(_ops) {
  validateCompleteness();
}

kraus_channel::kraus_channel(const kraus_channel &other) : ops(other.ops) {}

std::size_t kraus_channel::size() const { return ops.size(); }

bool kraus_channel::empty() const { return ops.empty(); }

std::size_t kraus_channel::dimension() const { return ops[0].nRows; }

kraus_op &kraus_channel::operator[](const std::size_t idx) { return ops[idx]; }

kraus_channel &kraus_channel::operator=(const kraus_channel &other) {
  ops = other.ops;
  return *this;
}

std::vector<kraus_op> kraus_channel::get_ops() { return ops; }
void kraus_channel::push_back(kraus_op op) { ops.push_back(op); }

void noise_model::add_channel(const std::string &quantumOp,
                              const std::vector<std::size_t> &qubits,
                              const kraus_channel &channel) {

<<<<<<< HEAD
  // if (std::find(std::begin(availableOps), std::end(availableOps), quantumOp) ==
  //     std::end(availableOps))
  //   throw std::runtime_error(
  //       "Invalid quantum op for noise_model::add_channel (" + quantumOp + ").");
=======
  if (std::find(std::begin(availableOps), std::end(availableOps), quantumOp) ==
          std::end(availableOps) &&
      !customOpRegistry::getInstance().isOperationRegistered(quantumOp))
    throw std::runtime_error(
        "Invalid quantum op for noise_model::add_channel (" + quantumOp + ").");
>>>>>>> a4d318ff

  // Check that we've been given the correct number of qubits
  auto nQubits = qubits.size();
  auto dim = 1UL << nQubits;
  auto channelDim = channel.dimension();
  if (dim != channelDim)
    throw std::runtime_error(
        "Dimension mismatch - kraus_channel with dimension = " +
        std::to_string(channelDim) + " on " + std::to_string(nQubits) +
        " qubits.");

  auto key = std::make_pair(quantumOp, qubits);
  auto iter = noiseModel.find(key);
  if (iter == noiseModel.end()) {
    cudaq::info("Adding new kraus_channel to noise_model ({}, {})", quantumOp,
                qubits);
    noiseModel.insert({key, {channel}});
    return;
  }

  cudaq::info("kraus_channel existed for {}, adding new kraus_channel to "
              "noise_model (qubits = {})",
              quantumOp, qubits);

  iter->second.push_back(channel);
}

void noise_model::add_all_qubit_channel(const std::string &quantumOp,
                                        const kraus_channel &channel,
                                        int numControls) {
  auto actualGateName = quantumOp;
  const bool isCustomOp =
      customOpRegistry::getInstance().isOperationRegistered(actualGateName);
  if (numControls == 0 && quantumOp.starts_with('c') && !isCustomOp) {
    // Infer the number of control bits from gate name (with 'c' prefixes)
    // Note: We only support up to 2 control bits using this notation, e.g.,
    // 'cx', 'ccx'. Users will need to use the numControls parameter for more
    // complex cases.
    // Note: this convention doesn't apply to custom operations.
    numControls = quantumOp.starts_with("cc") ? 2 : 1;
    actualGateName = quantumOp.substr(numControls);
    if (actualGateName.starts_with('c'))
      throw std::runtime_error(
          "Controlled gates with more than 2 control bits must be specified "
          "using the numControls parameter.");
  }

  if (std::find(std::begin(availableOps), std::end(availableOps),
                actualGateName) == std::end(availableOps) &&
      !isCustomOp)
    throw std::runtime_error(
        "Invalid quantum op for noise_model::add_channel (" + quantumOp + ").");
  GateIdentifier key(actualGateName, numControls);
  auto iter = defaultNoiseModel.find(key);
  if (iter == defaultNoiseModel.end()) {
    cudaq::info("Adding new all-qubit kraus_channel to noise_model ({}, number "
                "of control bits = {})",
                actualGateName, numControls);
    defaultNoiseModel.insert({key, {channel}});
    return;
  }

  cudaq::info("kraus_channel existed for {}, adding new kraus_channel to "
              "noise_model (number of control bits = {})",
              actualGateName, numControls);

  iter->second.push_back(channel);
}

void noise_model::add_channel(const std::string &quantumOp,
                              const PredicateFuncTy &pred) {
  if (std::find(std::begin(availableOps), std::end(availableOps), quantumOp) ==
          std::end(availableOps) &&
      !customOpRegistry::getInstance().isOperationRegistered(quantumOp))
    throw std::runtime_error(
        "Invalid quantum op for noise_model::add_channel (" + quantumOp + ").");
  auto iter = gatePredicates.find(quantumOp);
  if (iter == gatePredicates.end()) {
    cudaq::info("Adding new callback kraus_channel to noise_model for {}.",
                quantumOp);
    gatePredicates.insert({quantumOp, pred});
    return;
  }

  throw std::logic_error("An callback kraus_channel has been defined for " +
                         quantumOp + " gate.");
}

std::vector<kraus_channel>
noise_model::get_channels(const std::string &quantumOp,
                          const std::vector<std::size_t> &targetQubits,
                          const std::vector<std::size_t> &controlQubits,
                          const std::vector<double> &params) const {
  std::vector<std::size_t> qubits{controlQubits.begin(), controlQubits.end()};
  qubits.insert(qubits.end(), targetQubits.begin(), targetQubits.end());
  const auto verifyChannelDimension =
      [&](const std::vector<kraus_channel> &channels) {
        auto nQubits = qubits.size();
        auto dim = 1UL << nQubits;
        return std::all_of(
            channels.begin(), channels.end(), [dim](const auto &channel) {
              return channel.empty() || channel.dimension() == dim;
            });
      };

  std::vector<kraus_channel> resultChannels;
  // Search qubit-specific noise settings
  auto key = std::make_pair(quantumOp, qubits);
  auto iter = noiseModel.find(key);
  // Note: we've validated the channel dimension in the 'add_channel' method.
  if (iter != noiseModel.end()) {
    cudaq::info("Found kraus_channel for {} on {}.", quantumOp, qubits);
    const auto &krausChannel = iter->second;
    resultChannels.insert(resultChannels.end(), krausChannel.begin(),
                          krausChannel.end());
  }
<<<<<<< HEAD
  
  cudaq::info("Found kraus_channel for {} on {}.", quantumOp, qubits);
  return iter->second;
}
=======

  // Look up default noise channel
  auto defaultIter =
      defaultNoiseModel.find(GateIdentifier(quantumOp, controlQubits.size()));
  if (defaultIter != defaultNoiseModel.end()) {
    cudaq::info(
        "Found default kraus_channel setting for {} with {} control bits.",
        quantumOp, controlQubits.size());
>>>>>>> a4d318ff

    if (!verifyChannelDimension(defaultIter->second))
      throw std::runtime_error(
          fmt::format("Dimension mismatch: all-qubit kraus_channel with for "
                      "{} with {} control qubits encountered unexpected "
                      "kraus operator dimension (expecting dimension of {}).",
                      quantumOp, controlQubits.size(), 1UL << qubits.size()));

    const auto &krausChannel = defaultIter->second;
    resultChannels.insert(resultChannels.end(), krausChannel.begin(),
                          krausChannel.end());
  }

  // Look up predicate-specific noise settings
  auto predIter = gatePredicates.find(quantumOp);
  if (predIter != gatePredicates.end()) {
    cudaq::info("Found callback kraus_channel setting for {}.", quantumOp);
    const auto krausChannel = predIter->second(qubits, params);
    if (!verifyChannelDimension({krausChannel}))
      throw std::runtime_error(fmt::format(
          "Dimension mismatch: kraus_channel with for "
          "{} on qubits {} with gate parameters {} encountered unexpected "
          "kraus operator dimension (expecting dimension of {}, got {}).",
          quantumOp, qubits, params, 1UL << qubits.size(),
          krausChannel.dimension()));
    if (!krausChannel.empty())
      resultChannels.emplace_back(krausChannel);
  }

  if (resultChannels.empty())
    cudaq::info("No kraus_channel available for {} on {}.", quantumOp, qubits);

  return resultChannels;
}
} // namespace cudaq<|MERGE_RESOLUTION|>--- conflicted
+++ resolved
@@ -104,18 +104,11 @@
                               const std::vector<std::size_t> &qubits,
                               const kraus_channel &channel) {
 
-<<<<<<< HEAD
-  // if (std::find(std::begin(availableOps), std::end(availableOps), quantumOp) ==
-  //     std::end(availableOps))
-  //   throw std::runtime_error(
-  //       "Invalid quantum op for noise_model::add_channel (" + quantumOp + ").");
-=======
   if (std::find(std::begin(availableOps), std::end(availableOps), quantumOp) ==
           std::end(availableOps) &&
       !customOpRegistry::getInstance().isOperationRegistered(quantumOp))
     throw std::runtime_error(
         "Invalid quantum op for noise_model::add_channel (" + quantumOp + ").");
->>>>>>> a4d318ff
 
   // Check that we've been given the correct number of qubits
   auto nQubits = qubits.size();
@@ -232,12 +225,6 @@
     resultChannels.insert(resultChannels.end(), krausChannel.begin(),
                           krausChannel.end());
   }
-<<<<<<< HEAD
-  
-  cudaq::info("Found kraus_channel for {} on {}.", quantumOp, qubits);
-  return iter->second;
-}
-=======
 
   // Look up default noise channel
   auto defaultIter =
@@ -246,7 +233,6 @@
     cudaq::info(
         "Found default kraus_channel setting for {} with {} control bits.",
         quantumOp, controlQubits.size());
->>>>>>> a4d318ff
 
     if (!verifyChannelDimension(defaultIter->second))
       throw std::runtime_error(
