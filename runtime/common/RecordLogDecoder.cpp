/*******************************************************************************
 * Copyright (c) 2022 - 2025 NVIDIA Corporation & Affiliates.                  *
 * All rights reserved.                                                        *
 *                                                                             *
 * This source code and the accompanying materials are made available under    *
 * the terms of the Apache License 2.0 which accompanies this distribution.    *
 ******************************************************************************/

#include "RecordLogDecoder.h"

void cudaq::RecordLogDecoder::decode(const std::string &outputLog) {
  std::vector<std::string> lines = cudaq::split(outputLog, '\n');
  if (lines.empty())
    return;
<<<<<<< HEAD

  std::unordered_map<std::string,
                     std::function<void(const std::vector<std::string> &)>>
      recordHandlers = {
          {"HEADER",
           [this](const std::vector<std::string> &entries) {
             handleHeader(entries);
           }},
          {"METADATA",
           [this](const std::vector<std::string> &entries) {
             handleMetadata(entries);
           }},
          {"OUTPUT",
           [this](const std::vector<std::string> &entries) {
             handleOutput(entries);
           }},
          {"START",
           [this](const std::vector<std::string> &entries) {
             handleStart(entries);
           }},
          {"END",
           [this](const std::vector<std::string> &entries) {
             handleEnd(entries);
           }},
      };

  dataTypeMap = {
      {"i1",
       {[this](const std::string &value) {
          addPrimitiveRecord<char>(static_cast<char>(convertToBool(value)));
        },
        [this]() { allocateArrayRecord<char>(handler.m_size); },
        [this](std::size_t index, const std::string &value) {
          insertIntoArray<char>(index, static_cast<char>(convertToBool(value)));
        },
        [this]() {
          buffer.resize(handler.offset + sizeof(char));
          handler.tupleOffsets.push_back(handler.offset);
          handler.offset += sizeof(char);
        },
        [this](std::size_t index, const std::string &value) {
          insertIntoTuple<char>(index, static_cast<char>(convertToBool(value)));
        }}},
      {"i8",
       {[this](const std::string &value) {
          addPrimitiveRecord<std::int8_t>(std::stoi(value));
        },
        [this]() { allocateArrayRecord<std::int8_t>(handler.m_size); },
        [this](std::size_t index, const std::string &value) {
          insertIntoArray<std::int8_t>(index, std::stoi(value));
        },
        [this]() {
          buffer.resize(handler.offset + sizeof(std::int8_t));
          handler.tupleOffsets.push_back(handler.offset);
          handler.offset += sizeof(std::int8_t);
        },
        [this](std::size_t index, const std::string &value) {
          insertIntoTuple<std::int8_t>(index, std::stoi(value));
        }}},
      {"i16",
       {[this](const std::string &value) {
          addPrimitiveRecord<std::int16_t>(std::stoi(value));
        },
        [this]() { allocateArrayRecord<std::int16_t>(handler.m_size); },
        [this](std::size_t index, const std::string &value) {
          insertIntoArray<std::int16_t>(index, std::stoi(value));
        },
        [this]() {
          buffer.resize(handler.offset + sizeof(std::int16_t));
          handler.tupleOffsets.push_back(handler.offset);
          handler.offset += sizeof(std::int16_t);
        },
        [this](std::size_t index, const std::string &value) {
          insertIntoTuple<std::int16_t>(index, std::stoi(value));
        }}},
      {"i32",
       {[this](const std::string &value) {
          addPrimitiveRecord<std::int32_t>(std::stoi(value));
        },
        [this]() { allocateArrayRecord<std::int32_t>(handler.m_size); },
        [this](std::size_t index, const std::string &value) {
          insertIntoArray<std::int32_t>(index, std::stoi(value));
        },
        [this]() {
          buffer.resize(handler.offset + sizeof(std::int32_t));
          handler.tupleOffsets.push_back(handler.offset);
          handler.offset += sizeof(std::int32_t);
        },
        [this](std::size_t index, const std::string &value) {
          insertIntoTuple<std::int32_t>(index, std::stoi(value));
        }}},
      {"i64",
       {[this](const std::string &value) {
          addPrimitiveRecord<std::int64_t>(std::stoll(value));
        },
        [this]() { allocateArrayRecord<std::int64_t>(handler.m_size); },
        [this](std::size_t index, const std::string &value) {
          insertIntoArray<std::int64_t>(index, std::stoll(value));
        },
        [this]() {
          buffer.resize(handler.offset + sizeof(std::int64_t));
          handler.tupleOffsets.push_back(handler.offset);
          handler.offset += sizeof(std::int64_t);
        },
        [this](std::size_t index, const std::string &value) {
          insertIntoTuple<std::int64_t>(index, std::stoll(value));
        }}},
      {"f32",
       {[this](const std::string &value) {
          addPrimitiveRecord<float>(std::stof(value));
        },
        [this]() { allocateArrayRecord<float>(handler.m_size); },
        [this](std::size_t index, const std::string &value) {
          insertIntoArray<float>(index, std::stof(value));
        },
        [this]() {
          buffer.resize(handler.offset + sizeof(float));
          handler.tupleOffsets.push_back(handler.offset);
          handler.offset += sizeof(float);
        },
        [this](std::size_t index, const std::string &value) {
          insertIntoTuple<float>(index, std::stof(value));
        }}},
      {"f64",
       {[this](const std::string &value) {
          addPrimitiveRecord<double>(std::stod(value));
        },
        [this]() { allocateArrayRecord<double>(handler.m_size); },
        [this](std::size_t index, const std::string &value) {
          insertIntoArray<double>(index, std::stod(value));
        },
        [this]() {
          buffer.resize(handler.offset + sizeof(double));
          handler.tupleOffsets.push_back(handler.offset);
          handler.offset += sizeof(double);
        },
        [this](std::size_t index, const std::string &value) {
          insertIntoTuple<double>(index, std::stod(value));
        }}}};

=======
>>>>>>> f9696e78
  for (const auto &line : lines) {
    std::vector<std::string> entries = cudaq::split(line, '\t');
    if (entries.empty())
      continue;
<<<<<<< HEAD
    auto it = recordHandlers.find(entries[0]);
    if (it != recordHandlers.end()) {
      it->second(entries);
    } else {
      throw std::runtime_error("Invalid record type: " + entries[0]);
    }
  }
}

void cudaq::RecordLogDecoder::ContainerHandler::reset() {
  m_type = ContainerType::ARRAY;
  m_size = 0;
  processedElements = 0;
  offset = 0;
  arrayType.clear();
  tupleTypes.clear();
  tupleOffsets.clear();
}

void cudaq::RecordLogDecoder::ContainerHandler::extractArrayInfo(
    const std::string &label) {
  auto isArray = label.find("array");
  auto lessThan = label.find('<');
  auto greaterThan = label.find('>');
  auto x = label.find('x');
  if ((isArray == std::string::npos) || (lessThan == std::string::npos) ||
      (greaterThan == std::string::npos) || (x == std::string::npos))
    throw std::runtime_error("Array label missing keyword");
  if (m_size !=
      static_cast<size_t>(std::stoi(label.substr(x + 2, greaterThan - x - 2))))
    throw std::runtime_error("Array size mismatch in value and label.");
  arrayType = label.substr(lessThan + 1, x - lessThan - 2);
}

void cudaq::RecordLogDecoder::ContainerHandler::extractTupleInfo(
    const std::string &label) {
  auto isTuple = label.find("tuple");
  auto lessThan = label.find('<');
  auto greaterThan = label.find('>');
  if ((isTuple == std::string::npos) || (lessThan == std::string::npos) ||
      (greaterThan == std::string::npos))
    throw std::runtime_error("Invalid tuple label");
  std::string types = label.substr(lessThan + 1, greaterThan - lessThan - 1);
  tupleTypes = cudaq::split(types, ',');
  if (m_size != tupleTypes.size())
    throw std::runtime_error("Tuple size mismatch in value and label.");
  for (auto &ty : tupleTypes)
    ty.erase(std::remove(ty.begin(), ty.end(), ' '), ty.end());
}

std::size_t cudaq::RecordLogDecoder::ContainerHandler::extractIndex(
    const std::string &label) {
  if ((label[0] == '[') && (label[label.size() - 1] == ']'))
    return std::stoi(label.substr(1, label.size() - 1));
  if (label[0] == '.')
    return std::stoi(label.substr(1, label.size() - 1));
  throw std::runtime_error("Index not found in label");
=======
    handleRecord(entries);
  }
}

void cudaq::RecordLogDecoder::handleRecord(
    const std::vector<std::string> &entries) {
  const std::string &recordType = entries[0];
  if (recordType == "HEADER")
    handleHeader(entries);
  else if (recordType == "METADATA")
    handleMetadata(entries);
  else if (recordType == "START")
    handleStart(entries);
  else if (recordType == "OUTPUT")
    handleOutput(entries);
  else if (recordType == "END")
    handleEnd(entries);
  else
    throw std::runtime_error("Invalid record type: " + recordType);
>>>>>>> f9696e78
}

void cudaq::RecordLogDecoder::handleHeader(
    const std::vector<std::string> &entries) {
  if (entries.size() < 3)
    throw std::runtime_error("Invalid HEADER record");
  if (entries[1] == "schema_name") {
    if (entries[2] == "labeled")
<<<<<<< HEAD
      schema = SchemaType::LABELED;
    else if (entries[2] == "ordered")
      schema = SchemaType::ORDERED;
=======
      schema = RecordSchemaType::LABELED;
    else if (entries[2] == "ordered")
      schema = RecordSchemaType::ORDERED;
>>>>>>> f9696e78
    else
      throw std::runtime_error("Unknown schema type");
  }
  /// TODO: Handle schema version if needed
}

void cudaq::RecordLogDecoder::handleMetadata(
    const std::vector<std::string> &entries) {
  // Ignore metadata for now
}

void cudaq::RecordLogDecoder::handleStart(
    const std::vector<std::string> &entries) {
  // Ignore start of a shot for now
}

void cudaq::RecordLogDecoder::handleEnd(
    const std::vector<std::string> &entries) {
  if (entries.size() < 2)
    throw std::runtime_error("Missing shot status");
  if ("0" != entries[1])
    throw std::runtime_error("Cannot handle unsuccessful shot");
}

void cudaq::RecordLogDecoder::handleOutput(
    const std::vector<std::string> &entries) {
  if (entries.size() < 3)
    throw std::runtime_error("Insufficient data in a record");
<<<<<<< HEAD
  if ((schema == SchemaType::LABELED) && (entries.size() != 4))
    throw std::runtime_error("Unexpected record size for a labeled record");
  std::string recType = entries[1];
  std::string recValue = entries[2];
=======
  if ((schema == RecordSchemaType::LABELED) && (entries.size() != 4))
    throw std::runtime_error("Unexpected record size for a labeled record");
  const std::string &recType = entries[1];
  const std::string &recValue = entries[2];
>>>>>>> f9696e78
  std::string recLabel = (entries.size() == 4) ? entries[3] : "";
  if (recType == "RESULT")
    throw std::runtime_error("This type is not yet supported");
  if (recType == "ARRAY") {
<<<<<<< HEAD
    handler.m_type = ContainerType::ARRAY;
    handler.m_size = std::stoul(recValue);
    if (!recLabel.empty()) {
      schema = SchemaType::LABELED;
      handler.extractArrayInfo(recLabel);
=======
    containerMeta.m_type = ContainerType::ARRAY;
    containerMeta.elementCount = std::stoul(recValue);
    if (!recLabel.empty()) {
      schema = RecordSchemaType::LABELED;
      containerMeta.extractArrayInfo(recLabel);
>>>>>>> f9696e78
      preallocateArray();
    }
    return;
  }
  if (recType == "TUPLE") {
<<<<<<< HEAD
    handler.m_type = ContainerType::TUPLE;
    handler.m_size = std::stoul(recValue);
    if (!recLabel.empty()) {
      schema = SchemaType::LABELED;
      handler.extractTupleInfo(recLabel);
=======
    containerMeta.m_type = ContainerType::TUPLE;
    containerMeta.elementCount = std::stoul(recValue);
    if (!recLabel.empty()) {
      schema = RecordSchemaType::LABELED;
      containerMeta.extractTupleInfo(recLabel);
>>>>>>> f9696e78
      preallocateTuple();
    }
    return;
  }
<<<<<<< HEAD
  if ("BOOL" == recType)
    currentOutput = OutputType::BOOL;
  else if ("INT" == recType)
    currentOutput = OutputType::INT;
  else if ("DOUBLE" == recType)
    currentOutput = OutputType::DOUBLE;
  else
    throw std::runtime_error("Invalid data");
  if ((handler.m_size > 0) && (schema == SchemaType::LABELED)) {
    if (handler.m_type == ContainerType::ARRAY)
      processArrayEntry(recValue, recLabel);
    else if (handler.m_type == ContainerType::TUPLE)
      processTupleEntry(recValue, recLabel);
    handler.processedElements++;
    if (handler.processedElements == handler.m_size) {
      handler.reset();
=======
  if (recType == "BOOL")
    currentOutput = OutputType::BOOL;
  else if (recType == "INT")
    currentOutput = OutputType::INT;
  else if (recType == "DOUBLE")
    currentOutput = OutputType::DOUBLE;
  else
    throw std::runtime_error("Invalid data");
  if ((containerMeta.elementCount > 0) &&
      (schema == RecordSchemaType::LABELED)) {
    if (containerMeta.m_type == ContainerType::ARRAY)
      processArrayEntry(recValue, recLabel);
    else if (containerMeta.m_type == ContainerType::TUPLE)
      processTupleEntry(recValue, recLabel);
    containerMeta.processedElements++;
    if (containerMeta.processedElements == containerMeta.elementCount) {
      containerMeta.reset();
>>>>>>> f9696e78
    }
  } else
    processSingleRecord(recValue, recLabel);
}

<<<<<<< HEAD
void cudaq::RecordLogDecoder::preallocateArray() {
  auto it = dataTypeMap.find(handler.arrayType);
  if (it != dataTypeMap.end())
    it->second.allocateArray();
  else
    throw std::runtime_error("Unsupported array type");
}

void cudaq::RecordLogDecoder::preallocateTuple() {
  handler.offset = buffer.size();
  for (auto ty : handler.tupleTypes) {
    auto it = dataTypeMap.find(ty);
    if (it != dataTypeMap.end())
      it->second.allocateTuple();
    else
      throw std::runtime_error("Unsupported array type");
  }
}

bool cudaq::RecordLogDecoder::convertToBool(const std::string &value) {
  if (value == "true" || value == "1")
    return true;
  else if (value == "false" || value == "0")
    return false;
  else
    throw std::runtime_error("Invalid boolean value");
=======
cudaq::details::DataHandlerBase &
cudaq::RecordLogDecoder::getDataHandler(const std::string &dataType) {
  // Static handlers for different data types
  static details::DataHandler<char> boolHandler(
      std::make_unique<details::BooleanConverter>());
  static details::DataHandler<std::int8_t> i8Handler(
      std::make_unique<details::IntegerConverter<std::int8_t>>());
  static details::DataHandler<std::int16_t> i16Handler(
      std::make_unique<details::IntegerConverter<std::int16_t>>());
  static details::DataHandler<std::int32_t> i32Handler(
      std::make_unique<details::IntegerConverter<std::int32_t>>());
  static details::DataHandler<std::int64_t> i64Handler(
      std::make_unique<details::IntegerConverter<std::int64_t>>());
  static details::DataHandler<float> f32Handler(
      std::make_unique<details::FloatConverter<float>>());
  static details::DataHandler<double> f64Handler(
      std::make_unique<details::FloatConverter<double>>());
  // Map data type to the corresponding handler
  if (dataType == "i1")
    return boolHandler;
  else if (dataType == "i8")
    return i8Handler;
  else if (dataType == "i16")
    return i16Handler;
  else if (dataType == "i32")
    return i32Handler;
  else if (dataType == "i64")
    return i64Handler;
  else if (dataType == "f32")
    return f32Handler;
  else if (dataType == "f64")
    return f64Handler;
  throw std::runtime_error("Unsupported data type: " + dataType);
}

void cudaq::RecordLogDecoder::preallocateArray() {
  cudaq::details::DataHandlerBase &dh = getDataHandler(containerMeta.arrayType);
  containerMeta.dataOffset =
      dh.allocateArray(bufferHandler, containerMeta.elementCount);
}

void cudaq::RecordLogDecoder::preallocateTuple() {
  containerMeta.dataOffset = bufferHandler.getBufferSize();
  for (auto ty : containerMeta.tupleTypes) {
    cudaq::details::DataHandlerBase &dh = getDataHandler(ty);
    containerMeta.tupleOffsets.push_back(dh.allocateTuple(bufferHandler));
  }
>>>>>>> f9696e78
}

void cudaq::RecordLogDecoder::processSingleRecord(const std::string &recValue,
                                                  const std::string &recLabel) {
  auto label = recLabel;
  if (label.empty()) {
    if (currentOutput == OutputType::BOOL)
      label = "i1";
    else if (currentOutput == OutputType::INT)
      label = "i32";
    else if (currentOutput == OutputType::DOUBLE)
      label = "f64";
  }
<<<<<<< HEAD
  auto it = dataTypeMap.find(label);
  if (it != dataTypeMap.end())
    it->second.addRecord(recValue);
  else
    throw std::runtime_error("Unsupported output type");
=======
  cudaq::details::DataHandlerBase &dh = getDataHandler(label);
  dh.addRecord(bufferHandler, recValue);
>>>>>>> f9696e78
}

void cudaq::RecordLogDecoder::processArrayEntry(const std::string &recValue,
                                                const std::string &recLabel) {
<<<<<<< HEAD
  std::size_t index = handler.extractIndex(recLabel);
  auto it = dataTypeMap.find(handler.arrayType);
  if (it != dataTypeMap.end())
    it->second.insertIntoArray(index, recValue);
  else
    throw std::runtime_error("Unsupported output type");
=======
  std::size_t index = containerMeta.extractIndex(recLabel);
  if (index >= containerMeta.elementCount)
    throw std::runtime_error("Array index out of bounds");
  cudaq::details::DataHandlerBase &dh = getDataHandler(containerMeta.arrayType);
  dh.insertIntoArray(bufferHandler, containerMeta.dataOffset, index, recValue);
>>>>>>> f9696e78
}

void cudaq::RecordLogDecoder::processTupleEntry(const std::string &recValue,
                                                const std::string &recLabel) {
<<<<<<< HEAD
  std::size_t index = handler.extractIndex(recLabel);
  auto it = dataTypeMap.find(handler.tupleTypes[index]);
  if (it != dataTypeMap.end())
    it->second.insertIntoTuple(index, recValue);
  else
    throw std::runtime_error("Unsupported tuple type");
=======
  std::size_t index = containerMeta.extractIndex(recLabel);
  if (index >= containerMeta.elementCount)
    throw std::runtime_error("Tuple index out of bounds");
  cudaq::details::DataHandlerBase &dh =
      getDataHandler(containerMeta.tupleTypes[index]);
  dh.insertIntoTuple(bufferHandler, containerMeta.tupleOffsets[index],
                     recValue);
>>>>>>> f9696e78
}<|MERGE_RESOLUTION|>--- conflicted
+++ resolved
@@ -12,212 +12,10 @@
   std::vector<std::string> lines = cudaq::split(outputLog, '\n');
   if (lines.empty())
     return;
-<<<<<<< HEAD
-
-  std::unordered_map<std::string,
-                     std::function<void(const std::vector<std::string> &)>>
-      recordHandlers = {
-          {"HEADER",
-           [this](const std::vector<std::string> &entries) {
-             handleHeader(entries);
-           }},
-          {"METADATA",
-           [this](const std::vector<std::string> &entries) {
-             handleMetadata(entries);
-           }},
-          {"OUTPUT",
-           [this](const std::vector<std::string> &entries) {
-             handleOutput(entries);
-           }},
-          {"START",
-           [this](const std::vector<std::string> &entries) {
-             handleStart(entries);
-           }},
-          {"END",
-           [this](const std::vector<std::string> &entries) {
-             handleEnd(entries);
-           }},
-      };
-
-  dataTypeMap = {
-      {"i1",
-       {[this](const std::string &value) {
-          addPrimitiveRecord<char>(static_cast<char>(convertToBool(value)));
-        },
-        [this]() { allocateArrayRecord<char>(handler.m_size); },
-        [this](std::size_t index, const std::string &value) {
-          insertIntoArray<char>(index, static_cast<char>(convertToBool(value)));
-        },
-        [this]() {
-          buffer.resize(handler.offset + sizeof(char));
-          handler.tupleOffsets.push_back(handler.offset);
-          handler.offset += sizeof(char);
-        },
-        [this](std::size_t index, const std::string &value) {
-          insertIntoTuple<char>(index, static_cast<char>(convertToBool(value)));
-        }}},
-      {"i8",
-       {[this](const std::string &value) {
-          addPrimitiveRecord<std::int8_t>(std::stoi(value));
-        },
-        [this]() { allocateArrayRecord<std::int8_t>(handler.m_size); },
-        [this](std::size_t index, const std::string &value) {
-          insertIntoArray<std::int8_t>(index, std::stoi(value));
-        },
-        [this]() {
-          buffer.resize(handler.offset + sizeof(std::int8_t));
-          handler.tupleOffsets.push_back(handler.offset);
-          handler.offset += sizeof(std::int8_t);
-        },
-        [this](std::size_t index, const std::string &value) {
-          insertIntoTuple<std::int8_t>(index, std::stoi(value));
-        }}},
-      {"i16",
-       {[this](const std::string &value) {
-          addPrimitiveRecord<std::int16_t>(std::stoi(value));
-        },
-        [this]() { allocateArrayRecord<std::int16_t>(handler.m_size); },
-        [this](std::size_t index, const std::string &value) {
-          insertIntoArray<std::int16_t>(index, std::stoi(value));
-        },
-        [this]() {
-          buffer.resize(handler.offset + sizeof(std::int16_t));
-          handler.tupleOffsets.push_back(handler.offset);
-          handler.offset += sizeof(std::int16_t);
-        },
-        [this](std::size_t index, const std::string &value) {
-          insertIntoTuple<std::int16_t>(index, std::stoi(value));
-        }}},
-      {"i32",
-       {[this](const std::string &value) {
-          addPrimitiveRecord<std::int32_t>(std::stoi(value));
-        },
-        [this]() { allocateArrayRecord<std::int32_t>(handler.m_size); },
-        [this](std::size_t index, const std::string &value) {
-          insertIntoArray<std::int32_t>(index, std::stoi(value));
-        },
-        [this]() {
-          buffer.resize(handler.offset + sizeof(std::int32_t));
-          handler.tupleOffsets.push_back(handler.offset);
-          handler.offset += sizeof(std::int32_t);
-        },
-        [this](std::size_t index, const std::string &value) {
-          insertIntoTuple<std::int32_t>(index, std::stoi(value));
-        }}},
-      {"i64",
-       {[this](const std::string &value) {
-          addPrimitiveRecord<std::int64_t>(std::stoll(value));
-        },
-        [this]() { allocateArrayRecord<std::int64_t>(handler.m_size); },
-        [this](std::size_t index, const std::string &value) {
-          insertIntoArray<std::int64_t>(index, std::stoll(value));
-        },
-        [this]() {
-          buffer.resize(handler.offset + sizeof(std::int64_t));
-          handler.tupleOffsets.push_back(handler.offset);
-          handler.offset += sizeof(std::int64_t);
-        },
-        [this](std::size_t index, const std::string &value) {
-          insertIntoTuple<std::int64_t>(index, std::stoll(value));
-        }}},
-      {"f32",
-       {[this](const std::string &value) {
-          addPrimitiveRecord<float>(std::stof(value));
-        },
-        [this]() { allocateArrayRecord<float>(handler.m_size); },
-        [this](std::size_t index, const std::string &value) {
-          insertIntoArray<float>(index, std::stof(value));
-        },
-        [this]() {
-          buffer.resize(handler.offset + sizeof(float));
-          handler.tupleOffsets.push_back(handler.offset);
-          handler.offset += sizeof(float);
-        },
-        [this](std::size_t index, const std::string &value) {
-          insertIntoTuple<float>(index, std::stof(value));
-        }}},
-      {"f64",
-       {[this](const std::string &value) {
-          addPrimitiveRecord<double>(std::stod(value));
-        },
-        [this]() { allocateArrayRecord<double>(handler.m_size); },
-        [this](std::size_t index, const std::string &value) {
-          insertIntoArray<double>(index, std::stod(value));
-        },
-        [this]() {
-          buffer.resize(handler.offset + sizeof(double));
-          handler.tupleOffsets.push_back(handler.offset);
-          handler.offset += sizeof(double);
-        },
-        [this](std::size_t index, const std::string &value) {
-          insertIntoTuple<double>(index, std::stod(value));
-        }}}};
-
-=======
->>>>>>> f9696e78
   for (const auto &line : lines) {
     std::vector<std::string> entries = cudaq::split(line, '\t');
     if (entries.empty())
       continue;
-<<<<<<< HEAD
-    auto it = recordHandlers.find(entries[0]);
-    if (it != recordHandlers.end()) {
-      it->second(entries);
-    } else {
-      throw std::runtime_error("Invalid record type: " + entries[0]);
-    }
-  }
-}
-
-void cudaq::RecordLogDecoder::ContainerHandler::reset() {
-  m_type = ContainerType::ARRAY;
-  m_size = 0;
-  processedElements = 0;
-  offset = 0;
-  arrayType.clear();
-  tupleTypes.clear();
-  tupleOffsets.clear();
-}
-
-void cudaq::RecordLogDecoder::ContainerHandler::extractArrayInfo(
-    const std::string &label) {
-  auto isArray = label.find("array");
-  auto lessThan = label.find('<');
-  auto greaterThan = label.find('>');
-  auto x = label.find('x');
-  if ((isArray == std::string::npos) || (lessThan == std::string::npos) ||
-      (greaterThan == std::string::npos) || (x == std::string::npos))
-    throw std::runtime_error("Array label missing keyword");
-  if (m_size !=
-      static_cast<size_t>(std::stoi(label.substr(x + 2, greaterThan - x - 2))))
-    throw std::runtime_error("Array size mismatch in value and label.");
-  arrayType = label.substr(lessThan + 1, x - lessThan - 2);
-}
-
-void cudaq::RecordLogDecoder::ContainerHandler::extractTupleInfo(
-    const std::string &label) {
-  auto isTuple = label.find("tuple");
-  auto lessThan = label.find('<');
-  auto greaterThan = label.find('>');
-  if ((isTuple == std::string::npos) || (lessThan == std::string::npos) ||
-      (greaterThan == std::string::npos))
-    throw std::runtime_error("Invalid tuple label");
-  std::string types = label.substr(lessThan + 1, greaterThan - lessThan - 1);
-  tupleTypes = cudaq::split(types, ',');
-  if (m_size != tupleTypes.size())
-    throw std::runtime_error("Tuple size mismatch in value and label.");
-  for (auto &ty : tupleTypes)
-    ty.erase(std::remove(ty.begin(), ty.end(), ' '), ty.end());
-}
-
-std::size_t cudaq::RecordLogDecoder::ContainerHandler::extractIndex(
-    const std::string &label) {
-  if ((label[0] == '[') && (label[label.size() - 1] == ']'))
-    return std::stoi(label.substr(1, label.size() - 1));
-  if (label[0] == '.')
-    return std::stoi(label.substr(1, label.size() - 1));
-  throw std::runtime_error("Index not found in label");
-=======
     handleRecord(entries);
   }
 }
@@ -237,7 +35,6 @@
     handleEnd(entries);
   else
     throw std::runtime_error("Invalid record type: " + recordType);
->>>>>>> f9696e78
 }
 
 void cudaq::RecordLogDecoder::handleHeader(
@@ -246,15 +43,9 @@
     throw std::runtime_error("Invalid HEADER record");
   if (entries[1] == "schema_name") {
     if (entries[2] == "labeled")
-<<<<<<< HEAD
-      schema = SchemaType::LABELED;
-    else if (entries[2] == "ordered")
-      schema = SchemaType::ORDERED;
-=======
       schema = RecordSchemaType::LABELED;
     else if (entries[2] == "ordered")
       schema = RecordSchemaType::ORDERED;
->>>>>>> f9696e78
     else
       throw std::runtime_error("Unknown schema type");
   }
@@ -283,74 +74,33 @@
     const std::vector<std::string> &entries) {
   if (entries.size() < 3)
     throw std::runtime_error("Insufficient data in a record");
-<<<<<<< HEAD
-  if ((schema == SchemaType::LABELED) && (entries.size() != 4))
-    throw std::runtime_error("Unexpected record size for a labeled record");
-  std::string recType = entries[1];
-  std::string recValue = entries[2];
-=======
   if ((schema == RecordSchemaType::LABELED) && (entries.size() != 4))
     throw std::runtime_error("Unexpected record size for a labeled record");
   const std::string &recType = entries[1];
   const std::string &recValue = entries[2];
->>>>>>> f9696e78
   std::string recLabel = (entries.size() == 4) ? entries[3] : "";
   if (recType == "RESULT")
     throw std::runtime_error("This type is not yet supported");
   if (recType == "ARRAY") {
-<<<<<<< HEAD
-    handler.m_type = ContainerType::ARRAY;
-    handler.m_size = std::stoul(recValue);
-    if (!recLabel.empty()) {
-      schema = SchemaType::LABELED;
-      handler.extractArrayInfo(recLabel);
-=======
     containerMeta.m_type = ContainerType::ARRAY;
     containerMeta.elementCount = std::stoul(recValue);
     if (!recLabel.empty()) {
       schema = RecordSchemaType::LABELED;
       containerMeta.extractArrayInfo(recLabel);
->>>>>>> f9696e78
       preallocateArray();
     }
     return;
   }
   if (recType == "TUPLE") {
-<<<<<<< HEAD
-    handler.m_type = ContainerType::TUPLE;
-    handler.m_size = std::stoul(recValue);
-    if (!recLabel.empty()) {
-      schema = SchemaType::LABELED;
-      handler.extractTupleInfo(recLabel);
-=======
     containerMeta.m_type = ContainerType::TUPLE;
     containerMeta.elementCount = std::stoul(recValue);
     if (!recLabel.empty()) {
       schema = RecordSchemaType::LABELED;
       containerMeta.extractTupleInfo(recLabel);
->>>>>>> f9696e78
       preallocateTuple();
     }
     return;
   }
-<<<<<<< HEAD
-  if ("BOOL" == recType)
-    currentOutput = OutputType::BOOL;
-  else if ("INT" == recType)
-    currentOutput = OutputType::INT;
-  else if ("DOUBLE" == recType)
-    currentOutput = OutputType::DOUBLE;
-  else
-    throw std::runtime_error("Invalid data");
-  if ((handler.m_size > 0) && (schema == SchemaType::LABELED)) {
-    if (handler.m_type == ContainerType::ARRAY)
-      processArrayEntry(recValue, recLabel);
-    else if (handler.m_type == ContainerType::TUPLE)
-      processTupleEntry(recValue, recLabel);
-    handler.processedElements++;
-    if (handler.processedElements == handler.m_size) {
-      handler.reset();
-=======
   if (recType == "BOOL")
     currentOutput = OutputType::BOOL;
   else if (recType == "INT")
@@ -368,40 +118,11 @@
     containerMeta.processedElements++;
     if (containerMeta.processedElements == containerMeta.elementCount) {
       containerMeta.reset();
->>>>>>> f9696e78
     }
   } else
     processSingleRecord(recValue, recLabel);
 }
 
-<<<<<<< HEAD
-void cudaq::RecordLogDecoder::preallocateArray() {
-  auto it = dataTypeMap.find(handler.arrayType);
-  if (it != dataTypeMap.end())
-    it->second.allocateArray();
-  else
-    throw std::runtime_error("Unsupported array type");
-}
-
-void cudaq::RecordLogDecoder::preallocateTuple() {
-  handler.offset = buffer.size();
-  for (auto ty : handler.tupleTypes) {
-    auto it = dataTypeMap.find(ty);
-    if (it != dataTypeMap.end())
-      it->second.allocateTuple();
-    else
-      throw std::runtime_error("Unsupported array type");
-  }
-}
-
-bool cudaq::RecordLogDecoder::convertToBool(const std::string &value) {
-  if (value == "true" || value == "1")
-    return true;
-  else if (value == "false" || value == "0")
-    return false;
-  else
-    throw std::runtime_error("Invalid boolean value");
-=======
 cudaq::details::DataHandlerBase &
 cudaq::RecordLogDecoder::getDataHandler(const std::string &dataType) {
   // Static handlers for different data types
@@ -449,7 +170,6 @@
     cudaq::details::DataHandlerBase &dh = getDataHandler(ty);
     containerMeta.tupleOffsets.push_back(dh.allocateTuple(bufferHandler));
   }
->>>>>>> f9696e78
 }
 
 void cudaq::RecordLogDecoder::processSingleRecord(const std::string &recValue,
@@ -463,46 +183,21 @@
     else if (currentOutput == OutputType::DOUBLE)
       label = "f64";
   }
-<<<<<<< HEAD
-  auto it = dataTypeMap.find(label);
-  if (it != dataTypeMap.end())
-    it->second.addRecord(recValue);
-  else
-    throw std::runtime_error("Unsupported output type");
-=======
   cudaq::details::DataHandlerBase &dh = getDataHandler(label);
   dh.addRecord(bufferHandler, recValue);
->>>>>>> f9696e78
 }
 
 void cudaq::RecordLogDecoder::processArrayEntry(const std::string &recValue,
                                                 const std::string &recLabel) {
-<<<<<<< HEAD
-  std::size_t index = handler.extractIndex(recLabel);
-  auto it = dataTypeMap.find(handler.arrayType);
-  if (it != dataTypeMap.end())
-    it->second.insertIntoArray(index, recValue);
-  else
-    throw std::runtime_error("Unsupported output type");
-=======
   std::size_t index = containerMeta.extractIndex(recLabel);
   if (index >= containerMeta.elementCount)
     throw std::runtime_error("Array index out of bounds");
   cudaq::details::DataHandlerBase &dh = getDataHandler(containerMeta.arrayType);
   dh.insertIntoArray(bufferHandler, containerMeta.dataOffset, index, recValue);
->>>>>>> f9696e78
 }
 
 void cudaq::RecordLogDecoder::processTupleEntry(const std::string &recValue,
                                                 const std::string &recLabel) {
-<<<<<<< HEAD
-  std::size_t index = handler.extractIndex(recLabel);
-  auto it = dataTypeMap.find(handler.tupleTypes[index]);
-  if (it != dataTypeMap.end())
-    it->second.insertIntoTuple(index, recValue);
-  else
-    throw std::runtime_error("Unsupported tuple type");
-=======
   std::size_t index = containerMeta.extractIndex(recLabel);
   if (index >= containerMeta.elementCount)
     throw std::runtime_error("Tuple index out of bounds");
@@ -510,5 +205,4 @@
       getDataHandler(containerMeta.tupleTypes[index]);
   dh.insertIntoTuple(bufferHandler, containerMeta.tupleOffsets[index],
                      recValue);
->>>>>>> f9696e78
 }