/****************************************************************-*- C++ -*-****
 * Copyright (c) 2022 - 2025 NVIDIA Corporation & Affiliates.                  *
 * All rights reserved.                                                        *
 *                                                                             *
 * This source code and the accompanying materials are made available under    *
 * the terms of the Apache License 2.0 which accompanies this distribution.    *
 ******************************************************************************/

#pragma once

#include "cudaq/Optimizer/Dialect/CC/CCOps.h"
#include "cudaq/Optimizer/Dialect/CC/CCTypes.h"
#include "cudaq/qis/state.h"
#include "mlir/IR/Builders.h"
#include "mlir/IR/Types.h"
#include <list>
#include <unordered_set>
#include <vector>

namespace cudaq::opt {

class ArgumentConverter;

class KernelSubstitutionInfo {
public:
  KernelSubstitutionInfo(mlir::StringRef kernelName, mlir::ModuleOp substModule)
      : kernelName(kernelName), substModule(substModule) {}

  /// Some substitutions may generate global constant information. Use this
  /// interface to access both the substitutions and any global constants
  /// created.
  mlir::ModuleOp getSubstitutionModule() { return substModule; }

  /// Get the list of substitutions for this kernel that were generated
  /// by `ArgumentConverter::gen()`.
  mlir::SmallVector<cc::ArgumentSubstitutionOp> &getSubstitutions() {
    return substitutions;
  }

  mlir::StringRef getKernelName() { return kernelName; }

private:
  mlir::StringRef kernelName;
  mlir::ModuleOp substModule;
  mlir::SmallVector<cc::ArgumentSubstitutionOp> substitutions;

  friend ArgumentConverter;
};

class ArgumentConverter {
public:
  /// Build an instance to create argument substitutions for a specified \p
  /// kernelName in \p sourceModule.
  ArgumentConverter(mlir::StringRef kernelName, mlir::ModuleOp sourceModule);
<<<<<<< HEAD
=======

  ~ArgumentConverter() {
    for (auto *kInfo : kernelSubstitutions) {
      delete kInfo;
    }
  }
>>>>>>> cc1faea5

  /// Generate a substitution ModuleOp for the vector of arguments presented.
  /// The arguments are those presented to the kernel, kernelName.
  void gen(const std::vector<void *> &arguments);

  /// Generate a substitution ModuleOp for the vector of arguments presented.
  /// The arguments are those presented to the kernel, kernelName.
  void gen(mlir::StringRef kernelName, mlir::ModuleOp sourceModule,
           const std::vector<void *> &arguments);

  /// Generate a substitution ModuleOp but include only the arguments that do
  /// not appear in the set of \p exclusions.
  void gen(const std::vector<void *> &arguments,
           const std::unordered_set<unsigned> &exclusions);

  /// Generate a substitution ModuleOp but drop the first \p numDrop arguments
  /// and thereby exclude them from the substitutions.
  void gen_drop_front(const std::vector<void *> &arguments, unsigned numDrop);

  /// Get the kernel info that were collected by `gen()`.
<<<<<<< HEAD
  std::list<KernelSubstitutionInfo> &getKernelSubstitutions() {
    return kernelSubstitutions;
  }

  bool isRegisteredKernel(const std::string &kernelName) {
    return std::find(nameRegistry.begin(), nameRegistry.end(), kernelName) !=
           nameRegistry.end();
  }

  std::string &registerKernel(const std::string &kernelName) {
    return nameRegistry.emplace_back(kernelName);
  }

private:
  KernelSubstitutionInfo &addKernelInfo(mlir::StringRef kernelName,
                                        mlir::ModuleOp substModule) {
    return kernelSubstitutions.emplace_back(kernelName, substModule);
  }

  /// Memory to store new kernel names generated during argument conversion.
  /// Use list here to keep references to those elements valid.
  std::list<std::string> nameRegistry;

  /// Memory to store new kernel info generated during argument conversion.
  /// Use list here to keep elements sorted in order of creation.
  std::list<KernelSubstitutionInfo> kernelSubstitutions;
=======
  mlir::SmallVector<KernelSubstitutionInfo *> &getKernelSubstitutions() {
    return kernelSubstitutions;
  }

  bool isRegisteredKernel(mlir::StringRef kernelName) {
    return std::find(nameRegistry.begin(), nameRegistry.end(),
                     kernelName.str()) != nameRegistry.end();
  }

  mlir::StringRef registerKernel(mlir::StringRef kernelName) {
    return nameRegistry.emplace_back(
        mlir::StringAttr::get(sourceModule.getContext(), kernelName));
  }

private:
  KernelSubstitutionInfo *addKernelInfo(mlir::StringRef kernelName,
                                        mlir::ModuleOp substModule) {
    return kernelSubstitutions.emplace_back(
        new KernelSubstitutionInfo(kernelName, substModule));
  }

  /// Memory to store new kernel names generated during argument conversion.
  mlir::SmallVector<mlir::StringAttr> nameRegistry;

  /// Memory to store new kernel info generated during argument conversion.
  mlir::SmallVector<KernelSubstitutionInfo *> kernelSubstitutions;
>>>>>>> cc1faea5

  /// Original module before substitutions.
  mlir::ModuleOp sourceModule;

  /// Kernel we are substituting the arguments for.
  mlir::StringRef kernelName;
};

} // namespace cudaq::opt<|MERGE_RESOLUTION|>--- conflicted
+++ resolved
@@ -13,7 +13,6 @@
 #include "cudaq/qis/state.h"
 #include "mlir/IR/Builders.h"
 #include "mlir/IR/Types.h"
-#include <list>
 #include <unordered_set>
 #include <vector>
 
@@ -52,15 +51,12 @@
   /// Build an instance to create argument substitutions for a specified \p
   /// kernelName in \p sourceModule.
   ArgumentConverter(mlir::StringRef kernelName, mlir::ModuleOp sourceModule);
-<<<<<<< HEAD
-=======
 
   ~ArgumentConverter() {
     for (auto *kInfo : kernelSubstitutions) {
       delete kInfo;
     }
   }
->>>>>>> cc1faea5
 
   /// Generate a substitution ModuleOp for the vector of arguments presented.
   /// The arguments are those presented to the kernel, kernelName.
@@ -81,34 +77,6 @@
   void gen_drop_front(const std::vector<void *> &arguments, unsigned numDrop);
 
   /// Get the kernel info that were collected by `gen()`.
-<<<<<<< HEAD
-  std::list<KernelSubstitutionInfo> &getKernelSubstitutions() {
-    return kernelSubstitutions;
-  }
-
-  bool isRegisteredKernel(const std::string &kernelName) {
-    return std::find(nameRegistry.begin(), nameRegistry.end(), kernelName) !=
-           nameRegistry.end();
-  }
-
-  std::string &registerKernel(const std::string &kernelName) {
-    return nameRegistry.emplace_back(kernelName);
-  }
-
-private:
-  KernelSubstitutionInfo &addKernelInfo(mlir::StringRef kernelName,
-                                        mlir::ModuleOp substModule) {
-    return kernelSubstitutions.emplace_back(kernelName, substModule);
-  }
-
-  /// Memory to store new kernel names generated during argument conversion.
-  /// Use list here to keep references to those elements valid.
-  std::list<std::string> nameRegistry;
-
-  /// Memory to store new kernel info generated during argument conversion.
-  /// Use list here to keep elements sorted in order of creation.
-  std::list<KernelSubstitutionInfo> kernelSubstitutions;
-=======
   mlir::SmallVector<KernelSubstitutionInfo *> &getKernelSubstitutions() {
     return kernelSubstitutions;
   }
@@ -135,7 +103,6 @@
 
   /// Memory to store new kernel info generated during argument conversion.
   mlir::SmallVector<KernelSubstitutionInfo *> kernelSubstitutions;
->>>>>>> cc1faea5
 
   /// Original module before substitutions.
   mlir::ModuleOp sourceModule;
