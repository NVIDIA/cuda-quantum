--- conflicted
+++ resolved
@@ -408,17 +408,10 @@
   //
   // clang-format off
   // ```
-<<<<<<< HEAD
-  // func.func @caller(%arg0: !cc.ptr<!cc.state>) {
-  //   %1 = quake.get_number_of_qubits %arg0: (!cc.ptr<!cc.state>) -> i64
-  //   %2 = quake.alloca !quake.veq<?>[%1 : i64]
-  //   %3 = quake.init_state %2, %arg0 : (!quake.veq<?>, !cc.ptr<!cc.state>) -> !quake.veq<?>
-=======
   // func.func @caller(%arg0: !cc.ptr<!quake.state>) {
   //   %1 = quake.get_number_of_qubits %arg0: (!cc.ptr<!quake.state>) -> i64
   //   %2 = quake.alloca !quake.veq<?>[%1 : i64]
   //   %3 = quake.init_state %2, %arg0 : (!quake.veq<?>, !cc.ptr<!quake.state>) -> !quake.veq<?>
->>>>>>> 61c2ecfe
   //   return
   // }
   //
@@ -440,17 +433,10 @@
   // clang-format off
   // ```
   // func.func @caller() {
-<<<<<<< HEAD
-  //   %0 = quake.get_state @callee.num_qubits_0 @callee.init_state_0 : !cc.ptr<!cc.state>
-  //   %1 = quake.get_number_of_qubits %0 : (!cc.ptr<!cc.state>) -> i64
-  //   %2 = quake.alloca !quake.veq<?>[%1 : i64]
-  //   %3 = quake.init_state %2, %0 : (!quake.veq<?>, !cc.ptr<!cc.state>) -> !quake.veq<?>
-=======
   //   %0 = quake.get_state @callee.num_qubits_0 @callee.init_state_0 : !cc.ptr<!quake.state>
   //   %1 = quake.get_number_of_qubits %0 : (!cc.ptr<!quake.state>) -> i64
   //   %2 = quake.alloca !quake.veq<?>[%1 : i64]
   //   %3 = quake.init_state %2, %0 : (!quake.veq<?>, !cc.ptr<!quake.state>) -> !quake.veq<?>
->>>>>>> 61c2ecfe
   //   return
   // }
   //
@@ -536,12 +522,7 @@
     }
 
     // Create a substitution for the state pointer.
-<<<<<<< HEAD
-    auto statePtrTy =
-        cudaq::cc::PointerType::get(cudaq::cc::StateType::get(ctx));
-=======
     auto statePtrTy = cudaq::cc::PointerType::get(quake::StateType::get(ctx));
->>>>>>> 61c2ecfe
     return builder.create<quake::MaterializeStateOp>(
         loc, statePtrTy, builder.getStringAttr(numQubitsKernelName),
         builder.getStringAttr(initKernelName));
