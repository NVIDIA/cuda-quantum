--- conflicted
+++ resolved
@@ -522,12 +522,7 @@
     }
 
     // Create a substitution for the state pointer.
-<<<<<<< HEAD
-    auto statePtrTy =
-        cudaq::cc::PointerType::get(quake::StateType::get(ctx));
-=======
     auto statePtrTy = cudaq::cc::PointerType::get(quake::StateType::get(ctx));
->>>>>>> e1449de8
     return builder.create<quake::MaterializeStateOp>(
         loc, statePtrTy, builder.getStringAttr(numQubitsKernelName),
         builder.getStringAttr(initKernelName));
