--- conflicted
+++ resolved
@@ -124,14 +124,8 @@
   builder.setInsertionPointToEnd(moduleOp.getBody());
 
   auto ctx = builder.getContext();
-<<<<<<< HEAD
-  auto loc = builder.getUnknownLoc();
-
-  auto initFunc = cast<func::FuncOp>(builder.clone(*calleeFunc));
-=======
   auto initFunc = cast<func::FuncOp>(builder.clone(*calleeFunc));
   auto loc = initFunc.getLoc();
->>>>>>> cc1faea5
 
   auto argTypes = calleeFunc.getArgumentTypes();
   auto retTy = quake::VeqType::getUnsized(ctx);
@@ -254,14 +248,8 @@
   builder.setInsertionPointToEnd(moduleOp.getBody());
 
   auto ctx = builder.getContext();
-<<<<<<< HEAD
-  auto loc = builder.getUnknownLoc();
-
-  auto numQubitsFunc = cast<func::FuncOp>(builder.clone(*calleeFunc));
-=======
   auto numQubitsFunc = cast<func::FuncOp>(builder.clone(*calleeFunc));
   auto loc = numQubitsFunc.getLoc();
->>>>>>> cc1faea5
 
   auto argTypes = calleeFunc.getArgumentTypes();
   auto retType = builder.getI64Type();
@@ -525,19 +513,11 @@
       createNumQubitsFunc(builder, substMod, calleeFunc, numQubitsKernelName);
 
       // Convert arguments for `callee.init_N`.
-<<<<<<< HEAD
-      auto &registeredInitName = converter.registerKernel(initName);
-      converter.gen(registeredInitName, substMod, calleeArgs);
-
-      // Convert arguments for `callee.num_qubits_N`.
-      auto &registeredNumQubitsName = converter.registerKernel(numQubitsName);
-=======
       auto registeredInitName = converter.registerKernel(initName);
       converter.gen(registeredInitName, substMod, calleeArgs);
 
       // Convert arguments for `callee.num_qubits_N`.
       auto registeredNumQubitsName = converter.registerKernel(numQubitsName);
->>>>>>> cc1faea5
       converter.gen(registeredNumQubitsName, substMod, calleeArgs);
     }
 
@@ -737,11 +717,7 @@
   OpBuilder builder(ctx);
   ModuleOp substModule =
       builder.create<mlir::ModuleOp>(builder.getUnknownLoc());
-<<<<<<< HEAD
-  auto &kernelInfo = addKernelInfo(kernelName, substModule);
-=======
   auto *kernelInfo = addKernelInfo(kernelName, substModule);
->>>>>>> cc1faea5
 
   // We should look up the input type signature here.
   auto fun = sourceModule.lookupSymbol<func::FuncOp>(
@@ -835,11 +811,7 @@
             })
             .Default({});
     if (subst)
-<<<<<<< HEAD
-      kernelInfo.getSubstitutions().emplace_back(std::move(subst));
-=======
       kernelInfo->getSubstitutions().emplace_back(std::move(subst));
->>>>>>> cc1faea5
   }
 }
 
