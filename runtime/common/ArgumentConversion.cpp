--- conflicted
+++ resolved
@@ -11,10 +11,6 @@
 #include "cudaq/Optimizer/Builder/Intrinsics.h"
 #include "cudaq/Optimizer/Builder/Runtime.h"
 #include "cudaq/Optimizer/Dialect/Quake/QuakeOps.h"
-<<<<<<< HEAD
-#include "cudaq/Optimizer/Dialect/Quake/QuakeTypes.h"
-=======
->>>>>>> 2137a4a3
 #include "cudaq/Todo.h"
 #include "cudaq/qis/pauli_word.h"
 #include "cudaq/utils/registry.h"
@@ -161,19 +157,14 @@
     auto stateTy = cudaq::cc::StateType::get(ctx);
     auto statePtrTy = cudaq::cc::PointerType::get(stateTy);
 
-<<<<<<< HEAD
-    return builder.create<cudaq::cc::CreateStateOp>(loc, statePtrTy, buffer,
-                                                    arrSize);
-=======
     return builder.create<quake::CreateStateOp>(loc, statePtrTy, buffer,
                                                 arrSize);
->>>>>>> 2137a4a3
   }
 
   // For quantum hardware, we aim at replacing states with calls to kernels
   // that generated them. This is done in 2 stages:
   //
-  // 1. Replace state by cc.get_state instruction during argument conversion:
+  // 1. Replace state by quake.get_state instruction during argument conversion:
   //
   // Create two functions:
   // - callee.num_qubits_N
@@ -182,11 +173,11 @@
   //    Initializes the veq passed as a parameter
   //
   // Then replace the state with
-  //   `cc.get_state "callee.num_qubits_0" "callee.init_state_0"`:
+  //   `quake.get_state "callee.num_qubits_0" "callee.init_state_0"`:
   //
   // ```
   // func.func @caller(%arg0: !cc.ptr<!cc.state>) attributes {"cudaq-entrypoint", "cudaq-kernel", no_this} {
-  //   %1 = cc.get_number_of_qubits %arg0: (!cc.ptr<!cc.state>) -> i64
+  //   %1 = quake.get_number_of_qubits %arg0: (!cc.ptr<!cc.state>) -> i64
   //   %2 = quake.alloca !quake.veq<?>[%1 : i64]
   //   %3 = quake.init_state %2, %arg0 : (!quake.veq<?>, !cc.ptr<!cc.state>) -> !quake.veq<?>
   //   return
@@ -209,8 +200,8 @@
   //
   // ```
   // func.func @caller() attributes {"cudaq-entrypoint", "cudaq-kernel", no_this} {
-  //   %0 = cc.get_state "callee.num_qubits_0" "callee.init_state_0" : !cc.ptr<!cc.state>
-  //   %1 = cc.get_number_of_qubits %0 : (!cc.ptr<!cc.state>) -> i64
+  //   %0 = quake.get_state "callee.num_qubits_0" "callee.init_state_0" : !cc.ptr<!cc.state>
+  //   %1 = quake.get_number_of_qubits %0 : (!cc.ptr<!cc.state>) -> i64
   //   %2 = quake.alloca !quake.veq<?>[%1 : i64]
   //   %3 = quake.init_state %2, %0 : (!quake.veq<?>, !cc.ptr<!cc.state>) -> !quake.veq<?>
   //   return
@@ -229,7 +220,7 @@
   // }
   // ```
   //
-  // 2. Replace the `cc.get_state` ops with calls to the generated functions
+  // 2. Replace the `quake.get_state` ops with calls to the generated functions
   //    synthesized with the arguments used to create the state:
   //
   // After ReplaceStateWithKernel pass:
@@ -323,7 +314,7 @@
     // Create a subst for state pointer.
     auto statePtrTy =
         cudaq::cc::PointerType::get(cudaq::cc::StateType::get(ctx));
-    return builder.create<cudaq::cc::GetStateOp>(
+    return builder.create<quake::GetStateOp>(
         loc, statePtrTy, builder.getStringAttr(modifiedCalleeKernelName));
   }
 
