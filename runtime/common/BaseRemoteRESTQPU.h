--- conflicted
+++ resolved
@@ -454,18 +454,6 @@
       mlir::PassManager pm(&context);
       if (!rawArgs.empty()) {
         cudaq::info("Run Argument Synth.\n");
-<<<<<<< HEAD
-        std::list<std::string> kernelRegistry;
-        opt::ArgumentConverter argCon(kernelRegistry, kernelName, moduleOp);
-        argCon.gen(rawArgs);
-
-        // For quantum devices, we've created a tree of ArgumentConverters
-        // with nodes corresponding to `init` and `num_qubits` functions
-        // created from a kernel that generated the state argument.
-        // Traverse the tree and collect substitutions for all those
-        // functions.
-
-=======
         // For quantum devices, create a list of ArgumentConverters
         // with nodes corresponding to `init` and `num_qubits` functions
         // created from a kernel that generated the state argument.
@@ -474,40 +462,10 @@
         auto argCon = cudaq::opt::ArgumentConverter(kernelName, moduleOp);
         argCon.gen(rawArgs);
 
->>>>>>> 5e43057f
         // Store kernel and substitution strings on the stack.
         // We pass string references to the `createArgumentSynthesisPass`.
         mlir::SmallVector<std::string> kernels;
         mlir::SmallVector<std::string> substs;
-<<<<<<< HEAD
-
-        std::function<void(opt::ArgumentConverter &)> collect =
-            [&kernels, &substs, &collect](opt::ArgumentConverter &con) {
-              {
-                auto name = con.getKernelName();
-                std::string kernName =
-                    cudaq::runtime::cudaqGenPrefixName + name.str();
-                kernels.emplace_back(kernName);
-              }
-              {
-                std::string substBuff;
-                llvm::raw_string_ostream ss(substBuff);
-                ss << con.getSubstitutionModule();
-                substs.emplace_back(substBuff);
-              }
-
-              for (auto &calleeCon : con.getCalleeConverters())
-                collect(calleeCon);
-            };
-        collect(argCon);
-
-        // Collect references for the argument synthesis.
-        mlir::SmallVector<mlir::StringRef> funcNames{kernels.begin(),
-                                                     kernels.end()};
-        mlir::SmallVector<mlir::StringRef> substitutions{substs.begin(),
-                                                         substs.end()};
-        pm.addPass(opt::createArgumentSynthesisPass(funcNames, substitutions));
-=======
         for (auto &kInfo : argCon.getKernelSubstitutions()) {
           {
             std::string kernName = cudaq::runtime::cudaqGenPrefixName +
@@ -528,7 +486,6 @@
         mlir::SmallVector<mlir::StringRef> substRefs{substs.begin(),
                                                      substs.end()};
         pm.addPass(opt::createArgumentSynthesisPass(kernelRefs, substRefs));
->>>>>>> 5e43057f
         pm.addPass(opt::createDeleteStates());
         pm.addNestedPass<mlir::func::FuncOp>(
             opt::createReplaceStateWithKernel());
