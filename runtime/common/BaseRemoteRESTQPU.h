/****************************************************************-*- C++ -*-****
 * Copyright (c) 2022 - 2025 NVIDIA Corporation & Affiliates.                  *
 * All rights reserved.                                                        *
 *                                                                             *
 * This source code and the accompanying materials are made available under    *
 * the terms of the Apache License 2.0 which accompanies this distribution.    *
 ******************************************************************************/

#pragma once

#include "common/ArgumentConversion.h"
#include "common/Environment.h"
#include "common/ExecutionContext.h"
#include "common/Executor.h"
#include "common/FmtCore.h"
#include "common/Logger.h"
#include "common/RestClient.h"
#include "common/RuntimeMLIR.h"
#include "cudaq.h"
#include "cudaq/Frontend/nvqpp/AttributeNames.h"
#include "cudaq/Optimizer/Builder/Intrinsics.h"
#include "cudaq/Optimizer/Builder/Runtime.h"
#include "cudaq/Optimizer/CodeGen/OpenQASMEmitter.h"
#include "cudaq/Optimizer/CodeGen/Passes.h"
#include "cudaq/Optimizer/CodeGen/QIRAttributeNames.h"
#include "cudaq/Optimizer/Dialect/CC/CCDialect.h"
#include "cudaq/Optimizer/Dialect/CC/CCOps.h"
#include "cudaq/Optimizer/Dialect/Quake/QuakeDialect.h"
#include "cudaq/Optimizer/Dialect/Quake/QuakeOps.h"
#include "cudaq/Optimizer/Transforms/Passes.h"
#include "cudaq/Support/Plugin.h"
#include "cudaq/Support/TargetConfig.h"
#include "cudaq/platform/qpu.h"
#include "cudaq/platform/quantum_platform.h"
#include "cudaq/spin_op.h"
#include "nvqpp_config.h"
#include "llvm/Bitcode/BitcodeReader.h"
#include "llvm/Bitcode/BitcodeWriter.h"
#include "llvm/IR/Module.h"
#include "llvm/Support/Base64.h"
#include "llvm/Support/MemoryBuffer.h"
#include "mlir/Dialect/Arith/IR/Arith.h"
#include "mlir/Dialect/Func/IR/FuncOps.h"
#include "mlir/Dialect/LLVMIR/LLVMDialect.h"
#include "mlir/Dialect/Math/IR/Math.h"
#include "mlir/ExecutionEngine/ExecutionEngine.h"
#include "mlir/ExecutionEngine/OptUtils.h"
#include "mlir/IR/ImplicitLocOpBuilder.h"
#include "mlir/Parser/Parser.h"
#include "mlir/Pass/PassManager.h"
#include "mlir/Pass/PassRegistry.h"
#include "mlir/Tools/mlir-translate/Translation.h"
#include "mlir/Transforms/Passes.h"
#include <fstream>
#include <iostream>
#include <netinet/in.h>
#include <regex>
#include <sys/socket.h>
#include <sys/types.h>

namespace cudaq {

class BaseRemoteRESTQPU : public cudaq::QPU {
protected:
  /// The number of shots
  std::optional<int> nShots;

  /// @brief the platform file path
  std::filesystem::path platformPath;

  /// @brief The Pass pipeline string, configured by the
  /// QPU configuration file in the platform path.
  std::string passPipelineConfig = "canonicalize";

  /// @brief The name of the QPU being targeted
  std::string qpuName;

  /// @brief Name of code generation target (e.g. `qir-adaptive`, `qir-base`,
  /// `qasm2`, `iqm`)
  std::string codegenTranslation = "";

  /// @brief Additional passes to run after the codegen-specific passes
  std::string postCodeGenPasses = "";

  // Pointer to the concrete Executor for this QPU
  std::unique_ptr<cudaq::Executor> executor;

  /// @brief Pointer to the concrete ServerHelper, provides
  /// specific JSON payloads and POST/GET URL paths.
  std::unique_ptr<cudaq::ServerHelper> serverHelper;

  /// @brief Mapping of general key-values for backend
  /// configuration.
  std::map<std::string, std::string> backendConfig;

  /// @brief Flag indicating whether we should emulate
  /// execution locally.
  bool emulate = false;

  /// @brief Flag indicating whether we should print the IR.
  bool printIR = false;

  /// @brief Flag indicating whether we should perform the passes in a
  /// single-threaded environment, useful for debug. Similar to
  /// `-mlir-disable-threading` for `cudaq-opt`.
  bool disableMLIRthreading = false;

  /// @brief Flag indicating whether we should enable MLIR printing before and
  /// after each pass. This is similar to `-mlir-print-ir-before-all` and
  /// `-mlir-print-ir-after-all` in `cudaq-opt`.
  bool enablePrintMLIREachPass = false;

  /// @brief Flag indicating whether we should enable MLIR pass statistics
  /// to be printed. This is similar to `-mlir-pass-statistics` in `cudaq-opt`
  bool enablePassStatistics = false;

  /// @brief If we are emulating locally, keep track
  /// of JIT engines for invoking the kernels.
  std::vector<mlir::ExecutionEngine *> jitEngines;

  /// @brief Invoke the kernel in the JIT engine
  void invokeJITKernel(mlir::ExecutionEngine *jit,
                       const std::string &kernelName) {
    auto funcPtr = jit->lookup(std::string(cudaq::runtime::cudaqGenPrefixName) +
                               kernelName);
    if (!funcPtr) {
      throw std::runtime_error(
          "cudaq::builder failed to get kernelReg function.");
    }
    reinterpret_cast<void (*)()>(*funcPtr)();
  }

  /// @brief Invoke the kernel in the JIT engine and then delete the JIT engine.
  void invokeJITKernelAndRelease(mlir::ExecutionEngine *jit,
                                 const std::string &kernelName) {
    invokeJITKernel(jit, kernelName);
    delete jit;
  }

  virtual std::tuple<mlir::ModuleOp, mlir::MLIRContext *>
  extractQuakeCodeAndContext(const std::string &kernelName) = 0;
  virtual void cleanupContext(mlir::MLIRContext *context) { return; }

public:
  /// @brief The constructor
  BaseRemoteRESTQPU() : QPU() {
    std::filesystem::path cudaqLibPath{cudaq::getCUDAQLibraryPath()};
    platformPath = cudaqLibPath.parent_path().parent_path() / "targets";
  }

  BaseRemoteRESTQPU(BaseRemoteRESTQPU &&) = delete;
  virtual ~BaseRemoteRESTQPU() = default;

  void enqueue(cudaq::QuantumTask &task) override {
    execution_queue->enqueue(task);
  }

  /// @brief Return true if the current backend is a simulator
  /// @return
  bool isSimulator() override { return emulate; }

  /// @brief Return true if the current backend supports conditional feedback
  bool supportsConditionalFeedback() override {
    return codegenTranslation == "qir-adaptive";
  }

  /// @brief Return true if the current backend supports explicit measurements
  bool supportsExplicitMeasurements() override { return false; }

  /// Provide the number of shots
  void setShots(int _nShots) override {
    nShots = _nShots;
    executor->setShots(static_cast<std::size_t>(_nShots));
  }

  /// Clear the number of shots
  void clearShots() override { nShots = std::nullopt; }
  virtual bool isRemote() override { return !emulate; }

  /// @brief Return true if locally emulating a remote QPU
  virtual bool isEmulated() override { return emulate; }

  /// @brief Set the noise model, only allow this for
  /// emulation.
  void setNoiseModel(const cudaq::noise_model *model) override {
    if (!emulate && model)
      throw std::runtime_error(
          "Noise modeling is not allowed on remote physical quantum backends.");

    noiseModel = model;
  }

  /// Store the execution context for launchKernel
  void setExecutionContext(cudaq::ExecutionContext *context) override {
    if (!context)
      return;

    cudaq::info("Remote Rest QPU setting execution context to {}",
                context->name);

    // Execution context is valid
    executionContext = context;
  }

  /// Reset the execution context
  void resetExecutionContext() override {
    // do nothing here
    executionContext = nullptr;
  }

  /// @brief This setTargetBackend override is in charge of reading the
  /// specific target backend configuration file (bundled as part of this
  /// CUDA-Q installation) and extract MLIR lowering pipelines and
  /// specific code generation output required by this backend (QIR/QASM2).
  void setTargetBackend(const std::string &backend) override {
    cudaq::info("Remote REST platform is targeting {}.", backend);

    // First we see if the given backend has extra config params
    auto mutableBackend = backend;
    if (mutableBackend.find(";") != std::string::npos) {
      auto split = cudaq::split(mutableBackend, ';');
      mutableBackend = split[0];
      // Must be key-value pairs, therefore an even number of values here
      if ((split.size() - 1) % 2 != 0)
        throw std::runtime_error(
            "Backend config must be provided as key-value pairs: " +
            std::to_string(split.size()));

      // Add to the backend configuration map
      for (std::size_t i = 1; i < split.size(); i += 2) {
        // No need to decode trivial true/false values
        if (split[i + 1].starts_with("base64_")) {
          split[i + 1].erase(0, 7); // erase "base64_"
          std::vector<char> decoded_vec;
          if (auto err = llvm::decodeBase64(split[i + 1], decoded_vec))
            throw std::runtime_error("DecodeBase64 error");
          std::string decodedStr(decoded_vec.data(), decoded_vec.size());
          cudaq::info("Decoded {} parameter from '{}' to '{}'", split[i],
                      split[i + 1], decodedStr);
          backendConfig.insert({split[i], decodedStr});
        } else {
          backendConfig.insert({split[i], split[i + 1]});
        }
      }
    }

    // Turn on emulation mode if requested
    auto iter = backendConfig.find("emulate");
    emulate = iter != backendConfig.end() && iter->second == "true";

    // Print the IR if requested
    printIR = getEnvBool("CUDAQ_DUMP_JIT_IR", printIR);

    // Get additional debug values
    disableMLIRthreading =
        getEnvBool("CUDAQ_MLIR_DISABLE_THREADING", disableMLIRthreading);
    enablePrintMLIREachPass =
        getEnvBool("CUDAQ_MLIR_PRINT_EACH_PASS", enablePrintMLIREachPass);
    enablePassStatistics =
        getEnvBool("CUDAQ_MLIR_PASS_STATISTICS", enablePassStatistics);

    // If the very verbose enablePrintMLIREachPass flag is set, then
    // multi-threading must be disabled.
    if (enablePrintMLIREachPass) {
      disableMLIRthreading = true;
    }

    /// Once we know the backend, we should search for the configuration file
    /// from there we can get the URL/PORT and the required MLIR pass
    /// pipeline.
    std::string fileName = mutableBackend + std::string(".yml");
    auto configFilePath = platformPath / fileName;
    cudaq::info("Config file path = {}", configFilePath.string());
    std::ifstream configFile(configFilePath.string());
    std::string configYmlContents((std::istreambuf_iterator<char>(configFile)),
                                  std::istreambuf_iterator<char>());
    cudaq::config::TargetConfig config;
    llvm::yaml::Input Input(configYmlContents.c_str());
    Input >> config;
    if (config.BackendConfig.has_value()) {
      if (!config.BackendConfig->PlatformLoweringConfig.empty()) {
        cudaq::info("Appending lowering pipeline: {}",
                    config.BackendConfig->PlatformLoweringConfig);
        passPipelineConfig +=
            "," + config.BackendConfig->PlatformLoweringConfig;
      }
      if (!config.BackendConfig->CodegenEmission.empty()) {
        cudaq::info("Set codegen translation: {}",
                    config.BackendConfig->CodegenEmission);
        codegenTranslation = config.BackendConfig->CodegenEmission;
      }
      if (!config.BackendConfig->PostCodeGenPasses.empty()) {
        cudaq::info("Adding post-codegen lowering pipeline: {}",
                    config.BackendConfig->PostCodeGenPasses);
        postCodeGenPasses = config.BackendConfig->PostCodeGenPasses;
      }
    }
    std::string allowEarlyExitSetting =
        (codegenTranslation == "qir-adaptive") ? "1" : "0";

    passPipelineConfig =
        std::string(
            "func.func(memtoreg{quantum=0},cc-loop-unroll{allow-early-exit=") +
        allowEarlyExitSetting + "})," + passPipelineConfig;

    auto disableQM = backendConfig.find("disable_qubit_mapping");
    if (disableQM != backendConfig.end() && disableQM->second == "true") {
      // Replace the qubit-mapping{device=<>} with
      // qubit-mapping{device=bypass} to effectively disable the qubit-mapping
      // pass. Use $1 - $4 to make sure any other pass options are left
      // untouched.
      std::regex qubitMapping(
          "(.*)qubit-mapping\\{(.*)device=[^,\\}]+(.*)\\}(.*)");
      std::string replacement("$1qubit-mapping{$2device=bypass$3}$4");
      passPipelineConfig =
          std::regex_replace(passPipelineConfig, qubitMapping, replacement);
      cudaq::info("disable_qubit_mapping option found, so updated lowering "
                  "pipeline to {}",
                  passPipelineConfig);
    }

    // Set the qpu name
    qpuName = mutableBackend;
    // Create the ServerHelper for this QPU and give it the backend config
    serverHelper = cudaq::registry::get<cudaq::ServerHelper>(qpuName);
    if (!serverHelper) {
      throw std::runtime_error("ServerHelper not found for target");
    }
    serverHelper->initialize(backendConfig);
    serverHelper->updatePassPipeline(platformPath, passPipelineConfig);
    cudaq::info("Retrieving executor with name {}", qpuName);
    cudaq::info("Is this executor registered? {}",
                cudaq::registry::isRegistered<cudaq::Executor>(qpuName));
    executor = cudaq::registry::isRegistered<cudaq::Executor>(qpuName)
                   ? cudaq::registry::get<cudaq::Executor>(qpuName)
                   : std::make_unique<cudaq::Executor>();

    // Give the server helper to the executor
    executor->setServerHelper(serverHelper.get());
  }

  /// @brief Conditionally form an output_names JSON object if this was for QIR
  nlohmann::json formOutputNames(const std::string &codegenTranslation,
                                 mlir::ModuleOp moduleOp,
                                 const std::string &codeStr) {
    // Form an output_names mapping from codeStr
    nlohmann::json output_names;
    std::vector<char> bitcode;
    if (codegenTranslation.starts_with("qir")) {
      // decodeBase64 will throw a runtime exception if it fails
      if (llvm::decodeBase64(codeStr, bitcode)) {
        cudaq::info("Could not decode codeStr {}", codeStr);
      } else {
        llvm::LLVMContext llvmContext;
        auto buffer = llvm::MemoryBuffer::getMemBufferCopy(
            llvm::StringRef(bitcode.data(), bitcode.size()));
        auto moduleOrError =
            llvm::parseBitcodeFile(buffer->getMemBufferRef(), llvmContext);
        if (moduleOrError.takeError())
          throw std::runtime_error("Could not parse bitcode file");
        auto module = std::move(moduleOrError.get());
        for (llvm::Function &func : *module) {
          if (func.hasFnAttribute("entry_point") &&
              func.hasFnAttribute("output_names")) {
            output_names = nlohmann::json::parse(
                func.getFnAttribute("output_names").getValueAsString());
            break;
          }
        }
      }
    } else if (codegenTranslation.starts_with("qasm2")) {
      for (auto &op : moduleOp) {
        if (op.hasAttr(cudaq::entryPointAttrName) &&
            op.hasAttr("output_names")) {
          if (auto strAttr = op.getAttr(cudaq::opt::QIROutputNamesAttrName)
                                 .dyn_cast_or_null<mlir::StringAttr>()) {
            output_names = nlohmann::json::parse(strAttr.getValue());
            break;
          }
        }
      }
    }
    return output_names;
  }

  std::vector<cudaq::KernelExecution>
  lowerQuakeCode(const std::string &kernelName, void *kernelArgs) {
    return lowerQuakeCode(kernelName, kernelArgs, {});
  }

  std::vector<cudaq::KernelExecution>
  lowerQuakeCode(const std::string &kernelName,
                 const std::vector<void *> &rawArgs) {
    return lowerQuakeCode(kernelName, nullptr, rawArgs);
  }

  /// @brief Extract the Quake representation for the given kernel name and
  /// lower it to the code format required for the specific backend. The
  /// lowering process is controllable via the configuration file in the
  /// platform directory for the targeted backend.
  std::vector<cudaq::KernelExecution>
  lowerQuakeCode(const std::string &kernelName, void *kernelArgs,
                 const std::vector<void *> &rawArgs) {

    auto [m_module, contextPtr] = extractQuakeCodeAndContext(kernelName);

    mlir::MLIRContext &context = *contextPtr;

    // Extract the kernel name
    auto func = m_module.lookupSymbol<mlir::func::FuncOp>(
        std::string(cudaq::runtime::cudaqGenPrefixName) + kernelName);

    // Create a new Module to clone the function into
    auto location = mlir::FileLineColLoc::get(&context, "<builder>", 1, 1);
    mlir::ImplicitLocOpBuilder builder(location, &context);

    // FIXME this should be added to the builder.
    if (!func->hasAttr(cudaq::entryPointAttrName))
      func->setAttr(cudaq::entryPointAttrName, builder.getUnitAttr());
    auto moduleOp = builder.create<mlir::ModuleOp>();
    moduleOp.push_back(func.clone());
    moduleOp->setAttrs(m_module->getAttrDictionary());

    for (auto &op : m_module.getOps()) {
      // Add any global symbols, including global constant arrays.
      // Global constant arrays can be created during compilation,
      // `lift-array-alloc`, `argument-synthesis`, `quake-synthesizer`,
      // and `get-concrete-matrix` passes.
      if (auto globalOp = dyn_cast<cudaq::cc::GlobalOp>(op))
        moduleOp.push_back(globalOp.clone());
    }

    // Lambda to apply a specific pipeline to the given ModuleOp
    auto runPassPipeline = [&](const std::string &pipeline,
                               mlir::ModuleOp moduleOpIn) {
      mlir::PassManager pm(&context);
      std::string errMsg;
      llvm::raw_string_ostream os(errMsg);
      cudaq::info("Pass pipeline for {} = {}", kernelName, pipeline);
      if (failed(parsePassPipeline(pipeline, pm, os)))
        throw std::runtime_error(
            "Remote rest platform failed to add passes to pipeline (" + errMsg +
            ").");
      if (disableMLIRthreading || enablePrintMLIREachPass)
        moduleOpIn.getContext()->disableMultithreading();
      if (enablePrintMLIREachPass)
        pm.enableIRPrinting();
      if (failed(pm.run(moduleOpIn)))
        throw std::runtime_error("Remote rest platform Quake lowering failed.");
    };

    if (!rawArgs.empty()) {
      mlir::PassManager pm(&context);
<<<<<<< HEAD
      cudaq::info("Run Argument Synth.\n");
      // For quantum devices, create a list of ArgumentConverters
      // with nodes corresponding to `init` and `num_qubits` functions
      // created from a kernel that generated the state argument.
      // Traverse the list and collect substitutions for all those
      // functions.
      auto argCon = cudaq::opt::ArgumentConverter(kernelName, moduleOp);
      argCon.gen(rawArgs);

      // Store kernel and substitution strings on the stack.
      // We pass string references to the `createArgumentSynthesisPass`.
      mlir::SmallVector<std::string> kernels;
      mlir::SmallVector<std::string> substs;
      for (auto &kInfo : argCon.getKernelSubstitutions()) {
        {
          std::string kernName =
              cudaq::runtime::cudaqGenPrefixName + kInfo.getKernelName().str();
          kernels.emplace_back(kernName);
        }
        {
          std::string substBuff;
          llvm::raw_string_ostream ss(substBuff);
          ss << kInfo.getSubstitutionModule();
          substs.emplace_back(substBuff);
        }
=======
      if (!rawArgs.empty()) {
        cudaq::info("Run Argument Synth.\n");
        // For quantum devices, we generate a collection of `init` and
        // `num_qubits` functions and their substitutions created
        // from a kernel and arguments that generated a state argument.
        cudaq::opt::ArgumentConverter argCon(kernelName, moduleOp);
        argCon.gen(rawArgs);

        // Store kernel and substitution strings on the stack.
        // We pass string references to the `createArgumentSynthesisPass`.
        mlir::SmallVector<std::string> kernels;
        mlir::SmallVector<std::string> substs;
        for (auto &kInfo : argCon.getKernelSubstitutions()) {
          {
            std::string kernName = cudaq::runtime::cudaqGenPrefixName +
                                   kInfo.getKernelName().str();
            kernels.emplace_back(kernName);
          }
          {
            std::string substBuff;
            llvm::raw_string_ostream ss(substBuff);
            ss << kInfo.getSubstitutionModule();
            substs.emplace_back(substBuff);
          }
        }

        // Collect references for the argument synthesis.
        mlir::SmallVector<mlir::StringRef> kernelRefs{kernels.begin(),
                                                      kernels.end()};
        mlir::SmallVector<mlir::StringRef> substRefs{substs.begin(),
                                                     substs.end()};
        pm.addPass(opt::createArgumentSynthesisPass(kernelRefs, substRefs));
        pm.addPass(opt::createDeleteStates());
        pm.addNestedPass<mlir::func::FuncOp>(
            opt::createReplaceStateWithKernel());
        pm.addPass(mlir::createSymbolDCEPass());
      } else if (updatedArgs) {
        cudaq::info("Run Quake Synth.\n");
        pm.addPass(cudaq::opt::createQuakeSynthesizer(kernelName, updatedArgs));
>>>>>>> 4df43904
      }

      // Collect references for the argument synthesis.
      mlir::SmallVector<mlir::StringRef> kernelRefs{kernels.begin(),
                                                    kernels.end()};
      mlir::SmallVector<mlir::StringRef> substRefs{substs.begin(),
                                                   substs.end()};
      pm.addPass(opt::createArgumentSynthesisPass(kernelRefs, substRefs));
      pm.addPass(opt::createDeleteStates());
      pm.addNestedPass<mlir::func::FuncOp>(opt::createReplaceStateWithKernel());
      pm.addPass(mlir::createSymbolDCEPass());

      pm.addPass(mlir::createCanonicalizerPass());
      if (disableMLIRthreading || enablePrintMLIREachPass)
        moduleOp.getContext()->disableMultithreading();
      if (enablePrintMLIREachPass)
        pm.enableIRPrinting();
      if (failed(pm.run(moduleOp)))
        throw std::runtime_error("Could not successfully apply quake-synth.");
    }

    // Delay combining measurements for backends that cannot handle
    // subveqs and multiple measurements until we created the emulation code.
    auto combineMeasurements =
        passPipelineConfig.find("combine-measurements") != std::string::npos;
    if (emulate && combineMeasurements) {
      std::regex combine("(.*),([ ]*)combine-measurements(.*)");
      std::string replacement("$1$3");
      passPipelineConfig =
          std::regex_replace(passPipelineConfig, combine, replacement);
      cudaq::info("Delaying combine-measurements pass due to emulation. "
                  "Updating pipeline to {}",
                  passPipelineConfig);
    }

    runPassPipeline(passPipelineConfig, moduleOp);

    auto entryPointFunc = moduleOp.lookupSymbol<mlir::func::FuncOp>(
        std::string(cudaq::runtime::cudaqGenPrefixName) + kernelName);
    std::vector<std::size_t> mapping_reorder_idx;
    if (auto mappingAttr = dyn_cast_if_present<mlir::ArrayAttr>(
            entryPointFunc->getAttr("mapping_reorder_idx"))) {
      mapping_reorder_idx.resize(mappingAttr.size());
      std::transform(mappingAttr.begin(), mappingAttr.end(),
                     mapping_reorder_idx.begin(), [](mlir::Attribute attr) {
                       return mlir::cast<mlir::IntegerAttr>(attr).getInt();
                     });
    }

    if (executionContext) {
      if (executionContext->name == "sample")
        executionContext->reorderIdx = mapping_reorder_idx;
      else
        executionContext->reorderIdx.clear();
    }

    std::vector<std::pair<std::string, mlir::ModuleOp>> modules;
    // Apply observations if necessary
    if (executionContext && executionContext->name == "observe") {
      mapping_reorder_idx.clear();
      runPassPipeline("canonicalize,cse", moduleOp);
      cudaq::spin_op &spin = *executionContext->spin.value();
      for (const auto &term : spin) {
        if (term.is_identity())
          continue;

        // Get the ansatz
        [[maybe_unused]] auto ansatz =
            moduleOp.lookupSymbol<mlir::func::FuncOp>(
                cudaq::runtime::cudaqGenPrefixName + kernelName);
        assert(ansatz && "could not find the ansatz kernel");

        // Create a new Module to clone the ansatz into it
        auto tmpModuleOp = moduleOp.clone();

        // Extract the binary symplectic encoding
        auto [binarySymplecticForm, coeffs] = term.get_raw_data();

        // Create the pass manager, add the quake observe ansatz pass and run it
        // followed by the canonicalizer
        mlir::PassManager pm(&context);
        pm.addNestedPass<mlir::func::FuncOp>(
            cudaq::opt::createObserveAnsatzPass(binarySymplecticForm[0]));
        if (disableMLIRthreading || enablePrintMLIREachPass)
          tmpModuleOp.getContext()->disableMultithreading();
        if (enablePrintMLIREachPass)
          pm.enableIRPrinting();
        if (failed(pm.run(tmpModuleOp)))
          throw std::runtime_error("Could not apply measurements to ansatz.");
        // The full pass pipeline was run above, but the ansatz pass can
        // introduce gates that aren't supported by the backend, so we need to
        // re-run the gate set mapping if that existed in the original pass
        // pipeline.
        auto csvSplit = cudaq::split(passPipelineConfig, ',');
        for (auto &pass : csvSplit)
          if (pass.ends_with("-gate-set-mapping"))
            runPassPipeline(pass, tmpModuleOp);
        if (!emulate && combineMeasurements)
          runPassPipeline("func.func(combine-measurements)", tmpModuleOp);
        modules.emplace_back(term.to_string(false), tmpModuleOp);
      }
    } else
      modules.emplace_back(kernelName, moduleOp);

    if (emulate) {
      // If we are in emulation mode, we need to first get a full QIR
      // representation of the code. Then we'll map to an LLVM Module, create a
      // JIT ExecutionEngine pointer and use that for execution
      for (auto &[name, module] : modules) {
        auto clonedModule = module.clone();
        jitEngines.emplace_back(
            cudaq::createQIRJITEngine(clonedModule, codegenTranslation));
      }
    }

    if (emulate && combineMeasurements)
      for (auto &[name, module] : modules)
        runPassPipeline("func.func(combine-measurements)", module);

    // Get the code gen translation
    auto translation = cudaq::getTranslation(codegenTranslation);

    // Apply user-specified codegen
    std::vector<cudaq::KernelExecution> codes;
    for (auto &[name, moduleOpI] : modules) {
      std::string codeStr;
      {
        llvm::raw_string_ostream outStr(codeStr);
        if (disableMLIRthreading)
          moduleOpI.getContext()->disableMultithreading();
        if (failed(translation(moduleOpI, outStr, postCodeGenPasses, printIR,
                               enablePrintMLIREachPass, enablePassStatistics)))
          throw std::runtime_error("Could not successfully translate to " +
                                   codegenTranslation + ".");
      }

      // Form an output_names mapping from codeStr
      nlohmann::json j =
          formOutputNames(codegenTranslation, moduleOpI, codeStr);

      codes.emplace_back(name, codeStr, j, mapping_reorder_idx);
    }

    cleanupContext(contextPtr);
    return codes;
  }

  void launchKernel(const std::string &kernelName,
                    const std::vector<void *> &rawArgs) override {
    cudaq::info("launching remote rest kernel ({})", kernelName);

    // TODO future iterations of this should support non-void return types.
    if (!executionContext)
      throw std::runtime_error(
          "Remote rest execution can only be performed via cudaq::sample(), "
          "cudaq::observe(), or cudaq::draw().");

    // Get the Quake code, lowered according to config file.
    auto codes = lowerQuakeCode(kernelName, rawArgs);
    completeLaunchKernel(kernelName, std::move(codes));
  }

  /// @brief Launch the kernel. Extract the Quake code and lower to
  /// the representation required by the targeted backend. Handle all pertinent
  /// modifications for the execution context as well as asynchronous or
  /// synchronous invocation.
  KernelThunkResultType
  launchKernel(const std::string &kernelName, KernelThunkType kernelFunc,
               void *args, std::uint64_t voidStarSize,
               std::uint64_t resultOffset,
               const std::vector<void *> &rawArgs) override {
    cudaq::info("launching remote rest kernel ({})", kernelName);

    // TODO future iterations of this should support non-void return types.
    if (!executionContext)
      throw std::runtime_error(
          "Remote rest execution can only be performed via cudaq::sample(), "
          "cudaq::observe(), or cudaq::draw().");

    // Get the Quake code, lowered according to config file.
    // FIXME: For python, we reach here with rawArgs being empty and args having
    // the arguments. Python should be using the streamlined argument synthesis,
    // but apparently it isn't. This works around that bug.
    auto codes = rawArgs.empty() ? lowerQuakeCode(kernelName, args)
                                 : lowerQuakeCode(kernelName, rawArgs);
    completeLaunchKernel(kernelName, std::move(codes));

    // NB: Kernel should/will never return dynamic results.
    return {};
  }

  void completeLaunchKernel(const std::string &kernelName,
                            std::vector<cudaq::KernelExecution> &&codes) {

    // After performing lowerQuakeCode, check to see if we are simply drawing
    // the circuit. If so, perform the trace here and then return.
    if (executionContext->name == "tracer" && jitEngines.size() == 1) {
      cudaq::getExecutionManager()->setExecutionContext(executionContext);
      invokeJITKernelAndRelease(jitEngines[0], kernelName);
      cudaq::getExecutionManager()->resetExecutionContext();
      jitEngines.clear();
      return;
    }

    // Get the current execution context and number of shots
    std::size_t localShots = 1000;
    if (executionContext->shots != std::numeric_limits<std::size_t>::max() &&
        executionContext->shots != 0)
      localShots = executionContext->shots;

    executor->setShots(localShots);
    bool isObserve = executionContext && executionContext->name == "observe";

    // If emulation requested, then just grab the function
    // and invoke it with the simulator
    cudaq::details::future future;
    if (emulate) {

      // Fetch the thread-specific seed outside and then pass it inside.
      std::size_t seed = cudaq::get_random_seed();

      // Launch the execution of the simulated jobs asynchronously
      future = cudaq::details::future(std::async(
          std::launch::async,
          [&, codes, localShots, kernelName, seed, isObserve,
           reorderIdx = executionContext->reorderIdx,
           localJIT = std::move(jitEngines)]() mutable -> cudaq::sample_result {
            std::vector<cudaq::ExecutionResult> results;

            // If seed is 0, then it has not been set.
            if (seed > 0)
              cudaq::set_random_seed(seed);

            bool hasConditionals =
                cudaq::kernelHasConditionalFeedback(kernelName);
            if (hasConditionals && isObserve)
              throw std::runtime_error("error: spin_ops not yet supported with "
                                       "kernels containing conditionals");

            if (hasConditionals) {
              executor->setShots(1); // run one shot at a time

              // If this is adaptive profile and the kernel has conditionals,
              // then you have to run the code localShots times instead of
              // running the kernel once and sampling the state localShots
              // times.
              if (hasConditionals) {
                // Populate `counts` one shot at a time
                cudaq::sample_result counts;
                for (std::size_t shot = 0; shot < localShots; shot++) {
                  cudaq::ExecutionContext context("sample", 1);
                  context.hasConditionalsOnMeasureResults = true;
                  cudaq::getExecutionManager()->setExecutionContext(&context);
                  invokeJITKernel(localJIT[0], kernelName);
                  cudaq::getExecutionManager()->resetExecutionContext();
                  counts += context.result;
                }
                // Process `counts` and store into `results`
                for (auto &regName : counts.register_names()) {
                  results.emplace_back(counts.to_map(regName), regName);
                  results.back().sequentialData =
                      counts.sequential_data(regName);
                }
              }
            }

            for (std::size_t i = 0; i < codes.size(); i++) {
              cudaq::ExecutionContext context("sample", localShots);
              context.reorderIdx = reorderIdx;
              cudaq::getExecutionManager()->setExecutionContext(&context);
              invokeJITKernelAndRelease(localJIT[i], kernelName);
              cudaq::getExecutionManager()->resetExecutionContext();

              if (isObserve) {
                // Use the code name instead of the global register.
                results.emplace_back(context.result.to_map(), codes[i].name);
                results.back().sequentialData =
                    context.result.sequential_data();
              } else {
                // For each register, add the context results into result.
                for (auto &regName : context.result.register_names()) {
                  results.emplace_back(context.result.to_map(regName), regName);
                  results.back().sequentialData =
                      context.result.sequential_data(regName);
                }
              }
            }

            localJIT.clear();
            return cudaq::sample_result(results);
          }));

    } else {
      // Execute the codes produced in quake lowering
      // Allow developer to disable remote sending (useful for debugging IR)
      if (getEnvBool("DISABLE_REMOTE_SEND", false))
        return;
      future = executor->execute(codes, isObserve);
    }

    // Keep this asynchronous if requested
    if (executionContext->asyncExec) {
      executionContext->futureResult = future;
      return;
    }

    // Otherwise make this synchronous
    executionContext->result = future.get();
  }
};
} // namespace cudaq<|MERGE_RESOLUTION|>--- conflicted
+++ resolved
@@ -451,14 +451,11 @@
 
     if (!rawArgs.empty()) {
       mlir::PassManager pm(&context);
-<<<<<<< HEAD
       cudaq::info("Run Argument Synth.\n");
-      // For quantum devices, create a list of ArgumentConverters
-      // with nodes corresponding to `init` and `num_qubits` functions
-      // created from a kernel that generated the state argument.
-      // Traverse the list and collect substitutions for all those
-      // functions.
-      auto argCon = cudaq::opt::ArgumentConverter(kernelName, moduleOp);
+      // For quantum devices, we generate a collection of `init` and
+      // `num_qubits` functions and their substitutions created
+      // from a kernel and arguments that generated a state argument.
+      cudaq::opt::ArgumentConverter argCon(kernelName, moduleOp);
       argCon.gen(rawArgs);
 
       // Store kernel and substitution strings on the stack.
@@ -477,47 +474,6 @@
           ss << kInfo.getSubstitutionModule();
           substs.emplace_back(substBuff);
         }
-=======
-      if (!rawArgs.empty()) {
-        cudaq::info("Run Argument Synth.\n");
-        // For quantum devices, we generate a collection of `init` and
-        // `num_qubits` functions and their substitutions created
-        // from a kernel and arguments that generated a state argument.
-        cudaq::opt::ArgumentConverter argCon(kernelName, moduleOp);
-        argCon.gen(rawArgs);
-
-        // Store kernel and substitution strings on the stack.
-        // We pass string references to the `createArgumentSynthesisPass`.
-        mlir::SmallVector<std::string> kernels;
-        mlir::SmallVector<std::string> substs;
-        for (auto &kInfo : argCon.getKernelSubstitutions()) {
-          {
-            std::string kernName = cudaq::runtime::cudaqGenPrefixName +
-                                   kInfo.getKernelName().str();
-            kernels.emplace_back(kernName);
-          }
-          {
-            std::string substBuff;
-            llvm::raw_string_ostream ss(substBuff);
-            ss << kInfo.getSubstitutionModule();
-            substs.emplace_back(substBuff);
-          }
-        }
-
-        // Collect references for the argument synthesis.
-        mlir::SmallVector<mlir::StringRef> kernelRefs{kernels.begin(),
-                                                      kernels.end()};
-        mlir::SmallVector<mlir::StringRef> substRefs{substs.begin(),
-                                                     substs.end()};
-        pm.addPass(opt::createArgumentSynthesisPass(kernelRefs, substRefs));
-        pm.addPass(opt::createDeleteStates());
-        pm.addNestedPass<mlir::func::FuncOp>(
-            opt::createReplaceStateWithKernel());
-        pm.addPass(mlir::createSymbolDCEPass());
-      } else if (updatedArgs) {
-        cudaq::info("Run Quake Synth.\n");
-        pm.addPass(cudaq::opt::createQuakeSynthesizer(kernelName, updatedArgs));
->>>>>>> 4df43904
       }
 
       // Collect references for the argument synthesis.
@@ -756,7 +712,6 @@
             if (hasConditionals && isObserve)
               throw std::runtime_error("error: spin_ops not yet supported with "
                                        "kernels containing conditionals");
-
             if (hasConditionals) {
               executor->setShots(1); // run one shot at a time
 
