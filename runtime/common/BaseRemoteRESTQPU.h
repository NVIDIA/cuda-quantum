/****************************************************************-*- C++ -*-****
 * Copyright (c) 2022 - 2024 NVIDIA Corporation & Affiliates.                  *
 * All rights reserved.                                                        *
 *                                                                             *
 * This source code and the accompanying materials are made available under    *
 * the terms of the Apache License 2.0 which accompanies this distribution.    *
 ******************************************************************************/

#pragma once

#include "common/ArgumentConversion.h"
#include "common/Environment.h"
#include "common/ExecutionContext.h"
#include "common/Executor.h"
#include "common/FmtCore.h"
#include "common/Logger.h"
#include "common/RestClient.h"
#include "common/RuntimeMLIR.h"
#include "cudaq.h"
#include "cudaq/Frontend/nvqpp/AttributeNames.h"
#include "cudaq/Optimizer/Builder/Intrinsics.h"
#include "cudaq/Optimizer/Builder/Runtime.h"
#include "cudaq/Optimizer/CodeGen/OpenQASMEmitter.h"
#include "cudaq/Optimizer/CodeGen/Passes.h"
#include "cudaq/Optimizer/Dialect/CC/CCDialect.h"
#include "cudaq/Optimizer/Dialect/CC/CCOps.h"
#include "cudaq/Optimizer/Dialect/Quake/QuakeDialect.h"
#include "cudaq/Optimizer/Dialect/Quake/QuakeOps.h"
#include "cudaq/Optimizer/Transforms/Passes.h"
#include "cudaq/Support/Plugin.h"
#include "cudaq/Support/TargetConfig.h"
#include "cudaq/platform/qpu.h"
#include "cudaq/platform/quantum_platform.h"
#include "cudaq/spin_op.h"
#include "nvqpp_config.h"
#include "llvm/Bitcode/BitcodeReader.h"
#include "llvm/Bitcode/BitcodeWriter.h"
#include "llvm/IR/Module.h"
#include "llvm/Support/Base64.h"
#include "llvm/Support/MemoryBuffer.h"
#include "mlir/Dialect/Arith/IR/Arith.h"
#include "mlir/Dialect/Func/IR/FuncOps.h"
#include "mlir/Dialect/LLVMIR/LLVMDialect.h"
#include "mlir/Dialect/Math/IR/Math.h"
#include "mlir/ExecutionEngine/ExecutionEngine.h"
#include "mlir/ExecutionEngine/OptUtils.h"
#include "mlir/IR/ImplicitLocOpBuilder.h"
#include "mlir/Parser/Parser.h"
#include "mlir/Pass/PassManager.h"
#include "mlir/Pass/PassRegistry.h"
#include "mlir/Tools/mlir-translate/Translation.h"
#include "mlir/Transforms/Passes.h"
#include <fstream>
#include <iostream>
#include <netinet/in.h>
#include <regex>
#include <sys/socket.h>
#include <sys/types.h>

namespace cudaq {

class BaseRemoteRESTQPU : public cudaq::QPU {
protected:
  /// The number of shots
  std::optional<int> nShots;

  /// @brief the platform file path
  std::filesystem::path platformPath;

  /// @brief The Pass pipeline string, configured by the
  /// QPU configuration file in the platform path.
  std::string passPipelineConfig = "canonicalize";

  /// @brief The name of the QPU being targeted
  std::string qpuName;

  /// @brief Name of code generation target (e.g. `qir-adaptive`, `qir-base`,
  /// `qasm2`, `iqm`)
  std::string codegenTranslation = "";

  /// @brief Additional passes to run after the codegen-specific passes
  std::string postCodeGenPasses = "";

  // Pointer to the concrete Executor for this QPU
  std::unique_ptr<cudaq::Executor> executor;

  /// @brief Pointer to the concrete ServerHelper, provides
  /// specific JSON payloads and POST/GET URL paths.
  std::unique_ptr<cudaq::ServerHelper> serverHelper;

  /// @brief Mapping of general key-values for backend
  /// configuration.
  std::map<std::string, std::string> backendConfig;

  /// @brief Flag indicating whether we should emulate
  /// execution locally.
  bool emulate = false;

  /// @brief Flag indicating whether we should print the IR.
  bool printIR = false;

  /// @brief Flag indicating whether we should perform the passes in a
  /// single-threaded environment, useful for debug. Similar to
  /// `-mlir-disable-threading` for `cudaq-opt`.
  bool disableMLIRthreading = false;

  /// @brief Flag indicating whether we should enable MLIR printing before and
  /// after each pass. This is similar to `-mlir-print-ir-before-all` and
  /// `-mlir-print-ir-after-all` in `cudaq-opt`.
  bool enablePrintMLIREachPass = false;

  /// @brief Flag indicating whether we should enable MLIR pass statistics
  /// to be printed. This is similar to `-mlir-pass-statistics` in `cudaq-opt`
  bool enablePassStatistics = false;

  /// @brief If we are emulating locally, keep track
  /// of JIT engines for invoking the kernels.
  std::vector<mlir::ExecutionEngine *> jitEngines;

  /// @brief Invoke the kernel in the JIT engine
  void invokeJITKernel(mlir::ExecutionEngine *jit,
                       const std::string &kernelName) {
    auto funcPtr = jit->lookup(std::string(cudaq::runtime::cudaqGenPrefixName) +
                               kernelName);
    if (!funcPtr) {
      throw std::runtime_error(
          "cudaq::builder failed to get kernelReg function.");
    }
    reinterpret_cast<void (*)()>(*funcPtr)();
  }

  /// @brief Invoke the kernel in the JIT engine and then delete the JIT engine.
  void invokeJITKernelAndRelease(mlir::ExecutionEngine *jit,
                                 const std::string &kernelName) {
    invokeJITKernel(jit, kernelName);
    delete jit;
  }

  virtual std::tuple<mlir::ModuleOp, mlir::MLIRContext *, void *>
  extractQuakeCodeAndContext(const std::string &kernelName, void *data) = 0;
  virtual void cleanupContext(mlir::MLIRContext *context) { return; }

public:
  /// @brief The constructor
  BaseRemoteRESTQPU() : QPU() {
    std::filesystem::path cudaqLibPath{cudaq::getCUDAQLibraryPath()};
    platformPath = cudaqLibPath.parent_path().parent_path() / "targets";
  }

  BaseRemoteRESTQPU(BaseRemoteRESTQPU &&) = delete;
  virtual ~BaseRemoteRESTQPU() = default;

  void enqueue(cudaq::QuantumTask &task) override {
    execution_queue->enqueue(task);
  }

  /// @brief Return true if the current backend is a simulator
  /// @return
  bool isSimulator() override { return emulate; }

  /// @brief Return true if the current backend supports conditional feedback
  bool supportsConditionalFeedback() override {
    return codegenTranslation == "qir-adaptive";
  }

  /// Provide the number of shots
  void setShots(int _nShots) override {
    nShots = _nShots;
    executor->setShots(static_cast<std::size_t>(_nShots));
  }

  /// Clear the number of shots
  void clearShots() override { nShots = std::nullopt; }
  virtual bool isRemote() override { return !emulate; }

  /// @brief Return true if locally emulating a remote QPU
  virtual bool isEmulated() override { return emulate; }

  /// @brief Set the noise model, only allow this for
  /// emulation.
  void setNoiseModel(const cudaq::noise_model *model) override {
    if (!emulate && model)
      throw std::runtime_error(
          "Noise modeling is not allowed on remote physical quantum backends.");

    noiseModel = model;
  }

  /// Store the execution context for launchKernel
  void setExecutionContext(cudaq::ExecutionContext *context) override {
    if (!context)
      return;

    cudaq::info("Remote Rest QPU setting execution context to {}",
                context->name);

    // Execution context is valid
    executionContext = context;
  }

  /// Reset the execution context
  void resetExecutionContext() override {
    // do nothing here
    executionContext = nullptr;
  }

  /// @brief This setTargetBackend override is in charge of reading the
  /// specific target backend configuration file (bundled as part of this
  /// CUDA-Q installation) and extract MLIR lowering pipelines and
  /// specific code generation output required by this backend (QIR/QASM2).
  void setTargetBackend(const std::string &backend) override {
    cudaq::info("Remote REST platform is targeting {}.", backend);

    // First we see if the given backend has extra config params
    auto mutableBackend = backend;
    if (mutableBackend.find(";") != std::string::npos) {
      auto split = cudaq::split(mutableBackend, ';');
      mutableBackend = split[0];
      // Must be key-value pairs, therefore an even number of values here
      if ((split.size() - 1) % 2 != 0)
        throw std::runtime_error(
            "Backend config must be provided as key-value pairs: " +
            std::to_string(split.size()));

      // Add to the backend configuration map
      for (std::size_t i = 1; i < split.size(); i += 2) {
        // No need to decode trivial true/false values
        if (split[i + 1].starts_with("base64_")) {
          split[i + 1].erase(0, 7); // erase "base64_"
          std::vector<char> decoded_vec;
          if (auto err = llvm::decodeBase64(split[i + 1], decoded_vec))
            throw std::runtime_error("DecodeBase64 error");
          std::string decodedStr(decoded_vec.data(), decoded_vec.size());
          cudaq::info("Decoded {} parameter from '{}' to '{}'", split[i],
                      split[i + 1], decodedStr);
          backendConfig.insert({split[i], decodedStr});
        } else {
          backendConfig.insert({split[i], split[i + 1]});
        }
      }
    }

    // Turn on emulation mode if requested
    auto iter = backendConfig.find("emulate");
    emulate = iter != backendConfig.end() && iter->second == "true";

    // Print the IR if requested
    printIR = getEnvBool("CUDAQ_DUMP_JIT_IR", printIR);

    // Get additional debug values
    disableMLIRthreading =
        getEnvBool("CUDAQ_MLIR_DISABLE_THREADING", disableMLIRthreading);
    enablePrintMLIREachPass =
        getEnvBool("CUDAQ_MLIR_PRINT_EACH_PASS", enablePrintMLIREachPass);
    enablePassStatistics =
        getEnvBool("CUDAQ_MLIR_PASS_STATISTICS", enablePassStatistics);

    // If the very verbose enablePrintMLIREachPass flag is set, then
    // multi-threading must be disabled.
    if (enablePrintMLIREachPass) {
      disableMLIRthreading = true;
    }

    /// Once we know the backend, we should search for the configuration file
    /// from there we can get the URL/PORT and the required MLIR pass
    /// pipeline.
    std::string fileName = mutableBackend + std::string(".yml");
    auto configFilePath = platformPath / fileName;
    cudaq::info("Config file path = {}", configFilePath.string());
    std::ifstream configFile(configFilePath.string());
    std::string configYmlContents((std::istreambuf_iterator<char>(configFile)),
                                  std::istreambuf_iterator<char>());
    cudaq::config::TargetConfig config;
    llvm::yaml::Input Input(configYmlContents.c_str());
    Input >> config;
    if (config.BackendConfig.has_value()) {
      if (!config.BackendConfig->PlatformLoweringConfig.empty()) {
        cudaq::info("Appending lowering pipeline: {}",
                    config.BackendConfig->PlatformLoweringConfig);
        passPipelineConfig +=
            "," + config.BackendConfig->PlatformLoweringConfig;
      }
      if (!config.BackendConfig->CodegenEmission.empty()) {
        cudaq::info("Set codegen translation: {}",
                    config.BackendConfig->CodegenEmission);
        codegenTranslation = config.BackendConfig->CodegenEmission;
      }
      if (!config.BackendConfig->PostCodeGenPasses.empty()) {
        cudaq::info("Adding post-codegen lowering pipeline: {}",
                    config.BackendConfig->PostCodeGenPasses);
        postCodeGenPasses = config.BackendConfig->PostCodeGenPasses;
      }
    }
    std::string allowEarlyExitSetting =
        (codegenTranslation == "qir-adaptive") ? "1" : "0";
    passPipelineConfig = std::string("cc-loop-unroll{allow-early-exit=") +
                         allowEarlyExitSetting + "}," + passPipelineConfig;

    auto disableQM = backendConfig.find("disable_qubit_mapping");
    if (disableQM != backendConfig.end() && disableQM->second == "true") {
      // Replace the qubit-mapping{device=<>} with
      // qubit-mapping{device=bypass} to effectively disable the qubit-mapping
      // pass. Use $1 - $4 to make sure any other pass options are left
      // untouched.
      std::regex qubitMapping(
          "(.*)qubit-mapping\\{(.*)device=[^,\\}]+(.*)\\}(.*)");
      std::string replacement("$1qubit-mapping{$2device=bypass$3}$4");
      passPipelineConfig =
          std::regex_replace(passPipelineConfig, qubitMapping, replacement);
      cudaq::info("disable_qubit_mapping option found, so updated lowering "
                  "pipeline to {}",
                  passPipelineConfig);
    }

    // Set the qpu name
    qpuName = mutableBackend;
    // Create the ServerHelper for this QPU and give it the backend config
    serverHelper = cudaq::registry::get<cudaq::ServerHelper>(qpuName);
    if (!serverHelper) {
      throw std::runtime_error("ServerHelper not found for target");
    }
    serverHelper->initialize(backendConfig);
    serverHelper->updatePassPipeline(platformPath, passPipelineConfig);
    cudaq::info("Retrieving executor with name {}", qpuName);
    cudaq::info("Is this executor registered? {}",
                cudaq::registry::isRegistered<cudaq::Executor>(qpuName));
    executor = cudaq::registry::isRegistered<cudaq::Executor>(qpuName)
                   ? cudaq::registry::get<cudaq::Executor>(qpuName)
                   : std::make_unique<cudaq::Executor>();

    // Give the server helper to the executor
    executor->setServerHelper(serverHelper.get());
  }

  /// @brief Conditionally form an output_names JSON object if this was for QIR
  nlohmann::json formOutputNames(const std::string &codegenTranslation,
                                 const std::string &codeStr) {
    // Form an output_names mapping from codeStr
    nlohmann::json output_names;
    std::vector<char> bitcode;
    if (codegenTranslation.starts_with("qir")) {
      // decodeBase64 will throw a runtime exception if it fails
      if (llvm::decodeBase64(codeStr, bitcode)) {
        cudaq::info("Could not decode codeStr {}", codeStr);
      } else {
        llvm::LLVMContext llvmContext;
        auto buffer = llvm::MemoryBuffer::getMemBufferCopy(
            llvm::StringRef(bitcode.data(), bitcode.size()));
        auto moduleOrError =
            llvm::parseBitcodeFile(buffer->getMemBufferRef(), llvmContext);
        if (moduleOrError.takeError())
          throw std::runtime_error("Could not parse bitcode file");
        auto module = std::move(moduleOrError.get());
        for (llvm::Function &func : *module) {
          if (func.hasFnAttribute("entry_point") &&
              func.hasFnAttribute("output_names")) {
            output_names = nlohmann::json::parse(
                func.getFnAttribute("output_names").getValueAsString());
            break;
          }
        }
      }
    }
    return output_names;
  }

  std::vector<cudaq::KernelExecution>
  lowerQuakeCode(const std::string &kernelName, void *kernelArgs) {
    return lowerQuakeCode(kernelName, kernelArgs, {});
  }

  std::vector<cudaq::KernelExecution>
  lowerQuakeCode(const std::string &kernelName,
                 const std::vector<void *> &rawArgs) {
    return lowerQuakeCode(kernelName, nullptr, rawArgs);
  }

  /// @brief Extract the Quake representation for the given kernel name and
  /// lower it to the code format required for the specific backend. The
  /// lowering process is controllable via the configuration file in the
  /// platform directory for the targeted backend.
  std::vector<cudaq::KernelExecution>
  lowerQuakeCode(const std::string &kernelName, void *kernelArgs,
                 const std::vector<void *> &rawArgs) {

    auto [m_module, contextPtr, updatedArgs] =
        extractQuakeCodeAndContext(kernelName, kernelArgs);

    mlir::MLIRContext &context = *contextPtr;

    // Extract the kernel name
    auto func = m_module.lookupSymbol<mlir::func::FuncOp>(
        std::string(cudaq::runtime::cudaqGenPrefixName) + kernelName);

    // Create a new Module to clone the function into
    auto location = mlir::FileLineColLoc::get(&context, "<builder>", 1, 1);
    mlir::ImplicitLocOpBuilder builder(location, &context);

    // FIXME this should be added to the builder.
    if (!func->hasAttr(cudaq::entryPointAttrName))
      func->setAttr(cudaq::entryPointAttrName, builder.getUnitAttr());
    auto moduleOp = builder.create<mlir::ModuleOp>();
    moduleOp.push_back(func.clone());
    moduleOp->setAttrs(m_module->getAttrDictionary());

    for (auto &op : m_module.getOps()) {
      if (auto funcOp = dyn_cast<mlir::func::FuncOp>(op)) {
        // Add function definitions for runtime functions that must
        // be removed after synthesis in cleanup passes.
        static const std::vector<llvm::StringRef> stateFuncs = {
            cudaq::getNumQubitsFromCudaqState,
            cudaq::createCudaqStateFromDataFP32,
            cudaq::createCudaqStateFromDataFP64};

        if (funcOp.getBody().empty() &&
            std::find(stateFuncs.begin(), stateFuncs.end(), funcOp.getName()) !=
                stateFuncs.end())
          moduleOp.push_back(funcOp.clone());
      }
      // Add any global symbols, including global constant arrays.
      // Global constant arrays can be created during compilation,
      // `lift-array-alloc`, `argument-synthesis`, `quake-synthesizer`,
      // and `get-concrete-matrix` passes.
      if (auto globalOp = dyn_cast<cudaq::cc::GlobalOp>(op))
        moduleOp.push_back(globalOp.clone());
    }

    // Lambda to apply a specific pipeline to the given ModuleOp
    auto runPassPipeline = [&](const std::string &pipeline,
                               mlir::ModuleOp moduleOpIn) {
      mlir::PassManager pm(&context);
      std::string errMsg;
      llvm::raw_string_ostream os(errMsg);
      cudaq::info("Pass pipeline for {} = {}", kernelName, pipeline);
      if (failed(parsePassPipeline(pipeline, pm, os)))
        throw std::runtime_error(
            "Remote rest platform failed to add passes to pipeline (" + errMsg +
            ").");
      if (disableMLIRthreading || enablePrintMLIREachPass)
        moduleOpIn.getContext()->disableMultithreading();
      if (enablePrintMLIREachPass)
        pm.enableIRPrinting();
      if (failed(pm.run(moduleOpIn)))
        throw std::runtime_error("Remote rest platform Quake lowering failed.");
    };

    if (!rawArgs.empty() || updatedArgs) {
      mlir::PassManager pm(&context);
      if (!rawArgs.empty()) {
        cudaq::info("Run Argument Synth.\n");
        // For quantum hardware, we collect substitutions for the
        // whole call tree of states, which are treated as calls to
        // the kernels and their arguments that produced the state.
        opt::ArgumentConverter argCon(kernelName, moduleOp);
        argCon.gen(rawArgs);
        auto [kernels, substs] = argCon.collectAllSubstitutions();
        pm.addNestedPass<mlir::func::FuncOp>(
            cudaq::opt::createArgumentSynthesisPass(
                mlir::SmallVector<mlir::StringRef>{kernels.begin(),
                                                   kernels.end()},
                mlir::SmallVector<mlir::StringRef>{substs.begin(),
                                                   substs.end()}));
        pm.addPass(opt::createDeleteStates());
        pm.addNestedPass<mlir::func::FuncOp>(
<<<<<<< HEAD
            opt::createReplaceStateWithKernel());
        pm.addPass(mlir::createSymbolDCEPass());
=======
            opt::createArgumentSynthesisPass(kernels, substs));
        pm.addPass(opt::createDeleteStates());
>>>>>>> f0176aef
      } else if (updatedArgs) {
        cudaq::info("Run Quake Synth.\n");
        pm.addPass(cudaq::opt::createQuakeSynthesizer(kernelName, updatedArgs));
      }
      pm.addPass(mlir::createCanonicalizerPass());
      if (disableMLIRthreading || enablePrintMLIREachPass)
        moduleOp.getContext()->disableMultithreading();
      if (enablePrintMLIREachPass)
        pm.enableIRPrinting();
      if (failed(pm.run(moduleOp)))
        throw std::runtime_error("Could not successfully apply quake-synth.");
    }

    runPassPipeline(passPipelineConfig, moduleOp);

    auto entryPointFunc = moduleOp.lookupSymbol<mlir::func::FuncOp>(
        std::string(cudaq::runtime::cudaqGenPrefixName) + kernelName);
    std::vector<std::size_t> mapping_reorder_idx;
    if (auto mappingAttr = dyn_cast_if_present<mlir::ArrayAttr>(
            entryPointFunc->getAttr("mapping_reorder_idx"))) {
      mapping_reorder_idx.resize(mappingAttr.size());
      std::transform(mappingAttr.begin(), mappingAttr.end(),
                     mapping_reorder_idx.begin(), [](mlir::Attribute attr) {
                       return mlir::cast<mlir::IntegerAttr>(attr).getInt();
                     });
    }

    if (executionContext) {
      if (executionContext->name == "sample")
        executionContext->reorderIdx = mapping_reorder_idx;
      else
        executionContext->reorderIdx.clear();
    }

    std::vector<std::pair<std::string, mlir::ModuleOp>> modules;
    // Apply observations if necessary
    if (executionContext && executionContext->name == "observe") {
      mapping_reorder_idx.clear();
      runPassPipeline("canonicalize,cse", moduleOp);
      cudaq::spin_op &spin = *executionContext->spin.value();
      for (const auto &term : spin) {
        if (term.is_identity())
          continue;

        // Get the ansatz
        auto ansatz = moduleOp.lookupSymbol<mlir::func::FuncOp>(
            std::string(cudaq::runtime::cudaqGenPrefixName) + kernelName);

        // Create a new Module to clone the ansatz into it
        auto tmpModuleOp = builder.create<mlir::ModuleOp>();
        tmpModuleOp.push_back(ansatz.clone());
        moduleOp.walk([&](quake::WireSetOp wireSetOp) {
          tmpModuleOp.push_back(wireSetOp.clone());
        });

        // Extract the binary symplectic encoding
        auto [binarySymplecticForm, coeffs] = term.get_raw_data();

        // Create the pass manager, add the quake observe ansatz pass
        // and run it followed by the canonicalizer
        mlir::PassManager pm(&context);
        pm.addNestedPass<mlir::func::FuncOp>(
            cudaq::opt::createObserveAnsatzPass(binarySymplecticForm[0]));
        if (disableMLIRthreading || enablePrintMLIREachPass)
          tmpModuleOp.getContext()->disableMultithreading();
        if (enablePrintMLIREachPass)
          pm.enableIRPrinting();
        if (failed(pm.run(tmpModuleOp)))
          throw std::runtime_error("Could not apply measurements to ansatz.");
        // The full pass pipeline was run above, but the ansatz pass can
        // introduce gates that aren't supported by the backend, so we need to
        // re-run the gate set mapping if that existed in the original pass
        // pipeline.
        auto csvSplit = cudaq::split(passPipelineConfig, ',');
        for (auto &pass : csvSplit)
          if (pass.ends_with("-gate-set-mapping"))
            runPassPipeline(pass, tmpModuleOp);
        modules.emplace_back(term.to_string(false), tmpModuleOp);
      }
    } else
      modules.emplace_back(kernelName, moduleOp);

    if (emulate) {
      // If we are in emulation mode, we need to first get a
      // full QIR representation of the code. Then we'll map to
      // an LLVM Module, create a JIT ExecutionEngine pointer
      // and use that for execution
      for (auto &[name, module] : modules) {
        auto clonedModule = module.clone();
        jitEngines.emplace_back(
            cudaq::createQIRJITEngine(clonedModule, codegenTranslation));
      }
    }

    // Get the code gen translation
    auto translation = cudaq::getTranslation(codegenTranslation);

    // Apply user-specified codegen
    std::vector<cudaq::KernelExecution> codes;
    for (auto &[name, moduleOpI] : modules) {
      std::string codeStr;
      {
        llvm::raw_string_ostream outStr(codeStr);
        if (disableMLIRthreading)
          moduleOpI.getContext()->disableMultithreading();
        if (failed(translation(moduleOpI, outStr, postCodeGenPasses, printIR,
                               enablePrintMLIREachPass, enablePassStatistics)))
          throw std::runtime_error("Could not successfully translate to " +
                                   codegenTranslation + ".");
      }

      // Form an output_names mapping from codeStr
      nlohmann::json j = formOutputNames(codegenTranslation, codeStr);

      codes.emplace_back(name, codeStr, j, mapping_reorder_idx);
    }

    cleanupContext(contextPtr);
    return codes;
  }

  void launchKernel(const std::string &kernelName,
                    const std::vector<void *> &rawArgs) override {
    cudaq::info("launching remote rest kernel ({})", kernelName);

    // TODO future iterations of this should support non-void return types.
    if (!executionContext)
      throw std::runtime_error(
          "Remote rest execution can only be performed via cudaq::sample(), "
          "cudaq::observe(), or cudaq::draw().");

    // Get the Quake code, lowered according to config file.
    auto codes = lowerQuakeCode(kernelName, rawArgs);
    completeLaunchKernel(kernelName, std::move(codes));
  }

  /// @brief Launch the kernel. Extract the Quake code and lower to
  /// the representation required by the targeted backend. Handle all pertinent
  /// modifications for the execution context as well as asynchronous or
  /// synchronous invocation.
  KernelThunkResultType
  launchKernel(const std::string &kernelName, KernelThunkType kernelFunc,
               void *args, std::uint64_t voidStarSize,
               std::uint64_t resultOffset,
               const std::vector<void *> &rawArgs) override {
    cudaq::info("launching remote rest kernel ({})", kernelName);

    // TODO future iterations of this should support non-void return types.
    if (!executionContext)
      throw std::runtime_error(
          "Remote rest execution can only be performed via cudaq::sample(), "
          "cudaq::observe(), or cudaq::draw().");

    // Get the Quake code, lowered according to config file.
    // FIXME: For python, we reach here with rawArgs being empty and args having
    // the arguments. Python should be using the streamlined argument synthesis,
    // but apparently it isn't. This works around that bug.
    auto codes = rawArgs.empty() ? lowerQuakeCode(kernelName, args)
                                 : lowerQuakeCode(kernelName, rawArgs);
    completeLaunchKernel(kernelName, std::move(codes));

    // NB: Kernel should/will never return dynamic results.
    return {};
  }

  void completeLaunchKernel(const std::string &kernelName,
                            std::vector<cudaq::KernelExecution> &&codes) {

    // After performing lowerQuakeCode, check to see if we are simply drawing
    // the circuit. If so, perform the trace here and then return.
    if (executionContext->name == "tracer" && jitEngines.size() == 1) {
      cudaq::getExecutionManager()->setExecutionContext(executionContext);
      invokeJITKernelAndRelease(jitEngines[0], kernelName);
      cudaq::getExecutionManager()->resetExecutionContext();
      jitEngines.clear();
      return;
    }

    // Get the current execution context and number of shots
    std::size_t localShots = 1000;
    if (executionContext->shots != std::numeric_limits<std::size_t>::max() &&
        executionContext->shots != 0)
      localShots = executionContext->shots;

    executor->setShots(localShots);

    // If emulation requested, then just grab the function
    // and invoke it with the simulator
    cudaq::details::future future;
    if (emulate) {

      // Fetch the thread-specific seed outside and then pass it inside.
      std::size_t seed = cudaq::get_random_seed();

      // Launch the execution of the simulated jobs asynchronously
      future = cudaq::details::future(std::async(
          std::launch::async,
          [&, codes, localShots, kernelName, seed,
           reorderIdx = executionContext->reorderIdx,
           localJIT = std::move(jitEngines)]() mutable -> cudaq::sample_result {
            std::vector<cudaq::ExecutionResult> results;

            // If seed is 0, then it has not been set.
            if (seed > 0)
              cudaq::set_random_seed(seed);

            bool hasConditionals =
                cudaq::kernelHasConditionalFeedback(kernelName);
            if (hasConditionals && codes.size() > 1)
              throw std::runtime_error("error: spin_ops not yet supported with "
                                       "kernels containing conditionals");
            if (hasConditionals) {
              executor->setShots(1); // run one shot at a time

              // If this is adaptive profile and the kernel has conditionals,
              // then you have to run the code localShots times instead of
              // running the kernel once and sampling the state localShots
              // times.
              if (hasConditionals) {
                // Populate `counts` one shot at a time
                cudaq::sample_result counts;
                for (std::size_t shot = 0; shot < localShots; shot++) {
                  cudaq::ExecutionContext context("sample", 1);
                  context.hasConditionalsOnMeasureResults = true;
                  cudaq::getExecutionManager()->setExecutionContext(&context);
                  invokeJITKernel(localJIT[0], kernelName);
                  cudaq::getExecutionManager()->resetExecutionContext();
                  counts += context.result;
                }
                // Process `counts` and store into `results`
                for (auto &regName : counts.register_names()) {
                  results.emplace_back(counts.to_map(regName), regName);
                  results.back().sequentialData =
                      counts.sequential_data(regName);
                }
              }
            }

            for (std::size_t i = 0; i < codes.size(); i++) {
              cudaq::ExecutionContext context("sample", localShots);
              context.reorderIdx = reorderIdx;
              cudaq::getExecutionManager()->setExecutionContext(&context);
              invokeJITKernelAndRelease(localJIT[i], kernelName);
              cudaq::getExecutionManager()->resetExecutionContext();

              // If there are multiple codes, this is likely a spin_op.
              // If so, use the code name instead of the global register.
              if (codes.size() > 1) {
                results.emplace_back(context.result.to_map(), codes[i].name);
                results.back().sequentialData =
                    context.result.sequential_data();
              } else {
                // For each register, add the context results into result.
                for (auto &regName : context.result.register_names()) {
                  results.emplace_back(context.result.to_map(regName), regName);
                  results.back().sequentialData =
                      context.result.sequential_data(regName);
                }
              }
            }
            localJIT.clear();
            return cudaq::sample_result(results);
          }));

    } else {
      // Execute the codes produced in quake lowering
      // Allow developer to disable remote sending (useful for debugging IR)
      if (getEnvBool("DISABLE_REMOTE_SEND", false))
        return;
      else
        future = executor->execute(codes);
    }

    // Keep this asynchronous if requested
    if (executionContext->asyncExec) {
      executionContext->futureResult = future;
      return;
    }

    // Otherwise make this synchronous
    executionContext->result = future.get();
  }
};
} // namespace cudaq<|MERGE_RESOLUTION|>--- conflicted
+++ resolved
@@ -462,13 +462,9 @@
                                                    substs.end()}));
         pm.addPass(opt::createDeleteStates());
         pm.addNestedPass<mlir::func::FuncOp>(
-<<<<<<< HEAD
             opt::createReplaceStateWithKernel());
         pm.addPass(mlir::createSymbolDCEPass());
-=======
-            opt::createArgumentSynthesisPass(kernels, substs));
         pm.addPass(opt::createDeleteStates());
->>>>>>> f0176aef
       } else if (updatedArgs) {
         cudaq::info("Run Quake Synth.\n");
         pm.addPass(cudaq::opt::createQuakeSynthesizer(kernelName, updatedArgs));
