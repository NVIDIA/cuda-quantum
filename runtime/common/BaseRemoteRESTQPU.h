/****************************************************************-*- C++ -*-****
 * Copyright (c) 2022 - 2024 NVIDIA Corporation & Affiliates.                  *
 * All rights reserved.                                                        *
 *                                                                             *
 * This source code and the accompanying materials are made available under    *
 * the terms of the Apache License 2.0 which accompanies this distribution.    *
 ******************************************************************************/

#pragma once

#include "common/ExecutionContext.h"
#include "common/Executor.h"
#include "common/FmtCore.h"
#include "common/Logger.h"
#include "common/RestClient.h"
#include "common/RuntimeMLIR.h"
#include "cudaq.h"
#include "cudaq/Frontend/nvqpp/AttributeNames.h"
#include "cudaq/Optimizer/CodeGen/OpenQASMEmitter.h"
#include "cudaq/Optimizer/CodeGen/Passes.h"
#include "cudaq/Optimizer/Dialect/CC/CCDialect.h"
#include "cudaq/Optimizer/Dialect/CC/CCOps.h"
#include "cudaq/Optimizer/Dialect/Quake/QuakeDialect.h"
#include "cudaq/Optimizer/Transforms/Passes.h"
#include "cudaq/Support/Plugin.h"
#include "cudaq/platform/qpu.h"
#include "cudaq/platform/quantum_platform.h"
#include "cudaq/spin_op.h"
#include "nvqpp_config.h"
#include "llvm/Bitcode/BitcodeReader.h"
#include "llvm/Bitcode/BitcodeWriter.h"
#include "llvm/IR/Module.h"
#include "llvm/Support/Base64.h"
#include "llvm/Support/MemoryBuffer.h"
#include "mlir/Dialect/Arith/IR/Arith.h"
#include "mlir/Dialect/Func/IR/FuncOps.h"
#include "mlir/Dialect/LLVMIR/LLVMDialect.h"
#include "mlir/Dialect/Math/IR/Math.h"
#include "mlir/ExecutionEngine/ExecutionEngine.h"
#include "mlir/ExecutionEngine/OptUtils.h"
#include "mlir/IR/ImplicitLocOpBuilder.h"
#include "mlir/Parser/Parser.h"
#include "mlir/Pass/PassManager.h"
#include "mlir/Pass/PassRegistry.h"
#include "mlir/Tools/mlir-translate/Translation.h"
#include "mlir/Transforms/Passes.h"
#include <fstream>
#include <iostream>
#include <netinet/in.h>
#include <regex>
#include <sys/socket.h>
#include <sys/types.h>

namespace cudaq {

class BaseRemoteRESTQPU : public cudaq::QPU {
protected:
  /// The number of shots
  std::optional<int> nShots;

  /// @brief the platform file path
  std::filesystem::path platformPath;

  /// @brief The Pass pipeline string, configured by the
  /// QPU configuration file in the platform path.
  std::string passPipelineConfig = "canonicalize";

  /// @brief The name of the QPU being targeted
  std::string qpuName;

  /// @brief Name of code generation target (e.g. `qir-adaptive`, `qir-base`,
  /// `qasm2`, `iqm`)
  std::string codegenTranslation = "";

  /// @brief Additional passes to run after the codegen-specific passes
  std::string postCodeGenPasses = "";

  // Pointer to the concrete Executor for this QPU
  std::unique_ptr<cudaq::Executor> executor;

  /// @brief Pointer to the concrete ServerHelper, provides
  /// specific JSON payloads and POST/GET URL paths.
  std::unique_ptr<cudaq::ServerHelper> serverHelper;

  /// @brief Mapping of general key-values for backend
  /// configuration.
  std::map<std::string, std::string> backendConfig;

  /// @brief Flag indicating whether we should emulate
  /// execution locally.
  bool emulate = false;

  /// @brief Flag indicating whether we should print the IR.
  bool printIR = false;

  /// @brief Flag indicating whether we should perform the passes in a
  /// single-threaded environment, useful for debug. Similar to
  /// `-mlir-disable-threading` for `cudaq-opt`.
  bool disableMLIRthreading = false;

  /// @brief Flag indicating whether we should enable MLIR printing before and
  /// after each pass. This is similar to `-mlir-print-ir-before-all` and
  /// `-mlir-print-ir-after-all` in `cudaq-opt`.
  bool enablePrintMLIREachPass = false;

  /// @brief If we are emulating locally, keep track
  /// of JIT engines for invoking the kernels.
  std::vector<mlir::ExecutionEngine *> jitEngines;

  /// @brief Invoke the kernel in the JIT engine
  void invokeJITKernel(mlir::ExecutionEngine *jit,
                       const std::string &kernelName) {
    auto funcPtr = jit->lookup(std::string("__nvqpp__mlirgen__") + kernelName);
    if (!funcPtr) {
      throw std::runtime_error(
          "cudaq::builder failed to get kernelReg function.");
    }
    reinterpret_cast<void (*)()>(*funcPtr)();
  }

  /// @brief Invoke the kernel in the JIT engine and then delete the JIT engine.
  void invokeJITKernelAndRelease(mlir::ExecutionEngine *jit,
                                 const std::string &kernelName) {
    invokeJITKernel(jit, kernelName);
    delete jit;
  }

  /// @brief Helper function to get boolean environment variable
  bool getEnvBool(const char *envName, bool defaultVal = false) {
    if (auto envVal = std::getenv(envName)) {
      std::string tmp(envVal);
      std::transform(tmp.begin(), tmp.end(), tmp.begin(),
                     [](unsigned char c) { return std::tolower(c); });
      if (tmp == "1" || tmp == "on" || tmp == "true" || tmp == "yes")
        return true;
    }
    return defaultVal;
  }

  virtual std::tuple<mlir::ModuleOp, mlir::MLIRContext *, void *>
  extractQuakeCodeAndContext(const std::string &kernelName, void *data) = 0;
  virtual void cleanupContext(mlir::MLIRContext *context) { return; }

public:
  /// @brief The constructor
  BaseRemoteRESTQPU() : QPU() {
    std::filesystem::path cudaqLibPath{cudaq::getCUDAQLibraryPath()};
    platformPath = cudaqLibPath.parent_path().parent_path() / "targets";
    // Default is to run sampling via the remote rest call
    executor = std::make_unique<cudaq::Executor>();
  }

  BaseRemoteRESTQPU(BaseRemoteRESTQPU &&) = delete;
  virtual ~BaseRemoteRESTQPU() = default;

  void enqueue(cudaq::QuantumTask &task) override {
    execution_queue->enqueue(task);
  }

  /// @brief Return true if the current backend is a simulator
  /// @return
  bool isSimulator() override { return emulate; }

  /// @brief Return true if the current backend supports conditional feedback
  bool supportsConditionalFeedback() override {
    return codegenTranslation == "qir-adaptive";
  }

  /// Provide the number of shots
  void setShots(int _nShots) override {
    nShots = _nShots;
    executor->setShots(static_cast<std::size_t>(_nShots));
  }

  /// Clear the number of shots
  void clearShots() override { nShots = std::nullopt; }
  virtual bool isRemote() override { return !emulate; }

  /// @brief Return true if locally emulating a remote QPU
  virtual bool isEmulated() override { return emulate; }

  /// @brief Set the noise model, only allow this for
  /// emulation.
  void setNoiseModel(const cudaq::noise_model *model) override {
    if (!emulate && model)
      throw std::runtime_error(
          "Noise modeling is not allowed on remote physical quantum backends.");

    noiseModel = model;
  }

  /// Store the execution context for launchKernel
  void setExecutionContext(cudaq::ExecutionContext *context) override {
    if (!context)
      return;

    cudaq::info("Remote Rest QPU setting execution context to {}",
                context->name);

    // Execution context is valid
    executionContext = context;
  }

  /// Reset the execution context
  void resetExecutionContext() override {
    // do nothing here
    executionContext = nullptr;
  }

  /// @brief This setTargetBackend override is in charge of reading the
  /// specific target backend configuration file (bundled as part of this
  /// CUDA-Q installation) and extract MLIR lowering pipelines and
  /// specific code generation output required by this backend (QIR/QASM2).
  void setTargetBackend(const std::string &backend) override {
    cudaq::info("Remote REST platform is targeting {}.", backend);

    // First we see if the given backend has extra config params
    auto mutableBackend = backend;
    if (mutableBackend.find(";") != std::string::npos) {
      auto split = cudaq::split(mutableBackend, ';');
      mutableBackend = split[0];
      // Must be key-value pairs, therefore an even number of values here
      if ((split.size() - 1) % 2 != 0)
        throw std::runtime_error(
            "Backend config must be provided as key-value pairs: " +
            std::to_string(split.size()));

      // Add to the backend configuration map
      for (std::size_t i = 1; i < split.size(); i += 2) {
        // No need to decode trivial true/false values
        if (split[i + 1].starts_with("base64_")) {
          split[i + 1].erase(0, 7); // erase "base64_"
          std::vector<char> decoded_vec;
          if (auto err = llvm::decodeBase64(split[i + 1], decoded_vec))
            throw std::runtime_error("DecodeBase64 error");
          std::string decodedStr(decoded_vec.data(), decoded_vec.size());
          cudaq::info("Decoded {} parameter from '{}' to '{}'", split[i],
                      split[i + 1], decodedStr);
          backendConfig.insert({split[i], decodedStr});
        } else {
          backendConfig.insert({split[i], split[i + 1]});
        }
      }
    }

    // Turn on emulation mode if requested
    auto iter = backendConfig.find("emulate");
    emulate = iter != backendConfig.end() && iter->second == "true";

    // Print the IR if requested
    printIR = getEnvBool("CUDAQ_DUMP_JIT_IR", printIR);

    // Get additional debug values
    disableMLIRthreading =
        getEnvBool("CUDAQ_MLIR_DISABLE_THREADING", disableMLIRthreading);
    enablePrintMLIREachPass =
        getEnvBool("CUDAQ_MLIR_PRINT_EACH_PASS", enablePrintMLIREachPass);

    // If the very verbose enablePrintMLIREachPass flag is set, then
    // multi-threading must be disabled.
    if (enablePrintMLIREachPass) {
      disableMLIRthreading = true;
    }

    /// Once we know the backend, we should search for the configuration file
    /// from there we can get the URL/PORT and the required MLIR pass
    /// pipeline.
    std::string fileName = mutableBackend + std::string(".config");
    auto configFilePath = platformPath / fileName;
    cudaq::info("Config file path = {}", configFilePath.string());
    std::ifstream configFile(configFilePath.string());
    std::string configContents((std::istreambuf_iterator<char>(configFile)),
                               std::istreambuf_iterator<char>());

    // Loop through the file, extract the pass pipeline and CODEGEN Type
    auto lines = cudaq::split(configContents, '\n');
    std::regex pipeline("^PLATFORM_LOWERING_CONFIG\\s*=\\s*\"(\\S+)\"");
    std::regex emissionType("^CODEGEN_EMISSION\\s*=\\s*(\\S+)");
    std::regex postCodeGen("^POST_CODEGEN_PASSES\\s*=\\s*\"(\\S+)\"");
    std::smatch match;
    for (const std::string &line : lines) {
      if (std::regex_search(line, match, pipeline)) {
        cudaq::info("Appending lowering pipeline: {}", match[1].str());
        passPipelineConfig += "," + match[1].str();
      } else if (std::regex_search(line, match, emissionType)) {
        codegenTranslation = match[1].str();
      } else if (std::regex_search(line, match, postCodeGen)) {
        cudaq::info("Adding post-codegen lowering pipeline: {}",
                    match[1].str());
        postCodeGenPasses = match[1].str();
      }
    }
    std::string allowEarlyExitSetting =
        (codegenTranslation == "qir-adaptive") ? "1" : "0";
    passPipelineConfig = std::string("cc-loop-unroll{allow-early-exit=") +
                         allowEarlyExitSetting + "}," + passPipelineConfig;

    auto disableQM = backendConfig.find("disable_qubit_mapping");
    if (disableQM != backendConfig.end() && disableQM->second == "true") {
      // Replace the qubit-mapping{device=<>} with
      // qubit-mapping{device=bypass} to effectively disable the qubit-mapping
      // pass. Use $1 - $4 to make sure any other pass options are left
      // untouched.
      std::regex qubitMapping(
          "(.*)qubit-mapping\\{(.*)device=[^,\\}]+(.*)\\}(.*)");
      std::string replacement("$1qubit-mapping{$2device=bypass$3}$4");
      passPipelineConfig =
          std::regex_replace(passPipelineConfig, qubitMapping, replacement);
      cudaq::info("disable_qubit_mapping option found, so updated lowering "
                  "pipeline to {}",
                  passPipelineConfig);
    }

    // Set the qpu name
    qpuName = mutableBackend;

    // Create the ServerHelper for this QPU and give it the backend config
    serverHelper = cudaq::registry::get<cudaq::ServerHelper>(qpuName);
    serverHelper->initialize(backendConfig);
    serverHelper->updatePassPipeline(platformPath, passPipelineConfig);

    // Give the server helper to the executor
    executor->setServerHelper(serverHelper.get());
  }

  /// @brief Conditionally form an output_names JSON object if this was for QIR
  nlohmann::json formOutputNames(const std::string &codegenTranslation,
                                 const std::string &codeStr) {
    // Form an output_names mapping from codeStr
    nlohmann::json output_names;
    std::vector<char> bitcode;
    if (codegenTranslation.starts_with("qir")) {
      // decodeBase64 will throw a runtime exception if it fails
      if (llvm::decodeBase64(codeStr, bitcode)) {
        cudaq::info("Could not decode codeStr {}", codeStr);
      } else {
        llvm::LLVMContext llvmContext;
        auto buffer = llvm::MemoryBuffer::getMemBufferCopy(
            llvm::StringRef(bitcode.data(), bitcode.size()));
        auto moduleOrError =
            llvm::parseBitcodeFile(buffer->getMemBufferRef(), llvmContext);
        if (moduleOrError.takeError())
          throw std::runtime_error("Could not parse bitcode file");
        auto module = std::move(moduleOrError.get());
        for (llvm::Function &func : *module) {
          if (func.hasFnAttribute("entry_point") &&
              func.hasFnAttribute("output_names")) {
            output_names = nlohmann::json::parse(
                func.getFnAttribute("output_names").getValueAsString());
            break;
          }
        }
      }
    }
    return output_names;
  }

  /// @brief Extract the Quake representation for the given kernel name and
  /// lower it to the code format required for the specific backend. The
  /// lowering process is controllable via the configuration file in the
  /// platform directory for the targeted backend.
  std::vector<cudaq::KernelExecution>
  lowerQuakeCode(const std::string &kernelName, void *kernelArgs) {

    auto [m_module, contextPtr, updatedArgs] =
        extractQuakeCodeAndContext(kernelName, kernelArgs);

    mlir::MLIRContext &context = *contextPtr;

    // Extract the kernel name
    auto func = m_module.lookupSymbol<mlir::func::FuncOp>(
        std::string("__nvqpp__mlirgen__") + kernelName);

    // Create a new Module to clone the function into
    auto location = mlir::FileLineColLoc::get(&context, "<builder>", 1, 1);
    mlir::ImplicitLocOpBuilder builder(location, &context);

    // FIXME this should be added to the builder.
    if (!func->hasAttr(cudaq::entryPointAttrName))
      func->setAttr(cudaq::entryPointAttrName, builder.getUnitAttr());
    auto moduleOp = builder.create<mlir::ModuleOp>();
    moduleOp.push_back(func.clone());
    moduleOp->setAttrs(m_module->getAttrDictionary());

<<<<<<< HEAD
    for (auto &op : m_module.getOps())
      if (auto globalOp = dyn_cast<cudaq::cc::GlobalOp>(op))
        moduleOp.push_back(globalOp.clone());
=======
    // Add any global symbols associated with custom operations (available after
    // `lift-array-value` and `get-concrete-matrix` passes)
    for (auto &op : m_module.getOps()) {
      if (auto ccGlobalOp = dyn_cast<cudaq::cc::GlobalOp>(op)) {
        moduleOp.push_back(ccGlobalOp.clone());
      }
    }
>>>>>>> 77b14303

    // Lambda to apply a specific pipeline to the given ModuleOp
    auto runPassPipeline = [&](const std::string &pipeline,
                               mlir::ModuleOp moduleOpIn) {
      mlir::PassManager pm(&context);
      std::string errMsg;
      llvm::raw_string_ostream os(errMsg);
      cudaq::info("Pass pipeline for {} = {}", kernelName, pipeline);
      if (failed(parsePassPipeline(pipeline, pm, os)))
        throw std::runtime_error(
            "Remote rest platform failed to add passes to pipeline (" + errMsg +
            ").");
      if (disableMLIRthreading || enablePrintMLIREachPass)
        moduleOpIn.getContext()->disableMultithreading();
      if (enablePrintMLIREachPass)
        pm.enableIRPrinting();
      if (failed(pm.run(moduleOpIn)))
        throw std::runtime_error("Remote rest platform Quake lowering failed.");
    };

    if (updatedArgs) {
      cudaq::info("Run Quake Synth.\n");
      mlir::PassManager pm(&context);
      pm.addPass(cudaq::opt::createQuakeSynthesizer(kernelName, updatedArgs));
      pm.addPass(mlir::createCanonicalizerPass());
      if (disableMLIRthreading || enablePrintMLIREachPass)
        moduleOp.getContext()->disableMultithreading();
      if (enablePrintMLIREachPass)
        pm.enableIRPrinting();
      if (failed(pm.run(moduleOp)))
        throw std::runtime_error("Could not successfully apply quake-synth.");
    }

    runPassPipeline(passPipelineConfig, moduleOp);

    auto entryPointFunc = moduleOp.lookupSymbol<mlir::func::FuncOp>(
        std::string("__nvqpp__mlirgen__") + kernelName);
    std::vector<std::size_t> mapping_reorder_idx;
    if (auto mappingAttr = dyn_cast_if_present<mlir::ArrayAttr>(
            entryPointFunc->getAttr("mapping_reorder_idx"))) {
      mapping_reorder_idx.resize(mappingAttr.size());
      std::transform(mappingAttr.begin(), mappingAttr.end(),
                     mapping_reorder_idx.begin(), [](mlir::Attribute attr) {
                       return mlir::cast<mlir::IntegerAttr>(attr).getInt();
                     });
    }

    if (executionContext) {
      if (executionContext->name == "sample")
        executionContext->reorderIdx = mapping_reorder_idx;
      else
        executionContext->reorderIdx.clear();
    }

    std::vector<std::pair<std::string, mlir::ModuleOp>> modules;
    // Apply observations if necessary
    if (executionContext && executionContext->name == "observe") {
      mapping_reorder_idx.clear();
      runPassPipeline("canonicalize,cse", moduleOp);
      cudaq::spin_op &spin = *executionContext->spin.value();
      for (const auto &term : spin) {
        if (term.is_identity())
          continue;

        // Get the ansatz
        auto ansatz = moduleOp.lookupSymbol<mlir::func::FuncOp>(
            std::string("__nvqpp__mlirgen__") + kernelName);

        // Create a new Module to clone the ansatz into it
        auto tmpModuleOp = builder.create<mlir::ModuleOp>();
        tmpModuleOp.push_back(ansatz.clone());

        // Extract the binary symplectic encoding
        auto [binarySymplecticForm, coeffs] = term.get_raw_data();

        // Create the pass manager, add the quake observe ansatz pass
        // and run it followed by the canonicalizer
        mlir::PassManager pm(&context);
        mlir::OpPassManager &optPM = pm.nest<mlir::func::FuncOp>();
        optPM.addPass(
            cudaq::opt::createObserveAnsatzPass(binarySymplecticForm[0]));
        if (disableMLIRthreading || enablePrintMLIREachPass)
          tmpModuleOp.getContext()->disableMultithreading();
        if (enablePrintMLIREachPass)
          pm.enableIRPrinting();
        if (failed(pm.run(tmpModuleOp)))
          throw std::runtime_error("Could not apply measurements to ansatz.");
        runPassPipeline(passPipelineConfig, tmpModuleOp);
        modules.emplace_back(term.to_string(false), tmpModuleOp);
      }
    } else
      modules.emplace_back(kernelName, moduleOp);

    if (emulate) {
      // If we are in emulation mode, we need to first get a
      // full QIR representation of the code. Then we'll map to
      // an LLVM Module, create a JIT ExecutionEngine pointer
      // and use that for execution
      for (auto &[name, module] : modules) {
        auto clonedModule = module.clone();
        jitEngines.emplace_back(
            cudaq::createQIRJITEngine(clonedModule, codegenTranslation));
      }
    }

    // Get the code gen translation
    auto translation = cudaq::getTranslation(codegenTranslation);

    // Apply user-specified codegen
    std::vector<cudaq::KernelExecution> codes;
    for (auto &[name, moduleOpI] : modules) {
      std::string codeStr;
      {
        llvm::raw_string_ostream outStr(codeStr);
        if (disableMLIRthreading)
          moduleOpI.getContext()->disableMultithreading();
        if (failed(translation(moduleOpI, outStr, postCodeGenPasses, printIR,
                               enablePrintMLIREachPass)))
          throw std::runtime_error("Could not successfully translate to " +
                                   codegenTranslation + ".");
      }

      // Form an output_names mapping from codeStr
      nlohmann::json j = formOutputNames(codegenTranslation, codeStr);

      codes.emplace_back(name, codeStr, j, mapping_reorder_idx);
    }

    cleanupContext(contextPtr);
    return codes;
  }

  /// @brief Launch the kernel. Extract the Quake code and lower to
  /// the representation required by the targeted backend. Handle all pertinent
  /// modifications for the execution context as well as asynchronous or
  /// synchronous invocation.
  void launchKernel(const std::string &kernelName, void (*kernelFunc)(void *),
                    void *args, std::uint64_t voidStarSize,
                    std::uint64_t resultOffset) override {
    cudaq::info("launching remote rest kernel ({})", kernelName);

    // TODO future iterations of this should support non-void return types.
    if (!executionContext)
      throw std::runtime_error("Remote rest execution can only be performed "
                               "via cudaq::sample() or cudaq::observe().");

    // Get the Quake code, lowered according to config file.
    auto codes = lowerQuakeCode(kernelName, args);
    // Get the current execution context and number of shots
    std::size_t localShots = 1000;
    if (executionContext->shots != std::numeric_limits<std::size_t>::max() &&
        executionContext->shots != 0)
      localShots = executionContext->shots;

    executor->setShots(localShots);

    // If emulation requested, then just grab the function
    // and invoke it with the simulator
    cudaq::details::future future;
    if (emulate) {

      // Fetch the thread-specific seed outside and then pass it inside.
      std::size_t seed = cudaq::get_random_seed();

      // Launch the execution of the simulated jobs asynchronously
      future = cudaq::details::future(std::async(
          std::launch::async,
          [&, codes, localShots, kernelName, seed,
           reorderIdx = executionContext->reorderIdx,
           localJIT = std::move(jitEngines)]() mutable -> cudaq::sample_result {
            std::vector<cudaq::ExecutionResult> results;

            // If seed is 0, then it has not been set.
            if (seed > 0)
              cudaq::set_random_seed(seed);

            bool hasConditionals =
                cudaq::kernelHasConditionalFeedback(kernelName);
            if (hasConditionals && codes.size() > 1)
              throw std::runtime_error("error: spin_ops not yet supported with "
                                       "kernels containing conditionals");
            if (hasConditionals) {
              executor->setShots(1); // run one shot at a time

              // If this is adaptive profile and the kernel has conditionals,
              // then you have to run the code localShots times instead of
              // running the kernel once and sampling the state localShots
              // times.
              if (hasConditionals) {
                // Populate `counts` one shot at a time
                cudaq::sample_result counts;
                for (std::size_t shot = 0; shot < localShots; shot++) {
                  cudaq::ExecutionContext context("sample", 1);
                  context.hasConditionalsOnMeasureResults = true;
                  cudaq::getExecutionManager()->setExecutionContext(&context);
                  invokeJITKernel(localJIT[0], kernelName);
                  cudaq::getExecutionManager()->resetExecutionContext();
                  counts += context.result;
                }
                // Process `counts` and store into `results`
                for (auto &regName : counts.register_names()) {
                  results.emplace_back(counts.to_map(regName), regName);
                  results.back().sequentialData =
                      counts.sequential_data(regName);
                }
              }
            }

            for (std::size_t i = 0; i < codes.size(); i++) {
              cudaq::ExecutionContext context("sample", localShots);
              context.reorderIdx = reorderIdx;
              cudaq::getExecutionManager()->setExecutionContext(&context);
              invokeJITKernelAndRelease(localJIT[i], kernelName);
              cudaq::getExecutionManager()->resetExecutionContext();

              // If there are multiple codes, this is likely a spin_op.
              // If so, use the code name instead of the global register.
              if (codes.size() > 1) {
                results.emplace_back(context.result.to_map(), codes[i].name);
                results.back().sequentialData =
                    context.result.sequential_data();
              } else {
                // For each register, add the context results into result.
                for (auto &regName : context.result.register_names()) {
                  results.emplace_back(context.result.to_map(regName), regName);
                  results.back().sequentialData =
                      context.result.sequential_data(regName);
                }
              }
            }
            localJIT.clear();
            return cudaq::sample_result(results);
          }));

    } else {
      // Execute the codes produced in quake lowering
      // Allow developer to disable remote sending (useful for debugging IR)
      if (getEnvBool("DISABLE_REMOTE_SEND", false))
        return;
      else
        future = executor->execute(codes);
    }

    // Keep this asynchronous if requested
    if (executionContext->asyncExec) {
      executionContext->futureResult = future;
      return;
    }

    // Otherwise make this synchronous
    executionContext->result = future.get();
  }
};
} // namespace cudaq<|MERGE_RESOLUTION|>--- conflicted
+++ resolved
@@ -382,19 +382,14 @@
     moduleOp.push_back(func.clone());
     moduleOp->setAttrs(m_module->getAttrDictionary());
 
-<<<<<<< HEAD
-    for (auto &op : m_module.getOps())
+    for (auto &op : m_module.getOps()) {
+      // Add any global symbols, including global constant arrays.
+      // Global constant arrays can be created during compilation,
+      // `lift-array-value`, `quake-synthesizer`, and `get-concrete-matrix`
+      // passes.
       if (auto globalOp = dyn_cast<cudaq::cc::GlobalOp>(op))
         moduleOp.push_back(globalOp.clone());
-=======
-    // Add any global symbols associated with custom operations (available after
-    // `lift-array-value` and `get-concrete-matrix` passes)
-    for (auto &op : m_module.getOps()) {
-      if (auto ccGlobalOp = dyn_cast<cudaq::cc::GlobalOp>(op)) {
-        moduleOp.push_back(ccGlobalOp.clone());
-      }
-    }
->>>>>>> 77b14303
+    }
 
     // Lambda to apply a specific pipeline to the given ModuleOp
     auto runPassPipeline = [&](const std::string &pipeline,
