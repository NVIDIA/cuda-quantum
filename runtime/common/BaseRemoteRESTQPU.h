--- conflicted
+++ resolved
@@ -304,41 +304,12 @@
         passPipelineConfig +=
             "," + config.BackendConfig->PlatformLoweringConfig;
       }
-<<<<<<< HEAD
-      if (!config.BackendConfig->CodegenEmission.empty()) {
-        codegenTranslation = config.BackendConfig->CodegenEmission;
-        cudaq::info("Set codegen translation: {}", codegenTranslation);
-        // Validate codegen configuration.
-        parseCodeGenTranslation(codegenTranslation);
-=======
       const auto codeGenSpec = config.getCodeGenSpec(backendConfig);
       if (!codeGenSpec.empty()) {
         CUDAQ_INFO("Set codegen translation: {}", codeGenSpec);
         codegenTranslation = codeGenSpec;
-        auto [codeGenName, codeGenVersion, codeGenOptions] =
-            parseCodeGenTranslationString(codegenTranslation);
-        if (codeGenName == "qir-adaptive") {
-          for (auto option : codeGenOptions) {
-            if (option == "int_computations") {
-              CUDAQ_INFO("Enable int_computations extension");
-              qirIntegerExtension = true;
-            } else if (option == "float_computations") {
-              CUDAQ_INFO("Enable float_computations extension");
-              qirFloatExtension = true;
-            } else {
-              throw std::runtime_error(
-                  fmt::format("Invalid option '{}' for '{}' codegen.", option,
-                              codeGenName));
-            }
-          }
-        } else {
-          if (!codeGenOptions.empty())
-            throw std::runtime_error(fmt::format(
-                "Invalid codegen-emission '{}'. Extra options are not "
-                "supported for '{}' codegen.",
-                codeGenSpec, codeGenName));
-        }
->>>>>>> 018ada43
+        // Validate codegen configuration.
+        parseCodeGenTranslation(codegenTranslation);
       }
       if (!config.BackendConfig->PostCodeGenPasses.empty()) {
         CUDAQ_INFO("Adding post-codegen lowering pipeline: {}",
