/****************************************************************-*- C++ -*-****
 * Copyright (c) 2022 - 2024 NVIDIA Corporation & Affiliates.                  *
 * All rights reserved.                                                        *
 *                                                                             *
 * This source code and the accompanying materials are made available under    *
 * the terms of the Apache License 2.0 which accompanies this distribution.    *
 ******************************************************************************/

#pragma once

#include "common/ArgumentConversion.h"
#include "common/Environment.h"
#include "common/ExecutionContext.h"
#include "common/Executor.h"
#include "common/FmtCore.h"
#include "common/Logger.h"
#include "common/RestClient.h"
#include "common/RuntimeMLIR.h"
#include "cudaq.h"
#include "cudaq/Frontend/nvqpp/AttributeNames.h"
#include "cudaq/Optimizer/Builder/Intrinsics.h"
#include "cudaq/Optimizer/Builder/Runtime.h"
#include "cudaq/Optimizer/CodeGen/OpenQASMEmitter.h"
#include "cudaq/Optimizer/CodeGen/Passes.h"
#include "cudaq/Optimizer/Dialect/CC/CCDialect.h"
#include "cudaq/Optimizer/Dialect/CC/CCOps.h"
#include "cudaq/Optimizer/Dialect/Quake/QuakeDialect.h"
#include "cudaq/Optimizer/Dialect/Quake/QuakeOps.h"
#include "cudaq/Optimizer/Transforms/Passes.h"
#include "cudaq/Support/Plugin.h"
#include "cudaq/Support/TargetConfig.h"
#include "cudaq/platform/qpu.h"
#include "cudaq/platform/quantum_platform.h"
#include "cudaq/spin_op.h"
#include "nvqpp_config.h"
#include "llvm/Bitcode/BitcodeReader.h"
#include "llvm/Bitcode/BitcodeWriter.h"
#include "llvm/IR/Module.h"
#include "llvm/Support/Base64.h"
#include "llvm/Support/MemoryBuffer.h"
#include "mlir/Dialect/Arith/IR/Arith.h"
#include "mlir/Dialect/Func/IR/FuncOps.h"
#include "mlir/Dialect/LLVMIR/LLVMDialect.h"
#include "mlir/Dialect/Math/IR/Math.h"
#include "mlir/ExecutionEngine/ExecutionEngine.h"
#include "mlir/ExecutionEngine/OptUtils.h"
#include "mlir/IR/ImplicitLocOpBuilder.h"
#include "mlir/Parser/Parser.h"
#include "mlir/Pass/PassManager.h"
#include "mlir/Pass/PassRegistry.h"
#include "mlir/Tools/mlir-translate/Translation.h"
#include "mlir/Transforms/Passes.h"
#include <fstream>
#include <iostream>
#include <netinet/in.h>
#include <regex>
#include <sys/socket.h>
#include <sys/types.h>

namespace cudaq {

class BaseRemoteRESTQPU : public cudaq::QPU {
protected:
  /// The number of shots
  std::optional<int> nShots;

  /// @brief the platform file path
  std::filesystem::path platformPath;

  /// @brief The Pass pipeline string, configured by the
  /// QPU configuration file in the platform path.
  std::string passPipelineConfig = "canonicalize";

  /// @brief The name of the QPU being targeted
  std::string qpuName;

  /// @brief Name of code generation target (e.g. `qir-adaptive`, `qir-base`,
  /// `qasm2`, `iqm`)
  std::string codegenTranslation = "";

  /// @brief Additional passes to run after the codegen-specific passes
  std::string postCodeGenPasses = "";

  // Pointer to the concrete Executor for this QPU
  std::unique_ptr<cudaq::Executor> executor;

  /// @brief Pointer to the concrete ServerHelper, provides
  /// specific JSON payloads and POST/GET URL paths.
  std::unique_ptr<cudaq::ServerHelper> serverHelper;

  /// @brief Mapping of general key-values for backend
  /// configuration.
  std::map<std::string, std::string> backendConfig;

  /// @brief Flag indicating whether we should emulate
  /// execution locally.
  bool emulate = false;

  /// @brief Flag indicating whether we should print the IR.
  bool printIR = false;

  /// @brief Flag indicating whether we should perform the passes in a
  /// single-threaded environment, useful for debug. Similar to
  /// `-mlir-disable-threading` for `cudaq-opt`.
  bool disableMLIRthreading = false;

  /// @brief Flag indicating whether we should enable MLIR printing before and
  /// after each pass. This is similar to `-mlir-print-ir-before-all` and
  /// `-mlir-print-ir-after-all` in `cudaq-opt`.
  bool enablePrintMLIREachPass = false;

  /// @brief Flag indicating whether we should enable MLIR pass statistics
  /// to be printed. This is similar to `-mlir-pass-statistics` in `cudaq-opt`
  bool enablePassStatistics = false;

  /// @brief If we are emulating locally, keep track
  /// of JIT engines for invoking the kernels.
  std::vector<mlir::ExecutionEngine *> jitEngines;

  /// @brief Invoke the kernel in the JIT engine
  void invokeJITKernel(mlir::ExecutionEngine *jit,
                       const std::string &kernelName) {
    auto funcPtr = jit->lookup(std::string(cudaq::runtime::cudaqGenPrefixName) +
                               kernelName);
    if (!funcPtr) {
      throw std::runtime_error(
          "cudaq::builder failed to get kernelReg function.");
    }
    reinterpret_cast<void (*)()>(*funcPtr)();
  }

  /// @brief Invoke the kernel in the JIT engine and then delete the JIT engine.
  void invokeJITKernelAndRelease(mlir::ExecutionEngine *jit,
                                 const std::string &kernelName) {
    invokeJITKernel(jit, kernelName);
    delete jit;
  }

  virtual std::tuple<mlir::ModuleOp, mlir::MLIRContext *, void *>
  extractQuakeCodeAndContext(const std::string &kernelName, void *data) = 0;
  virtual void cleanupContext(mlir::MLIRContext *context) { return; }

public:
  /// @brief The constructor
  BaseRemoteRESTQPU() : QPU() {
    std::filesystem::path cudaqLibPath{cudaq::getCUDAQLibraryPath()};
    platformPath = cudaqLibPath.parent_path().parent_path() / "targets";
    // Default is to run sampling via the remote rest call
    executor = std::make_unique<cudaq::Executor>();
  }

  BaseRemoteRESTQPU(BaseRemoteRESTQPU &&) = delete;
  virtual ~BaseRemoteRESTQPU() = default;

  void enqueue(cudaq::QuantumTask &task) override {
    execution_queue->enqueue(task);
  }

  /// @brief Return true if the current backend is a simulator
  /// @return
  bool isSimulator() override { return emulate; }

  /// @brief Return true if the current backend supports conditional feedback
  bool supportsConditionalFeedback() override {
    return codegenTranslation == "qir-adaptive";
  }

  /// Provide the number of shots
  void setShots(int _nShots) override {
    nShots = _nShots;
    executor->setShots(static_cast<std::size_t>(_nShots));
  }

  /// Clear the number of shots
  void clearShots() override { nShots = std::nullopt; }
  virtual bool isRemote() override { return !emulate; }

  /// @brief Return true if locally emulating a remote QPU
  virtual bool isEmulated() override { return emulate; }

  /// @brief Set the noise model, only allow this for
  /// emulation.
  void setNoiseModel(const cudaq::noise_model *model) override {
    if (!emulate && model)
      throw std::runtime_error(
          "Noise modeling is not allowed on remote physical quantum backends.");

    noiseModel = model;
  }

  /// Store the execution context for launchKernel
  void setExecutionContext(cudaq::ExecutionContext *context) override {
    if (!context)
      return;

    cudaq::info("Remote Rest QPU setting execution context to {}",
                context->name);

    // Execution context is valid
    executionContext = context;
  }

  /// Reset the execution context
  void resetExecutionContext() override {
    // do nothing here
    executionContext = nullptr;
  }

  /// @brief This setTargetBackend override is in charge of reading the
  /// specific target backend configuration file (bundled as part of this
  /// CUDA-Q installation) and extract MLIR lowering pipelines and
  /// specific code generation output required by this backend (QIR/QASM2).
  void setTargetBackend(const std::string &backend) override {
    cudaq::info("Remote REST platform is targeting {}.", backend);

    // First we see if the given backend has extra config params
    auto mutableBackend = backend;
    if (mutableBackend.find(";") != std::string::npos) {
      auto split = cudaq::split(mutableBackend, ';');
      mutableBackend = split[0];
      // Must be key-value pairs, therefore an even number of values here
      if ((split.size() - 1) % 2 != 0)
        throw std::runtime_error(
            "Backend config must be provided as key-value pairs: " +
            std::to_string(split.size()));

      // Add to the backend configuration map
      for (std::size_t i = 1; i < split.size(); i += 2) {
        // No need to decode trivial true/false values
        if (split[i + 1].starts_with("base64_")) {
          split[i + 1].erase(0, 7); // erase "base64_"
          std::vector<char> decoded_vec;
          if (auto err = llvm::decodeBase64(split[i + 1], decoded_vec))
            throw std::runtime_error("DecodeBase64 error");
          std::string decodedStr(decoded_vec.data(), decoded_vec.size());
          cudaq::info("Decoded {} parameter from '{}' to '{}'", split[i],
                      split[i + 1], decodedStr);
          backendConfig.insert({split[i], decodedStr});
        } else {
          backendConfig.insert({split[i], split[i + 1]});
        }
      }
    }

    // Turn on emulation mode if requested
    auto iter = backendConfig.find("emulate");
    emulate = iter != backendConfig.end() && iter->second == "true";

    // Print the IR if requested
    printIR = getEnvBool("CUDAQ_DUMP_JIT_IR", printIR);

    // Get additional debug values
    disableMLIRthreading =
        getEnvBool("CUDAQ_MLIR_DISABLE_THREADING", disableMLIRthreading);
    enablePrintMLIREachPass =
        getEnvBool("CUDAQ_MLIR_PRINT_EACH_PASS", enablePrintMLIREachPass);
    enablePassStatistics =
        getEnvBool("CUDAQ_MLIR_PASS_STATISTICS", enablePassStatistics);

    // If the very verbose enablePrintMLIREachPass flag is set, then
    // multi-threading must be disabled.
    if (enablePrintMLIREachPass) {
      disableMLIRthreading = true;
    }

    /// Once we know the backend, we should search for the configuration file
    /// from there we can get the URL/PORT and the required MLIR pass
    /// pipeline.
    std::string fileName = mutableBackend + std::string(".yml");
    auto configFilePath = platformPath / fileName;
    cudaq::info("Config file path = {}", configFilePath.string());
    std::ifstream configFile(configFilePath.string());
    std::string configYmlContents((std::istreambuf_iterator<char>(configFile)),
                                  std::istreambuf_iterator<char>());
    cudaq::config::TargetConfig config;
    llvm::yaml::Input Input(configYmlContents.c_str());
    Input >> config;
    if (config.BackendConfig.has_value()) {
      if (!config.BackendConfig->PlatformLoweringConfig.empty()) {
        cudaq::info("Appending lowering pipeline: {}",
                    config.BackendConfig->PlatformLoweringConfig);
        passPipelineConfig +=
            "," + config.BackendConfig->PlatformLoweringConfig;
      }
      if (!config.BackendConfig->CodegenEmission.empty()) {
        cudaq::info("Set codegen translation: {}",
                    config.BackendConfig->CodegenEmission);
        codegenTranslation = config.BackendConfig->CodegenEmission;
      }
      if (!config.BackendConfig->PostCodeGenPasses.empty()) {
        cudaq::info("Adding post-codegen lowering pipeline: {}",
                    config.BackendConfig->PostCodeGenPasses);
        postCodeGenPasses = config.BackendConfig->PostCodeGenPasses;
      }
    }
    std::string allowEarlyExitSetting =
        (codegenTranslation == "qir-adaptive") ? "1" : "0";
    passPipelineConfig = std::string("cc-loop-unroll{allow-early-exit=") +
                         allowEarlyExitSetting + "}," + passPipelineConfig;

    auto disableQM = backendConfig.find("disable_qubit_mapping");
    if (disableQM != backendConfig.end() && disableQM->second == "true") {
      // Replace the qubit-mapping{device=<>} with
      // qubit-mapping{device=bypass} to effectively disable the qubit-mapping
      // pass. Use $1 - $4 to make sure any other pass options are left
      // untouched.
      std::regex qubitMapping(
          "(.*)qubit-mapping\\{(.*)device=[^,\\}]+(.*)\\}(.*)");
      std::string replacement("$1qubit-mapping{$2device=bypass$3}$4");
      passPipelineConfig =
          std::regex_replace(passPipelineConfig, qubitMapping, replacement);
      cudaq::info("disable_qubit_mapping option found, so updated lowering "
                  "pipeline to {}",
                  passPipelineConfig);
    }

    // Set the qpu name
    qpuName = mutableBackend;

    // Create the ServerHelper for this QPU and give it the backend config
    serverHelper = cudaq::registry::get<cudaq::ServerHelper>(qpuName);
    serverHelper->initialize(backendConfig);
    serverHelper->updatePassPipeline(platformPath, passPipelineConfig);

    // Give the server helper to the executor
    executor->setServerHelper(serverHelper.get());
  }

  /// @brief Conditionally form an output_names JSON object if this was for QIR
  nlohmann::json formOutputNames(const std::string &codegenTranslation,
                                 const std::string &codeStr) {
    // Form an output_names mapping from codeStr
    nlohmann::json output_names;
    std::vector<char> bitcode;
    if (codegenTranslation.starts_with("qir")) {
      // decodeBase64 will throw a runtime exception if it fails
      if (llvm::decodeBase64(codeStr, bitcode)) {
        cudaq::info("Could not decode codeStr {}", codeStr);
      } else {
        llvm::LLVMContext llvmContext;
        auto buffer = llvm::MemoryBuffer::getMemBufferCopy(
            llvm::StringRef(bitcode.data(), bitcode.size()));
        auto moduleOrError =
            llvm::parseBitcodeFile(buffer->getMemBufferRef(), llvmContext);
        if (moduleOrError.takeError())
          throw std::runtime_error("Could not parse bitcode file");
        auto module = std::move(moduleOrError.get());
        for (llvm::Function &func : *module) {
          if (func.hasFnAttribute("entry_point") &&
              func.hasFnAttribute("output_names")) {
            output_names = nlohmann::json::parse(
                func.getFnAttribute("output_names").getValueAsString());
            break;
          }
        }
      }
    }
    return output_names;
  }

  std::vector<cudaq::KernelExecution>
  lowerQuakeCode(const std::string &kernelName, void *kernelArgs) {
    return lowerQuakeCode(kernelName, kernelArgs, {});
  }

  std::vector<cudaq::KernelExecution>
  lowerQuakeCode(const std::string &kernelName,
                 const std::vector<void *> &rawArgs) {
    return lowerQuakeCode(kernelName, nullptr, rawArgs);
  }

  /// @brief Extract the Quake representation for the given kernel name and
  /// lower it to the code format required for the specific backend. The
  /// lowering process is controllable via the configuration file in the
  /// platform directory for the targeted backend.
  std::vector<cudaq::KernelExecution>
  lowerQuakeCode(const std::string &kernelName, void *kernelArgs,
                 const std::vector<void *> &rawArgs) {

    auto [m_module, contextPtr, updatedArgs] =
        extractQuakeCodeAndContext(kernelName, kernelArgs);

    mlir::MLIRContext &context = *contextPtr;

    // Extract the kernel name
    auto func = m_module.lookupSymbol<mlir::func::FuncOp>(
        std::string(cudaq::runtime::cudaqGenPrefixName) + kernelName);

    // Create a new Module to clone the function into
    auto location = mlir::FileLineColLoc::get(&context, "<builder>", 1, 1);
    mlir::ImplicitLocOpBuilder builder(location, &context);

    // FIXME this should be added to the builder.
    if (!func->hasAttr(cudaq::entryPointAttrName))
      func->setAttr(cudaq::entryPointAttrName, builder.getUnitAttr());
    auto moduleOp = builder.create<mlir::ModuleOp>();
    moduleOp.push_back(func.clone());
    moduleOp->setAttrs(m_module->getAttrDictionary());

    for (auto &op : m_module.getOps()) {
<<<<<<< HEAD
      if (auto funcOp = dyn_cast<mlir::func::FuncOp>(op)) {
        // Add function definitions for runtime functions that must
        // be removed after synthesis in cleanup ops.
        if (funcOp.getBody().empty() &&
            (funcOp.getName().equals(cudaq::getNumQubitsFromCudaqState) ||
             funcOp.getName().equals(cudaq::createCudaqStateFromDataFP64) ||
             funcOp.getName().equals(cudaq::createCudaqStateFromDataFP32) ||
             funcOp.getName().equals(cudaq::deleteCudaqState) ||
             funcOp.getName().equals(cudaq::getCudaqState)))
          moduleOp.push_back(funcOp.clone());
      }
      // Add globals defined in the module.
      if (auto globalOp = dyn_cast<cc::GlobalOp>(op))
=======
      // Add any global symbols, including global constant arrays.
      // Global constant arrays can be created during compilation,
      // `lift-array-alloc`, `quake-synthesizer`, and `get-concrete-matrix`
      // passes.
      if (auto globalOp = dyn_cast<cudaq::cc::GlobalOp>(op))
>>>>>>> dff1fc82
        moduleOp.push_back(globalOp.clone());
    }

    // Lambda to apply a specific pipeline to the given ModuleOp
    auto runPassPipeline = [&](const std::string &pipeline,
                               mlir::ModuleOp moduleOpIn) {
      mlir::PassManager pm(&context);
      std::string errMsg;
      llvm::raw_string_ostream os(errMsg);
      cudaq::info("Pass pipeline for {} = {}", kernelName, pipeline);
      if (failed(parsePassPipeline(pipeline, pm, os)))
        throw std::runtime_error(
            "Remote rest platform failed to add passes to pipeline (" + errMsg +
            ").");
      if (disableMLIRthreading || enablePrintMLIREachPass)
        moduleOpIn.getContext()->disableMultithreading();
      if (enablePrintMLIREachPass)
        pm.enableIRPrinting();
      if (failed(pm.run(moduleOpIn)))
        throw std::runtime_error("Remote rest platform Quake lowering failed.");
    };

    if (!rawArgs.empty() || updatedArgs) {
      mlir::PassManager pm(&context);
      if (!rawArgs.empty()) {
        cudaq::info("Run Argument Synth.\n");
        // For quantum hardware, we collect substitutions for the
        // whole call tree of states, which are treated as calls to
        // the kernels and their arguments that produced the state.
        opt::ArgumentConverter argCon(kernelName, moduleOp);
        argCon.gen(rawArgs);
        auto [kernels, substs] = argCon.collectAllSubstitutions();
        pm.addNestedPass<mlir::func::FuncOp>(
            cudaq::opt::createArgumentSynthesisPass(
                mlir::SmallVector<mlir::StringRef>{kernels.begin(),
                                                   kernels.end()},
                mlir::SmallVector<mlir::StringRef>{substs.begin(),
                                                   substs.end()}));
        pm.addPass(opt::createDeleteStates());
        pm.addNestedPass<mlir::func::FuncOp>(
            opt::createReplaceStateWithKernel());
        pm.addPass(mlir::createCanonicalizerPass());
        pm.addPass(mlir::createSymbolDCEPass());
      } else if (updatedArgs) {
        cudaq::info("Run Quake Synth.\n");
        pm.addPass(cudaq::opt::createQuakeSynthesizer(kernelName, updatedArgs));
      }
      pm.addPass(mlir::createCanonicalizerPass());
      if (disableMLIRthreading || enablePrintMLIREachPass)
        moduleOp.getContext()->disableMultithreading();
      if (enablePrintMLIREachPass)
        pm.enableIRPrinting();
      if (failed(pm.run(moduleOp)))
        throw std::runtime_error("Could not successfully apply quake-synth.");
    }

    runPassPipeline(passPipelineConfig, moduleOp);

    auto entryPointFunc = moduleOp.lookupSymbol<mlir::func::FuncOp>(
        std::string(cudaq::runtime::cudaqGenPrefixName) + kernelName);
    std::vector<std::size_t> mapping_reorder_idx;
    if (auto mappingAttr = dyn_cast_if_present<mlir::ArrayAttr>(
            entryPointFunc->getAttr("mapping_reorder_idx"))) {
      mapping_reorder_idx.resize(mappingAttr.size());
      std::transform(mappingAttr.begin(), mappingAttr.end(),
                     mapping_reorder_idx.begin(), [](mlir::Attribute attr) {
                       return mlir::cast<mlir::IntegerAttr>(attr).getInt();
                     });
    }

    if (executionContext) {
      if (executionContext->name == "sample")
        executionContext->reorderIdx = mapping_reorder_idx;
      else
        executionContext->reorderIdx.clear();
    }

    std::vector<std::pair<std::string, mlir::ModuleOp>> modules;
    // Apply observations if necessary
    if (executionContext && executionContext->name == "observe") {
      mapping_reorder_idx.clear();
      runPassPipeline("canonicalize,cse", moduleOp);
      cudaq::spin_op &spin = *executionContext->spin.value();
      for (const auto &term : spin) {
        if (term.is_identity())
          continue;

        // Get the ansatz
        auto ansatz = moduleOp.lookupSymbol<mlir::func::FuncOp>(
            std::string(cudaq::runtime::cudaqGenPrefixName) + kernelName);

        // Create a new Module to clone the ansatz into it
        auto tmpModuleOp = builder.create<mlir::ModuleOp>();
        tmpModuleOp.push_back(ansatz.clone());
        moduleOp.walk([&](quake::WireSetOp wireSetOp) {
          tmpModuleOp.push_back(wireSetOp.clone());
        });

        // Extract the binary symplectic encoding
        auto [binarySymplecticForm, coeffs] = term.get_raw_data();

        // Create the pass manager, add the quake observe ansatz pass
        // and run it followed by the canonicalizer
        mlir::PassManager pm(&context);
        pm.addNestedPass<mlir::func::FuncOp>(
            cudaq::opt::createObserveAnsatzPass(binarySymplecticForm[0]));
        if (disableMLIRthreading || enablePrintMLIREachPass)
          tmpModuleOp.getContext()->disableMultithreading();
        if (enablePrintMLIREachPass)
          pm.enableIRPrinting();
        if (failed(pm.run(tmpModuleOp)))
          throw std::runtime_error("Could not apply measurements to ansatz.");
        // The full pass pipeline was run above, but the ansatz pass can
        // introduce gates that aren't supported by the backend, so we need to
        // re-run the gate set mapping if that existed in the original pass
        // pipeline.
        auto csvSplit = cudaq::split(passPipelineConfig, ',');
        for (auto &pass : csvSplit)
          if (pass.ends_with("-gate-set-mapping"))
            runPassPipeline(pass, tmpModuleOp);
        modules.emplace_back(term.to_string(false), tmpModuleOp);
      }
    } else
      modules.emplace_back(kernelName, moduleOp);

    if (emulate) {
      // If we are in emulation mode, we need to first get a
      // full QIR representation of the code. Then we'll map to
      // an LLVM Module, create a JIT ExecutionEngine pointer
      // and use that for execution
      for (auto &[name, module] : modules) {
        auto clonedModule = module.clone();
        jitEngines.emplace_back(
            cudaq::createQIRJITEngine(clonedModule, codegenTranslation));
      }
    }

    // Get the code gen translation
    auto translation = cudaq::getTranslation(codegenTranslation);

    // Apply user-specified codegen
    std::vector<cudaq::KernelExecution> codes;
    for (auto &[name, moduleOpI] : modules) {
      std::string codeStr;
      {
        llvm::raw_string_ostream outStr(codeStr);
        if (disableMLIRthreading)
          moduleOpI.getContext()->disableMultithreading();
        if (failed(translation(moduleOpI, outStr, postCodeGenPasses, printIR,
                               enablePrintMLIREachPass, enablePassStatistics)))
          throw std::runtime_error("Could not successfully translate to " +
                                   codegenTranslation + ".");
      }

      // Form an output_names mapping from codeStr
      nlohmann::json j = formOutputNames(codegenTranslation, codeStr);

      codes.emplace_back(name, codeStr, j, mapping_reorder_idx);
    }

    cleanupContext(contextPtr);
    return codes;
  }

  void launchKernel(const std::string &kernelName,
                    const std::vector<void *> &rawArgs) override {
    cudaq::info("launching remote rest kernel ({})", kernelName);

    // TODO future iterations of this should support non-void return types.
    if (!executionContext)
      throw std::runtime_error(
          "Remote rest execution can only be performed via cudaq::sample(), "
          "cudaq::observe(), or cudaq::draw().");

    // Get the Quake code, lowered according to config file.
    auto codes = lowerQuakeCode(kernelName, rawArgs);
    completeLaunchKernel(kernelName, std::move(codes));
  }

  /// @brief Launch the kernel. Extract the Quake code and lower to
  /// the representation required by the targeted backend. Handle all pertinent
  /// modifications for the execution context as well as asynchronous or
  /// synchronous invocation.
  KernelThunkResultType
  launchKernel(const std::string &kernelName, KernelThunkType kernelFunc,
               void *args, std::uint64_t voidStarSize,
               std::uint64_t resultOffset,
               const std::vector<void *> &rawArgs) override {
    cudaq::info("launching remote rest kernel ({})", kernelName);

    // TODO future iterations of this should support non-void return types.
    if (!executionContext)
      throw std::runtime_error(
          "Remote rest execution can only be performed via cudaq::sample(), "
          "cudaq::observe(), or cudaq::draw().");

    // Get the Quake code, lowered according to config file.
    // FIXME: For python, we reach here with rawArgs being empty and args having
    // the arguments. Python should be using the streamlined argument synthesis,
    // but apparently it isn't. This works around that bug.
    auto codes = rawArgs.empty() ? lowerQuakeCode(kernelName, args)
                                 : lowerQuakeCode(kernelName, rawArgs);
    completeLaunchKernel(kernelName, std::move(codes));

    // NB: Kernel should/will never return dynamic results.
    return {};
  }

  void completeLaunchKernel(const std::string &kernelName,
                            std::vector<cudaq::KernelExecution> &&codes) {

    // After performing lowerQuakeCode, check to see if we are simply drawing
    // the circuit. If so, perform the trace here and then return.
    if (executionContext->name == "tracer" && jitEngines.size() == 1) {
      cudaq::getExecutionManager()->setExecutionContext(executionContext);
      invokeJITKernelAndRelease(jitEngines[0], kernelName);
      cudaq::getExecutionManager()->resetExecutionContext();
      jitEngines.clear();
      return;
    }

    // Get the current execution context and number of shots
    std::size_t localShots = 1000;
    if (executionContext->shots != std::numeric_limits<std::size_t>::max() &&
        executionContext->shots != 0)
      localShots = executionContext->shots;

    executor->setShots(localShots);

    // If emulation requested, then just grab the function
    // and invoke it with the simulator
    cudaq::details::future future;
    if (emulate) {

      // Fetch the thread-specific seed outside and then pass it inside.
      std::size_t seed = cudaq::get_random_seed();

      // Launch the execution of the simulated jobs asynchronously
      future = cudaq::details::future(std::async(
          std::launch::async,
          [&, codes, localShots, kernelName, seed,
           reorderIdx = executionContext->reorderIdx,
           localJIT = std::move(jitEngines)]() mutable -> cudaq::sample_result {
            std::vector<cudaq::ExecutionResult> results;

            // If seed is 0, then it has not been set.
            if (seed > 0)
              cudaq::set_random_seed(seed);

            bool hasConditionals =
                cudaq::kernelHasConditionalFeedback(kernelName);
            if (hasConditionals && codes.size() > 1)
              throw std::runtime_error("error: spin_ops not yet supported with "
                                       "kernels containing conditionals");
            if (hasConditionals) {
              executor->setShots(1); // run one shot at a time

              // If this is adaptive profile and the kernel has conditionals,
              // then you have to run the code localShots times instead of
              // running the kernel once and sampling the state localShots
              // times.
              if (hasConditionals) {
                // Populate `counts` one shot at a time
                cudaq::sample_result counts;
                for (std::size_t shot = 0; shot < localShots; shot++) {
                  cudaq::ExecutionContext context("sample", 1);
                  context.hasConditionalsOnMeasureResults = true;
                  cudaq::getExecutionManager()->setExecutionContext(&context);
                  invokeJITKernel(localJIT[0], kernelName);
                  cudaq::getExecutionManager()->resetExecutionContext();
                  counts += context.result;
                }
                // Process `counts` and store into `results`
                for (auto &regName : counts.register_names()) {
                  results.emplace_back(counts.to_map(regName), regName);
                  results.back().sequentialData =
                      counts.sequential_data(regName);
                }
              }
            }

            for (std::size_t i = 0; i < codes.size(); i++) {
              cudaq::ExecutionContext context("sample", localShots);
              context.reorderIdx = reorderIdx;
              cudaq::getExecutionManager()->setExecutionContext(&context);
              invokeJITKernelAndRelease(localJIT[i], kernelName);
              cudaq::getExecutionManager()->resetExecutionContext();

              // If there are multiple codes, this is likely a spin_op.
              // If so, use the code name instead of the global register.
              if (codes.size() > 1) {
                results.emplace_back(context.result.to_map(), codes[i].name);
                results.back().sequentialData =
                    context.result.sequential_data();
              } else {
                // For each register, add the context results into result.
                for (auto &regName : context.result.register_names()) {
                  results.emplace_back(context.result.to_map(regName), regName);
                  results.back().sequentialData =
                      context.result.sequential_data(regName);
                }
              }
            }
            localJIT.clear();
            return cudaq::sample_result(results);
          }));

    } else {
      // Execute the codes produced in quake lowering
      // Allow developer to disable remote sending (useful for debugging IR)
      if (getEnvBool("DISABLE_REMOTE_SEND", false))
        return;
      else
        future = executor->execute(codes);
    }

    // Keep this asynchronous if requested
    if (executionContext->asyncExec) {
      executionContext->futureResult = future;
      return;
    }

    // Otherwise make this synchronous
    executionContext->result = future.get();
  }
};
} // namespace cudaq<|MERGE_RESOLUTION|>--- conflicted
+++ resolved
@@ -398,7 +398,6 @@
     moduleOp->setAttrs(m_module->getAttrDictionary());
 
     for (auto &op : m_module.getOps()) {
-<<<<<<< HEAD
       if (auto funcOp = dyn_cast<mlir::func::FuncOp>(op)) {
         // Add function definitions for runtime functions that must
         // be removed after synthesis in cleanup ops.
@@ -410,15 +409,11 @@
              funcOp.getName().equals(cudaq::getCudaqState)))
           moduleOp.push_back(funcOp.clone());
       }
-      // Add globals defined in the module.
-      if (auto globalOp = dyn_cast<cc::GlobalOp>(op))
-=======
       // Add any global symbols, including global constant arrays.
       // Global constant arrays can be created during compilation,
-      // `lift-array-alloc`, `quake-synthesizer`, and `get-concrete-matrix`
-      // passes.
+      // `lift-array-alloc`, `argument-synthesis`, `quake-synthesizer`, 
+      // and `get-concrete-matrix`passes.
       if (auto globalOp = dyn_cast<cudaq::cc::GlobalOp>(op))
->>>>>>> dff1fc82
         moduleOp.push_back(globalOp.clone());
     }
 
