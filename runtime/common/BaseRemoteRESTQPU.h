/****************************************************************-*- C++ -*-****
 * Copyright (c) 2022 - 2025 NVIDIA Corporation & Affiliates.                  *
 * All rights reserved.                                                        *
 *                                                                             *
 * This source code and the accompanying materials are made available under    *
 * the terms of the Apache License 2.0 which accompanies this distribution.    *
 ******************************************************************************/

#pragma once

#include "common/ArgumentConversion.h"
#include "common/CodeGenConfig.h"
#include "common/Environment.h"
#include "common/ExecutionContext.h"
#include "common/Executor.h"
#include "common/ExtraPayloadProvider.h"
#include "common/FmtCore.h"
#include "common/Logger.h"
#include "common/Resources.h"
#include "common/RestClient.h"
#include "common/RuntimeMLIR.h"
#include "cudaq.h"
#include "cudaq/Frontend/nvqpp/AttributeNames.h"
#include "cudaq/Optimizer/Builder/Intrinsics.h"
#include "cudaq/Optimizer/Builder/Runtime.h"
#include "cudaq/Optimizer/CodeGen/OpenQASMEmitter.h"
#include "cudaq/Optimizer/CodeGen/Passes.h"
#include "cudaq/Optimizer/CodeGen/QIRAttributeNames.h"
#include "cudaq/Optimizer/Dialect/CC/CCDialect.h"
#include "cudaq/Optimizer/Dialect/CC/CCOps.h"
#include "cudaq/Optimizer/Dialect/Quake/QuakeDialect.h"
#include "cudaq/Optimizer/Dialect/Quake/QuakeOps.h"
#include "cudaq/Optimizer/Transforms/AddMetadata.h"
#include "cudaq/Optimizer/Transforms/Passes.h"
#include "cudaq/Support/Plugin.h"
#include "cudaq/Support/TargetConfigYaml.h"
#include "cudaq/operators.h"
#include "cudaq/platform/qpu.h"
#include "cudaq/platform/quantum_platform.h"
#include "nvqpp_config.h"
#include "llvm/ADT/SmallSet.h"
#include "llvm/Bitcode/BitcodeReader.h"
#include "llvm/Bitcode/BitcodeWriter.h"
#include "llvm/IR/Module.h"
#include "llvm/Support/Base64.h"
#include "llvm/Support/MemoryBuffer.h"
#include "mlir/Dialect/Arith/IR/Arith.h"
#include "mlir/Dialect/Func/IR/FuncOps.h"
#include "mlir/Dialect/LLVMIR/LLVMDialect.h"
#include "mlir/Dialect/Math/IR/Math.h"
#include "mlir/ExecutionEngine/ExecutionEngine.h"
#include "mlir/ExecutionEngine/OptUtils.h"
#include "mlir/IR/ImplicitLocOpBuilder.h"
#include "mlir/Parser/Parser.h"
#include "mlir/Pass/PassManager.h"
#include "mlir/Pass/PassRegistry.h"
#include "mlir/Tools/mlir-translate/Translation.h"
#include "mlir/Transforms/Passes.h"
#include <fstream>
#include <netinet/in.h>
#include <regex>
#include <sys/socket.h>
#include <sys/types.h>

namespace nvqir {
// QIR helper to retrieve the output log.
std::string_view getQirOutputLog();
cudaq::Resources *getResourceCounts();
bool isUsingResourceCounterSimulator();
} // namespace nvqir

namespace cudaq {

class BaseRemoteRESTQPU : public QPU {
protected:
  /// The number of shots
  std::optional<int> nShots;

  /// @brief the platform file path
  std::filesystem::path platformPath;

  /// @brief The Pass pipeline string, configured by the
  /// QPU configuration file in the platform path.
  std::string passPipelineConfig = "canonicalize";

  /// @brief The name of the QPU being targeted
  std::string qpuName;

  /// @brief Name of code generation target (e.g. `qir-adaptive`, `qir-base`,
  /// `qasm2`, `iqm`)
  std::string codegenTranslation = "";

  /// @brief Additional passes to run after the codegen-specific passes
  std::string postCodeGenPasses = "";

  // Pointer to the concrete Executor for this QPU
  std::unique_ptr<cudaq::Executor> executor;

  /// @brief Pointer to the concrete ServerHelper, provides
  /// specific JSON payloads and POST/GET URL paths.
  std::unique_ptr<cudaq::ServerHelper> serverHelper;

  /// @brief Mapping of general key-values for backend configuration.
  std::map<std::string, std::string> backendConfig;

  /// @brief Flag indicating whether we should emulate execution locally.
  bool emulate = false;

  /// @brief Flag indicating whether we should print the IR.
  bool printIR = false;

  /// @brief Flag indicating whether we should perform the passes in a
  /// single-threaded environment, useful for debug. Similar to
  /// `-mlir-disable-threading` for `cudaq-opt`.
  bool disableMLIRthreading = false;

  /// @brief Flag indicating whether we should enable MLIR printing before and
  /// after each pass. This is similar to `-mlir-print-ir-before-all` and
  /// `-mlir-print-ir-after-all` in `cudaq-opt`.
  bool enablePrintMLIREachPass = false;

  /// @brief Flag indicating whether we should enable MLIR pass statistics
  /// to be printed. This is similar to `-mlir-pass-statistics` in `cudaq-opt`
  bool enablePassStatistics = false;

  /// @brief If we are emulating locally, keep track
  /// of JIT engines for invoking the kernels.
  std::vector<mlir::ExecutionEngine *> jitEngines;

  /// @brief Invoke the kernel in the JIT engine
  void invokeJITKernel(mlir::ExecutionEngine *jit,
                       const std::string &kernelName) {
    auto funcPtr = jit->lookup(std::string(cudaq::runtime::cudaqGenPrefixName) +
                               kernelName);
    if (!funcPtr) {
      throw std::runtime_error(
          "cudaq::builder failed to get kernelReg function.");
    }
    reinterpret_cast<void (*)()>(*funcPtr)();
  }

  /// @brief Invoke the kernel in the JIT engine and then delete the JIT engine.
  void invokeJITKernelAndRelease(mlir::ExecutionEngine *jit,
                                 const std::string &kernelName) {
    invokeJITKernel(jit, kernelName);
    delete jit;
  }

  virtual std::tuple<mlir::ModuleOp, mlir::MLIRContext *, void *>
  extractQuakeCodeAndContext(const std::string &kernelName, void *data) = 0;
  virtual void cleanupContext(mlir::MLIRContext *context) { return; }

public:
  /// @brief The constructor
  BaseRemoteRESTQPU() : QPU() {
    std::filesystem::path cudaqLibPath{cudaq::getCUDAQLibraryPath()};
    platformPath = cudaqLibPath.parent_path().parent_path() / "targets";
  }

  BaseRemoteRESTQPU(BaseRemoteRESTQPU &&) = delete;
  virtual ~BaseRemoteRESTQPU() = default;

  void enqueue(cudaq::QuantumTask &task) override {
    execution_queue->enqueue(task);
  }

  /// @brief Return true if the current backend is a simulator
  /// @return
  bool isSimulator() override { return emulate; }

  /// @brief Return true if the current backend supports conditional feedback
  bool supportsConditionalFeedback() override {
    return codegenTranslation == "qir-adaptive";
  }

  /// @brief Return true if the current backend supports explicit measurements
  bool supportsExplicitMeasurements() override { return false; }

  /// Provide the number of shots
  void setShots(int _nShots) override {
    nShots = _nShots;
    executor->setShots(static_cast<std::size_t>(_nShots));
  }

  /// Clear the number of shots
  void clearShots() override { nShots = std::nullopt; }
  virtual bool isRemote() override { return !emulate; }

  /// @brief Return true if locally emulating a remote QPU
  virtual bool isEmulated() override { return emulate; }

  /// @brief Set the noise model, only allow this for
  /// emulation.
  void setNoiseModel(const cudaq::noise_model *model) override {
    if (!emulate && model)
      throw std::runtime_error(
          "Noise modeling is not allowed on remote physical quantum backends.");

    noiseModel = model;
  }

  /// Store the execution context for launchKernel
  void setExecutionContext(cudaq::ExecutionContext *context) override {
    if (!context)
      return;

    // This check ensures that a kernel is not called whilst actively being
    // used for resource counting (implying that the kernel was somehow
    // invoked from inside the choice function). This check may want to
    // be expanded more broadly to ensure that the execution context is
    // always fully reset, implying the end of the invocation, being being
    // set again, signaling a new invocation.
    if (nvqir::isUsingResourceCounterSimulator() &&
        context->name != "resource-count")
      throw std::runtime_error(
          "Illegal use of resource counter simulator! (Did you attempt to run "
          "a kernel inside of a choice function?)");

    CUDAQ_INFO("Remote Rest QPU setting execution context to {}",
               context->name);

    // Execution context is valid
    executionContext = context;
  }

  /// Reset the execution context
  void resetExecutionContext() override {
    // do nothing here
    executionContext = nullptr;
  }

  /// @brief This setTargetBackend override is in charge of reading the
  /// specific target backend configuration file (bundled as part of this
  /// CUDA-Q installation) and extract MLIR lowering pipelines and
  /// specific code generation output required by this backend (QIR/QASM2).
  void setTargetBackend(const std::string &backend) override {
    CUDAQ_INFO("Remote REST platform is targeting {}.", backend);

    // First we see if the given backend has extra config params
    auto mutableBackend = backend;
    if (mutableBackend.find(";") != std::string::npos) {
      auto split = cudaq::split(mutableBackend, ';');
      mutableBackend = split[0];
      // Must be key-value pairs, therefore an even number of values here
      if ((split.size() - 1) % 2 != 0)
        throw std::runtime_error(
            "Backend config must be provided as key-value pairs: " +
            std::to_string(split.size()));

      // Add to the backend configuration map
      for (std::size_t i = 1; i < split.size(); i += 2) {
        // No need to decode trivial true/false values
        if (split[i + 1].starts_with("base64_")) {
          split[i + 1].erase(0, 7); // erase "base64_"
          std::vector<char> decoded_vec;
          if (auto err = llvm::decodeBase64(split[i + 1], decoded_vec))
            throw std::runtime_error("DecodeBase64 error");
          std::string decodedStr(decoded_vec.data(), decoded_vec.size());
          CUDAQ_INFO("Decoded {} parameter from '{}' to '{}'", split[i],
                     split[i + 1], decodedStr);
          backendConfig.insert({split[i], decodedStr});
        } else {
          backendConfig.insert({split[i], split[i + 1]});
        }
      }
    }

    // Turn on emulation mode if requested
    auto iter = backendConfig.find("emulate");
    emulate = iter != backendConfig.end() && iter->second == "true";

    // Print the IR if requested
    printIR = getEnvBool("CUDAQ_DUMP_JIT_IR", printIR);

    // Get additional debug values
    disableMLIRthreading =
        getEnvBool("CUDAQ_MLIR_DISABLE_THREADING", disableMLIRthreading);
    enablePrintMLIREachPass =
        getEnvBool("CUDAQ_MLIR_PRINT_EACH_PASS", enablePrintMLIREachPass);
    enablePassStatistics =
        getEnvBool("CUDAQ_MLIR_PASS_STATISTICS", enablePassStatistics);

    // If the very verbose enablePrintMLIREachPass flag is set, then
    // multi-threading must be disabled.
    if (enablePrintMLIREachPass) {
      disableMLIRthreading = true;
    }

    /// Once we know the backend, we should search for the configuration file
    /// from there we can get the URL/PORT and the required MLIR pass pipeline.
    std::string fileName = mutableBackend + std::string(".yml");
    auto configFilePath = platformPath / fileName;
    CUDAQ_INFO("Config file path = {}", configFilePath.string());
    std::ifstream configFile(configFilePath.string());
    std::string configYmlContents((std::istreambuf_iterator<char>(configFile)),
                                  std::istreambuf_iterator<char>());
    cudaq::config::TargetConfig config;
    llvm::yaml::Input Input(configYmlContents.c_str());
    Input >> config;
    if (config.BackendConfig.has_value()) {
      const auto codeGenSpec = config.getCodeGenSpec(backendConfig);
      if (!codeGenSpec.empty()) {
        CUDAQ_INFO("Set codegen translation: {}", codeGenSpec);
        codegenTranslation = codeGenSpec;
        // Validate codegen configuration.
        parseCodeGenTranslation(codegenTranslation);
      }

      const std::string allowEarlyExitSetting =
          codegenTranslation.starts_with("qir-adaptive") ? "true" : "false";

      // 1. Apply all the target-agnostic high-level passes. If this is an
      // emulation and a noise model has been set, do not erase the noise
      // callbacks.
      if (emulate)
        passPipelineConfig += ",emul-jit-prep-pipeline{erase-noise=" +
                              std::string{noiseModel ? "false" : "true"} +
                              " allow-early-exit=" + allowEarlyExitSetting +
                              "}";
      else
        passPipelineConfig +=
            ",hw-jit-prep-pipeline{allow-early-exit=" + allowEarlyExitSetting +
            "}";

      // 2. Apply target-specific high-level passes from the .yml file, if any.
      if (!config.BackendConfig->JITHighLevelPipeline.empty()) {
        CUDAQ_INFO("Appending JIT high level pipeline: {}",
                   config.BackendConfig->JITHighLevelPipeline);
        passPipelineConfig += "," + config.BackendConfig->JITHighLevelPipeline;
      }

      // 3. Appply the target-agnostic deployment passes. Any additional
      // restructuring to get ready for decomposition.
      passPipelineConfig += ",jit-deploy-pipeline";

      // 4. Apply the target-specific mid-level passes. This decomposed quantum
      // gates for a specific target machine, etc.
      if (!config.BackendConfig->JITMidLevelPipeline.empty()) {
        CUDAQ_INFO("Appending JIT mid level pipeline: {}",
                   config.BackendConfig->JITMidLevelPipeline);
        passPipelineConfig += "," + config.BackendConfig->JITMidLevelPipeline;
      }

      // 5. Apply the target-agnostic finalization passes. This lowers the IR to
      // CFG form.
      passPipelineConfig += ",jit-finalize-pipeline";

      // 6. Apply the target-specific low-level passes.
      if (!config.BackendConfig->JITLowLevelPipeline.empty()) {
        CUDAQ_INFO("Appending JIT low level pipeline: {}",
                   config.BackendConfig->JITLowLevelPipeline);
        passPipelineConfig += "," + config.BackendConfig->JITLowLevelPipeline;
      }

      if (!config.BackendConfig->PostCodeGenPasses.empty()) {
        CUDAQ_INFO("Adding post-codegen lowering pipeline: {}",
                   config.BackendConfig->PostCodeGenPasses);
        postCodeGenPasses = config.BackendConfig->PostCodeGenPasses;
      }
    }

    auto disableQM = backendConfig.find("disable_qubit_mapping");
    if (disableQM != backendConfig.end() && disableQM->second == "true") {
      // Replace the qubit-mapping{device=<>} with
      // qubit-mapping{device=bypass} to effectively disable the qubit-mapping
      // pass. Use $1 - $4 to make sure any other pass options are left
      // untouched.
      std::regex qubitMapping(
          "(.*)qubit-mapping\\{(.*)device=[^,\\}]+(.*)\\}(.*)");
      std::string replacement("$1qubit-mapping{$2device=bypass$3}$4");
      passPipelineConfig =
          std::regex_replace(passPipelineConfig, qubitMapping, replacement);
      CUDAQ_INFO("disable_qubit_mapping option found, so updated lowering "
                 "pipeline to {}",
                 passPipelineConfig);
    }

    // Set the qpu name
    qpuName = mutableBackend;
    // Create the ServerHelper for this QPU and give it the backend config
    serverHelper = cudaq::registry::get<cudaq::ServerHelper>(qpuName);
    if (!serverHelper) {
      throw std::runtime_error("ServerHelper not found for target: " + qpuName);
    }

    serverHelper->initialize(backendConfig);
    serverHelper->updatePassPipeline(platformPath, passPipelineConfig);
    CUDAQ_INFO("Retrieving executor with name {}", qpuName);
    CUDAQ_INFO("Is this executor registered? {}",
               cudaq::registry::isRegistered<cudaq::Executor>(qpuName));
    executor = cudaq::registry::isRegistered<cudaq::Executor>(qpuName)
                   ? cudaq::registry::get<cudaq::Executor>(qpuName)
                   : std::make_unique<cudaq::Executor>();

    // Give the server helper to the executor
    executor->setServerHelper(serverHelper.get());

    // Construct the runtime target
    RuntimeTarget runtimeTarget;
    runtimeTarget.config = config;
    runtimeTarget.name = mutableBackend;
    runtimeTarget.description = config.Description;
    runtimeTarget.runtimeConfig = backendConfig;
    serverHelper->setRuntimeTarget(runtimeTarget);
  }

  /// Conditionally form an output_names JSON object if this was for QIR
  nlohmann::json formOutputNames(const std::string &codegenTranslation,
                                 mlir::ModuleOp moduleOp,
                                 const std::string &codeStr) {
    // Form an output_names mapping from codeStr
    nlohmann::json output_names;
    std::vector<char> bitcode;
    if (codegenTranslation.starts_with("qir")) {
      // decodeBase64 will throw a runtime exception if it fails
      if (llvm::decodeBase64(codeStr, bitcode)) {
        CUDAQ_INFO("Could not decode codeStr {}", codeStr);
      } else {
        llvm::LLVMContext llvmContext;
        auto buffer = llvm::MemoryBuffer::getMemBufferCopy(
            llvm::StringRef(bitcode.data(), bitcode.size()));
        auto moduleOrError =
            llvm::parseBitcodeFile(buffer->getMemBufferRef(), llvmContext);
        if (moduleOrError.takeError())
          throw std::runtime_error("Could not parse bitcode file");
        auto module = std::move(moduleOrError.get());
        for (llvm::Function &func : *module) {
          if (func.hasFnAttribute("entry_point") &&
              func.hasFnAttribute("output_names")) {
            output_names = nlohmann::json::parse(
                func.getFnAttribute("output_names").getValueAsString());
            break;
          }
        }
      }
    } else if (codegenTranslation.starts_with("qasm2")) {
      for (auto &op : moduleOp) {
        if (op.hasAttr(cudaq::entryPointAttrName) &&
            op.hasAttr("output_names")) {
          if (auto strAttr = op.getAttr(cudaq::opt::QIROutputNamesAttrName)
                                 .dyn_cast_or_null<mlir::StringAttr>()) {
            output_names = nlohmann::json::parse(strAttr.getValue());
            break;
          }
        }
      }
    }
    return output_names;
  }

  /// If this is not destroying the context, then \p module must have been
  /// created elsewhere and available for update in-place.
  template <bool destroyContext>
  mlir::ModuleOp
  lowerQuakeCodeBuildModule(const std::string &, mlir::ModuleOp module,
                            mlir::MLIRContext *, mlir::func::FuncOp) {
    static_assert(!destroyContext &&
                  "destroyContext case defined as specialization below");
    return module;
  }

  template <bool destroyContext>
  std::vector<cudaq::KernelExecution>
  lowerQuakeCodePart2(const std::string &kernelName, void *kernelArgs,
                      const std::vector<void *> &rawArgs,
                      mlir::ModuleOp m_module, mlir::MLIRContext *contextPtr,
                      void *updatedArgs) {
    // Extract the kernel name
    auto origFn = m_module.template lookupSymbol<mlir::func::FuncOp>(
        std::string(cudaq::runtime::cudaqGenPrefixName) + kernelName);

    auto moduleOp = lowerQuakeCodeBuildModule<destroyContext>(
        kernelName, m_module, contextPtr, origFn);

    // Lambda to apply a specific pipeline to the given ModuleOp
    auto runPassPipeline = [&](const std::string &pipeline,
                               mlir::ModuleOp moduleOpIn) {
      mlir::PassManager pm(contextPtr);
      std::string errMsg;
      llvm::raw_string_ostream os(errMsg);
      CUDAQ_INFO("Pass pipeline for {} = {}", kernelName, pipeline);
      if (failed(parsePassPipeline(pipeline, pm, os)))
        throw std::runtime_error(
            "Remote rest platform failed to add passes to pipeline (" + errMsg +
            ").");
      if (disableMLIRthreading || enablePrintMLIREachPass)
        moduleOpIn.getContext()->disableMultithreading();
      if (enablePrintMLIREachPass)
        pm.enableIRPrinting();
      if (failed(pm.run(moduleOpIn)))
        throw std::runtime_error("Remote rest platform Quake lowering failed.");
    };

    auto epFunc =
        moduleOp.template lookupSymbol<mlir::func::FuncOp>(origFn.getName());
    if (!rawArgs.empty() || updatedArgs) {
      mlir::PassManager pm(contextPtr);
      detail::mergeAllCallableClosures(moduleOp, kernelName, rawArgs);

      // Mark all newly merged kernels private, and leave the entry point alone.
      for (auto &op : moduleOp)
        if (auto f = dyn_cast<mlir::func::FuncOp>(op))
<<<<<<< HEAD
          if (f.getName() != func.getName())
=======
          if (f != epFunc)
>>>>>>> be811fc7
            f.setPrivate();

      if (!rawArgs.empty()) {
        CUDAQ_INFO("Run Argument Synth.\n");
        // For quantum devices, we generate a collection of `init` and
        // `num_qubits` functions and their substitutions created
        // from a kernel and arguments that generated a state argument.
        cudaq::opt::ArgumentConverter argCon(kernelName, moduleOp);
        argCon.gen(rawArgs);

        // Store kernel and substitution strings on the stack.
        // We pass string references to the `createArgumentSynthesisPass`.
        mlir::SmallVector<std::string> kernels;
        mlir::SmallVector<std::string> substs;
        for (auto *kInfo : argCon.getKernelSubstitutions()) {
          std::string kernName =
              cudaq::runtime::cudaqGenPrefixName + kInfo->getKernelName().str();
          kernels.emplace_back(kernName);
          std::string substBuff;
          llvm::raw_string_ostream ss(substBuff);
          ss << kInfo->getSubstitutionModule();
          substs.emplace_back(substBuff);
        }

        // Collect references for the argument synthesis.
        mlir::SmallVector<mlir::StringRef> kernelRefs{kernels.begin(),
                                                      kernels.end()};
        mlir::SmallVector<mlir::StringRef> substRefs{substs.begin(),
                                                     substs.end()};
        pm.addPass(opt::createArgumentSynthesisPass(kernelRefs, substRefs));
        pm.addNestedPass<mlir::func::FuncOp>(mlir::createCanonicalizerPass());
        pm.addPass(
            cudaq::opt::createLambdaLifting({.constantPropagation = true}));
        // We must inline these lambda calls before apply specialization as it
        // does not perform control/adjoint specialization across function call
        // boundary.
        cudaq::opt::addAggressiveInlining(pm);
        pm.addPass(cudaq::opt::createApplySpecialization(
            {.constantPropagation = true}));
        cudaq::opt::addAggressiveInlining(pm);
        pm.addNestedPass<mlir::func::FuncOp>(
            opt::createReplaceStateWithKernel());
        pm.addPass(mlir::createSymbolDCEPass());
      } else if (updatedArgs) {
        CUDAQ_INFO("Run Quake Synth.\n");
        pm.addPass(cudaq::opt::createQuakeSynthesizer(kernelName, updatedArgs));
      }
      pm.addPass(mlir::createCanonicalizerPass());
      if (disableMLIRthreading || enablePrintMLIREachPass)
        moduleOp.getContext()->disableMultithreading();
      if (enablePrintMLIREachPass)
        pm.enableIRPrinting();
      if (failed(pm.run(moduleOp)))
        throw std::runtime_error("Could not successfully apply quake-synth.");
    }

    if (emulate && executionContext && executionContext->name == "sample") {
      // Populate conditional measurement flag in the context.
      for (auto &artifact : moduleOp) {
        quake::detail::QuakeFunctionAnalysis analysis{&artifact};
        auto info = analysis.getAnalysisInfo();
        if (info.empty())
          continue;
        auto result = info[&artifact];
        if (result.hasConditionalsOnMeasure) {
          executionContext->hasConditionalsOnMeasureResults = true;
          break;
        }
      }
    }
    // Delay combining measurements for backends that cannot handle
    // subveqs and multiple measurements until we created the emulation code.
    auto combineMeasurements =
        passPipelineConfig.find("combine-measurements") != std::string::npos;
    if (emulate && combineMeasurements) {
      std::regex combine("(.*),([ ]*)combine-measurements(.*)");
      std::string replacement("$1$3");
      passPipelineConfig =
          std::regex_replace(passPipelineConfig, combine, replacement);
      CUDAQ_INFO("Delaying combine-measurements pass due to emulation. "
                 "Updating pipeline to {}",
                 passPipelineConfig);
    }

    runPassPipeline(passPipelineConfig, moduleOp);
    // We need to run resource counting preprocessing after the pass pipeline as
    // the pre-processing might change the IR structure (may interfere with
    // other passes).
    if (executionContext && executionContext->name == "resource-count") {
      // Each pass may run in a separate thread, so we have to make sure to
      // grab this reference in this thread
      auto resource_counts = nvqir::getResourceCounts();
      std::function<void(std::string, size_t, size_t)> f =
          [&](std::string gate, size_t nControls, size_t count) {
            CUDAQ_INFO("Appending: {}", gate);
            resource_counts->appendInstruction(gate, nControls, count);
          };
      cudaq::opt::ResourceCountPreprocessOptions opt{f};
      mlir::PassManager pm(moduleOp.getContext());
      pm.addNestedPass<mlir::func::FuncOp>(
          opt::createResourceCountPreprocess(opt));
      pm.addPass(mlir::createCanonicalizerPass());
      if (enablePrintMLIREachPass)
        pm.enableIRPrinting();
      if (failed(pm.run(moduleOp)))
        throw std::runtime_error(
            "Could not successfully apply resource count preprocess.");
    }

<<<<<<< HEAD
    auto entryPointFunc = moduleOp.template lookupSymbol<mlir::func::FuncOp>(
        std::string(cudaq::runtime::cudaqGenPrefixName) + kernelName);
    assert(entryPointFunc &&
           "Could not find entry point function after lowering pipeline.");
=======
    assert(
        moduleOp.template lookupSymbol<mlir::func::FuncOp>(epFunc.getName()) &&
        "Entry point function must survive the lowering pipeline.");
>>>>>>> be811fc7
    std::vector<std::size_t> mapping_reorder_idx;
    if (auto mappingAttr = dyn_cast_if_present<mlir::ArrayAttr>(
            epFunc->getAttr("mapping_reorder_idx"))) {
      mapping_reorder_idx.resize(mappingAttr.size());
      std::transform(mappingAttr.begin(), mappingAttr.end(),
                     mapping_reorder_idx.begin(), [](mlir::Attribute attr) {
                       return mlir::cast<mlir::IntegerAttr>(attr).getInt();
                     });
    }

    if (executionContext) {
      if (executionContext->name == "sample") {
        executionContext->reorderIdx = mapping_reorder_idx;
        // No need to add measurements only to remove them eventually
        if (postCodeGenPasses.find("remove-measurements") == std::string::npos)
          runPassPipeline("func.func(add-measurements)", moduleOp);
      } else {
        executionContext->reorderIdx.clear();
      }
    }

    std::vector<std::pair<std::string, mlir::ModuleOp>> modules;
    // Apply observations if necessary
    if (executionContext && executionContext->name == "observe") {
      mapping_reorder_idx.clear();
      runPassPipeline("canonicalize,cse", moduleOp);
      cudaq::spin_op &spin = executionContext->spin.value();
      for (const auto &term : spin) {
        if (term.is_identity())
          continue;

        // Get the ansatz
        [[maybe_unused]] auto ansatz =
            moduleOp.template lookupSymbol<mlir::func::FuncOp>(
                cudaq::runtime::cudaqGenPrefixName + kernelName);
        assert(ansatz && "could not find the ansatz kernel");

        // Create a new Module to clone the ansatz into it
        auto tmpModuleOp = moduleOp.clone();

        // Create the pass manager, add the quake observe ansatz pass and run it
        // followed by the canonicalizer
        mlir::PassManager pm(contextPtr);
        pm.addNestedPass<mlir::func::FuncOp>(
            cudaq::opt::createObserveAnsatzPass(
                term.get_binary_symplectic_form()));
        if (disableMLIRthreading || enablePrintMLIREachPass)
          tmpModuleOp.getContext()->disableMultithreading();
        if (enablePrintMLIREachPass)
          pm.enableIRPrinting();
        if (failed(pm.run(tmpModuleOp)))
          throw std::runtime_error("Could not apply measurements to ansatz.");
        // The full pass pipeline was run above, but the ansatz pass can
        // introduce gates that aren't supported by the backend, so we need to
        // re-run the gate set mapping if that existed in the original pass
        // pipeline.
        auto csvSplit = cudaq::split(passPipelineConfig, ',');
        for (auto &pass : csvSplit)
          if (pass.ends_with("-gate-set-mapping"))
            runPassPipeline(pass, tmpModuleOp);
        if (!emulate && combineMeasurements)
          runPassPipeline("func.func(combine-measurements)", tmpModuleOp);
        modules.emplace_back(term.get_term_id(), tmpModuleOp);
      }
    } else {
      modules.emplace_back(kernelName, moduleOp);
    }

    if (emulate ||
        (executionContext && executionContext->name == "resource-count")) {
      // If we are in emulation mode, we need to first get a full QIR
      // representation of the code. Then we'll map to an LLVM Module, create a
      // JIT ExecutionEngine pointer and use that for execution
      for (auto &[name, module] : modules) {
        auto clonedModule = module.clone();
        jitEngines.emplace_back(
            cudaq::createQIRJITEngine(clonedModule, codegenTranslation));
      }
    }

    if (emulate && combineMeasurements)
      for (auto &[name, module] : modules)
        runPassPipeline("func.func(combine-measurements)", module);

    // Get the code gen translation
    auto translation = cudaq::getTranslation(codegenTranslation);

    // Apply user-specified codegen
    std::vector<cudaq::KernelExecution> codes;
    for (auto &[name, moduleOpI] : modules) {
      std::string codeStr;
      llvm::raw_string_ostream outStr(codeStr);
      if (disableMLIRthreading)
        moduleOpI.getContext()->disableMultithreading();
      if (codegenTranslation.starts_with("qir")) {
        if (failed(translation(moduleOpI, codegenTranslation, outStr,
                               postCodeGenPasses, printIR,
                               enablePrintMLIREachPass, enablePassStatistics)))
          throw std::runtime_error("Could not successfully translate to " +
                                   codegenTranslation + ".");
      } else {
        if (failed(translation(moduleOpI, outStr, postCodeGenPasses, printIR,
                               enablePrintMLIREachPass, enablePassStatistics)))
          throw std::runtime_error("Could not successfully translate to " +
                                   codegenTranslation + ".");
      }

      // Form an output_names mapping from codeStr
      nlohmann::json j =
          formOutputNames(codegenTranslation, moduleOpI, codeStr);

      codes.emplace_back(name, codeStr, j, mapping_reorder_idx);
    }

    if constexpr (destroyContext) {
      cleanupContext(contextPtr);
    }
    return codes;
  }

  /// @brief Extract the Quake representation for the given kernel name and
  /// lower it to the code format required for the specific backend. The
  /// lowering process is controllable via the configuration file in the
  /// platform directory for the targeted backend.
  std::vector<cudaq::KernelExecution>
  lowerQuakeCode(const std::string &kernelName, void *kernelArgs,
                 const std::vector<void *> &rawArgs) {

    auto [m_module, contextPtr, updatedArgs] =
        extractQuakeCodeAndContext(kernelName, kernelArgs);
    return lowerQuakeCodePart2</*destroyContext=*/true>(
        kernelName, kernelArgs, rawArgs, m_module, contextPtr, updatedArgs);
  }

  std::vector<cudaq::KernelExecution>
  lowerQuakeCode(const std::string &kernelName, void *kernelArgs) {
    return lowerQuakeCode(kernelName, kernelArgs, {});
  }

  std::vector<cudaq::KernelExecution>
  lowerQuakeCode(const std::string &kernelName,
                 const std::vector<void *> &rawArgs) {
    return lowerQuakeCode(kernelName, nullptr, rawArgs);
  }

  // Here the quake code is passed to us (via a ModuleOp), so unlike the other
  // lowerQuakeCode() member functions there is no need to surf dictionaries for
  // strings of code to assemble. We have to make sure that this MLIRContext is
  // not destroyed however, since it may hold an unknown number of other
  // ModuleOps.
  // Unchecked assumption: \p module is referentially unique (within the scope
  // of this launch instance) and disposable. It can be modified by this call in
  // any way necessary without breaking some other kernel launch.
  std::vector<cudaq::KernelExecution>
  lowerQuakeCode(const std::string &kernelName, mlir::ModuleOp module,
                 const std::vector<void *> &rawArgs) {
    return lowerQuakeCodePart2</*destroyContext=*/false>(
        kernelName, nullptr, rawArgs, module, module.getContext(), nullptr);
  }

  void launchKernel(const std::string &kernelName,
                    const std::vector<void *> &rawArgs) override {
    CUDAQ_INFO("launching remote rest kernel ({})", kernelName);

    // TODO future iterations of this should support non-void return types.
    if (!executionContext)
      throw std::runtime_error(
          "Remote rest execution can only be performed via cudaq::sample(), "
          "cudaq::observe(), cudaq::run(), or cudaq::contrib::draw().");

    // Get the Quake code, lowered according to config file.
    auto codes = lowerQuakeCode(kernelName, rawArgs);
    completeLaunchKernel(kernelName, std::move(codes));
  }

  /// @brief Launch the kernel. Extract the Quake code and lower to the
  /// representation required by the targeted backend. Handle all pertinent
  /// modifications for the execution context as well as asynchronous or
  /// synchronous invocation.
  KernelThunkResultType
  launchKernel(const std::string &kernelName, KernelThunkType kernelFunc,
               void *args, std::uint64_t voidStarSize,
               std::uint64_t resultOffset,
               const std::vector<void *> &rawArgs) override {
    CUDAQ_INFO("launching remote rest kernel ({})", kernelName);

    // TODO future iterations of this should support non-void return types.
    if (!executionContext)
      throw std::runtime_error(
          "Remote rest execution can only be performed via cudaq::sample(), "
          "cudaq::observe(), cudaq::run(), or cudaq::contrib::draw().");

    // Get the Quake code, lowered according to config file.
    // FIXME: For python, we reach here with rawArgs being empty and args having
    // the arguments. Python should be using the streamlined argument synthesis,
    // but apparently it isn't. This works around that bug.
    auto codes = rawArgs.empty() ? lowerQuakeCode(kernelName, args)
                                 : lowerQuakeCode(kernelName, rawArgs);
    completeLaunchKernel(kernelName, std::move(codes));

    // NB: Kernel should/will never return dynamic results.
    return {};
  }

  KernelThunkResultType launchModule(const std::string &kernelName,
                                     mlir::ModuleOp module,
                                     const std::vector<void *> &rawArgs,
                                     mlir::Type resTy) override {
    CUDAQ_INFO("launching remote rest kernel via module ({})", kernelName);

    // TODO future iterations of this should support non-void return types.
    if (!executionContext)
      throw std::runtime_error(
          "Remote rest execution can only be performed via cudaq::sample(), "
          "cudaq::observe(), cudaq::run(), or cudaq::contrib::draw().");

    completeLaunchKernel(kernelName,
                         lowerQuakeCode(kernelName, module, rawArgs));
    return {};
  }

  void completeLaunchKernel(const std::string &kernelName,
                            std::vector<cudaq::KernelExecution> &&codes) {

    // After performing lowerQuakeCode, check to see if we are simply drawing
    // the circuit. If so, perform the trace here and then return.
    if (executionContext->name == "tracer" && jitEngines.size() == 1) {
      cudaq::getExecutionManager()->setExecutionContext(executionContext);
      invokeJITKernelAndRelease(jitEngines[0], kernelName);
      cudaq::getExecutionManager()->resetExecutionContext();
      jitEngines.clear();
      return;
    }

    if (executionContext->name == "resource-count") {
      assert(jitEngines.size() == 1);
      cudaq::getExecutionManager()->setExecutionContext(executionContext);
      invokeJITKernelAndRelease(jitEngines[0], kernelName);
      cudaq::getExecutionManager()->resetExecutionContext();
      jitEngines.clear();
      return;
    }

    // Get the current execution context and number of shots
    std::size_t localShots = 1000;
    if (executionContext->shots != std::numeric_limits<std::size_t>::max() &&
        executionContext->shots != 0)
      localShots = executionContext->shots;

    executor->setShots(localShots);
    const bool isObserve =
        executionContext && executionContext->name == "observe";
    const bool isRun = executionContext && executionContext->name == "run";

    // If emulation requested, then just grab the function and invoke it with
    // the simulator
    cudaq::details::future future;
    if (emulate) {

      // Fetch the thread-specific seed outside and then pass it inside.
      std::size_t seed = cudaq::get_random_seed();

      // Launch the execution of the simulated jobs asynchronously
      future = cudaq::details::future(std::async(
          std::launch::async,
          [&, codes, localShots, kernelName, seed, isObserve, isRun,
           reorderIdx = executionContext->reorderIdx,
           localJIT = std::move(jitEngines)]() mutable -> cudaq::sample_result {
            std::vector<cudaq::ExecutionResult> results;

            // If seed is 0, then it has not been set.
            if (seed > 0)
              cudaq::set_random_seed(seed);

            const bool hasConditionals =
                executionContext
                    ? executionContext->hasConditionalsOnMeasureResults
                    : false;

            if (hasConditionals && isObserve)
              throw std::runtime_error("error: spin_ops not yet supported with "
                                       "kernels containing conditionals");
            if (isRun || hasConditionals) {
              // Validate the execution logic: cudaq::run and cudaq::sample on
              // conditional kernels should only generate one JIT'ed kernel.
              assert(localJIT.size() == 1);
              executor->setShots(1); // run one shot at a time

              // If this is adaptive profile and the kernel has conditionals or
              // executed via cudaq::run, then you have to run the code
              // localShots times instead of running the kernel once and
              // sampling the state localShots times.

              // If not executed via cudaq::run, we populate `counts` one shot
              // at a time.
              cudaq::sample_result counts;
              for (std::size_t shot = 0; shot < localShots; shot++) {
                cudaq::ExecutionContext context("sample", 1);
                context.hasConditionalsOnMeasureResults = true;
                if (!isRun)
                  cudaq::getExecutionManager()->setExecutionContext(&context);

                invokeJITKernel(localJIT[0], kernelName);
                if (!isRun) {
                  cudaq::getExecutionManager()->resetExecutionContext();
                  counts += context.result;
                }
              }
              if (!isRun) {
                // Process `counts` and store into `results`
                for (auto &regName : counts.register_names()) {
                  results.emplace_back(counts.to_map(regName), regName);
                  results.back().sequentialData =
                      counts.sequential_data(regName);
                }
              } else {
                // Get QIR output log
                const auto qirOutputLog = nvqir::getQirOutputLog();
                executionContext->invocationResultBuffer.assign(
                    qirOutputLog.begin(), qirOutputLog.end());
              }
            } else {
              // Otherwise, this is a non-adaptive sampling or observe.
              // We run the kernel(s) (multiple kernels if this is a multi-term
              // observe) one time each.
              for (std::size_t i = 0; i < codes.size(); i++) {
                cudaq::ExecutionContext context("sample", localShots);
                context.reorderIdx = reorderIdx;
                cudaq::getExecutionManager()->setExecutionContext(&context);
                invokeJITKernel(localJIT[i], kernelName);
                cudaq::getExecutionManager()->resetExecutionContext();

                if (isObserve) {
                  // Use the code name instead of the global register.
                  results.emplace_back(context.result.to_map(), codes[i].name);
                  results.back().sequentialData =
                      context.result.sequential_data();
                } else {
                  // For each register, add the context results into result.
                  for (auto &regName : context.result.register_names()) {
                    results.emplace_back(context.result.to_map(regName),
                                         regName);
                    results.back().sequentialData =
                        context.result.sequential_data(regName);
                  }
                }
              }
            }

            // Clean up the JIT engines. This functor owns these engine
            // instances.
            for (auto *jitEngine : localJIT)
              delete jitEngine;
            localJIT.clear();
            return cudaq::sample_result(results);
          }));

    } else {
      // Execute the codes produced in quake lowering
      // Allow developer to disable remote sending (useful for debugging IR)
      if (getEnvBool("DISABLE_REMOTE_SEND", false))
        return;
      // Cannot be observe and run at the same time
      assert(!isObserve || !isRun);
      const cudaq::details::ExecutionContextType execType =
          isRun       ? cudaq::details::ExecutionContextType::run
          : isObserve ? cudaq::details::ExecutionContextType::observe
                      : cudaq::details::ExecutionContextType::sample;

      future = executor->execute(codes, execType,
                                 &executionContext->invocationResultBuffer);
    }

    // Keep this asynchronous if requested
    if (executionContext->asyncExec) {
      executionContext->futureResult = future;
      return;
    }

    // Otherwise make this synchronous
    executionContext->result = future.get();
  }
};

template <>
inline mlir::ModuleOp
BaseRemoteRESTQPU::lowerQuakeCodeBuildModule</*destroyContext=*/true>(
    const std::string &kernelName, mlir::ModuleOp m_module,
    mlir::MLIRContext *contextPtr, mlir::func::FuncOp func) {
  llvm::SmallVector<mlir::func::FuncOp> newFuncOpsWithDefinitions;
  llvm::SmallSet<std::string, 4> deviceCallCallees;
  // For every declaration without a definition, we need to try to find the
  // function in the Quake registry and copy the functions into this module.
  m_module.walk([&](mlir::func::FuncOp funcOp) {
    if (!funcOp.isDeclaration()) {
      // Skipping function because it already has a definition.
      return mlir::WalkResult::advance();
    }
    // Definition doesn't exist, so we need to find it in the Quake
    // registry.
    mlir::StringRef fullFuncName = funcOp.getName();
    mlir::StringRef kernelName = [fullFuncName]() {
      mlir::StringRef retVal = fullFuncName;
      // TODO - clean this up to not have to do this. Considering the
      // module's map, or cudaq::details::getKernelName(). But make sure it
      // works for standard C++ functions.

      // Only get the portion before the first ".".
      if (auto ix = fullFuncName.find("."); ix != mlir::StringRef::npos)
        retVal = fullFuncName.substr(0, ix);
      // Also strip out __nvqpp_mlirgen__function_ from the beginning of the
      // function name.
      if (retVal.starts_with(cudaq::runtime::cudaqGenPrefixName)) {
        retVal = retVal.substr(cudaq::runtime::cudaqGenPrefixLength);
      }
      return retVal;
    }();
    std::string quakeCode =
        kernelName.empty() ? ""
                           : cudaq::get_quake_by_name(kernelName.str(),
                                                      /*throwException=*/false);
    if (quakeCode.empty()) {
      // Skipping function because it does not have a quake code.
      return mlir::WalkResult::advance();
    }
    auto tmp_module = parseSourceString<mlir::ModuleOp>(quakeCode, contextPtr);
    auto tmpFuncOpWithDefinition =
        tmp_module->lookupSymbol<mlir::func::FuncOp>(fullFuncName);
    auto newNameAttr = mlir::StringAttr::get(m_module.getContext(),
                                             fullFuncName.str() + ".stitch");
    auto clonedFunc = tmpFuncOpWithDefinition.clone();
    clonedFunc.setName(newNameAttr);
    mlir::SymbolTable symTable(m_module);
    symTable.insert(clonedFunc);
    newFuncOpsWithDefinitions.push_back(clonedFunc);

    if (failed(mlir::SymbolTable::replaceAllSymbolUses(
            funcOp.getOperation(), newNameAttr, m_module.getOperation()))) {
      throw std::runtime_error(fmt::format(
          "Failed to replace symbol uses for function {}", fullFuncName.str()));
    }
    return mlir::WalkResult::advance();
  });

  // For each one of the added functions, we need to traverse them to find
  // device calls (in order to create declarations for them)
  for (auto &funcOp : newFuncOpsWithDefinitions) {
    mlir::OpBuilder builder(m_module);
    builder.setInsertionPointToStart(m_module.getBody());
    funcOp.walk([&](cudaq::cc::DeviceCallOp deviceCall) {
      auto calleeName = deviceCall.getCallee();
      // If the callee is already in the symbol table, nothing to do.
      if (m_module.lookupSymbol<mlir::func::FuncOp>(calleeName))
        return;

      // Otherwise, we need to create a declaration for the callback
      // function.
      auto argTypes = deviceCall.getArgs().getTypes();
      auto resTypes = deviceCall.getResultTypes();
      auto funcType = builder.getFunctionType(argTypes, resTypes);

      // Create a *declaration* (no body) for the callback function.
      [[maybe_unused]] auto decl = builder.create<mlir::func::FuncOp>(
          deviceCall.getLoc(), calleeName, funcType);
      decl.setPrivate();
      deviceCallCallees.insert(calleeName.str());
    });
  }

  // Create a new Module to clone the function into
  auto location = mlir::FileLineColLoc::get(contextPtr, "<builder>", 1, 1);
  mlir::ImplicitLocOpBuilder builder(location, contextPtr);

  // FIXME this should be added to the builder.
  if (!func->hasAttr(cudaq::entryPointAttrName))
    func->setAttr(cudaq::entryPointAttrName, builder.getUnitAttr());
  auto moduleOp = builder.create<mlir::ModuleOp>();
  moduleOp->setAttrs(m_module->getAttrDictionary());
  auto mangledNameMap = m_module->getAttrOfType<mlir::DictionaryAttr>(
      cudaq::runtime::mangledNameMap);

  for (auto &op : m_module.getOps()) {
    // Add any global symbols, including global constant arrays. Global
    // constant arrays can be created during compilation,
    // `lift-array-alloc`, `argument-synthesis`, `quake-synthesizer`, and
    // `get-concrete-matrix` passes.
    if (auto lfunc = dyn_cast<mlir::func::FuncOp>(op)) {
      bool skip = lfunc.getName().ends_with(".thunk");
      if (!skip && !deviceCallCallees.contains(lfunc.getName().str()))
        for (auto &entry : mangledNameMap)
          if (lfunc.getName() ==
              cast<mlir::StringAttr>(entry.getValue()).getValue()) {
            skip = true;
            break;
          }
      if (!skip) {
        auto clonedFunc = lfunc.clone();
        if (clonedFunc.getName() != func.getName())
          clonedFunc.setPrivate();
        moduleOp.push_back(std::move(clonedFunc));
      }
    } else {
      moduleOp.push_back(op.clone());
    }
  }
  return moduleOp;
}
} // namespace cudaq<|MERGE_RESOLUTION|>--- conflicted
+++ resolved
@@ -500,11 +500,7 @@
       // Mark all newly merged kernels private, and leave the entry point alone.
       for (auto &op : moduleOp)
         if (auto f = dyn_cast<mlir::func::FuncOp>(op))
-<<<<<<< HEAD
-          if (f.getName() != func.getName())
-=======
           if (f != epFunc)
->>>>>>> be811fc7
             f.setPrivate();
 
       if (!rawArgs.empty()) {
@@ -614,16 +610,10 @@
             "Could not successfully apply resource count preprocess.");
     }
 
-<<<<<<< HEAD
     auto entryPointFunc = moduleOp.template lookupSymbol<mlir::func::FuncOp>(
         std::string(cudaq::runtime::cudaqGenPrefixName) + kernelName);
     assert(entryPointFunc &&
            "Could not find entry point function after lowering pipeline.");
-=======
-    assert(
-        moduleOp.template lookupSymbol<mlir::func::FuncOp>(epFunc.getName()) &&
-        "Entry point function must survive the lowering pipeline.");
->>>>>>> be811fc7
     std::vector<std::size_t> mapping_reorder_idx;
     if (auto mappingAttr = dyn_cast_if_present<mlir::ArrayAttr>(
             epFunc->getAttr("mapping_reorder_idx"))) {
