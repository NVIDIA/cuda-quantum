/****************************************************************-*- C++ -*-****
 * Copyright (c) 2022 - 2025 NVIDIA Corporation & Affiliates.                  *
 * All rights reserved.                                                        *
 *                                                                             *
 * This source code and the accompanying materials are made available under    *
 * the terms of the Apache License 2.0 which accompanies this distribution.    *
 ******************************************************************************/

#pragma once

#include "Environment.h"
#include "Logger.h"
#include "Timing.h"
#include "cudaq/Frontend/nvqpp/AttributeNames.h"
#include "cudaq/Optimizer/Builder/Intrinsics.h"
#include "cudaq/Optimizer/Builder/Runtime.h"
#include "cudaq/Optimizer/CodeGen/IQMJsonEmitter.h"
#include "cudaq/Optimizer/CodeGen/OpenQASMEmitter.h"
#include "cudaq/Optimizer/CodeGen/OptUtils.h"
#include "cudaq/Optimizer/CodeGen/Passes.h"
#include "cudaq/Optimizer/CodeGen/Pipelines.h"
#include "cudaq/Optimizer/CodeGen/QIRAttributeNames.h"
#include "cudaq/Optimizer/CodeGen/QIRFunctionNames.h"
#include "cudaq/Optimizer/CodeGen/QIROpaqueStructTypes.h"
#include "cudaq/Optimizer/Dialect/CC/CCDialect.h"
#include "cudaq/Optimizer/Dialect/Quake/QuakeDialect.h"
#include "cudaq/Optimizer/Dialect/Quake/QuakeOps.h"
#include "cudaq/Optimizer/Transforms/Passes.h"
#include "llvm/Bitcode/BitcodeWriter.h"
#include "llvm/IR/Instructions.h"
#include "llvm/MC/SubtargetFeature.h"
#include "llvm/MC/TargetRegistry.h"
#include "llvm/Support/Base64.h"
#include "llvm/Support/CommandLine.h"
#include "llvm/Support/ErrorOr.h"
#include "llvm/Support/Host.h"
#include "llvm/Support/TargetSelect.h"
#include "mlir/ExecutionEngine/ExecutionEngine.h"
#include "mlir/ExecutionEngine/OptUtils.h"
#include "mlir/InitAllDialects.h"
#include "mlir/InitAllPasses.h"
#include "mlir/InitAllTranslations.h"
#include "mlir/Parser/Parser.h"
#include "mlir/Pass/PassManager.h"
#include "mlir/Target/LLVMIR/Dialect/LLVMIR/LLVMToLLVMIRTranslation.h"
#include "mlir/Target/LLVMIR/Export.h"
#include "mlir/Tools/ParseUtilities.h"

namespace cudaq {

bool setupTargetTriple(llvm::Module *llvmModule) {
  // Setup the machine properties from the current architecture.
  auto targetTriple = llvm::sys::getDefaultTargetTriple();
  std::string errorMessage;
  const auto *target =
      llvm::TargetRegistry::lookupTarget(targetTriple, errorMessage);
  if (!target)
    return false;

  std::string cpu(llvm::sys::getHostCPUName());
  llvm::SubtargetFeatures features;
  llvm::StringMap<bool> hostFeatures;

  if (llvm::sys::getHostCPUFeatures(hostFeatures))
    for (auto &f : hostFeatures)
      features.AddFeature(f.first(), f.second);

  std::unique_ptr<llvm::TargetMachine> machine(target->createTargetMachine(
      targetTriple, cpu, features.getString(), {}, {}));
  if (!machine)
    return false;

  llvmModule->setDataLayout(machine->createDataLayout());
  llvmModule->setTargetTriple(targetTriple);

  return true;
}

void optimizeLLVM(llvm::Module *module) {
  auto optPipeline = cudaq::makeOptimizingTransformer(
      /*optLevel=*/3, /*sizeLevel=*/0,
      /*targetMachine=*/nullptr);
  if (auto err = optPipeline(module))
    throw std::runtime_error("Failed to optimize LLVM IR ");

  // Remove memory attributes from entry_point functions because the optimizer
  // sometimes applies it to degenerate cases (empty programs), and IonQ cannot
  // support that.
  for (llvm::Function &func : *module)
    if (func.hasFnAttribute("entry_point"))
      func.removeFnAttr(llvm::Attribute::Memory);
}

void applyWriteOnlyAttributes(llvm::Module *llvmModule) {
  // Note that we only need to inspect QIRMeasureBody because MeasureCallConv
  // and MeasureToRegisterCallConv have already been called, so only
  // QIRMeasureBody remains.
  const unsigned int arg_num = 1;

  // Apply attribute to measurement function declaration
  if (auto func = llvmModule->getFunction(cudaq::opt::QIRMeasureBody)) {
    func->addParamAttr(arg_num, llvm::Attribute::WriteOnly);
  }

  // Apply to measurement function calls
  for (llvm::Function &func : *llvmModule)
    for (llvm::BasicBlock &block : func)
      for (llvm::Instruction &inst : block) {
        auto callInst = llvm::dyn_cast_or_null<llvm::CallBase>(&inst);
        if (callInst && callInst->getCalledFunction()) {
          auto calledFunc = callInst->getCalledFunction();
          auto funcName = calledFunc->getName();
          if (funcName == cudaq::opt::QIRMeasureBody)
            callInst->addParamAttr(arg_num, llvm::Attribute::WriteOnly);
        }
      }
}

<<<<<<< HEAD
/// @brief Add module flags according to the spec:
/// https://github.com/qir-alliance/qir-spec/blob/main/specification/under_development/profiles/Adaptive_Profile.md#module-flags-metadata
void applyQIRAdaptiveCapabilitiesAttributes(llvm::Module *llvmModule,
                                            bool supportIntegerComputations,
                                            bool supportFloatComputations,
                                            bool qirVersionUnderDevelopment) {
  if (qirVersionUnderDevelopment) {
    // Add default values to the best of our knowledge for now.
    // TODO: Design yaml QIR settings, module flags analysis, and QIR
    // validation.
    auto &llvmContext = llvmModule->getContext();

    if (supportIntegerComputations) {
      llvm::Constant *intPrecisionValue =
          llvm::ConstantDataArray::getString(llvmContext, "i64", false);
      llvmModule->addModuleFlag(
          llvm::Module::ModFlagBehavior::Error,
          cudaq::opt::qir_under_development::QIRIntComputationsFlagName,
          intPrecisionValue);
    }
    if (supportFloatComputations) {
      llvm::Constant *floatPrecisionValue =
          llvm::ConstantDataArray::getString(llvmContext, "f64", false);
      llvmModule->addModuleFlag(
          llvm::Module::ModFlagBehavior::Error,
          cudaq::opt::qir_under_development::QIRFloatComputationsFlagName,
          floatPrecisionValue);
    }

    auto backwardsBranchingValue = llvm::ConstantInt::getIntegerValue(
        llvm::Type::getIntNTy(llvmContext, 2), llvm::APInt(2, 0, false));
    llvmModule->addModuleFlag(
        llvm::Module::ModFlagBehavior::Error,
        cudaq::opt::qir_under_development::QIRBackwardsBranchingFlagName,
        backwardsBranchingValue);
  } else {
    auto &llvmContext = llvmModule->getContext();
    auto falseValue =
        llvm::ConstantInt::getTrue(llvm::Type::getInt1Ty(llvmContext));
    llvm::ConstantInt::getTrue(llvm::Type::getInt1Ty(llvmContext));
    auto trueValue =
        llvm::ConstantInt::getTrue(llvm::Type::getInt1Ty(llvmContext));
    llvm::ConstantInt::getTrue(llvm::Type::getInt1Ty(llvmContext));
    llvmModule->addModuleFlag(
        llvm::Module::ModFlagBehavior::Error,
        cudaq::opt::qir_current::QIRQubitResettingFlagName, trueValue);
    llvmModule->addModuleFlag(llvm::Module::ModFlagBehavior::Error,
                              cudaq::opt::qir_current::QIRClassicalIntsFlagName,
                              falseValue);
    llvmModule->addModuleFlag(
        llvm::Module::ModFlagBehavior::Error,
        cudaq::opt::qir_current::QIRClassicalFloatsFlagName, falseValue);
    llvmModule->addModuleFlag(
        llvm::Module::ModFlagBehavior::Error,
        cudaq::opt::qir_current::QIRClassicalFixedPointsFlagName, falseValue);
    llvmModule->addModuleFlag(llvm::Module::ModFlagBehavior::Error,
                              cudaq::opt::qir_current::QIRUserFunctionsFlagName,
                              falseValue);
    llvmModule->addModuleFlag(
        llvm::Module::ModFlagBehavior::Error,
        cudaq::opt::qir_current::QIRDynamicFloatArgsFlagName, falseValue);
    llvmModule->addModuleFlag(
        llvm::Module::ModFlagBehavior::Error,
        cudaq::opt::qir_current::QIRExternFunctionsFlagName, falseValue);
    llvmModule->addModuleFlag(
        llvm::Module::ModFlagBehavior::Error,
        cudaq::opt::qir_current::QIRBackwardsBranchingFlagName, falseValue);
  }
=======
static bool isValidIntegerArithmeticInstruction(llvm::Instruction &inst) {
  // Not a valid adaptive profile instruction
  // Check if it's in the extended instruction set
  const auto isValidIntegerBinaryInst = [](const auto &inst) {
    if (!llvm::isa<llvm::BinaryOperator>(inst))
      return false;
    const auto opCode = inst.getOpcode();
    static const std::vector<int> integerOps = {
        llvm::BinaryOperator::Add,  llvm::BinaryOperator::Sub,
        llvm::BinaryOperator::Mul,  llvm::BinaryOperator::UDiv,
        llvm::BinaryOperator::SDiv, llvm::BinaryOperator::URem,
        llvm::BinaryOperator::SRem, llvm::BinaryOperator::And,
        llvm::BinaryOperator::Or,   llvm::BinaryOperator::Xor,
        llvm::BinaryOperator::Shl,  llvm::BinaryOperator::LShr,
        llvm::BinaryOperator::AShr};
    return std::find(integerOps.begin(), integerOps.end(), opCode) !=
           integerOps.end();
  };

  return isValidIntegerBinaryInst(inst) || llvm::isa<llvm::ICmpInst>(inst) ||
         llvm::isa<llvm::ZExtInst>(inst) || llvm::isa<llvm::SExtInst>(inst) ||
         llvm::isa<llvm::TruncInst>(inst) ||
         llvm::isa<llvm::SelectInst>(inst) || llvm::isa<llvm::PHINode>(inst);
}

static bool isValidFloatingArithmeticInstruction(llvm::Instruction &inst) {
  const auto isValidFloatBinaryInst = [](const auto &inst) {
    if (!llvm::isa<llvm::BinaryOperator>(inst))
      return false;
    const auto opCode = inst.getOpcode();
    static const std::vector<int> floatOps = {
        llvm::BinaryOperator::FAdd, llvm::BinaryOperator::FSub,
        llvm::BinaryOperator::FMul, llvm::BinaryOperator::FDiv,
        llvm::Instruction::FRem};
    return std::find(floatOps.begin(), floatOps.end(), opCode) !=
           floatOps.end();
  };

  return isValidFloatBinaryInst(inst) || llvm::isa<llvm::FCmpInst>(inst) ||
         llvm::isa<llvm::FPExtInst>(inst) || llvm::isa<llvm::FPTruncInst>(inst);
}

static bool isValidOutputCallInstruction(llvm::Instruction &inst) {
  // Not a valid adaptive profile instruction
  // Check if it's an record output call.
  if (auto *call = dyn_cast<llvm::CallBase>(&inst)) {
    auto name = call->getCalledFunction()->getName().str();
    std::vector<const char *> outputFunctions{
        cudaq::opt::QIRBoolRecordOutput, cudaq::opt::QIRIntegerRecordOutput,
        cudaq::opt::QIRDoubleRecordOutput, cudaq::opt::QIRTupleRecordOutput,
        cudaq::opt::QIRArrayRecordOutput};
    return std::find(outputFunctions.begin(), outputFunctions.end(),
                     name.c_str()) == outputFunctions.end();
  }
  return false;
>>>>>>> 5a1e04a6
}

// Once a call to a function with irreversible attribute is seen, no more calls
// to reversible functions are allowed. This is somewhat of an implied
// specification because the specification describes the program in terms of 4
// sequential blocks. The 2nd block contains reversible operations, and the 3rd
// block contains irreversible operations (measurements), and the blocks may not
// overlap.
// Reference:
// https://github.com/qir-alliance/qir-spec/blob/main/specification/under_development/profiles/Base_Profile.md?plain=1#L237
mlir::LogicalResult
verifyBaseProfileMeasurementOrdering(llvm::Module *llvmModule) {
  bool irreversibleSeenYet = false;
  for (llvm::Function &func : *llvmModule)
    for (llvm::BasicBlock &block : func)
      for (llvm::Instruction &inst : block) {
        auto callInst = llvm::dyn_cast_or_null<llvm::CallBase>(&inst);

        if (callInst && callInst->getCalledFunction()) {
          auto calledFunc = callInst->getCalledFunction();
          auto funcName = calledFunc->getName();
          bool isIrreversible = calledFunc->hasFnAttribute("irreversible");
          bool isReversible = !isIrreversible;
          bool isOutputFunction = funcName == cudaq::opt::QIRRecordOutput;
          if (isReversible && !isOutputFunction && irreversibleSeenYet) {
            llvm::errs() << "error: reversible function " << funcName
                         << " came after irreversible function\n";
            return mlir::failure();
          }
          if (isIrreversible)
            irreversibleSeenYet = true;
        }
      }
  return mlir::success();
}

// Verify that output recording calls
// 1) Have the nonnull attribute on any i8* parameters
// 2) Have unique names
mlir::LogicalResult verifyOutputCalls(llvm::CallBase *callInst,
                                      std::set<std::string> &outputList) {
  int iArg = 0;
  for (auto &arg : callInst->args()) {
    auto myArg = arg->getType();
    auto ptrTy = dyn_cast_or_null<llvm::PointerType>(myArg);
    // If we're dealing with the i8* parameters
    if (ptrTy != nullptr &&
        ptrTy->getNonOpaquePointerElementType()->isIntegerTy(8)) {
      // Verify that it has the nonnull attribute
      if (!callInst->paramHasAttr(iArg, llvm::Attribute::NonNull)) {
        llvm::errs() << "error - nonnull attribute is missing from i8* "
                        "parameter of "
                     << cudaq::opt::QIRRecordOutput << " function\n";
        return mlir::failure();
      }

      // Lookup the string value from IR that looks like this:
      // clang-format off
      // i8* nonnull getelementptr inbounds ([3 x i8], [3 x i8]* @cstr.723000, i64 0, i64 0))
      // clang-format on
      auto constExpr = llvm::dyn_cast_or_null<llvm::ConstantExpr>(arg);
      if (constExpr &&
          constExpr->getOpcode() == llvm::Instruction::GetElementPtr) {
        llvm::Value *globalValue = constExpr->getOperand(0);
        auto globalVar =
            llvm::dyn_cast_or_null<llvm::GlobalVariable>(globalValue);

        // Get the string value of the output name and compare it against
        // the previously identified names in outputList[].
        if (globalVar && globalVar->hasInitializer()) {
          auto constDataArray = llvm::dyn_cast_or_null<llvm::ConstantDataArray>(
              globalVar->getInitializer());
          if (constDataArray) {
            std::string strValue = constDataArray->getAsCString().str();
            if (outputList.find(strValue) != outputList.end()) {
              llvm::errs() << "error - duplicate output name (" << strValue
                           << ") found!\n";
              return mlir::failure();
            }
          }
        }
      }
    }

    iArg++;
  }
  return mlir::success();
}

// Loop through the arguments in a call and verify that they are all constants
mlir::LogicalResult verifyConstArguments(llvm::CallBase *callInst) {
  int iArg = 0;
  auto func = callInst ? callInst->getCalledFunction() : nullptr;
  auto funcName = func ? func->getName() : "N/A";
  for (auto &arg : callInst->args()) {
    // Try casting to Constant Type. Fail if it's not a constant.
    if (!dyn_cast_or_null<llvm::Constant>(arg)) {
      llvm::errs() << "error: argument #" << iArg << " ('" << *arg
                   << "') in call " << funcName << " is not a constant\n";
      return mlir::failure();
    }
    iArg++;
  }
  return mlir::success();
}

// Loop over the recording output functions and verify their characteristics
mlir::LogicalResult verifyOutputRecordingFunctions(llvm::Module *llvmModule,
                                                   bool isBaseProfile) {
  for (llvm::Function &func : *llvmModule) {
    std::set<std::string> outputList;
    for (llvm::BasicBlock &block : func)
      for (llvm::Instruction &inst : block) {
        auto callInst = llvm::dyn_cast_or_null<llvm::CallBase>(&inst);
        auto func = callInst ? callInst->getCalledFunction() : nullptr;
        // All call arguments must be constants if this is a base profile
        if (isBaseProfile && func && failed(verifyConstArguments(callInst)))
          return mlir::failure();
        // If it's an output function, do additional verification
        if (func && func->getName() == cudaq::opt::QIRRecordOutput)
          if (failed(verifyOutputCalls(callInst, outputList)))
            return mlir::failure();
      }
  }
  return mlir::success();
}

// Convert a `nullptr` or `inttoptr (i64 1 to Ptr)` into an integer
std::size_t getArgAsInteger(llvm::Value *arg) {
  std::size_t ret = 0; // handles the nullptr case
  // Now handle the `inttoptr (i64 1 to Ptr)` case
  auto constValue = dyn_cast<llvm::Constant>(arg);
  if (auto constExpr = dyn_cast<llvm::ConstantExpr>(constValue))
    if (constExpr->getOpcode() == llvm::Instruction::IntToPtr)
      if (auto constInt = dyn_cast<llvm::ConstantInt>(constExpr->getOperand(0)))
        ret = constInt->getZExtValue();
  return ret;
}

#define CHECK_RANGE(_check_var, _limit_var)                                    \
  do {                                                                         \
    if (_check_var >= _limit_var) {                                            \
      llvm::errs() << #_check_var << " [" << _check_var                        \
                   << "] is >= " << #_limit_var << " [" << _limit_var          \
                   << "]\n";                                                   \
      return mlir::failure();                                                  \
    }                                                                          \
  } while (0)

// Perform range checking on qubit and result values. This currently only checks
// QIRMeasureBody and QIRRecordOutput. Checking more than that would
// require comprehending the full list of possible QIS instructions, which is
// not currently feasible.
mlir::LogicalResult
verifyQubitAndResultRanges(llvm::Module *llvmModule,
                           bool qirVersionUnderDevelopment) {
  std::size_t requiredNumQubits = 0;
  std::size_t requiredNumResults = 0;
  for (llvm::Function &func : *llvmModule) {
    if (func.hasFnAttribute(cudaq::opt::QIREntryPointAttrName)) {
      requiredNumQubits = func.getFnAttributeAsParsedInteger(
          cudaq::opt::getQIRRequiredQubitsAttrName(qirVersionUnderDevelopment),
          requiredNumQubits);
      requiredNumResults = func.getFnAttributeAsParsedInteger(
          cudaq::opt::getQIRRequiredResultsAttrName(qirVersionUnderDevelopment),
          requiredNumResults);
      break; // no need to keep looking
    }
  }
  for (llvm::Function &func : *llvmModule) {
    for (llvm::BasicBlock &block : func) {
      for (llvm::Instruction &inst : block) {
        if (auto callInst = llvm::dyn_cast_or_null<llvm::CallBase>(&inst)) {
          if (auto func = callInst->getCalledFunction()) {
            // All results must be in range for output recording functions
            if (func->getName() == cudaq::opt::QIRRecordOutput) {
              auto result = getArgAsInteger(callInst->getArgOperand(0));
              CHECK_RANGE(result, requiredNumResults);
            }
            // All qubits and results must be in range for measurements
            else if (func->getName() == cudaq::opt::QIRMeasureBody) {
              auto qubit = getArgAsInteger(callInst->getArgOperand(0));
              auto result = getArgAsInteger(callInst->getArgOperand(1));
              CHECK_RANGE(qubit, requiredNumQubits);
              CHECK_RANGE(result, requiredNumResults);
            }
          }
        }
      }
    }
  }
  return mlir::success();
}

/// Filter out code patterns that do not meet the accepted QIR specification for
/// a particular target. The patterns are selectable via environment variables.
/// Note that no analysis is used and this simply drops code on the floor. As
/// such, the code may not function correctly nor as expected.
static mlir::LogicalResult
filterSpecificCodePatterns(llvm::Module *llvmModule) {
  // If CUDAQ_ENABLE_QUANTUM_DEVICE_RUN is true, erase all "offending" isns.
  const bool erasePatterns =
      getEnvBool("CUDAQ_ENABLE_QUANTUM_DEVICE_RUN", false);
  // If CUDAQ_QIR_ERASE_STACK_INTRINSIC is true, erase stacksave/stackrestore.
  const bool eraseStackBounding =
      erasePatterns || getEnvBool("CUDAQ_QIR_ERASE_STACK_INTRINSIC", false);
  // If CUDAQ_QIR_ERASE_RESULT_RECORD is true, erase result_record_output.
  const bool eraseResultRecordCalls =
      erasePatterns || getEnvBool("CUDAQ_QIR_ERASE_RESULT_RECORD", false);

  if (erasePatterns || eraseStackBounding || eraseResultRecordCalls) {
    llvm::SmallVector<llvm::Instruction *> eraseInst;
    for (llvm::Function &func : *llvmModule)
      for (llvm::BasicBlock &block : func)
        for (llvm::Instruction &inst : block)
          if (auto *call = llvm::dyn_cast<llvm::CallInst>(&inst)) {
            auto *calledFunc = call->getCalledFunction();
            auto name = calledFunc->getGlobalIdentifier();
            if (eraseStackBounding && calledFunc->isIntrinsic() &&
                (name == cudaq::llvmStackSave ||
                 name == cudaq::llvmStackRestore))
              eraseInst.push_back(&inst);
            if (eraseResultRecordCalls && name == cudaq::opt::QIRRecordOutput)
              eraseInst.push_back(&inst);
          }
    for (auto *insn : eraseInst) {
      if (insn->hasNUsesOrMore(1))
        insn->replaceAllUsesWith(llvm::UndefValue::get(insn->getType()));
      insn->eraseFromParent();
    }
  }
  return mlir::success();
}

// Verify that only the allowed LLVM instructions are present
mlir::LogicalResult verifyLLVMInstructions(llvm::Module *llvmModule,
                                           bool isBaseProfile,
                                           bool integerComputations,
                                           bool floatComputations) {
  bool isAdaptiveProfile = !isBaseProfile;
  bool allowAllInstructions = getEnvBool("QIR_ALLOW_ALL_INSTRUCTIONS", false);
  for (llvm::Function &func : *llvmModule)
    for (llvm::BasicBlock &block : func)
      for (llvm::Instruction &inst : block) {
        // Only specific instructions are allowed at the top level, depending on
        // the specific profile
        bool isValidBaseProfileInstruction =
            llvm::isa<llvm::CallBase>(inst) ||
            llvm::isa<llvm::BranchInst>(inst) ||
            llvm::isa<llvm::ReturnInst>(inst);
        // By default, the adaptive profile supports the same set of
        // instructions as the base profile. Extra/optional
        // instructions/capabilities can be enabled in the target config. For
        // example, `qir-adaptive[int_computations]` to allow integer
        // computation instructions.
        bool isValidAdaptiveProfileInstruction = isValidBaseProfileInstruction;
        if (isBaseProfile && !isValidBaseProfileInstruction) {
          llvm::errs() << "error - invalid instruction found: " << inst << '\n';
          if (!allowAllInstructions)
            return mlir::failure();
        } else if (isAdaptiveProfile && !isValidAdaptiveProfileInstruction) {
          // Not a valid adaptive profile instruction
          // Check if it's in the extended instruction set
          const bool isValidIntExtension =
              integerComputations && isValidIntegerArithmeticInstruction(inst);

          const bool isValidFloatExtension =
              floatComputations && isValidFloatingArithmeticInstruction(inst);

          const bool isValidOutputCall = isValidOutputCallInstruction(inst);
          if (!isValidIntExtension && !isValidFloatExtension &&
              !isValidOutputCall) {
            llvm::errs() << "error - invalid instruction found: " << inst
                         << '\n';
            if (!allowAllInstructions)
              return mlir::failure();
          }
        }
        // Only inttoptr and getelementptr instructions are present as inlined
        // call argument operations. These instructions may not be present
        // unless they inlined call argument operations.
        auto call = llvm::dyn_cast_or_null<llvm::CallBase>(&inst);
        if (call)
          for (auto &arg : call->args()) {
            auto constExpr = llvm::dyn_cast_or_null<llvm::ConstantExpr>(arg);
            if (constExpr &&
                constExpr->getOpcode() != llvm::Instruction::GetElementPtr &&
                constExpr->getOpcode() != llvm::Instruction::IntToPtr &&
                constExpr->getOpcode() != llvm::Instruction::BitCast) {
              llvm::errs() << "error - invalid instruction found: "
                           << *constExpr << '\n';
              if (!allowAllInstructions)
                return mlir::failure();
            }
          }
      }
  return mlir::success();
}

/// @brief Function to lower MLIR to a specific QIR profile
/// @param op MLIR operation
/// @param output Output stream
/// @param additionalPasses Additional passes to run at the end
/// @param printIR Print IR to `stderr`
/// @param printIntermediateMLIR Print IR in between each pass
mlir::LogicalResult
qirProfileTranslationFunction(const char *qirProfile, mlir::Operation *op,
                              llvm::raw_string_ostream &output,
                              const std::string &additionalPasses, bool printIR,
                              bool printIntermediateMLIR, bool printStats) {
  ScopedTraceWithContext(cudaq::TIMING_JIT, "qirProfileTranslationFunction");

  bool qirVersionUnderDevelopment =
      getEnvBool("CUDAQ_QIR_VERSION_UNDER_DEVELOPMENT", false);

  const std::uint32_t qir_major_version = 1;
  const std::uint32_t qir_minor_version = 0;

  const bool isAdaptiveProfile =
      std::string{qirProfile}.starts_with("qir-adaptive");
  const bool supportIntegerComputations =
      (std::string{qirProfile} == "qir-adaptive-i" ||
       std::string{qirProfile} == "qir-adaptive-if");
  const bool supportFloatComputations =
      (std::string{qirProfile} == "qir-adaptive-f" ||
       std::string{qirProfile} == "qir-adaptive-if");
  const bool isBaseProfile = !isAdaptiveProfile;

  auto context = op->getContext();
  mlir::PassManager pm(context);
  if (printIntermediateMLIR)
    pm.enableIRPrinting();
  if (printStats)
    pm.enableStatistics();
  std::string errMsg;
  llvm::raw_string_ostream errOs(errMsg);
  bool containsWireSet =
      op->walk<mlir::WalkOrder::PreOrder>([](quake::WireSetOp wireSetOp) {
          return mlir::WalkResult::interrupt();
        }).wasInterrupted();

  const std::string rootQirProfileName =
      isAdaptiveProfile ? "qir-adaptive" : qirProfile;
  if (containsWireSet)
    cudaq::opt::addWiresetToProfileQIRPipeline(pm, rootQirProfileName,
                                               qirVersionUnderDevelopment);
  else
    cudaq::opt::addPipelineConvertToQIR(pm, rootQirProfileName,
                                        qirVersionUnderDevelopment);

  // Add additional passes if necessary
  if (!additionalPasses.empty() &&
      failed(parsePassPipeline(additionalPasses, pm, errOs)))
    return mlir::failure();
  mlir::DefaultTimingManager tm;
  tm.setEnabled(cudaq::isTimingTagEnabled(cudaq::TIMING_JIT_PASSES));
  auto timingScope = tm.getRootScope(); // starts the timer
  pm.enableTiming(timingScope);         // do this right before pm.run
  if (failed(pm.run(op)))
    return mlir::failure();
  timingScope.stop();

  auto llvmContext = std::make_unique<llvm::LLVMContext>();
  llvmContext->setOpaquePointers(false);
  auto llvmModule = translateModuleToLLVMIR(op, *llvmContext);

  // Apply required attributes for the Base Profile
  applyWriteOnlyAttributes(llvmModule.get());

  // Add required module flags for the Base Profile
  llvmModule->addModuleFlag(llvm::Module::ModFlagBehavior::Error,
                            "qir_major_version", qir_major_version);
  llvmModule->addModuleFlag(llvm::Module::ModFlagBehavior::Max,
                            "qir_minor_version", qir_minor_version);
  auto falseValue =
      llvm::ConstantInt::getFalse(llvm::Type::getInt1Ty(*llvmContext));
  llvmModule->addModuleFlag(llvm::Module::ModFlagBehavior::Error,
                            "dynamic_qubit_management", falseValue);
  llvmModule->addModuleFlag(llvm::Module::ModFlagBehavior::Error,
                            "dynamic_result_management", falseValue);

  // There are certain function calls that may be produced that we want to drop
  // on the floor instead of passing to the QIR consumer.
  if (failed(filterSpecificCodePatterns(llvmModule.get())))
    return mlir::failure();

  // Note: optimizeLLVM is the one that is setting nonnull attributes on
  // the @__quantum__rt__result_record_output calls.
  cudaq::optimizeLLVM(llvmModule.get());
  if (!cudaq::setupTargetTriple(llvmModule.get()))
    throw std::runtime_error("Failed to setup the llvm module target triple.");

  if (isAdaptiveProfile)
    applyQIRAdaptiveCapabilitiesAttributes(
        llvmModule.get(), supportIntegerComputations, supportFloatComputations,
        qirVersionUnderDevelopment);

  // PyQIR currently requires named blocks. It's not clear if blocks can share
  // names across functions, so we are being conservative by giving every block
  // in the module a unique name for now.
  int blockCounter = 0;
  for (llvm::Function &func : *llvmModule)
    for (llvm::BasicBlock &block : func)
      if (!block.hasName())
        block.setName(std::to_string(blockCounter++));

  if (printIR)
    llvm::errs() << *llvmModule;

  if (failed(verifyOutputRecordingFunctions(llvmModule.get(), isBaseProfile)))
    return mlir::failure();

  if (isBaseProfile &&
      failed(verifyBaseProfileMeasurementOrdering(llvmModule.get())))
    return mlir::failure();

  if (failed(verifyQubitAndResultRanges(llvmModule.get(),
                                        qirVersionUnderDevelopment)))
    return mlir::failure();

  if (failed(verifyLLVMInstructions(llvmModule.get(), isBaseProfile,
                                    supportIntegerComputations,
                                    supportFloatComputations)))
    return mlir::failure();

  // Map the LLVM Module to Bitcode that can be submitted
  llvm::SmallString<1024> bitCodeMem;
  llvm::raw_svector_ostream os(bitCodeMem);
  llvm::WriteBitcodeToFile(*llvmModule, os);
  output << llvm::encodeBase64(bitCodeMem.str());
  return mlir::success();
}

void registerToQIRTranslation() {
#define CREATE_QIR_REGISTRATION(_regName, _profile)                            \
  cudaq::TranslateFromMLIRRegistration _regName(                               \
      _profile, "translate from quake to " _profile,                           \
      [](mlir::Operation *op, llvm::raw_string_ostream &output,                \
         const std::string &additionalPasses, bool printIR,                    \
         bool printIntermediateMLIR, bool printStats) {                        \
        return qirProfileTranslationFunction(                                  \
            _profile, op, output, additionalPasses, printIR,                   \
            printIntermediateMLIR, printStats);                                \
      })

  // Base Profile and Adaptive Profile are very similar, so they use the same
  // overall function. We just pass a string to it to tell the function which
  // one is being done.
  // The adaptive profile can support optional integer and/or floating point
  // computations capabilities. These additional capabilities will determine how
  // we validate the output QIR.
  CREATE_QIR_REGISTRATION(regBase, "qir-base");
  // Base adaptive profile
  CREATE_QIR_REGISTRATION(regAdaptive, "qir-adaptive");
  // Adaptive with integer computations
  CREATE_QIR_REGISTRATION(regAdaptiveI, "qir-adaptive-i");
  // Adaptive with floating point computations
  // FIXME: not sure if there is a platform with floating point support but not
  // integer. We just have it here for completeness.
  CREATE_QIR_REGISTRATION(regAdaptiveF, "qir-adaptive-f");
  // Adaptive with integer and floating point computations
  CREATE_QIR_REGISTRATION(regAdaptiveIF, "qir-adaptive-if");
}

void registerToOpenQASMTranslation() {
  cudaq::TranslateFromMLIRRegistration reg(
      "qasm2", "translate from quake to openQASM 2.0",
      [](mlir::Operation *op, llvm::raw_string_ostream &output,
         const std::string &additionalPasses, bool printIR,
         bool printIntermediateMLIR, bool printStats) {
        ScopedTraceWithContext(cudaq::TIMING_JIT, "qasm2 translation");
        mlir::PassManager pm(op->getContext());
        if (printIntermediateMLIR)
          pm.enableIRPrinting();
        if (printStats)
          pm.enableStatistics();
        cudaq::opt::addPipelineTranslateToOpenQASM(pm);
        mlir::DefaultTimingManager tm;
        tm.setEnabled(cudaq::isTimingTagEnabled(cudaq::TIMING_JIT_PASSES));
        auto timingScope = tm.getRootScope(); // starts the timer
        pm.enableTiming(timingScope);         // do this right before pm.run
        if (failed(pm.run(op)))
          throw std::runtime_error("code generation failed.");
        timingScope.stop();
        auto passed = cudaq::translateToOpenQASM(op, output);
        if (printIR) {
          if (succeeded(passed))
            llvm::errs() << output.str();
          else
            llvm::errs() << "failed to create OpenQASM file.";
        }
        return passed;
      });
}

void registerToIQMJsonTranslation() {
  cudaq::TranslateFromMLIRRegistration reg(
      "iqm", "translate from quake to IQM's json format",
      [](mlir::Operation *op, llvm::raw_string_ostream &output,
         const std::string &additionalPasses, bool printIR,
         bool printIntermediateMLIR, bool printStats) {
        ScopedTraceWithContext(cudaq::TIMING_JIT, "iqm translation");
        mlir::PassManager pm(op->getContext());
        if (printIntermediateMLIR)
          pm.enableIRPrinting();
        if (printStats)
          pm.enableStatistics();
        cudaq::opt::addPipelineTranslateToIQMJson(pm);
        mlir::DefaultTimingManager tm;
        tm.setEnabled(cudaq::isTimingTagEnabled(cudaq::TIMING_JIT_PASSES));
        auto timingScope = tm.getRootScope(); // starts the timer
        pm.enableTiming(timingScope);         // do this right before pm.run
        if (failed(pm.run(op)))
          throw std::runtime_error("code generation failed.");
        timingScope.stop();
        auto passed = cudaq::translateToIQMJson(op, output);
        if (printIR) {
          if (succeeded(passed))
            llvm::errs() << output.str();
          else
            llvm::errs() << "failed to create IQM json file.";
        }
        return passed;
      });
}

void insertSetupAndCleanupOperations(mlir::Operation *module,
                                     bool qirVersionUnderDevelopment) {
  mlir::OpBuilder modBuilder(module);
  auto *context = module->getContext();
  auto arrayQubitTy = cudaq::opt::getArrayType(context);
  auto voidTy = mlir::LLVM::LLVMVoidType::get(context);
  auto boolTy = modBuilder.getI1Type();
  mlir::FlatSymbolRefAttr allocateSymbol =
      cudaq::opt::factory::createLLVMFunctionSymbol(
          cudaq::opt::QIRArrayQubitAllocateArray, arrayQubitTy,
          {modBuilder.getI64Type()}, dyn_cast<mlir::ModuleOp>(module));
  mlir::FlatSymbolRefAttr releaseSymbol =
      cudaq::opt::factory::createLLVMFunctionSymbol(
          cudaq::opt::QIRArrayQubitReleaseArray, {voidTy}, {arrayQubitTy},
          dyn_cast<mlir::ModuleOp>(module));
  mlir::FlatSymbolRefAttr isDynamicSymbol =
      cudaq::opt::factory::createLLVMFunctionSymbol(
          cudaq::opt::QIRisDynamicQubitManagement, {boolTy}, {},
          dyn_cast<mlir::ModuleOp>(module));
  mlir::FlatSymbolRefAttr setDynamicSymbol =
      cudaq::opt::factory::createLLVMFunctionSymbol(
          cudaq::opt::QIRsetDynamicQubitManagement, {voidTy}, {boolTy},
          dyn_cast<mlir::ModuleOp>(module));
  mlir::FlatSymbolRefAttr clearResultMapsSymbol =
      cudaq::opt::factory::createLLVMFunctionSymbol(
          cudaq::opt::QIRClearResultMaps, {voidTy}, {},
          dyn_cast<mlir::ModuleOp>(module));

  // Iterate through all operations in the ModuleOp
  mlir::SmallVector<mlir::LLVM::LLVMFuncOp> funcs;
  module->walk([&](mlir::LLVM::LLVMFuncOp func) { funcs.push_back(func); });
  for (auto &func : funcs) {
    if (!func->hasAttr(cudaq::entryPointAttrName))
      continue;
    std::int64_t num_qubits = -1;
    if (auto requiredQubits = func->getAttrOfType<mlir::StringAttr>(
            cudaq::opt::getQIRRequiredQubitsAttrName(
                qirVersionUnderDevelopment)))
      requiredQubits.strref().getAsInteger(10, num_qubits);

    // Further processing on funcOp if needed
    auto &blocks = func.getBlocks();
    if (blocks.size() < 1 || num_qubits < 0)
      continue;

    mlir::Block &block = *blocks.begin();
    mlir::OpBuilder builder(&block, block.begin());
    auto loc = builder.getUnknownLoc();

    auto origMode = builder.create<mlir::LLVM::CallOp>(
        loc, mlir::TypeRange{boolTy}, isDynamicSymbol, mlir::ValueRange{});

    // Create constant op
    auto numQubitsVal =
        cudaq::opt::factory::genLlvmI64Constant(loc, builder, num_qubits);
    auto falseVal = builder.create<mlir::LLVM::ConstantOp>(
        loc, boolTy, builder.getI16IntegerAttr(false));

    // Invoke allocate function with constant op
    auto qubitAlloc = builder.create<mlir::LLVM::CallOp>(
        loc, mlir::TypeRange{arrayQubitTy}, allocateSymbol,
        mlir::ValueRange{numQubitsVal.getResult()});
    builder.create<mlir::LLVM::CallOp>(loc, mlir::TypeRange{voidTy},
                                       setDynamicSymbol,
                                       mlir::ValueRange{falseVal.getResult()});

    // At the end of the function, deallocate the qubits and restore the
    // simulator state.
    builder.setInsertionPoint(std::prev(blocks.end())->getTerminator());
    builder.create<mlir::LLVM::CallOp>(
        loc, mlir::TypeRange{voidTy}, releaseSymbol,
        mlir::ValueRange{qubitAlloc.getResult()});
    builder.create<mlir::LLVM::CallOp>(loc, mlir::TypeRange{voidTy},
                                       setDynamicSymbol,
                                       mlir::ValueRange{origMode.getResult()});
    builder.create<mlir::LLVM::CallOp>(loc, mlir::TypeRange{voidTy},
                                       clearResultMapsSymbol,
                                       mlir::ValueRange{});
  }
}

mlir::ExecutionEngine *createQIRJITEngine(mlir::ModuleOp &moduleOp,
                                          llvm::StringRef convertTo) {
  // The "fast" instruction selection compilation algorithm is actually very
  // slow for large quantum circuits. Disable that here. Revisit this
  // decision by testing large UCCSD circuits if jitCodeGenOptLevel is changed
  // in the future. Also note that llvm::TargetMachine::setFastIsel() and
  // setO0WantsFastISel() do not retain their values in our current version of
  // LLVM. This use of LLVM command line parameters could be changed if the LLVM
  // JIT ever supports the TargetMachine options in the future.
  ScopedTraceWithContext(cudaq::TIMING_JIT, "createQIRJITEngine");

  const char *argv[] = {"", "-fast-isel=0", nullptr};
  llvm::cl::ParseCommandLineOptions(2, argv);

  mlir::ExecutionEngineOptions opts;
  opts.transformer = [](llvm::Module *m) { return llvm::ErrorSuccess(); };
  opts.jitCodeGenOptLevel = llvm::CodeGenOpt::None;
  opts.llvmModuleBuilder =
      [convertTo = convertTo.str()](
          mlir::Operation *module,
          llvm::LLVMContext &llvmContext) -> std::unique_ptr<llvm::Module> {
    ScopedTraceWithContext(cudaq::TIMING_JIT,
                           "createQIRJITEngine::llvmModuleBuilder");
    bool qirVersionUnderDevelopment =
        getEnvBool("CUDAQ_QIR_VERSION_UNDER_DEVELOPMENT", false);
    llvmContext.setOpaquePointers(false);

    auto *context = module->getContext();
    mlir::PassManager pm(context);
    std::string errMsg;
    llvm::raw_string_ostream errOs(errMsg);

    bool containsWireSet =
        module
            ->walk<mlir::WalkOrder::PreOrder>([](quake::WireSetOp wireSetOp) {
              return mlir::WalkResult::interrupt();
            })
            .wasInterrupted();

    // Even though we're not lowering all the way to a real QIR profile for this
    // emulated path, we need to pass in the `convertTo` in order to mimic what
    // the non-emulated path would do.
    if (containsWireSet)
      cudaq::opt::addWiresetToProfileQIRPipeline(pm, convertTo,
                                                 qirVersionUnderDevelopment);
    else
      cudaq::opt::commonPipelineConvertToQIR(pm, "qir", convertTo,
                                             qirVersionUnderDevelopment);

    auto enablePrintMLIREachPass =
        getEnvBool("CUDAQ_MLIR_PRINT_EACH_PASS", false);
    if (enablePrintMLIREachPass) {
      module->getContext()->disableMultithreading();
      pm.enableIRPrinting();
    }

    mlir::DefaultTimingManager tm;
    tm.setEnabled(cudaq::isTimingTagEnabled(cudaq::TIMING_JIT_PASSES));
    auto timingScope = tm.getRootScope(); // starts the timer
    pm.enableTiming(timingScope);         // do this right before pm.run
    if (failed(pm.run(module)))
      throw std::runtime_error(
          "[createQIRJITEngine] Lowering to QIR for remote emulation failed.");
    timingScope.stop();

    // Insert necessary calls to qubit allocations and qubit releases if the
    // original module contained WireSetOp's. This is required because the
    // output of the above pipeline will produce IR that uses statically
    // allocated qubit IDs in that case, and the simulator needs these
    // additional calls in order to operate properly.
    if (containsWireSet)
      insertSetupAndCleanupOperations(module, qirVersionUnderDevelopment);

    auto llvmModule = translateModuleToLLVMIR(module, llvmContext);
    if (!llvmModule)
      throw std::runtime_error(
          "[createQIRJITEngine] Lowering to LLVM IR failed.");

    mlir::ExecutionEngine::setupTargetTriple(llvmModule.get());
    return llvmModule;
  };

  auto jitOrError = mlir::ExecutionEngine::create(moduleOp, opts);
  assert(!!jitOrError && "ExecutionEngine creation failed.");
  return jitOrError.get().release();
}

} // namespace cudaq<|MERGE_RESOLUTION|>--- conflicted
+++ resolved
@@ -116,7 +116,6 @@
       }
 }
 
-<<<<<<< HEAD
 /// @brief Add module flags according to the spec:
 /// https://github.com/qir-alliance/qir-spec/blob/main/specification/under_development/profiles/Adaptive_Profile.md#module-flags-metadata
 void applyQIRAdaptiveCapabilitiesAttributes(llvm::Module *llvmModule,
@@ -185,7 +184,8 @@
         llvm::Module::ModFlagBehavior::Error,
         cudaq::opt::qir_current::QIRBackwardsBranchingFlagName, falseValue);
   }
-=======
+}
+
 static bool isValidIntegerArithmeticInstruction(llvm::Instruction &inst) {
   // Not a valid adaptive profile instruction
   // Check if it's in the extended instruction set
@@ -241,7 +241,6 @@
                      name.c_str()) == outputFunctions.end();
   }
   return false;
->>>>>>> 5a1e04a6
 }
 
 // Once a call to a function with irreversible attribute is seen, no more calls
