/****************************************************************-*- C++ -*-****
 * Copyright (c) 2022 - 2025 NVIDIA Corporation & Affiliates.                  *
 * All rights reserved.                                                        *
 *                                                                             *
 * This source code and the accompanying materials are made available under    *
 * the terms of the Apache License 2.0 which accompanies this distribution.    *
 ******************************************************************************/

#pragma once

#include "Environment.h"
#include "Logger.h"
#include "Timing.h"
#include "cudaq/Frontend/nvqpp/AttributeNames.h"
#include "cudaq/Optimizer/Builder/Runtime.h"
#include "cudaq/Optimizer/CodeGen/IQMJsonEmitter.h"
#include "cudaq/Optimizer/CodeGen/OpenQASMEmitter.h"
#include "cudaq/Optimizer/CodeGen/OptUtils.h"
#include "cudaq/Optimizer/CodeGen/Passes.h"
#include "cudaq/Optimizer/CodeGen/Pipelines.h"
#include "cudaq/Optimizer/CodeGen/QIRAttributeNames.h"
#include "cudaq/Optimizer/CodeGen/QIRFunctionNames.h"
#include "cudaq/Optimizer/CodeGen/QIROpaqueStructTypes.h"
#include "cudaq/Optimizer/Dialect/CC/CCDialect.h"
#include "cudaq/Optimizer/Dialect/Quake/QuakeDialect.h"
#include "cudaq/Optimizer/Dialect/Quake/QuakeOps.h"
#include "cudaq/Optimizer/Transforms/Passes.h"
#include "llvm/Bitcode/BitcodeWriter.h"
#include "llvm/IR/Instructions.h"
#include "llvm/MC/SubtargetFeature.h"
#include "llvm/MC/TargetRegistry.h"
#include "llvm/Support/Base64.h"
#include "llvm/Support/CommandLine.h"
#include "llvm/Support/ErrorOr.h"
#include "llvm/Support/Host.h"
#include "llvm/Support/TargetSelect.h"
#include "mlir/ExecutionEngine/ExecutionEngine.h"
#include "mlir/ExecutionEngine/OptUtils.h"
#include "mlir/InitAllDialects.h"
#include "mlir/InitAllPasses.h"
#include "mlir/InitAllTranslations.h"
#include "mlir/Parser/Parser.h"
#include "mlir/Pass/PassManager.h"
#include "mlir/Target/LLVMIR/Dialect/LLVMIR/LLVMToLLVMIRTranslation.h"
#include "mlir/Target/LLVMIR/Export.h"
#include "mlir/Tools/ParseUtilities.h"

namespace cudaq {

bool setupTargetTriple(llvm::Module *llvmModule) {
  // Setup the machine properties from the current architecture.
  auto targetTriple = llvm::sys::getDefaultTargetTriple();
  std::string errorMessage;
  const auto *target =
      llvm::TargetRegistry::lookupTarget(targetTriple, errorMessage);
  if (!target)
    return false;

  std::string cpu(llvm::sys::getHostCPUName());
  llvm::SubtargetFeatures features;
  llvm::StringMap<bool> hostFeatures;

  if (llvm::sys::getHostCPUFeatures(hostFeatures))
    for (auto &f : hostFeatures)
      features.AddFeature(f.first(), f.second);

  std::unique_ptr<llvm::TargetMachine> machine(target->createTargetMachine(
      targetTriple, cpu, features.getString(), {}, {}));
  if (!machine)
    return false;

  llvmModule->setDataLayout(machine->createDataLayout());
  llvmModule->setTargetTriple(targetTriple);

  return true;
}

void optimizeLLVM(llvm::Module *module) {
  auto optPipeline = cudaq::makeOptimizingTransformer(
      /*optLevel=*/3, /*sizeLevel=*/0,
      /*targetMachine=*/nullptr);
  if (auto err = optPipeline(module))
    throw std::runtime_error("Failed to optimize LLVM IR ");

  // Remove memory attributes from entry_point functions because the optimizer
  // sometimes applies it to degenerate cases (empty programs), and IonQ cannot
  // support that.
  for (llvm::Function &func : *module)
    if (func.hasFnAttribute("entry_point"))
      func.removeFnAttr(llvm::Attribute::Memory);
}

void applyWriteOnlyAttributes(llvm::Module *llvmModule) {
  // Note that we only need to inspect QIRMeasureBody because MeasureCallConv
  // and MeasureToRegisterCallConv have already been called, so only
  // QIRMeasureBody remains.
  const unsigned int arg_num = 1;

  // Apply attribute to measurement function declaration
  if (auto func = llvmModule->getFunction(cudaq::opt::QIRMeasureBody)) {
    func->addParamAttr(arg_num, llvm::Attribute::WriteOnly);
  }

  // Apply to measurement function calls
  for (llvm::Function &func : *llvmModule)
    for (llvm::BasicBlock &block : func)
      for (llvm::Instruction &inst : block) {
        auto callInst = llvm::dyn_cast_or_null<llvm::CallBase>(&inst);
        if (callInst && callInst->getCalledFunction()) {
          auto calledFunc = callInst->getCalledFunction();
          auto funcName = calledFunc->getName();
          if (funcName == cudaq::opt::QIRMeasureBody)
            callInst->addParamAttr(arg_num, llvm::Attribute::WriteOnly);
        }
      }
}

<<<<<<< HEAD
bool isValidIntegerArithmeticInstruction(llvm::Instruction &inst) {
  // Not a valid adaptive profile instruction
  // Check if it's in the extended instruction set
  const auto isValidIntegerBinaryInst = [](const auto &inst) {
    if (!llvm::isa<llvm::BinaryOperator>(inst))
      return false;
    const auto opCode = inst.getOpcode();
    static const std::vector<int> integerOps = {
        llvm::BinaryOperator::Add,  llvm::BinaryOperator::Sub,
        llvm::BinaryOperator::Mul,  llvm::BinaryOperator::UDiv,
        llvm::BinaryOperator::SDiv, llvm::BinaryOperator::URem,
        llvm::BinaryOperator::SRem, llvm::BinaryOperator::And,
        llvm::BinaryOperator::Or,   llvm::BinaryOperator::Xor,
        llvm::BinaryOperator::Shl,  llvm::BinaryOperator::LShr,
        llvm::BinaryOperator::AShr};
    return std::find(integerOps.begin(), integerOps.end(), opCode) !=
           integerOps.end();
  };

  return isValidIntegerBinaryInst(inst) || llvm::isa<llvm::ICmpInst>(inst) ||
         llvm::isa<llvm::ZExtInst>(inst) || llvm::isa<llvm::SExtInst>(inst) ||
         llvm::isa<llvm::TruncInst>(inst) ||
         llvm::isa<llvm::SelectInst>(inst) || llvm::isa<llvm::PHINode>(inst);
}

bool isValidFloatingArithmeticInstruction(llvm::Instruction &inst) {
  const auto isValidFloatBinaryInst = [](const auto &inst) {
    if (!llvm::isa<llvm::BinaryOperator>(inst))
      return false;
    const auto opCode = inst.getOpcode();
    static const std::vector<int> floatOps = {
        llvm::BinaryOperator::FAdd, llvm::BinaryOperator::FSub,
        llvm::BinaryOperator::FMul, llvm::BinaryOperator::FDiv,
        llvm::Instruction::FRem};
    return std::find(floatOps.begin(), floatOps.end(), opCode) !=
           floatOps.end();
  };

  return isValidFloatBinaryInst(inst) || llvm::isa<llvm::FCmpInst>(inst) ||
         llvm::isa<llvm::FPExtInst>(inst) || llvm::isa<llvm::FPTruncInst>(inst);
}

bool isValidOutputCallInstruction(llvm::Instruction &inst) {
  // Not a valid adaptive profile instruction
  // Check if it's an record output call.
  if (auto *call = dyn_cast<llvm::CallBase>(&inst)) {
    auto name = call->getCalledFunction()->getName().str();
    std::vector<const char *> outputFunctions{
        cudaq::opt::QIRBoolRecordOutput, cudaq::opt::QIRIntegerRecordOutput,
        cudaq::opt::QIRDoubleRecordOutput, cudaq::opt::QIRTupleRecordOutput,
        cudaq::opt::QIRArrayRecordOutput};
    return std::find(outputFunctions.begin(), outputFunctions.end(),
                     name.c_str()) == outputFunctions.end();
  }
  return false;
}

/// @brief Add module flags according to the spec:
/// https://github.com/qir-alliance/qir-spec/blob/main/specification/under_development/profiles/Adaptive_Profile.md#module-flags-metadata
void applyQIRAdaptiveCapabilitiesAttributes(llvm::Module *llvmModule,
                                            bool supportIntegerComputations,
                                            bool supportFloatComputations,
                                            bool qirVersionUnderDevelopment) {
  if (qirVersionUnderDevelopment) {
    // Add default values to the best of our knowledge for now.
    // TODO: Design yaml QIR settings, module flags analysis, and QIR
    // validation.
    auto &llvmContext = llvmModule->getContext();

    if (supportIntegerComputations) {
      llvm::Constant *intPrecisionValue =
          llvm::ConstantDataArray::getString(llvmContext, "i64", false);
      llvmModule->addModuleFlag(
          llvm::Module::ModFlagBehavior::Error,
          cudaq::opt::qir_under_development::QIRIntComputationsFlagName,
          intPrecisionValue);
    }
    if (supportFloatComputations) {
      llvm::Constant *floatPrecisionValue =
          llvm::ConstantDataArray::getString(llvmContext, "f64", false);
      llvmModule->addModuleFlag(
          llvm::Module::ModFlagBehavior::Error,
          cudaq::opt::qir_under_development::QIRFloatComputationsFlagName,
          floatPrecisionValue);
    }

    auto backwardsBranchingValue = llvm::ConstantInt::getIntegerValue(
        llvm::Type::getIntNTy(llvmContext, 2), llvm::APInt(2, 0, false));
    llvmModule->addModuleFlag(
        llvm::Module::ModFlagBehavior::Error,
        cudaq::opt::qir_under_development::QIRBackwardsBranchingFlagName,
        backwardsBranchingValue);
  } else {
    auto &llvmContext = llvmModule->getContext();
    auto falseValue =
        llvm::ConstantInt::getTrue(llvm::Type::getInt1Ty(llvmContext));
    llvm::ConstantInt::getTrue(llvm::Type::getInt1Ty(llvmContext));
    auto trueValue =
        llvm::ConstantInt::getTrue(llvm::Type::getInt1Ty(llvmContext));
    llvm::ConstantInt::getTrue(llvm::Type::getInt1Ty(llvmContext));
    llvmModule->addModuleFlag(
        llvm::Module::ModFlagBehavior::Error,
        cudaq::opt::qir_current::QIRQubitResettingFlagName, trueValue);
    llvmModule->addModuleFlag(llvm::Module::ModFlagBehavior::Error,
                              cudaq::opt::qir_current::QIRClassicalIntsFlagName,
                              falseValue);
    llvmModule->addModuleFlag(
        llvm::Module::ModFlagBehavior::Error,
        cudaq::opt::qir_current::QIRClassicalFloatsFlagName, falseValue);
    llvmModule->addModuleFlag(
        llvm::Module::ModFlagBehavior::Error,
        cudaq::opt::qir_current::QIRClassicalFixedPointsFlagName, falseValue);
    llvmModule->addModuleFlag(llvm::Module::ModFlagBehavior::Error,
                              cudaq::opt::qir_current::QIRUserFunctionsFlagName,
                              falseValue);
    llvmModule->addModuleFlag(
        llvm::Module::ModFlagBehavior::Error,
        cudaq::opt::qir_current::QIRDynamicFloatArgsFlagName, falseValue);
    llvmModule->addModuleFlag(
        llvm::Module::ModFlagBehavior::Error,
        cudaq::opt::qir_current::QIRExternFunctionsFlagName, falseValue);
    llvmModule->addModuleFlag(
        llvm::Module::ModFlagBehavior::Error,
        cudaq::opt::qir_current::QIRBackwardsBranchingFlagName, falseValue);
  }
}

=======
>>>>>>> a4b44ecc
// Once a call to a function with irreversible attribute is seen, no more calls
// to reversible functions are allowed. This is somewhat of an implied
// specification because the specification describes the program in terms of 4
// sequential blocks. The 2nd block contains reversible operations, and the 3rd
// block contains irreversible operations (measurements), and the blocks may not
// overlap.
// Reference:
// https://github.com/qir-alliance/qir-spec/blob/main/specification/under_development/profiles/Base_Profile.md?plain=1#L237
mlir::LogicalResult
verifyBaseProfileMeasurementOrdering(llvm::Module *llvmModule) {
  bool irreversibleSeenYet = false;
  for (llvm::Function &func : *llvmModule)
    for (llvm::BasicBlock &block : func)
      for (llvm::Instruction &inst : block) {
        auto callInst = llvm::dyn_cast_or_null<llvm::CallBase>(&inst);

        if (callInst && callInst->getCalledFunction()) {
          auto calledFunc = callInst->getCalledFunction();
          auto funcName = calledFunc->getName();
          bool isIrreversible = calledFunc->hasFnAttribute("irreversible");
          bool isReversible = !isIrreversible;
          bool isOutputFunction = funcName == cudaq::opt::QIRRecordOutput;
          if (isReversible && !isOutputFunction && irreversibleSeenYet) {
            llvm::errs() << "error: reversible function " << funcName
                         << " came after irreversible function\n";
            return mlir::failure();
          }
          if (isIrreversible)
            irreversibleSeenYet = true;
        }
      }
  return mlir::success();
}

// Verify that output recording calls
// 1) Have the nonnull attribute on any i8* parameters
// 2) Have unique names
mlir::LogicalResult verifyOutputCalls(llvm::CallBase *callInst,
                                      std::set<std::string> &outputList) {
  int iArg = 0;
  for (auto &arg : callInst->args()) {
    auto myArg = arg->getType();
    auto ptrTy = dyn_cast_or_null<llvm::PointerType>(myArg);
    // If we're dealing with the i8* parameters
    if (ptrTy != nullptr &&
        ptrTy->getNonOpaquePointerElementType()->isIntegerTy(8)) {
      // Verify that it has the nonnull attribute
      if (!callInst->paramHasAttr(iArg, llvm::Attribute::NonNull)) {
        llvm::errs() << "error - nonnull attribute is missing from i8* "
                        "parameter of "
                     << cudaq::opt::QIRRecordOutput << " function\n";
        return mlir::failure();
      }

      // Lookup the string value from IR that looks like this:
      // clang-format off
      // i8* nonnull getelementptr inbounds ([3 x i8], [3 x i8]* @cstr.723000, i64 0, i64 0))
      // clang-format on
      auto constExpr = llvm::dyn_cast_or_null<llvm::ConstantExpr>(arg);
      if (constExpr &&
          constExpr->getOpcode() == llvm::Instruction::GetElementPtr) {
        llvm::Value *globalValue = constExpr->getOperand(0);
        auto globalVar =
            llvm::dyn_cast_or_null<llvm::GlobalVariable>(globalValue);

        // Get the string value of the output name and compare it against
        // the previously identified names in outputList[].
        if (globalVar && globalVar->hasInitializer()) {
          auto constDataArray = llvm::dyn_cast_or_null<llvm::ConstantDataArray>(
              globalVar->getInitializer());
          if (constDataArray) {
            std::string strValue = constDataArray->getAsCString().str();
            if (outputList.find(strValue) != outputList.end()) {
              llvm::errs() << "error - duplicate output name (" << strValue
                           << ") found!\n";
              return mlir::failure();
            }
          }
        }
      }
    }

    iArg++;
  }
  return mlir::success();
}

// Loop through the arguments in a call and verify that they are all constants
mlir::LogicalResult verifyConstArguments(llvm::CallBase *callInst) {
  int iArg = 0;
  auto func = callInst ? callInst->getCalledFunction() : nullptr;
  auto funcName = func ? func->getName() : "N/A";
  for (auto &arg : callInst->args()) {
    // Try casting to Constant Type. Fail if it's not a constant.
    if (!dyn_cast_or_null<llvm::Constant>(arg)) {
      llvm::errs() << "error: argument #" << iArg << " ('" << *arg
                   << "') in call " << funcName << " is not a constant\n";
      return mlir::failure();
    }
    iArg++;
  }
  return mlir::success();
}

// Loop over the recording output functions and verify their characteristics
mlir::LogicalResult verifyOutputRecordingFunctions(llvm::Module *llvmModule,
                                                   bool isBaseProfile) {
  for (llvm::Function &func : *llvmModule) {
    std::set<std::string> outputList;
    for (llvm::BasicBlock &block : func)
      for (llvm::Instruction &inst : block) {
        auto callInst = llvm::dyn_cast_or_null<llvm::CallBase>(&inst);
        auto func = callInst ? callInst->getCalledFunction() : nullptr;
        // All call arguments must be constants if this is a base profile
        if (isBaseProfile && func && failed(verifyConstArguments(callInst)))
          return mlir::failure();
        // If it's an output function, do additional verification
        if (func && func->getName() == cudaq::opt::QIRRecordOutput)
          if (failed(verifyOutputCalls(callInst, outputList)))
            return mlir::failure();
      }
  }
  return mlir::success();
}

// Convert a `nullptr` or `inttoptr (i64 1 to Ptr)` into an integer
std::size_t getArgAsInteger(llvm::Value *arg) {
  std::size_t ret = 0; // handles the nullptr case
  // Now handle the `inttoptr (i64 1 to Ptr)` case
  auto constValue = dyn_cast<llvm::Constant>(arg);
  if (auto constExpr = dyn_cast<llvm::ConstantExpr>(constValue))
    if (constExpr->getOpcode() == llvm::Instruction::IntToPtr)
      if (auto constInt = dyn_cast<llvm::ConstantInt>(constExpr->getOperand(0)))
        ret = constInt->getZExtValue();
  return ret;
}

#define CHECK_RANGE(_check_var, _limit_var)                                    \
  do {                                                                         \
    if (_check_var >= _limit_var) {                                            \
      llvm::errs() << #_check_var << " [" << _check_var                        \
                   << "] is >= " << #_limit_var << " [" << _limit_var          \
                   << "]\n";                                                   \
      return mlir::failure();                                                  \
    }                                                                          \
  } while (0)

// Perform range checking on qubit and result values. This currently only checks
// QIRMeasureBody and QIRRecordOutput. Checking more than that would
// require comprehending the full list of possible QIS instructions, which is
// not currently feasible.
mlir::LogicalResult
verifyQubitAndResultRanges(llvm::Module *llvmModule,
                           bool qirVersionUnderDevelopment) {
  std::size_t requiredNumQubits = 0;
  std::size_t requiredNumResults = 0;
  for (llvm::Function &func : *llvmModule) {
<<<<<<< HEAD
    if (func.hasFnAttribute(cudaq::opt::QIREntryPointAttrName)) {
      requiredNumQubits = func.getFnAttributeAsParsedInteger(
          cudaq::opt::getQIRRequiredQubitsAttrName(qirVersionUnderDevelopment),
          requiredNumQubits);
      requiredNumResults = func.getFnAttributeAsParsedInteger(
          cudaq::opt::getQIRRequiredResultsAttrName(qirVersionUnderDevelopment),
          requiredNumResults);
=======
    if (func.hasFnAttribute("entry_point")) {
      required_num_qubits = func.getFnAttributeAsParsedInteger(
          "requiredQubits", required_num_qubits);
      required_num_results = func.getFnAttributeAsParsedInteger(
          "requiredResults", required_num_results);
>>>>>>> a4b44ecc
      break; // no need to keep looking
    }
  }
  for (llvm::Function &func : *llvmModule) {
    for (llvm::BasicBlock &block : func) {
      for (llvm::Instruction &inst : block) {
        if (auto callInst = llvm::dyn_cast_or_null<llvm::CallBase>(&inst)) {
          if (auto func = callInst->getCalledFunction()) {
            // All results must be in range for output recording functions
            if (func->getName() == cudaq::opt::QIRRecordOutput) {
              auto result = getArgAsInteger(callInst->getArgOperand(0));
              CHECK_RANGE(result, requiredNumResults);
            }
            // All qubits and results must be in range for measurements
            else if (func->getName() == cudaq::opt::QIRMeasureBody) {
              auto qubit = getArgAsInteger(callInst->getArgOperand(0));
              auto result = getArgAsInteger(callInst->getArgOperand(1));
              CHECK_RANGE(qubit, requiredNumQubits);
              CHECK_RANGE(result, requiredNumResults);
            }
          }
        }
      }
    }
  }
  return mlir::success();
}

// Verify that only the allowed LLVM instructions are present
mlir::LogicalResult verifyLLVMInstructions(llvm::Module *llvmModule,
                                           bool isBaseProfile,
                                           bool integerComputations,
                                           bool floatComputations) {
  bool isAdaptiveProfile = !isBaseProfile;
  bool allowAllInstructions = getEnvBool("QIR_ALLOW_ALL_INSTRUCTIONS", false);
  for (llvm::Function &func : *llvmModule)
    for (llvm::BasicBlock &block : func)
      for (llvm::Instruction &inst : block) {
        // Only specific instructions are allowed at the top level, depending on
        // the specific profile
        bool isValidBaseProfileInstruction =
            llvm::isa<llvm::CallBase>(inst) ||
            llvm::isa<llvm::BranchInst>(inst) ||
            llvm::isa<llvm::ReturnInst>(inst);
        // By default, the adaptive profile supports the same set of
        // instructions as the base profile. Extra/optional
        // instructions/capabilities can be enabled in the target config. For
        // example, `qir-adaptive[int_computations]` to allow integer
        // computation instructions.
        bool isValidAdaptiveProfileInstruction = isValidBaseProfileInstruction;
        if (isBaseProfile && !isValidBaseProfileInstruction) {
          llvm::errs() << "error - invalid instruction found: " << inst << '\n';
          if (!allowAllInstructions)
            return mlir::failure();
        } else if (isAdaptiveProfile && !isValidAdaptiveProfileInstruction) {
          // Not a valid adaptive profile instruction
          // Check if it's in the extended instruction set
          const auto isValidIntegerBinaryInst = [](const auto &inst) {
            if (!llvm::isa<llvm::BinaryOperator>(inst))
              return false;
            const auto opCode = inst.getOpcode();
            static const std::vector<int> integerOps = {
                llvm::BinaryOperator::Add,  llvm::BinaryOperator::Sub,
                llvm::BinaryOperator::Mul,  llvm::BinaryOperator::UDiv,
                llvm::BinaryOperator::SDiv, llvm::BinaryOperator::URem,
                llvm::BinaryOperator::SRem, llvm::BinaryOperator::And,
                llvm::BinaryOperator::Or,   llvm::BinaryOperator::Xor,
                llvm::BinaryOperator::Shl,  llvm::BinaryOperator::LShr,
                llvm::BinaryOperator::AShr};
            return std::find(integerOps.begin(), integerOps.end(), opCode) !=
                   integerOps.end();
          };

          const bool isValidIntExtension =
              integerComputations && (isValidIntegerBinaryInst(inst) ||
                                      llvm::isa<llvm::ICmpInst>(inst) ||
                                      llvm::isa<llvm::ZExtInst>(inst) ||
                                      llvm::isa<llvm::SExtInst>(inst) ||
                                      llvm::isa<llvm::TruncInst>(inst) ||
                                      llvm::isa<llvm::SelectInst>(inst) ||
                                      llvm::isa<llvm::PHINode>(inst));

          const auto isValidFloatBinaryInst = [](const auto &inst) {
            if (!llvm::isa<llvm::BinaryOperator>(inst))
              return false;
            const auto opCode = inst.getOpcode();
            static const std::vector<int> floatOps = {
                llvm::BinaryOperator::FAdd, llvm::BinaryOperator::FSub,
                llvm::BinaryOperator::FMul, llvm::BinaryOperator::FDiv};
            return std::find(floatOps.begin(), floatOps.end(), opCode) !=
                   floatOps.end();
          };

          const bool isValidFloatExtension =
              floatComputations && (isValidFloatBinaryInst(inst) ||
                                    llvm::isa<llvm::FPExtInst>(inst) ||
                                    llvm::isa<llvm::FPTruncInst>(inst));
          if (!isValidIntExtension && !isValidFloatExtension) {
            llvm::errs() << "error - invalid instruction found: " << inst
                         << '\n';
            if (!allowAllInstructions)
              return mlir::failure();
          }
        }
        // Only inttoptr and getelementptr instructions are present as inlined
        // call argument operations. These instructions may not be present
        // unless they inlined call argument operations.
        auto call = llvm::dyn_cast_or_null<llvm::CallBase>(&inst);
        if (call)
          for (auto &arg : call->args()) {
            auto constExpr = llvm::dyn_cast_or_null<llvm::ConstantExpr>(arg);
            if (constExpr &&
                constExpr->getOpcode() != llvm::Instruction::GetElementPtr &&
                constExpr->getOpcode() != llvm::Instruction::IntToPtr &&
                constExpr->getOpcode() != llvm::Instruction::BitCast) {
              llvm::errs() << "error - invalid instruction found: "
                           << *constExpr << '\n';
              if (!allowAllInstructions)
                return mlir::failure();
            }
          }
      }
  return mlir::success();
}

/// @brief Function to lower MLIR to a specific QIR profile
/// @param op MLIR operation
/// @param output Output stream
/// @param additionalPasses Additional passes to run at the end
/// @param printIR Print IR to `stderr`
/// @param printIntermediateMLIR Print IR in between each pass
mlir::LogicalResult
qirProfileTranslationFunction(const char *qirProfile, mlir::Operation *op,
                              llvm::raw_string_ostream &output,
                              const std::string &additionalPasses, bool printIR,
                              bool printIntermediateMLIR, bool printStats) {
  ScopedTraceWithContext(cudaq::TIMING_JIT, "qirProfileTranslationFunction");

  bool qirVersionUnderDevelopment =
      getEnvBool("CUDAQ_QIR_VERSION_UNDER_DEVELOPMENT", false);

  const std::uint32_t qir_major_version = 1;
  const std::uint32_t qir_minor_version = 0;

  const bool isAdaptiveProfile =
      std::string{qirProfile}.starts_with("qir-adaptive");
  const bool supportIntegerComputations =
      (std::string{qirProfile} == "qir-adaptive-i" ||
       std::string{qirProfile} == "qir-adaptive-if");
  const bool supportFloatComputations =
      (std::string{qirProfile} == "qir-adaptive-f" ||
       std::string{qirProfile} == "qir-adaptive-if");
  const bool isBaseProfile = !isAdaptiveProfile;

  auto context = op->getContext();
  mlir::PassManager pm(context);
  if (printIntermediateMLIR)
    pm.enableIRPrinting();
  if (printStats)
    pm.enableStatistics();
  std::string errMsg;
  llvm::raw_string_ostream errOs(errMsg);
  bool containsWireSet =
      op->walk<mlir::WalkOrder::PreOrder>([](quake::WireSetOp wireSetOp) {
          return mlir::WalkResult::interrupt();
        }).wasInterrupted();

  const std::string rootQirProfileName =
      isAdaptiveProfile ? "qir-adaptive" : qirProfile;
  if (containsWireSet)
    cudaq::opt::addWiresetToProfileQIRPipeline(pm, rootQirProfileName,
                                               qirVersionUnderDevelopment);
  else
    cudaq::opt::addPipelineConvertToQIR(pm, rootQirProfileName,
                                        qirVersionUnderDevelopment);

  // Add additional passes if necessary
  if (!additionalPasses.empty() &&
      failed(parsePassPipeline(additionalPasses, pm, errOs)))
    return mlir::failure();
  mlir::DefaultTimingManager tm;
  tm.setEnabled(cudaq::isTimingTagEnabled(cudaq::TIMING_JIT_PASSES));
  auto timingScope = tm.getRootScope(); // starts the timer
  pm.enableTiming(timingScope);         // do this right before pm.run
  if (failed(pm.run(op)))
    return mlir::failure();
  timingScope.stop();

  auto llvmContext = std::make_unique<llvm::LLVMContext>();
  llvmContext->setOpaquePointers(false);
  auto llvmModule = translateModuleToLLVMIR(op, *llvmContext);

  // Apply required attributes for the Base Profile
  applyWriteOnlyAttributes(llvmModule.get());

  // Add required module flags for the Base Profile
  llvmModule->addModuleFlag(llvm::Module::ModFlagBehavior::Error,
                            "qir_major_version", qir_major_version);
  llvmModule->addModuleFlag(llvm::Module::ModFlagBehavior::Max,
                            "qir_minor_version", qir_minor_version);
  auto falseValue =
      llvm::ConstantInt::getFalse(llvm::Type::getInt1Ty(*llvmContext));
  llvmModule->addModuleFlag(llvm::Module::ModFlagBehavior::Error,
                            "dynamic_qubit_management", falseValue);
  llvmModule->addModuleFlag(llvm::Module::ModFlagBehavior::Error,
                            "dynamic_result_management", falseValue);
  if (isAdaptiveProfile) {
    auto trueValue =
        llvm::ConstantInt::getTrue(llvm::Type::getInt1Ty(*llvmContext));
    llvmModule->addModuleFlag(llvm::Module::ModFlagBehavior::Error,
                              "qubit_resetting", trueValue);
    llvmModule->addModuleFlag(llvm::Module::ModFlagBehavior::Error,
                              "classical_ints", falseValue);
    llvmModule->addModuleFlag(llvm::Module::ModFlagBehavior::Error,
                              "classical_floats", falseValue);
    llvmModule->addModuleFlag(llvm::Module::ModFlagBehavior::Error,
                              "classical_fixed_points", falseValue);
    llvmModule->addModuleFlag(llvm::Module::ModFlagBehavior::Error,
                              "user_functions", falseValue);
    llvmModule->addModuleFlag(llvm::Module::ModFlagBehavior::Error,
                              "dynamic_float_args", falseValue);
    llvmModule->addModuleFlag(llvm::Module::ModFlagBehavior::Error,
                              "extern_functions", falseValue);
    llvmModule->addModuleFlag(llvm::Module::ModFlagBehavior::Error,
                              "backwards_branching", falseValue);
  }

  // Note: optimizeLLVM is the one that is setting nonnull attributes on
  // the @__quantum__rt__result_record_output calls.
  cudaq::optimizeLLVM(llvmModule.get());
  if (!cudaq::setupTargetTriple(llvmModule.get()))
    throw std::runtime_error("Failed to setup the llvm module target triple.");

<<<<<<< HEAD
  if (isAdaptiveProfile)
    applyQIRAdaptiveCapabilitiesAttributes(
        llvmModule.get(), supportIntegerComputations, supportFloatComputations,
        qirVersionUnderDevelopment);

=======
>>>>>>> a4b44ecc
  // PyQIR currently requires named blocks. It's not clear if blocks can share
  // names across functions, so we are being conservative by giving every block
  // in the module a unique name for now.
  int blockCounter = 0;
  for (llvm::Function &func : *llvmModule)
    for (llvm::BasicBlock &block : func)
      if (!block.hasName())
        block.setName(std::to_string(blockCounter++));

  if (printIR)
    llvm::errs() << *llvmModule;

  if (failed(verifyOutputRecordingFunctions(llvmModule.get(), isBaseProfile)))
    return mlir::failure();

  if (isBaseProfile &&
      failed(verifyBaseProfileMeasurementOrdering(llvmModule.get())))
    return mlir::failure();

  if (failed(verifyQubitAndResultRanges(llvmModule.get(),
                                        qirVersionUnderDevelopment)))
    return mlir::failure();

  if (failed(verifyLLVMInstructions(llvmModule.get(), isBaseProfile,
                                    supportIntegerComputations,
                                    supportFloatComputations)))
    return mlir::failure();

  // Map the LLVM Module to Bitcode that can be submitted
  llvm::SmallString<1024> bitCodeMem;
  llvm::raw_svector_ostream os(bitCodeMem);
  llvm::WriteBitcodeToFile(*llvmModule, os);
  output << llvm::encodeBase64(bitCodeMem.str());
  return mlir::success();
}

void registerToQIRTranslation() {
#define CREATE_QIR_REGISTRATION(_regName, _profile)                            \
  cudaq::TranslateFromMLIRRegistration _regName(                               \
      _profile, "translate from quake to " _profile,                           \
      [](mlir::Operation *op, llvm::raw_string_ostream &output,                \
         const std::string &additionalPasses, bool printIR,                    \
         bool printIntermediateMLIR, bool printStats) {                        \
        return qirProfileTranslationFunction(                                  \
            _profile, op, output, additionalPasses, printIR,                   \
            printIntermediateMLIR, printStats);                                \
      })

  // Base Profile and Adaptive Profile are very similar, so they use the same
  // overall function. We just pass a string to it to tell the function which
  // one is being done.
  // The adaptive profile can support optional integer and/or floating point
  // computations capabilities. These additional capabilities will determine how
  // we validate the output QIR.
  CREATE_QIR_REGISTRATION(regBase, "qir-base");
  // Base adaptive profile
  CREATE_QIR_REGISTRATION(regAdaptive, "qir-adaptive");
  // Adaptive with integer computations
  CREATE_QIR_REGISTRATION(regAdaptiveI, "qir-adaptive-i");
  // Adaptive with floating point computations
  // FIXME: not sure if there is a platform with floating point support but not
  // integer. We just have it here for completeness.
  CREATE_QIR_REGISTRATION(regAdaptiveF, "qir-adaptive-f");
  // Adaptive with integer and floating point computations
  CREATE_QIR_REGISTRATION(regAdaptiveIF, "qir-adaptive-if");
}

void registerToOpenQASMTranslation() {
  cudaq::TranslateFromMLIRRegistration reg(
      "qasm2", "translate from quake to openQASM 2.0",
      [](mlir::Operation *op, llvm::raw_string_ostream &output,
         const std::string &additionalPasses, bool printIR,
         bool printIntermediateMLIR, bool printStats) {
        ScopedTraceWithContext(cudaq::TIMING_JIT, "qasm2 translation");
        mlir::PassManager pm(op->getContext());
        if (printIntermediateMLIR)
          pm.enableIRPrinting();
        if (printStats)
          pm.enableStatistics();
        cudaq::opt::addPipelineTranslateToOpenQASM(pm);
        mlir::DefaultTimingManager tm;
        tm.setEnabled(cudaq::isTimingTagEnabled(cudaq::TIMING_JIT_PASSES));
        auto timingScope = tm.getRootScope(); // starts the timer
        pm.enableTiming(timingScope);         // do this right before pm.run
        if (failed(pm.run(op)))
          throw std::runtime_error("code generation failed.");
        timingScope.stop();
        auto passed = cudaq::translateToOpenQASM(op, output);
        if (printIR) {
          if (succeeded(passed))
            llvm::errs() << output.str();
          else
            llvm::errs() << "failed to create OpenQASM file.";
        }
        return passed;
      });
}

void registerToIQMJsonTranslation() {
  cudaq::TranslateFromMLIRRegistration reg(
      "iqm", "translate from quake to IQM's json format",
      [](mlir::Operation *op, llvm::raw_string_ostream &output,
         const std::string &additionalPasses, bool printIR,
         bool printIntermediateMLIR, bool printStats) {
        ScopedTraceWithContext(cudaq::TIMING_JIT, "iqm translation");
        mlir::PassManager pm(op->getContext());
        if (printIntermediateMLIR)
          pm.enableIRPrinting();
        if (printStats)
          pm.enableStatistics();
        cudaq::opt::addPipelineTranslateToIQMJson(pm);
        mlir::DefaultTimingManager tm;
        tm.setEnabled(cudaq::isTimingTagEnabled(cudaq::TIMING_JIT_PASSES));
        auto timingScope = tm.getRootScope(); // starts the timer
        pm.enableTiming(timingScope);         // do this right before pm.run
        if (failed(pm.run(op)))
          throw std::runtime_error("code generation failed.");
        timingScope.stop();
        auto passed = cudaq::translateToIQMJson(op, output);
        if (printIR) {
          if (succeeded(passed))
            llvm::errs() << output.str();
          else
            llvm::errs() << "failed to create IQM json file.";
        }
        return passed;
      });
}

void insertSetupAndCleanupOperations(mlir::Operation *module,
                                     bool qirVersionUnderDevelopment) {
  mlir::OpBuilder modBuilder(module);
  auto *context = module->getContext();
  auto arrayQubitTy = cudaq::opt::getArrayType(context);
  auto voidTy = mlir::LLVM::LLVMVoidType::get(context);
  auto boolTy = modBuilder.getI1Type();
  mlir::FlatSymbolRefAttr allocateSymbol =
      cudaq::opt::factory::createLLVMFunctionSymbol(
          cudaq::opt::QIRArrayQubitAllocateArray, arrayQubitTy,
          {modBuilder.getI64Type()}, dyn_cast<mlir::ModuleOp>(module));
  mlir::FlatSymbolRefAttr releaseSymbol =
      cudaq::opt::factory::createLLVMFunctionSymbol(
          cudaq::opt::QIRArrayQubitReleaseArray, {voidTy}, {arrayQubitTy},
          dyn_cast<mlir::ModuleOp>(module));
  mlir::FlatSymbolRefAttr isDynamicSymbol =
      cudaq::opt::factory::createLLVMFunctionSymbol(
          cudaq::opt::QIRisDynamicQubitManagement, {boolTy}, {},
          dyn_cast<mlir::ModuleOp>(module));
  mlir::FlatSymbolRefAttr setDynamicSymbol =
      cudaq::opt::factory::createLLVMFunctionSymbol(
          cudaq::opt::QIRsetDynamicQubitManagement, {voidTy}, {boolTy},
          dyn_cast<mlir::ModuleOp>(module));
  mlir::FlatSymbolRefAttr clearResultMapsSymbol =
      cudaq::opt::factory::createLLVMFunctionSymbol(
          cudaq::opt::QIRClearResultMaps, {voidTy}, {},
          dyn_cast<mlir::ModuleOp>(module));

  // Iterate through all operations in the ModuleOp
  mlir::SmallVector<mlir::LLVM::LLVMFuncOp> funcs;
  module->walk([&](mlir::LLVM::LLVMFuncOp func) { funcs.push_back(func); });
  for (auto &func : funcs) {
    if (!func->hasAttr(cudaq::entryPointAttrName))
      continue;
    std::int64_t num_qubits = -1;
    if (auto requiredQubits = func->getAttrOfType<mlir::StringAttr>(
            cudaq::opt::getQIRRequiredQubitsAttrName(
                qirVersionUnderDevelopment)))
      requiredQubits.strref().getAsInteger(10, num_qubits);

    // Further processing on funcOp if needed
    auto &blocks = func.getBlocks();
    if (blocks.size() < 1 || num_qubits < 0)
      continue;

    mlir::Block &block = *blocks.begin();
    mlir::OpBuilder builder(&block, block.begin());
    auto loc = builder.getUnknownLoc();

    auto origMode = builder.create<mlir::LLVM::CallOp>(
        loc, mlir::TypeRange{boolTy}, isDynamicSymbol, mlir::ValueRange{});

    // Create constant op
    auto numQubitsVal =
        cudaq::opt::factory::genLlvmI64Constant(loc, builder, num_qubits);
    auto falseVal = builder.create<mlir::LLVM::ConstantOp>(
        loc, boolTy, builder.getI16IntegerAttr(false));

    // Invoke allocate function with constant op
    auto qubitAlloc = builder.create<mlir::LLVM::CallOp>(
        loc, mlir::TypeRange{arrayQubitTy}, allocateSymbol,
        mlir::ValueRange{numQubitsVal.getResult()});
    builder.create<mlir::LLVM::CallOp>(loc, mlir::TypeRange{voidTy},
                                       setDynamicSymbol,
                                       mlir::ValueRange{falseVal.getResult()});

    // At the end of the function, deallocate the qubits and restore the
    // simulator state.
    builder.setInsertionPoint(std::prev(blocks.end())->getTerminator());
    builder.create<mlir::LLVM::CallOp>(
        loc, mlir::TypeRange{voidTy}, releaseSymbol,
        mlir::ValueRange{qubitAlloc.getResult()});
    builder.create<mlir::LLVM::CallOp>(loc, mlir::TypeRange{voidTy},
                                       setDynamicSymbol,
                                       mlir::ValueRange{origMode.getResult()});
    builder.create<mlir::LLVM::CallOp>(loc, mlir::TypeRange{voidTy},
                                       clearResultMapsSymbol,
                                       mlir::ValueRange{});
  }
}

mlir::ExecutionEngine *createQIRJITEngine(mlir::ModuleOp &moduleOp,
                                          llvm::StringRef convertTo) {
  // The "fast" instruction selection compilation algorithm is actually very
  // slow for large quantum circuits. Disable that here. Revisit this
  // decision by testing large UCCSD circuits if jitCodeGenOptLevel is changed
  // in the future. Also note that llvm::TargetMachine::setFastIsel() and
  // setO0WantsFastISel() do not retain their values in our current version of
  // LLVM. This use of LLVM command line parameters could be changed if the LLVM
  // JIT ever supports the TargetMachine options in the future.
  ScopedTraceWithContext(cudaq::TIMING_JIT, "createQIRJITEngine");

  const char *argv[] = {"", "-fast-isel=0", nullptr};
  llvm::cl::ParseCommandLineOptions(2, argv);

  mlir::ExecutionEngineOptions opts;
  opts.transformer = [](llvm::Module *m) { return llvm::ErrorSuccess(); };
  opts.jitCodeGenOptLevel = llvm::CodeGenOpt::None;
  opts.llvmModuleBuilder =
      [convertTo = convertTo.str()](
          mlir::Operation *module,
          llvm::LLVMContext &llvmContext) -> std::unique_ptr<llvm::Module> {
    ScopedTraceWithContext(cudaq::TIMING_JIT,
                           "createQIRJITEngine::llvmModuleBuilder");
    bool qirVersionUnderDevelopment =
        getEnvBool("CUDAQ_QIR_VERSION_UNDER_DEVELOPMENT", false);
    llvmContext.setOpaquePointers(false);

    auto *context = module->getContext();
    mlir::PassManager pm(context);
    std::string errMsg;
    llvm::raw_string_ostream errOs(errMsg);

    bool containsWireSet =
        module
            ->walk<mlir::WalkOrder::PreOrder>([](quake::WireSetOp wireSetOp) {
              return mlir::WalkResult::interrupt();
            })
            .wasInterrupted();

    // Even though we're not lowering all the way to a real QIR profile for this
    // emulated path, we need to pass in the `convertTo` in order to mimic what
    // the non-emulated path would do.
    if (containsWireSet)
      cudaq::opt::addWiresetToProfileQIRPipeline(pm, convertTo,
                                                 qirVersionUnderDevelopment);
    else
      cudaq::opt::commonPipelineConvertToQIR(pm, "qir", convertTo,
                                             qirVersionUnderDevelopment);

    auto enablePrintMLIREachPass =
        getEnvBool("CUDAQ_MLIR_PRINT_EACH_PASS", false);
    if (enablePrintMLIREachPass) {
      module->getContext()->disableMultithreading();
      pm.enableIRPrinting();
    }

    mlir::DefaultTimingManager tm;
    tm.setEnabled(cudaq::isTimingTagEnabled(cudaq::TIMING_JIT_PASSES));
    auto timingScope = tm.getRootScope(); // starts the timer
    pm.enableTiming(timingScope);         // do this right before pm.run
    if (failed(pm.run(module)))
      throw std::runtime_error(
          "[createQIRJITEngine] Lowering to QIR for remote emulation failed.");
    timingScope.stop();

    // Insert necessary calls to qubit allocations and qubit releases if the
    // original module contained WireSetOp's. This is required because the
    // output of the above pipeline will produce IR that uses statically
    // allocated qubit IDs in that case, and the simulator needs these
    // additional calls in order to operate properly.
    if (containsWireSet)
      insertSetupAndCleanupOperations(module, qirVersionUnderDevelopment);

    auto llvmModule = translateModuleToLLVMIR(module, llvmContext);
    if (!llvmModule)
      throw std::runtime_error(
          "[createQIRJITEngine] Lowering to LLVM IR failed.");

    mlir::ExecutionEngine::setupTargetTriple(llvmModule.get());
    return llvmModule;
  };

  auto jitOrError = mlir::ExecutionEngine::create(moduleOp, opts);
  assert(!!jitOrError && "ExecutionEngine creation failed.");
  return jitOrError.get().release();
}

} // namespace cudaq<|MERGE_RESOLUTION|>--- conflicted
+++ resolved
@@ -115,7 +115,6 @@
       }
 }
 
-<<<<<<< HEAD
 bool isValidIntegerArithmeticInstruction(llvm::Instruction &inst) {
   // Not a valid adaptive profile instruction
   // Check if it's in the extended instruction set
@@ -243,8 +242,6 @@
   }
 }
 
-=======
->>>>>>> a4b44ecc
 // Once a call to a function with irreversible attribute is seen, no more calls
 // to reversible functions are allowed. This is somewhat of an implied
 // specification because the specification describes the program in terms of 4
@@ -402,7 +399,6 @@
   std::size_t requiredNumQubits = 0;
   std::size_t requiredNumResults = 0;
   for (llvm::Function &func : *llvmModule) {
-<<<<<<< HEAD
     if (func.hasFnAttribute(cudaq::opt::QIREntryPointAttrName)) {
       requiredNumQubits = func.getFnAttributeAsParsedInteger(
           cudaq::opt::getQIRRequiredQubitsAttrName(qirVersionUnderDevelopment),
@@ -410,13 +406,6 @@
       requiredNumResults = func.getFnAttributeAsParsedInteger(
           cudaq::opt::getQIRRequiredResultsAttrName(qirVersionUnderDevelopment),
           requiredNumResults);
-=======
-    if (func.hasFnAttribute("entry_point")) {
-      required_num_qubits = func.getFnAttributeAsParsedInteger(
-          "requiredQubits", required_num_qubits);
-      required_num_results = func.getFnAttributeAsParsedInteger(
-          "requiredResults", required_num_results);
->>>>>>> a4b44ecc
       break; // no need to keep looking
     }
   }
@@ -650,14 +639,11 @@
   if (!cudaq::setupTargetTriple(llvmModule.get()))
     throw std::runtime_error("Failed to setup the llvm module target triple.");
 
-<<<<<<< HEAD
   if (isAdaptiveProfile)
     applyQIRAdaptiveCapabilitiesAttributes(
         llvmModule.get(), supportIntegerComputations, supportFloatComputations,
         qirVersionUnderDevelopment);
 
-=======
->>>>>>> a4b44ecc
   // PyQIR currently requires named blocks. It's not clear if blocks can share
   // names across functions, so we are being conservative by giving every block
   // in the module a unique name for now.
