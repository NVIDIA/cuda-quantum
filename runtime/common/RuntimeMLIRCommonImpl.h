/****************************************************************-*- C++ -*-****
 * Copyright (c) 2022 - 2025 NVIDIA Corporation & Affiliates.                  *
 * All rights reserved.                                                        *
 *                                                                             *
 * This source code and the accompanying materials are made available under    *
 * the terms of the Apache License 2.0 which accompanies this distribution.    *
 ******************************************************************************/

#pragma once

#include "Environment.h"
#include "Logger.h"
#include "Timing.h"
#include "cudaq/Frontend/nvqpp/AttributeNames.h"
#include "cudaq/Optimizer/Builder/Runtime.h"
#include "cudaq/Optimizer/CodeGen/IQMJsonEmitter.h"
#include "cudaq/Optimizer/CodeGen/OpenQASMEmitter.h"
#include "cudaq/Optimizer/CodeGen/OptUtils.h"
#include "cudaq/Optimizer/CodeGen/Passes.h"
#include "cudaq/Optimizer/CodeGen/Pipelines.h"
#include "cudaq/Optimizer/CodeGen/QIRAttributeNames.h"
#include "cudaq/Optimizer/CodeGen/QIRFunctionNames.h"
#include "cudaq/Optimizer/CodeGen/QIROpaqueStructTypes.h"
#include "cudaq/Optimizer/Dialect/CC/CCDialect.h"
#include "cudaq/Optimizer/Dialect/Quake/QuakeDialect.h"
#include "cudaq/Optimizer/Dialect/Quake/QuakeOps.h"
#include "cudaq/Optimizer/Transforms/Passes.h"
#include "llvm/Bitcode/BitcodeWriter.h"
#include "llvm/IR/InstIterator.h"
#include "llvm/IR/Instructions.h"
#include "llvm/IR/Operator.h"
#include "llvm/MC/SubtargetFeature.h"
#include "llvm/MC/TargetRegistry.h"
#include "llvm/Support/Base64.h"
#include "llvm/Support/CommandLine.h"
#include "llvm/Support/ErrorOr.h"
#include "llvm/Support/Host.h"
#include "llvm/Support/TargetSelect.h"
#include "mlir/ExecutionEngine/ExecutionEngine.h"
#include "mlir/ExecutionEngine/OptUtils.h"
#include "mlir/InitAllDialects.h"
#include "mlir/InitAllPasses.h"
#include "mlir/InitAllTranslations.h"
#include "mlir/Parser/Parser.h"
#include "mlir/Pass/PassManager.h"
#include "mlir/Target/LLVMIR/Dialect/LLVMIR/LLVMToLLVMIRTranslation.h"
#include "mlir/Target/LLVMIR/Export.h"
#include "mlir/Tools/ParseUtilities.h"

namespace cudaq {

bool setupTargetTriple(llvm::Module *llvmModule) {
  // Setup the machine properties from the current architecture.
  auto targetTriple = llvm::sys::getDefaultTargetTriple();
  std::string errorMessage;
  const auto *target =
      llvm::TargetRegistry::lookupTarget(targetTriple, errorMessage);
  if (!target)
    return false;

  std::string cpu(llvm::sys::getHostCPUName());
  llvm::SubtargetFeatures features;
  llvm::StringMap<bool> hostFeatures;

  if (llvm::sys::getHostCPUFeatures(hostFeatures))
    for (auto &f : hostFeatures)
      features.AddFeature(f.first(), f.second);

  std::unique_ptr<llvm::TargetMachine> machine(target->createTargetMachine(
      targetTriple, cpu, features.getString(), {}, {}));
  if (!machine)
    return false;

  llvmModule->setDataLayout(machine->createDataLayout());
  llvmModule->setTargetTriple(targetTriple);

  return true;
}

void optimizeLLVM(llvm::Module *module) {
  auto optPipeline = cudaq::makeOptimizingTransformer(
      /*optLevel=*/3, /*sizeLevel=*/0,
      /*targetMachine=*/nullptr);
  if (auto err = optPipeline(module))
    throw std::runtime_error("Failed to optimize LLVM IR ");

  // Remove memory attributes from entry_point functions because the optimizer
  // sometimes applies it to degenerate cases (empty programs), and IonQ cannot
  // support that.
  for (llvm::Function &func : *module)
    if (func.hasFnAttribute(cudaq::opt::QIREntryPointAttrName))
      func.removeFnAttr(llvm::Attribute::Memory);
}

void applyWriteOnlyAttributes(llvm::Module *llvmModule) {
  // Note that we only need to inspect QIRMeasureBody because MeasureCallConv
  // and MeasureToRegisterCallConv have already been called, so only
  // QIRMeasureBody remains.
  const unsigned int arg_num = 1;

  // Apply attribute to measurement function declaration
  if (auto func = llvmModule->getFunction(cudaq::opt::QIRMeasureBody)) {
    func->addParamAttr(arg_num, llvm::Attribute::WriteOnly);
  }

  // Apply to measurement function calls
  for (llvm::Function &func : *llvmModule)
    for (llvm::BasicBlock &block : func)
      for (llvm::Instruction &inst : block) {
        auto callInst = llvm::dyn_cast_or_null<llvm::CallBase>(&inst);
        if (callInst && callInst->getCalledFunction()) {
          auto calledFunc = callInst->getCalledFunction();
          auto funcName = calledFunc->getName();
          if (funcName == cudaq::opt::QIRMeasureBody)
            callInst->addParamAttr(arg_num, llvm::Attribute::WriteOnly);
        }
      }
}

bool isValidIntegerArithmeticInstruction(llvm::Instruction &inst) {
  // Not a valid adaptive profile instruction
  // Check if it's in the extended instruction set
  const auto isValidIntegerBinaryInst = [](const auto &inst) {
    if (!llvm::isa<llvm::BinaryOperator>(inst))
      return false;
    const auto opCode = inst.getOpcode();
    static const std::vector<int> integerOps = {
        llvm::BinaryOperator::Add,  llvm::BinaryOperator::Sub,
        llvm::BinaryOperator::Mul,  llvm::BinaryOperator::UDiv,
        llvm::BinaryOperator::SDiv, llvm::BinaryOperator::URem,
        llvm::BinaryOperator::SRem, llvm::BinaryOperator::And,
        llvm::BinaryOperator::Or,   llvm::BinaryOperator::Xor,
        llvm::BinaryOperator::Shl,  llvm::BinaryOperator::LShr,
        llvm::BinaryOperator::AShr};
    return std::find(integerOps.begin(), integerOps.end(), opCode) !=
           integerOps.end();
  };

  return isValidIntegerBinaryInst(inst) || llvm::isa<llvm::ICmpInst>(inst) ||
         llvm::isa<llvm::ZExtInst>(inst) || llvm::isa<llvm::SExtInst>(inst) ||
         llvm::isa<llvm::TruncInst>(inst) ||
         llvm::isa<llvm::SelectInst>(inst) || llvm::isa<llvm::PHINode>(inst);
}

bool isValidFloatingArithmeticInstruction(llvm::Instruction &inst) {
  const auto isValidFloatBinaryInst = [](const auto &inst) {
    if (!llvm::isa<llvm::BinaryOperator>(inst))
      return false;
    const auto opCode = inst.getOpcode();
    static const std::vector<int> floatOps = {
        llvm::BinaryOperator::FAdd, llvm::BinaryOperator::FSub,
        llvm::BinaryOperator::FMul, llvm::BinaryOperator::FDiv,
        llvm::Instruction::FRem};
    return std::find(floatOps.begin(), floatOps.end(), opCode) !=
           floatOps.end();
  };

  return isValidFloatBinaryInst(inst) || llvm::isa<llvm::FCmpInst>(inst) ||
         llvm::isa<llvm::FPExtInst>(inst) || llvm::isa<llvm::FPTruncInst>(inst);
}

bool isValidOutputCallInstruction(llvm::Instruction &inst) {
  // Not a valid adaptive profile instruction
  // Check if it's an record output call.
  if (auto *call = dyn_cast<llvm::CallBase>(&inst)) {
    auto name = call->getCalledFunction()->getName().str();
    std::vector<const char *> outputFunctions{
        cudaq::opt::QIRBoolRecordOutput, cudaq::opt::QIRIntegerRecordOutput,
        cudaq::opt::QIRDoubleRecordOutput, cudaq::opt::QIRTupleRecordOutput,
        cudaq::opt::QIRArrayRecordOutput};
    return std::find(outputFunctions.begin(), outputFunctions.end(),
                     name.c_str()) == outputFunctions.end();
  }
  return false;
}

/// @brief Add module flags according to the spec:
/// https://github.com/qir-alliance/qir-spec/blob/main/specification/under_development/profiles/Adaptive_Profile.md#module-flags-metadata
void applyQIRAdaptiveCapabilitiesAttributes(llvm::Module *llvmModule) {
  llvm::DenseMap<std::size_t, bool> intPrecisions;
  llvm::DenseMap<std::size_t, bool> floatPrecisions;
  std::size_t retCount = 0;
  bool hasMultipleTargetBranching = false;
  std::uint64_t backwardBranching = 0;
  bool hasIRFunctions = false;

  for (llvm::Function &func : *llvmModule) {
    std::size_t funcRetCount = 0;
    for (llvm::BasicBlock &block : func) {
      for (llvm::Instruction &inst : block) {
        // Collect information to set `multiple_return_points` module flag.
        if (inst.getOpcode() == llvm::Instruction::Ret)
          funcRetCount++;

        // Collect information to set `multiple_target_branching` module flag.
        if (inst.getOpcode() == llvm::Instruction::Switch)
          hasMultipleTargetBranching = true;

        // Collect information to set `backwards_branching` module flag.
        if (auto *br = dyn_cast<llvm::BranchInst>(&inst)) {
          bool isLoop = false;
          for (auto successor : br->successors()) {
            if (successor == &block)
              isLoop = true;
          }
          if (isLoop) {
            // The `backwardBranching` value is a 2-bit integer where bit 0
            // indicates presence of simple iterations, and bit 1 indicates
            // presence of conditionally terminating loops, i.e. loops with
            // an exit that depends on a measurement.
            auto condition = br->getCondition();
            if (auto *call = dyn_cast<llvm::CallBase>(condition)) {
              if (call->getCalledFunction()->getName().str() ==
                  cudaq::opt::QIRReadResultBody)
                backwardBranching |= (std::uint64_t)2;
            } else
              backwardBranching |= (std::uint64_t)1;
          }
        }

        // Collect information to set `int_computations` and
        // `float_computations` module flags.
        if (isValidIntegerArithmeticInstruction(inst) ||
            isValidFloatingArithmeticInstruction(inst)) {
          for (std::size_t i = 0; i < inst.getNumOperands(); i++) {
            auto ty = inst.getOperand(i)->getType();
            if (ty->isIntegerTy())
              intPrecisions[ty->getScalarSizeInBits()] = true;
            else if (ty->isFloatingPointTy())
              floatPrecisions[ty->getScalarSizeInBits()] = true;
          }
        }

        // Collect information to set `if_functions` module flag.
        if (auto *call = dyn_cast<llvm::CallBase>(&inst)) {
          auto name = call->getCalledFunction()->getName().str();
          if (!name.starts_with("__quantum__"))
            hasIRFunctions = true;
        }
      }
    }
    retCount = std::max(funcRetCount, retCount);
  }

  std::string intPrecisionStr;
  llvm::SmallVector<std::size_t> intPrecisionsVec;
  for (auto &[k, v] : intPrecisions)
    if (v)
      intPrecisionsVec.push_back(k);
  std::sort(intPrecisionsVec.begin(), intPrecisionsVec.end());
  for (auto k : intPrecisionsVec) {
    if (!intPrecisionStr.empty())
      intPrecisionStr += ",";
    intPrecisionStr += "i" + std::to_string(k);
  }

  std::string floatPrecisionStr;
  llvm::SmallVector<std::size_t> floatPrecisionsVec;
  for (auto &[k, v] : floatPrecisions)
    if (v)
      floatPrecisionsVec.push_back(k);
  std::sort(floatPrecisionsVec.begin(), floatPrecisionsVec.end());
  for (auto k : floatPrecisionsVec) {
    if (!floatPrecisionStr.empty())
      floatPrecisionStr += ",";
    floatPrecisionStr += "f" + std::to_string(k);
  }

  auto &llvmContext = llvmModule->getContext();
  auto trueValue =
      llvm::ConstantInt::getTrue(llvm::Type::getInt1Ty(llvmContext));

  if (hasIRFunctions)
    llvmModule->addModuleFlag(llvm::Module::ModFlagBehavior::Error,
                              cudaq::opt::QIRIrFunctionsFlagName, trueValue);

  if (!intPrecisionStr.empty()) {
    llvm::Constant *intPrecisionValue =
        llvm::ConstantDataArray::getString(llvmContext, intPrecisionStr, false);
    llvmModule->addModuleFlag(llvm::Module::ModFlagBehavior::Error,
                              cudaq::opt::QIRIntComputationsFlagName,
                              intPrecisionValue);
  }
  if (!floatPrecisionStr.empty()) {
    llvm::Constant *floatPrecisionValue = llvm::ConstantDataArray::getString(
        llvmContext, floatPrecisionStr, false);
    llvmModule->addModuleFlag(llvm::Module::ModFlagBehavior::Error,
                              cudaq::opt::QIRFloatComputationsFlagName,
                              floatPrecisionValue);
  }

  auto backwardsBranchingValue = llvm::ConstantInt::getIntegerValue(
      llvm::Type::getIntNTy(llvmContext, 2),
      llvm::APInt(2, backwardBranching, false));
  llvmModule->addModuleFlag(llvm::Module::ModFlagBehavior::Error,
                            cudaq::opt::QIRBackwardsBranchingFlagName,
                            backwardsBranchingValue);

  if (hasMultipleTargetBranching)
    llvmModule->addModuleFlag(llvm::Module::ModFlagBehavior::Error,
                              cudaq::opt::QIRMultipleTargetBranchingFlagName,
                              trueValue);

  if (retCount > 1)
    llvmModule->addModuleFlag(llvm::Module::ModFlagBehavior::Error,
                              cudaq::opt::QIRMultipleReturnPointsFlagName,
                              trueValue);
}

// Once a call to a function with irreversible attribute is seen, no more calls
// to reversible functions are allowed. This is somewhat of an implied
// specification because the specification describes the program in terms of 4
// sequential blocks. The 2nd block contains reversible operations, and the 3rd
// block contains irreversible operations (measurements), and the blocks may not
// overlap.
// Reference:
// https://github.com/qir-alliance/qir-spec/blob/main/specification/under_development/profiles/Base_Profile.md?plain=1#L237
mlir::LogicalResult
verifyBaseProfileMeasurementOrdering(llvm::Module *llvmModule) {
  bool irreversibleSeenYet = false;
  for (llvm::Function &func : *llvmModule)
    for (llvm::BasicBlock &block : func)
      for (llvm::Instruction &inst : block) {
        auto callInst = llvm::dyn_cast_or_null<llvm::CallBase>(&inst);

        if (callInst && callInst->getCalledFunction()) {
          auto calledFunc = callInst->getCalledFunction();
          auto funcName = calledFunc->getName();
          bool isIrreversible =
              calledFunc->hasFnAttribute(cudaq::opt::QIRIrreversibleFlagName);
          bool isReversible = !isIrreversible;
          bool isOutputFunction = funcName == cudaq::opt::QIRRecordOutput;
          if (isReversible && !isOutputFunction && irreversibleSeenYet) {
            llvm::errs() << "error: reversible function " << funcName
                         << " came after irreversible function\n";
            return mlir::failure();
          }
          if (isIrreversible)
            irreversibleSeenYet = true;
        }
      }
  return mlir::success();
}

// Verify that output recording calls
// 1) Have the nonnull attribute on any i8* parameters
// 2) Have unique names
mlir::LogicalResult verifyOutputCalls(llvm::CallBase *callInst,
                                      std::set<std::string> &outputList) {
  int iArg = 0;
  for (auto &arg : callInst->args()) {
    auto myArg = arg->getType();
    auto ptrTy = dyn_cast_or_null<llvm::PointerType>(myArg);
    // If we're dealing with the i8* parameters
    if (ptrTy != nullptr &&
        ptrTy->getNonOpaquePointerElementType()->isIntegerTy(8)) {
      // Verify that it has the nonnull attribute
      if (!callInst->paramHasAttr(iArg, llvm::Attribute::NonNull)) {
        llvm::errs() << "error - nonnull attribute is missing from i8* "
                        "parameter of "
                     << cudaq::opt::QIRRecordOutput << " function\n";
        return mlir::failure();
      }

      // Lookup the string value from IR that looks like this:
      // clang-format off
      // i8* nonnull getelementptr inbounds ([3 x i8], [3 x i8]* @cstr.723000, i64 0, i64 0))
      // clang-format on
      auto constExpr = llvm::dyn_cast_or_null<llvm::ConstantExpr>(arg);
      if (constExpr &&
          constExpr->getOpcode() == llvm::Instruction::GetElementPtr) {
        llvm::Value *globalValue = constExpr->getOperand(0);
        auto globalVar =
            llvm::dyn_cast_or_null<llvm::GlobalVariable>(globalValue);

        // Get the string value of the output name and compare it against
        // the previously identified names in outputList[].
        if (globalVar && globalVar->hasInitializer()) {
          auto constDataArray = llvm::dyn_cast_or_null<llvm::ConstantDataArray>(
              globalVar->getInitializer());
          if (constDataArray) {
            std::string strValue = constDataArray->getAsCString().str();
            if (outputList.find(strValue) != outputList.end()) {
              llvm::errs() << "error - duplicate output name (" << strValue
                           << ") found!\n";
              return mlir::failure();
            }
          }
        }
      }
    }

    iArg++;
  }
  return mlir::success();
}

// Loop through the arguments in a call and verify that they are all constants
mlir::LogicalResult verifyConstArguments(llvm::CallBase *callInst) {
  int iArg = 0;
  auto func = callInst ? callInst->getCalledFunction() : nullptr;
  auto funcName = func ? func->getName() : "N/A";
  for (auto &arg : callInst->args()) {
    // Try casting to Constant Type. Fail if it's not a constant.
    if (!dyn_cast_or_null<llvm::Constant>(arg)) {
      llvm::errs() << "error: argument #" << iArg << " ('" << *arg
                   << "') in call " << funcName << " is not a constant\n";
      return mlir::failure();
    }
    iArg++;
  }
  return mlir::success();
}

// Loop over the recording output functions and verify their characteristics
mlir::LogicalResult verifyOutputRecordingFunctions(llvm::Module *llvmModule,
                                                   bool isBaseProfile) {
  for (llvm::Function &func : *llvmModule) {
    std::set<std::string> outputList;
    for (llvm::BasicBlock &block : func)
      for (llvm::Instruction &inst : block) {
        auto callInst = llvm::dyn_cast_or_null<llvm::CallBase>(&inst);
        auto func = callInst ? callInst->getCalledFunction() : nullptr;
        // All call arguments must be constants if this is a base profile
        if (isBaseProfile && func && failed(verifyConstArguments(callInst)))
          return mlir::failure();
        // If it's an output function, do additional verification
        if (func && func->getName() == cudaq::opt::QIRRecordOutput)
          if (failed(verifyOutputCalls(callInst, outputList)))
            return mlir::failure();
      }
  }
  return mlir::success();
}

// Convert a `nullptr` or `inttoptr (i64 1 to Ptr)` into an integer
std::size_t getArgAsInteger(llvm::Value *arg) {
  std::size_t ret = 0; // handles the nullptr case
  // Now handle the `inttoptr (i64 1 to Ptr)` case
  auto constValue = dyn_cast<llvm::Constant>(arg);
  if (auto constExpr = dyn_cast<llvm::ConstantExpr>(constValue))
    if (constExpr->getOpcode() == llvm::Instruction::IntToPtr)
      if (auto constInt = dyn_cast<llvm::ConstantInt>(constExpr->getOperand(0)))
        ret = constInt->getZExtValue();
  return ret;
}

#define CHECK_RANGE(_check_var, _limit_var)                                    \
  do {                                                                         \
    if (_check_var >= _limit_var) {                                            \
      llvm::errs() << #_check_var << " [" << _check_var                        \
                   << "] is >= " << #_limit_var << " [" << _limit_var          \
                   << "]\n";                                                   \
      return mlir::failure();                                                  \
    }                                                                          \
  } while (0)

// Perform range checking on qubit and result values. This currently only checks
// QIRMeasureBody and QIRRecordOutput. Checking more than that would
// require comprehending the full list of possible QIS instructions, which is
// not currently feasible.
mlir::LogicalResult verifyQubitAndResultRanges(llvm::Module *llvmModule) {
  std::size_t required_num_qubits = 0;
  std::size_t required_num_results = 0;
  for (llvm::Function &func : *llvmModule) {
    if (func.hasFnAttribute(cudaq::opt::QIREntryPointAttrName)) {
      required_num_qubits = func.getFnAttributeAsParsedInteger(
          cudaq::opt::QIRRequiredQubitsAttrName, required_num_qubits);
      required_num_results = func.getFnAttributeAsParsedInteger(
          cudaq::opt::QIRRequiredResultsAttrName, required_num_results);
      break; // no need to keep looking
    }
  }
  for (llvm::Function &func : *llvmModule) {
    for (llvm::BasicBlock &block : func) {
      for (llvm::Instruction &inst : block) {
        if (auto callInst = llvm::dyn_cast_or_null<llvm::CallBase>(&inst)) {
          if (auto func = callInst->getCalledFunction()) {
            // All results must be in range for output recording functions
            if (func->getName() == cudaq::opt::QIRRecordOutput) {
              auto result = getArgAsInteger(callInst->getArgOperand(0));
              CHECK_RANGE(result, required_num_results);
            }
            // All qubits and results must be in range for measurements
            else if (func->getName() == cudaq::opt::QIRMeasureBody) {
              auto qubit = getArgAsInteger(callInst->getArgOperand(0));
              auto result = getArgAsInteger(callInst->getArgOperand(1));
              CHECK_RANGE(qubit, required_num_qubits);
              CHECK_RANGE(result, required_num_results);
            }
          }
        }
      }
    }
  }
  return mlir::success();
}

// Verify that only the allowed LLVM instructions are present
mlir::LogicalResult verifyLLVMInstructions(llvm::Module *llvmModule,
                                           bool isBaseProfile,
                                           bool integerComputations,
                                           bool floatComputations) {
  bool isAdaptiveProfile = !isBaseProfile;
  for (llvm::Function &func : *llvmModule)
    for (llvm::BasicBlock &block : func)
      for (llvm::Instruction &inst : block) {
        // Only specific instructions are allowed at the top level, depending on
        // the specific profile
        bool isValidBaseProfileInstruction =
            llvm::isa<llvm::CallBase>(inst) ||
            llvm::isa<llvm::BranchInst>(inst) ||
            llvm::isa<llvm::ReturnInst>(inst);
        // By default, the adaptive profile supports the same set of
        // instructions as the base profile. Extra/optional
        // instructions/capabilities can be enabled in the target config. For
        // example, `qir-adaptive[int_computations]` to allow integer
        // computation instructions.
        bool isValidAdaptiveProfileInstruction = isValidBaseProfileInstruction;
        if (isBaseProfile && !isValidBaseProfileInstruction) {
          llvm::errs()
              << "error - invalid instruction found in base QIR profile: "
              << inst << '\n';
          return mlir::failure();
        } else if (isAdaptiveProfile && !isValidAdaptiveProfileInstruction) {
          // Not a valid adaptive profile instruction
          // Check if it's in the extended instruction set

          const bool isValidIntExtension =
              integerComputations && isValidIntegerArithmeticInstruction(inst);

          const bool isValidFloatExtension =
              floatComputations && isValidFloatingArithmeticInstruction(inst);

          const bool isValidOutputCall = isValidOutputCallInstruction(inst);
          if (!isValidIntExtension && !isValidFloatExtension &&
              !isValidOutputCall) {
            llvm::errs()
                << "error - invalid instruction found in adaptive QIR profile: "
                << inst << '\n';
            return mlir::failure();
          }
        }

        // Only inttoptr and getelementptr instructions are present as inlined
        // call argument operations. These instructions may not be present
        // unless they inlined call argument operations.
        if (auto *call = dyn_cast<llvm::CallBase>(&inst)) {
          for (auto &arg : call->args()) {
            auto constExpr = llvm::dyn_cast_or_null<llvm::ConstantExpr>(arg);
            if (constExpr &&
                constExpr->getOpcode() != llvm::Instruction::GetElementPtr &&
<<<<<<< HEAD
                constExpr->getOpcode() != llvm::Instruction::IntToPtr) {
              llvm::errs()
                  << "error - invalid instruction found in QIR profile: "
                  << *constExpr << '\n';
=======
                constExpr->getOpcode() != llvm::Instruction::IntToPtr &&
                constExpr->getOpcode() != llvm::Instruction::BitCast) {
              llvm::errs() << "error - invalid instruction found: "
                           << *constExpr << '\n';
>>>>>>> beaaf74f
              return mlir::failure();
            }
          }
        }
      }
  return mlir::success();
}

/// @brief Function to lower MLIR to a specific QIR profile
/// @param op MLIR operation
/// @param output Output stream
/// @param additionalPasses Additional passes to run at the end
/// @param printIR Print IR to `stderr`
/// @param printIntermediateMLIR Print IR in between each pass
mlir::LogicalResult
qirProfileTranslationFunction(const char *qirProfile, mlir::Operation *op,
                              llvm::raw_string_ostream &output,
                              const std::string &additionalPasses, bool printIR,
                              bool printIntermediateMLIR, bool printStats) {
  ScopedTraceWithContext(cudaq::TIMING_JIT, "qirProfileTranslationFunction");

  const std::uint32_t qir_major_version = 1;
  const std::uint32_t qir_minor_version = 0;

  const bool isAdaptiveProfile =
      std::string{qirProfile}.starts_with("qir-adaptive");
  const bool supportIntegerComputations =
      (std::string{qirProfile} == "qir-adaptive-i" ||
       std::string{qirProfile} == "qir-adaptive-if");
  const bool supportFloatComputations =
      (std::string{qirProfile} == "qir-adaptive-f" ||
       std::string{qirProfile} == "qir-adaptive-if");
  const bool isBaseProfile = !isAdaptiveProfile;

  auto context = op->getContext();
  mlir::PassManager pm(context);
  if (printIntermediateMLIR)
    pm.enableIRPrinting();
  if (printStats)
    pm.enableStatistics();
  std::string errMsg;
  llvm::raw_string_ostream errOs(errMsg);
  bool containsWireSet =
      op->walk<mlir::WalkOrder::PreOrder>([](quake::WireSetOp wireSetOp) {
          return mlir::WalkResult::interrupt();
        }).wasInterrupted();

  const std::string rootQirProfileName =
      isAdaptiveProfile ? "qir-adaptive" : qirProfile;
  if (containsWireSet)
    cudaq::opt::addWiresetToProfileQIRPipeline(pm, rootQirProfileName);
  else
    cudaq::opt::addPipelineConvertToQIR(pm, rootQirProfileName);

  // Add additional passes if necessary
  if (!additionalPasses.empty() &&
      failed(parsePassPipeline(additionalPasses, pm, errOs)))
    return mlir::failure();
  mlir::DefaultTimingManager tm;
  tm.setEnabled(cudaq::isTimingTagEnabled(cudaq::TIMING_JIT_PASSES));
  auto timingScope = tm.getRootScope(); // starts the timer
  pm.enableTiming(timingScope);         // do this right before pm.run
  if (failed(pm.run(op)))
    return mlir::failure();
  timingScope.stop();

  auto llvmContext = std::make_unique<llvm::LLVMContext>();
  llvmContext->setOpaquePointers(false);
  auto llvmModule = translateModuleToLLVMIR(op, *llvmContext);

  // Apply required attributes for the Base Profile
  applyWriteOnlyAttributes(llvmModule.get());

  // Add required module flags for the Base Profile
  llvmModule->addModuleFlag(llvm::Module::ModFlagBehavior::Error,
                            cudaq::opt::QIRMajorVersionFlagName,
                            qir_major_version);
  llvmModule->addModuleFlag(llvm::Module::ModFlagBehavior::Max,
                            cudaq::opt::QIRMinorVersionFlagName,
                            qir_minor_version);
  auto falseValue =
      llvm::ConstantInt::getFalse(llvm::Type::getInt1Ty(*llvmContext));
  llvmModule->addModuleFlag(llvm::Module::ModFlagBehavior::Error,
                            cudaq::opt::QIRDynamicQubitsManagementFlagName,
                            falseValue);
  llvmModule->addModuleFlag(llvm::Module::ModFlagBehavior::Error,
                            cudaq::opt::QIRDynamicResultManagementFlagName,
                            falseValue);

  // Note: optimizeLLVM is the one that is setting nonnull attributes on
  // the @__quantum__rt__result_record_output calls.
  cudaq::optimizeLLVM(llvmModule.get());
  if (!cudaq::setupTargetTriple(llvmModule.get()))
    throw std::runtime_error("Failed to setup the llvm module target triple.");

  if (isAdaptiveProfile)
    applyQIRAdaptiveCapabilitiesAttributes(llvmModule.get());

  // PyQIR currently requires named blocks. It's not clear if blocks can share
  // names across functions, so we are being conservative by giving every block
  // in the module a unique name for now.
  int blockCounter = 0;
  for (llvm::Function &func : *llvmModule)
    for (llvm::BasicBlock &block : func)
      if (!block.hasName())
        block.setName(std::to_string(blockCounter++));

  if (printIR)
    llvm::errs() << *llvmModule;

  if (failed(verifyOutputRecordingFunctions(llvmModule.get(), isBaseProfile)))
    return mlir::failure();

  if (isBaseProfile &&
      failed(verifyBaseProfileMeasurementOrdering(llvmModule.get())))
    return mlir::failure();

  if (failed(verifyQubitAndResultRanges(llvmModule.get())))
    return mlir::failure();

  if (failed(verifyLLVMInstructions(llvmModule.get(), isBaseProfile,
                                    supportIntegerComputations,
                                    supportFloatComputations)))
    return mlir::failure();

  // Map the LLVM Module to Bitcode that can be submitted
  llvm::SmallString<1024> bitCodeMem;
  llvm::raw_svector_ostream os(bitCodeMem);
  llvm::WriteBitcodeToFile(*llvmModule, os);
  output << llvm::encodeBase64(bitCodeMem.str());
  return mlir::success();
}

void registerToQIRTranslation() {
#define CREATE_QIR_REGISTRATION(_regName, _profile)                            \
  cudaq::TranslateFromMLIRRegistration _regName(                               \
      _profile, "translate from quake to " _profile,                           \
      [](mlir::Operation *op, llvm::raw_string_ostream &output,                \
         const std::string &additionalPasses, bool printIR,                    \
         bool printIntermediateMLIR, bool printStats) {                        \
        return qirProfileTranslationFunction(                                  \
            _profile, op, output, additionalPasses, printIR,                   \
            printIntermediateMLIR, printStats);                                \
      })

  // Base Profile and Adaptive Profile are very similar, so they use the same
  // overall function. We just pass a string to it to tell the function which
  // one is being done.
  // The adaptive profile can support optional integer and/or floating point
  // computations capabilities. These additional capabilities will determine how
  // we validate the output QIR.
  CREATE_QIR_REGISTRATION(regBase, "qir-base");
  // Base adaptive profile
  CREATE_QIR_REGISTRATION(regAdaptive, "qir-adaptive");
  // Adaptive with integer computations
  CREATE_QIR_REGISTRATION(regAdaptiveI, "qir-adaptive-i");
  // Adaptive with floating point computations
  // FIXME: not sure if there is a platform with floating point support but not
  // integer. We just have it here for completeness.
  CREATE_QIR_REGISTRATION(regAdaptiveF, "qir-adaptive-f");
  // Adaptive with integer and floating point computations
  CREATE_QIR_REGISTRATION(regAdaptiveIF, "qir-adaptive-if");
}

void registerToOpenQASMTranslation() {
  cudaq::TranslateFromMLIRRegistration reg(
      "qasm2", "translate from quake to openQASM 2.0",
      [](mlir::Operation *op, llvm::raw_string_ostream &output,
         const std::string &additionalPasses, bool printIR,
         bool printIntermediateMLIR, bool printStats) {
        ScopedTraceWithContext(cudaq::TIMING_JIT, "qasm2 translation");
        mlir::PassManager pm(op->getContext());
        if (printIntermediateMLIR)
          pm.enableIRPrinting();
        if (printStats)
          pm.enableStatistics();
        cudaq::opt::addPipelineTranslateToOpenQASM(pm);
        mlir::DefaultTimingManager tm;
        tm.setEnabled(cudaq::isTimingTagEnabled(cudaq::TIMING_JIT_PASSES));
        auto timingScope = tm.getRootScope(); // starts the timer
        pm.enableTiming(timingScope);         // do this right before pm.run
        if (failed(pm.run(op)))
          throw std::runtime_error("code generation failed.");
        timingScope.stop();
        auto passed = cudaq::translateToOpenQASM(op, output);
        if (printIR) {
          if (succeeded(passed))
            llvm::errs() << output.str();
          else
            llvm::errs() << "failed to create OpenQASM file.";
        }
        return passed;
      });
}

void registerToIQMJsonTranslation() {
  cudaq::TranslateFromMLIRRegistration reg(
      "iqm", "translate from quake to IQM's json format",
      [](mlir::Operation *op, llvm::raw_string_ostream &output,
         const std::string &additionalPasses, bool printIR,
         bool printIntermediateMLIR, bool printStats) {
        ScopedTraceWithContext(cudaq::TIMING_JIT, "iqm translation");
        mlir::PassManager pm(op->getContext());
        if (printIntermediateMLIR)
          pm.enableIRPrinting();
        if (printStats)
          pm.enableStatistics();
        cudaq::opt::addPipelineTranslateToIQMJson(pm);
        mlir::DefaultTimingManager tm;
        tm.setEnabled(cudaq::isTimingTagEnabled(cudaq::TIMING_JIT_PASSES));
        auto timingScope = tm.getRootScope(); // starts the timer
        pm.enableTiming(timingScope);         // do this right before pm.run
        if (failed(pm.run(op)))
          throw std::runtime_error("code generation failed.");
        timingScope.stop();
        auto passed = cudaq::translateToIQMJson(op, output);
        if (printIR) {
          if (succeeded(passed))
            llvm::errs() << output.str();
          else
            llvm::errs() << "failed to create IQM json file.";
        }
        return passed;
      });
}

void insertSetupAndCleanupOperations(mlir::Operation *module) {
  mlir::OpBuilder modBuilder(module);
  auto *context = module->getContext();
  auto arrayQubitTy = cudaq::opt::getArrayType(context);
  auto voidTy = mlir::LLVM::LLVMVoidType::get(context);
  auto boolTy = modBuilder.getI1Type();
  mlir::FlatSymbolRefAttr allocateSymbol =
      cudaq::opt::factory::createLLVMFunctionSymbol(
          cudaq::opt::QIRArrayQubitAllocateArray, arrayQubitTy,
          {modBuilder.getI64Type()}, dyn_cast<mlir::ModuleOp>(module));
  mlir::FlatSymbolRefAttr releaseSymbol =
      cudaq::opt::factory::createLLVMFunctionSymbol(
          cudaq::opt::QIRArrayQubitReleaseArray, {voidTy}, {arrayQubitTy},
          dyn_cast<mlir::ModuleOp>(module));
  mlir::FlatSymbolRefAttr isDynamicSymbol =
      cudaq::opt::factory::createLLVMFunctionSymbol(
          cudaq::opt::QIRisDynamicQubitManagement, {boolTy}, {},
          dyn_cast<mlir::ModuleOp>(module));
  mlir::FlatSymbolRefAttr setDynamicSymbol =
      cudaq::opt::factory::createLLVMFunctionSymbol(
          cudaq::opt::QIRsetDynamicQubitManagement, {voidTy}, {boolTy},
          dyn_cast<mlir::ModuleOp>(module));
  mlir::FlatSymbolRefAttr clearResultMapsSymbol =
      cudaq::opt::factory::createLLVMFunctionSymbol(
          cudaq::opt::QIRClearResultMaps, {voidTy}, {},
          dyn_cast<mlir::ModuleOp>(module));

  // Iterate through all operations in the ModuleOp
  mlir::SmallVector<mlir::LLVM::LLVMFuncOp> funcs;
  module->walk([&](mlir::LLVM::LLVMFuncOp func) { funcs.push_back(func); });
  for (auto &func : funcs) {
    if (!func->hasAttr(cudaq::entryPointAttrName))
      continue;
    std::int64_t num_qubits = -1;
    if (auto requiredQubits = func->getAttrOfType<mlir::StringAttr>(
            cudaq::opt::QIRRequiredQubitsAttrName))
      requiredQubits.strref().getAsInteger(10, num_qubits);

    // Further processing on funcOp if needed
    auto &blocks = func.getBlocks();
    if (blocks.size() < 1 || num_qubits < 0)
      continue;

    mlir::Block &block = *blocks.begin();
    mlir::OpBuilder builder(&block, block.begin());
    auto loc = builder.getUnknownLoc();

    auto origMode = builder.create<mlir::LLVM::CallOp>(
        loc, mlir::TypeRange{boolTy}, isDynamicSymbol, mlir::ValueRange{});

    // Create constant op
    auto numQubitsVal =
        cudaq::opt::factory::genLlvmI64Constant(loc, builder, num_qubits);
    auto falseVal = builder.create<mlir::LLVM::ConstantOp>(
        loc, boolTy, builder.getI16IntegerAttr(false));

    // Invoke allocate function with constant op
    auto qubitAlloc = builder.create<mlir::LLVM::CallOp>(
        loc, mlir::TypeRange{arrayQubitTy}, allocateSymbol,
        mlir::ValueRange{numQubitsVal.getResult()});
    builder.create<mlir::LLVM::CallOp>(loc, mlir::TypeRange{voidTy},
                                       setDynamicSymbol,
                                       mlir::ValueRange{falseVal.getResult()});

    // At the end of the function, deallocate the qubits and restore the
    // simulator state.
    builder.setInsertionPoint(std::prev(blocks.end())->getTerminator());
    builder.create<mlir::LLVM::CallOp>(
        loc, mlir::TypeRange{voidTy}, releaseSymbol,
        mlir::ValueRange{qubitAlloc.getResult()});
    builder.create<mlir::LLVM::CallOp>(loc, mlir::TypeRange{voidTy},
                                       setDynamicSymbol,
                                       mlir::ValueRange{origMode.getResult()});
    builder.create<mlir::LLVM::CallOp>(loc, mlir::TypeRange{voidTy},
                                       clearResultMapsSymbol,
                                       mlir::ValueRange{});
  }
}

mlir::ExecutionEngine *createQIRJITEngine(mlir::ModuleOp &moduleOp,
                                          llvm::StringRef convertTo) {
  // The "fast" instruction selection compilation algorithm is actually very
  // slow for large quantum circuits. Disable that here. Revisit this
  // decision by testing large UCCSD circuits if jitCodeGenOptLevel is changed
  // in the future. Also note that llvm::TargetMachine::setFastIsel() and
  // setO0WantsFastISel() do not retain their values in our current version of
  // LLVM. This use of LLVM command line parameters could be changed if the LLVM
  // JIT ever supports the TargetMachine options in the future.
  ScopedTraceWithContext(cudaq::TIMING_JIT, "createQIRJITEngine");
  const char *argv[] = {"", "-fast-isel=0", nullptr};
  llvm::cl::ParseCommandLineOptions(2, argv);

  mlir::ExecutionEngineOptions opts;
  opts.transformer = [](llvm::Module *m) { return llvm::ErrorSuccess(); };
  opts.jitCodeGenOptLevel = llvm::CodeGenOpt::None;
  opts.llvmModuleBuilder =
      [convertTo = convertTo.str()](
          mlir::Operation *module,
          llvm::LLVMContext &llvmContext) -> std::unique_ptr<llvm::Module> {
    ScopedTraceWithContext(cudaq::TIMING_JIT,
                           "createQIRJITEngine::llvmModuleBuilder");
    llvmContext.setOpaquePointers(false);

    auto *context = module->getContext();
    mlir::PassManager pm(context);
    std::string errMsg;
    llvm::raw_string_ostream errOs(errMsg);

    bool containsWireSet =
        module
            ->walk<mlir::WalkOrder::PreOrder>([](quake::WireSetOp wireSetOp) {
              return mlir::WalkResult::interrupt();
            })
            .wasInterrupted();

    // Even though we're not lowering all the way to a real QIR profile for this
    // emulated path, we need to pass in the `convertTo` in order to mimic what
    // the non-emulated path would do.
    if (containsWireSet)
      cudaq::opt::addWiresetToProfileQIRPipeline(pm, convertTo);
    else
      cudaq::opt::commonPipelineConvertToQIR(pm, "qir", convertTo);

    auto enablePrintMLIREachPass =
        getEnvBool("CUDAQ_MLIR_PRINT_EACH_PASS", false);
    if (enablePrintMLIREachPass) {
      module->getContext()->disableMultithreading();
      pm.enableIRPrinting();
    }

    mlir::DefaultTimingManager tm;
    tm.setEnabled(cudaq::isTimingTagEnabled(cudaq::TIMING_JIT_PASSES));
    auto timingScope = tm.getRootScope(); // starts the timer
    pm.enableTiming(timingScope);         // do this right before pm.run
    if (failed(pm.run(module)))
      throw std::runtime_error(
          "[createQIRJITEngine] Lowering to QIR for remote emulation failed.");
    timingScope.stop();

    // Insert necessary calls to qubit allocations and qubit releases if the
    // original module contained WireSetOp's. This is required because the
    // output of the above pipeline will produce IR that uses statically
    // allocated qubit IDs in that case, and the simulator needs these
    // additional calls in order to operate properly.
    if (containsWireSet)
      insertSetupAndCleanupOperations(module);

    auto llvmModule = translateModuleToLLVMIR(module, llvmContext);
    if (!llvmModule)
      throw std::runtime_error(
          "[createQIRJITEngine] Lowering to LLVM IR failed.");

    mlir::ExecutionEngine::setupTargetTriple(llvmModule.get());
    return llvmModule;
  };

  auto jitOrError = mlir::ExecutionEngine::create(moduleOp, opts);
  assert(!!jitOrError && "ExecutionEngine creation failed.");
  return jitOrError.get().release();
}

} // namespace cudaq<|MERGE_RESOLUTION|>--- conflicted
+++ resolved
@@ -233,8 +233,7 @@
 
         // Collect information to set `if_functions` module flag.
         if (auto *call = dyn_cast<llvm::CallBase>(&inst)) {
-          auto name = call->getCalledFunction()->getName().str();
-          if (!name.starts_with("__quantum__"))
+          if (!call->getCalledFunction()->empty())
             hasIRFunctions = true;
         }
       }
@@ -550,17 +549,10 @@
             auto constExpr = llvm::dyn_cast_or_null<llvm::ConstantExpr>(arg);
             if (constExpr &&
                 constExpr->getOpcode() != llvm::Instruction::GetElementPtr &&
-<<<<<<< HEAD
-                constExpr->getOpcode() != llvm::Instruction::IntToPtr) {
-              llvm::errs()
-                  << "error - invalid instruction found in QIR profile: "
-                  << *constExpr << '\n';
-=======
                 constExpr->getOpcode() != llvm::Instruction::IntToPtr &&
                 constExpr->getOpcode() != llvm::Instruction::BitCast) {
-              llvm::errs() << "error - invalid instruction found: "
+              llvm::errs() << "error - invalid instruction found in QIR profile: "
                            << *constExpr << '\n';
->>>>>>> beaaf74f
               return mlir::failure();
             }
           }
