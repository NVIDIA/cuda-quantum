--- conflicted
+++ resolved
@@ -37,11 +37,7 @@
       dockerfile: build/devdeps.Dockerfile
       toolchain: ${{ matrix.toolchain }}
       matrix_key: ${{ matrix.toolchain }}
-<<<<<<< HEAD
-      registry_cache_update: ${{ github.event_name == 'workflow_dispatch' && inputs.update_registry_cache == 'true' }}
-=======
       registry_cache_update: ${{ github.event_name == 'workflow_dispatch' && inputs.update_registry_cache }}
->>>>>>> 4b2ace25
       registry_cache_update_only: ${{ github.event.pull_request.merged == true }}
       environment: ghcr-deployment
 
