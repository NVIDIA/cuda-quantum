on:
  workflow_dispatch:
    inputs:
      cache_base:
        required: false
        type: string
        description: 'The name of the branch to use as cache base.'
        default: main
      export_environment:
        type: boolean
        description: Export the build environment as tar artifact that can be imported with Docker.
  # The GitHub application copy-pr-bot copies the source code for every pull request
  # into the repository. Approving such upstream pushes effectively marks code as trusted,
  # and is necessary to use the self-hosted NVIDIA runners.
  push:
    branches:
      - "pull-request/[0-9]+"
  merge_group:
    types: 
      - checks_requested
    
name: CI # do not change name without updating workflow_run triggers

concurrency:
  group: ${{ github.workflow }}-${{ github.event.pull_request.number || github.ref }}
  cancel-in-progress: true

jobs:
  metadata:
    name: Retrieve PR info
    runs-on: ubuntu-latest
    permissions:
      pull-requests: read
      contents: read

    outputs:
      pull_request_number: ${{ steps.pr_info.outputs.pr_number }}
      pull_request_base: ${{ steps.pr_info.outputs.pr_base }}
      cache_base: ${{ steps.pr_info.outputs.pr_base }}
      llvm_commit: ${{ steps.repo_info.outputs.llvm_commit }}
      pybind11_commit: ${{ steps.repo_info.outputs.pybind11_commit }}
      platform_config: ${{ steps.config.outputs.platforms }}

    steps:
      - name: Checkout repository
        uses: actions/checkout@v4

      - id: config
        run: |
          platforms="{}"
          for platform_id in amd64 arm64; do
            if [ "$platform_id" == "amd64" ]; then minimal_base_image=ghcr.io/nvidia/amd64/almalinux:8
            elif [ "$platform_id" == "arm64" ]; then minimal_base_image=ghcr.io/nvidia/arm64v8/almalinux:8
            fi
            platform={\"$platform_id\":{\"minimal_base_image\":\"$minimal_base_image\"}}
            platforms=`echo $platforms | jq ". |= . + $platform"`
          done
          echo "platforms=$(echo $platforms)" >> $GITHUB_OUTPUT

      - id: pr_info
        run: |
          pr_number=`echo ${{ github.ref_name }} | grep pull-request/ | (grep -o [0-9]* || true)`
          pr_number=${pr_number:-${{ github.event.pull_request.number }}}

          if [ -n "$pr_number" ]; then
            pr_base=`gh pr view $pr_number -R ${{ github.repository }} --json baseRefName --jq .baseRefName`

            echo "pr_number=$pr_number" >> $GITHUB_OUTPUT
            echo "pr_base=$pr_base" >> $GITHUB_OUTPUT
          fi
        env:
          GH_TOKEN: ${{ github.token }}

      - id: repo_info
        run: |
          echo "llvm_commit=$(git rev-parse @:./tpls/llvm)" >> $GITHUB_OUTPUT
          echo "pybind11_commit=$(git rev-parse @:./tpls/pybind11)" >> $GITHUB_OUTPUT

  devdeps:
    name: Load dependencies
    needs: metadata
    strategy:
      matrix:
        platform: [amd64, arm64]
        toolchain: [clang16, gcc11, gcc12]
      fail-fast: false
    uses: ./.github/workflows/dev_environment.yml
    secrets:
      DOCKERHUB_USERNAME: ${{ secrets.DOCKERHUB_USERNAME }}
      DOCKERHUB_READONLY_TOKEN: ${{ secrets.DOCKERHUB_READONLY_TOKEN }}
    with:
      platforms: linux/${{ matrix.platform }}
      dockerfile: build/devdeps.Dockerfile
      build_config_id: ${{ matrix.toolchain }}
      build_args: |
        toolchain=${{ matrix.toolchain }}
      registry_cache_from: ${{ inputs.cache_base || needs.metadata.outputs.cache_base }}
      checkout_submodules: true
      # needed only for the cloudposse GitHub action
      matrix_key: ${{ matrix.platform }}-${{ matrix.toolchain }}

  wheeldeps:
    name: Load wheel dependencies
    needs: metadata
    strategy:
      matrix:
        platform: [amd64, arm64]
<<<<<<< HEAD
        cuda_version: ["12.0"]
=======
        cuda_version: ["12.6"]
>>>>>>> db273f02
      fail-fast: false
    uses: ./.github/workflows/dev_environment.yml
    secrets:
      DOCKERHUB_USERNAME: ${{ secrets.DOCKERHUB_USERNAME }}
      DOCKERHUB_READONLY_TOKEN: ${{ secrets.DOCKERHUB_READONLY_TOKEN }}
    with:
      platforms: linux/${{ matrix.platform }}
      dockerfile: build/devdeps.manylinux.Dockerfile
      build_config_id: cu${{ matrix.cuda_version }}-gcc11
      build_args: |
        base_image=ghcr.io/nvidia/pypa/manylinux_2_28${{ (matrix.platform == 'arm64' && '_aarch64') || (matrix.platform == 'amd64' && '_x86_64') || '' }}:latest
        cuda_version=${{ matrix.cuda_version }}
        toolchain=gcc11
        distro=rhel8
        llvm_commit=${{ needs.metadata.outputs.llvm_commit }}
        pybind11_commit=${{ needs.metadata.outputs.pybind11_commit }}
      registry_cache_from: ${{ inputs.cache_base || needs.metadata.outputs.cache_base }}
      # needed only for the cloudposse GitHub action
      matrix_key: ${{ matrix.platform }}-cu${{ matrix.cuda_version }}-python

  source_build:
    name: Load source build cache
    needs: metadata
    strategy:
      matrix:
        platform: [amd64, arm64]
<<<<<<< HEAD
        cuda_version: ["12.0"]
=======
        cuda_version: ["12.6"]
>>>>>>> db273f02
      fail-fast: false
    uses: ./.github/workflows/dev_environment.yml
    secrets:
      DOCKERHUB_USERNAME: ${{ secrets.DOCKERHUB_USERNAME }}
      DOCKERHUB_READONLY_TOKEN: ${{ secrets.DOCKERHUB_READONLY_TOKEN }}
    with:
      platforms: linux/${{ matrix.platform }}
      dockerfile: build/assets.Dockerfile
      build_config_id: cu${{ matrix.cuda_version }}-llvm
      build_target: prereqs
      build_args: |
        base_image=${{ fromJson(needs.metadata.outputs.platform_config)[format('{0}', matrix.platform)].minimal_base_image }}
        cuda_version=${{ matrix.cuda_version }}
        toolchain=llvm
      registry_cache_from: ${{ inputs.cache_base || needs.metadata.outputs.cache_base }}
      checkout_submodules: true
      # needed only for the cloudposse GitHub action
      matrix_key: ${{ matrix.platform }}-cu${{ matrix.cuda_version }}-installer

  # This job is needed only when using the cloudposse GitHub action to read
  # the output of a matrix job. This is a workaround due to current GitHub
  # limitations that may not be needed if the work started here concludes:
  # https://github.com/actions/runner/pull/2477
  config:
    name: Configure build
    runs-on: ubuntu-latest
    needs: [devdeps, wheeldeps, source_build]

    outputs:
      json: "${{ steps.read_json.outputs.result }}"

    steps:
      - uses: cloudposse/github-action-matrix-outputs-read@1.0.0
        id: read_json
        with:
          matrix-step-name: dev_environment

  build_and_test:
    name: Build and test
    needs: config
    strategy:
      matrix:
        platform: [amd64, arm64]
        toolchain: [clang16, gcc11, gcc12]
        mpi: [openmpi]
        exclude:
          - toolchain: llvm
            mpi: mpich
          - toolchain: clang16
            mpi: mpich
      fail-fast: false
    uses: ./.github/workflows/test_in_devenv.yml
    with:
      platform: linux/${{ matrix.platform }}
      mpi: ${{ matrix.mpi }}
      devdeps_image: ${{ fromJson(needs.config.outputs.json).image_hash[format('{0}-{1}', matrix.platform, matrix.toolchain)] }}
      devdeps_cache: ${{ fromJson(needs.config.outputs.json).cache_key[format('{0}-{1}', matrix.platform, matrix.toolchain)] }}
      devdeps_archive: ${{ fromJson(needs.config.outputs.json).tar_archive[format('{0}-{1}', matrix.platform, matrix.toolchain)] }}
      export_environment: ${{ github.event_name == 'workflow_dispatch' && inputs.export_environment }}

  gen_code_coverage:
    name: Gen code coverage
    needs: config
    strategy:
      matrix:
        platform: [amd64]
        toolchain: [clang16]
      fail-fast: false
    uses: ./.github/workflows/generate_cc.yml
    secrets:
      CODECOV_TOKEN: ${{ secrets.CODECOV_TOKEN }}
    with:
      platform: linux/${{ matrix.platform }}
      devdeps_image: ${{ fromJson(needs.config.outputs.json).image_hash[format('{0}-{1}', matrix.platform, matrix.toolchain)] }}
      devdeps_cache: ${{ fromJson(needs.config.outputs.json).cache_key[format('{0}-{1}', matrix.platform, matrix.toolchain)] }}
      devdeps_archive: ${{ fromJson(needs.config.outputs.json).tar_archive[format('{0}-{1}', matrix.platform, matrix.toolchain)] }}
      export_environment: ${{ github.event_name == 'workflow_dispatch' && inputs.export_environment }}

  docker_image:
    name: Create Docker images
    needs: config
    strategy:
      matrix:
        platform: [amd64, arm64]
      fail-fast: false
    uses: ./.github/workflows/docker_images.yml
    secrets:
      DOCKERHUB_USERNAME: ${{ secrets.DOCKERHUB_USERNAME }}
      DOCKERHUB_READONLY_TOKEN: ${{ secrets.DOCKERHUB_READONLY_TOKEN }}
    with:
      platforms: linux/${{ matrix.platform }}
      devdeps_image: ${{ fromJson(needs.config.outputs.json).image_hash[format('{0}-gcc11', matrix.platform)] }}
      devdeps_cache: ${{ fromJson(needs.config.outputs.json).cache_key[format('{0}-gcc11', matrix.platform)] }}
      devdeps_archive: ${{ fromJson(needs.config.outputs.json).tar_archive[format('{0}-gcc11', matrix.platform)] }}

  python_wheels:
    name: Create Python wheels
    needs: config
    strategy:
      matrix:
        platform: [amd64, arm64]
        python_version: ['3.11', '3.13']
<<<<<<< HEAD
        cuda_version: ["12.0"]
=======
        cuda_version: ["12.6"]
>>>>>>> db273f02
      fail-fast: false
    uses: ./.github/workflows/python_wheels.yml
    secrets:
      DOCKERHUB_USERNAME: ${{ secrets.DOCKERHUB_USERNAME }}
      DOCKERHUB_READONLY_TOKEN: ${{ secrets.DOCKERHUB_READONLY_TOKEN }}
    with:
      platform: linux/${{ matrix.platform }}
      python_version: ${{ matrix.python_version }}
      cuda_version: ${{ matrix.cuda_version }}
      devdeps_image: ${{ fromJson(needs.config.outputs.json).image_hash[format('{0}-cu{1}-python', matrix.platform, matrix.cuda_version)] }}
      devdeps_cache: ${{ fromJson(needs.config.outputs.json).cache_key[format('{0}-cu{1}-python', matrix.platform, matrix.cuda_version)] }}
      devdeps_archive: ${{ fromJson(needs.config.outputs.json).tar_archive[format('{0}-cu{1}-python', matrix.platform, matrix.cuda_version)] }}

  python_metapackages:
    name: Create Python metapackages
    needs: python_wheels
    uses: ./.github/workflows/python_metapackages.yml
    with:
      cudaq_version: ${{ needs.python_wheels.outputs.cudaq_version }}
      python_versions: "['3.11', '3.13']"
<<<<<<< HEAD
      cuda_versions: "['', '12.0']"
=======
      cuda_versions: "['', '12.6']"
>>>>>>> db273f02
      wheel_artifacts: 'pycudaq-*'

  binaries:
    name: Create CUDA Quantum installer
    needs: [metadata, config]
    strategy:
      matrix:
        platform: [amd64, arm64]
<<<<<<< HEAD
        cuda_version: ["12.0"]
=======
        cuda_version: ["12.6"]
>>>>>>> db273f02
      fail-fast: false
    uses: ./.github/workflows/prebuilt_binaries.yml
    secrets:
      DOCKERHUB_USERNAME: ${{ secrets.DOCKERHUB_USERNAME }}
      DOCKERHUB_READONLY_TOKEN: ${{ secrets.DOCKERHUB_READONLY_TOKEN }}
    with:
      platform: linux/${{ matrix.platform }}
      platform_base_image: ${{ fromJson(needs.metadata.outputs.platform_config)[format('{0}', matrix.platform)].minimal_base_image }}
      build_config_id: cu${{ matrix.cuda_version }}-llvm
      cuda_version: ${{ matrix.cuda_version }}
      build_cache:  ${{ fromJson(needs.config.outputs.json).build_cache[format('{0}-cu{1}-installer', matrix.platform, matrix.cuda_version)] }}

  clean_up:
    name: Prepare cache clean-up
    runs-on: ubuntu-latest
    needs: [metadata, config, build_and_test, docker_image, wheeldeps, python_wheels]
    # We need to clean up even if the workflow is cancelled or fails.
    if: always()

    steps:
      - name: Save cache keys and metadata
        id: workflow_inputs
        run: |
          set -e
          key_matrix='${{ needs.config.outputs.json }}'
          keys=`echo $key_matrix | jq '.cache_key | to_entries | .[].value' --raw-output`
          echo "$keys" >> cache_keys.txt

          echo "pr-number: ${{ needs.metadata.outputs.pull_request_number }}" >> metadata.txt
          echo "pr-base: ${{ needs.metadata.outputs.pull_request_base }}" >> metadata.txt

      - name: Upload cache keys
        uses: actions/upload-artifact@v4
        with:
          name: cache_keys_ci
          path: cache_keys.txt
          retention-days: 1
          if-no-files-found: error

      - name: Upload metadata
        uses: actions/upload-artifact@v4
        with:
          name: metadata_ci
          path: metadata.txt
          retention-days: 1
          if-no-files-found: error<|MERGE_RESOLUTION|>--- conflicted
+++ resolved
@@ -105,11 +105,7 @@
     strategy:
       matrix:
         platform: [amd64, arm64]
-<<<<<<< HEAD
-        cuda_version: ["12.0"]
-=======
         cuda_version: ["12.6"]
->>>>>>> db273f02
       fail-fast: false
     uses: ./.github/workflows/dev_environment.yml
     secrets:
@@ -136,11 +132,7 @@
     strategy:
       matrix:
         platform: [amd64, arm64]
-<<<<<<< HEAD
-        cuda_version: ["12.0"]
-=======
         cuda_version: ["12.6"]
->>>>>>> db273f02
       fail-fast: false
     uses: ./.github/workflows/dev_environment.yml
     secrets:
@@ -243,11 +235,7 @@
       matrix:
         platform: [amd64, arm64]
         python_version: ['3.11', '3.13']
-<<<<<<< HEAD
-        cuda_version: ["12.0"]
-=======
         cuda_version: ["12.6"]
->>>>>>> db273f02
       fail-fast: false
     uses: ./.github/workflows/python_wheels.yml
     secrets:
@@ -268,11 +256,7 @@
     with:
       cudaq_version: ${{ needs.python_wheels.outputs.cudaq_version }}
       python_versions: "['3.11', '3.13']"
-<<<<<<< HEAD
-      cuda_versions: "['', '12.0']"
-=======
       cuda_versions: "['', '12.6']"
->>>>>>> db273f02
       wheel_artifacts: 'pycudaq-*'
 
   binaries:
@@ -281,11 +265,7 @@
     strategy:
       matrix:
         platform: [amd64, arm64]
-<<<<<<< HEAD
-        cuda_version: ["12.0"]
-=======
         cuda_version: ["12.6"]
->>>>>>> db273f02
       fail-fast: false
     uses: ./.github/workflows/prebuilt_binaries.yml
     secrets:
