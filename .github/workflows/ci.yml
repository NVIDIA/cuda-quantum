on:
  workflow_dispatch:
    inputs:
      export_environment:
        type: boolean
        description: Export the build environment as tar artifact that can be imported with Docker.
      create_local_cache:
        type: boolean
        description: Create and store a local build cache for the current github reference.
      github_ref:
        type: string
        required: false
        description: The branch, tag or SHA to checkout. Permits to run the workflow from a different branch than the one the workflow applies to.
  pull_request:
    branches:
      - 'main'
      - 'releases/*'

name: CI

concurrency:
  group: ${{ github.workflow }}-${{ github.event.pull_request.number || github.ref }}
  cancel-in-progress: true

jobs:
  setup:
    name: Load dependencies
    strategy:
      matrix:
        toolchain: [clang16, gcc12]
      fail-fast: false
    uses: ./.github/workflows/dev_environment.yml
    with:
      dockerfile: build/devdeps.Dockerfile
      toolchain: ${{ matrix.toolchain }}
      # needed only for the cloudposse GitHub action
      matrix_key: ${{ matrix.toolchain }}
      create_local_cache: ${{ inputs.create_local_cache || false }}
      github_ref: ${{ inputs.github_ref || '' }}

  # split out to make the llvm build optional for now
  setup_llvm:
    name: Load dependencies (llvm)
    uses: ./.github/workflows/dev_environment.yml
    with:
      dockerfile: build/devdeps.Dockerfile
      toolchain: llvm
      create_local_cache: ${{ inputs.create_local_cache || false }}
      github_ref: ${{ inputs.github_ref || '' }}

  # This job is needed only when using the cloudposse GitHub action to read
  # the output of a matrix job. This is a workaround due to current GitHub
  # limitations that may not be needed if the work started here concludes:
  # https://github.com/actions/runner/pull/2477
  config:
    name: Configure build
    runs-on: ubuntu-latest
    needs: setup

    outputs:
      json: "${{ steps.read_json.outputs.result }}"

    steps:
      - uses: cloudposse/github-action-matrix-outputs-read@0.1.1
        id: read_json
        with:
          matrix-step-name: dev_environment

  build_and_test:
    name: Build and test
    needs: config
    strategy:
      matrix:
        toolchain: [clang16, gcc12]
      fail-fast: false
    uses: ./.github/workflows/test_in_devenv.yml
    with:
      devdeps_cache: ${{ fromJson(needs.config.outputs.json).cache_key[format('{0}', matrix.toolchain)] }}
      devdeps_archive: ${{ fromJson(needs.config.outputs.json).tar_archive[format('{0}', matrix.toolchain)] }}
      export_environment: ${{ github.event_name == 'workflow_dispatch' && inputs.export_environment }}
      github_ref: ${{ inputs.github_ref || '' }}

  build_and_test_llvm:
    name: Build and test (llvm)
    needs: setup_llvm
    uses: ./.github/workflows/test_in_devenv.yml
    with:
      devdeps_cache: ${{ needs.setup_llvm.outputs.cache_key }}
      devdeps_archive: ${{ needs.setup_llvm.outputs.tar_archive }}
      export_environment: ${{ github.event_name == 'workflow_dispatch' && inputs.export_environment }}
      github_ref: ${{ inputs.github_ref || '' }}

  docker_image:
    name: Create Packages
    needs: config
    uses: ./.github/workflows/build_packages.yml
    with:
      devdeps_cache: ${{ fromJson(needs.config.outputs.json).cache_key.gcc12 }}
<<<<<<< HEAD
      devdeps_archive: ${{ fromJson(needs.config.outputs.json).tar_archive.gcc12 }}
=======
      github_ref: ${{ inputs.github_ref || '' }}
>>>>>>> 6fa3e31c
<|MERGE_RESOLUTION|>--- conflicted
+++ resolved
@@ -96,8 +96,5 @@
     uses: ./.github/workflows/build_packages.yml
     with:
       devdeps_cache: ${{ fromJson(needs.config.outputs.json).cache_key.gcc12 }}
-<<<<<<< HEAD
       devdeps_archive: ${{ fromJson(needs.config.outputs.json).tar_archive.gcc12 }}
-=======
-      github_ref: ${{ inputs.github_ref || '' }}
->>>>>>> 6fa3e31c
+      github_ref: ${{ inputs.github_ref || '' }}