--- conflicted
+++ resolved
@@ -65,13 +65,8 @@
     uses: ./.github/workflows/test_in_devenv.yml
     with:
       devdeps_cache: ${{ fromJson(needs.config.outputs.json).cache_key[format('{0}', matrix.toolchain)] }}
-<<<<<<< HEAD
       devdeps_archive: ${{ fromJson(needs.config.outputs.json).tar_archive[format('{0}', matrix.toolchain)] }}
-      export_environment: ${{ github.event_name == 'workflow_dispatch' && (inputs.export_environment || false) }}
-      github_ref: ${{ inputs.github_ref || '' }}
-=======
       export_environment: ${{ github.event_name == 'workflow_dispatch' && inputs.export_environment }}
->>>>>>> 6dec9835
 
   build_and_test_llvm:
     name: Build and test (llvm)
@@ -79,23 +74,13 @@
     uses: ./.github/workflows/test_in_devenv.yml
     with:
       devdeps_cache: ${{ needs.setup_llvm.outputs.cache_key }}
-<<<<<<< HEAD
       devdeps_archive: ${{ needs.setup_llvm.outputs.tar_archive }}
-      export_environment: ${{ github.event_name == 'workflow_dispatch' && (inputs.export_environment || false) }}
-      github_ref: ${{ inputs.github_ref || '' }}
-=======
       export_environment: ${{ github.event_name == 'workflow_dispatch' && inputs.export_environment }}
->>>>>>> 6dec9835
 
   docker_image:
     name: Create Packages
     needs: config
     uses: ./.github/workflows/build_packages.yml
     with:
-<<<<<<< HEAD
       devdeps_cache: ${{ fromJson(needs.config.outputs.json).cache_key.gcc12 }}
-      devdeps_archive: ${{ fromJson(needs.config.outputs.json).tar_archive.gcc12 }}
-      github_ref: ${{ inputs.github_ref || '' }}
-=======
-      devdeps_cache: ${{ fromJson(needs.config.outputs.json).cache_key.gcc12 }}
->>>>>>> 6dec9835
+      devdeps_archive: ${{ fromJson(needs.config.outputs.json).tar_archive.gcc12 }}