--- conflicted
+++ resolved
@@ -82,12 +82,8 @@
     uses: ./.github/workflows/test_in_devenv.yml
     with:
       devdeps_cache: ${{ fromJson(needs.config.outputs.json).cache_key[format('{0}', matrix.toolchain)] }}
-<<<<<<< HEAD
       devdeps_archive: ${{ fromJson(needs.config.outputs.json).tar_archive[format('{0}', matrix.toolchain)] }}
-      export_environment: ${{ github.event_name == 'workflow_dispatch' && inputs.export_environment }}
-=======
       export_environment: ${{ github.event_name == 'workflow_dispatch' && (inputs.export_environment || false) }}
->>>>>>> 1420eae7
       github_ref: ${{ inputs.github_ref || '' }}
 
   build_and_test_llvm:
@@ -97,12 +93,8 @@
     uses: ./.github/workflows/test_in_devenv.yml
     with:
       devdeps_cache: ${{ needs.setup_llvm.outputs.cache_key }}
-<<<<<<< HEAD
       devdeps_archive: ${{ needs.setup_llvm.outputs.tar_archive }}
-      export_environment: ${{ github.event_name == 'workflow_dispatch' && inputs.export_environment }}
-=======
       export_environment: ${{ github.event_name == 'workflow_dispatch' && (inputs.export_environment || false) }}
->>>>>>> 1420eae7
       github_ref: ${{ inputs.github_ref || '' }}
 
   docker_image:
