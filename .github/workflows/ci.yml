--- conflicted
+++ resolved
@@ -234,12 +234,7 @@
     with:
       platform: linux/${{ matrix.platform }}
       platform_base_image: ${{ fromJson(needs.metadata.outputs.platform_config)[format('{0}', matrix.platform)].minimal_base_image }}
-<<<<<<< HEAD
-      build_cache:  ${{ fromJson(needs.config.outputs.json).build_cache[format('{0}-cu{1}-installer', matrix.platform, matrix.cuda_version)] }}
-      cuda_version: ${{ matrix.cuda_version }}
-=======
       build_cache:  ${{ fromJson(needs.config.outputs.json).build_cache[format('{0}-installer', matrix.platform)] }}
->>>>>>> e72ebf2b
       toolchain: llvm
 
   clean_up:
