--- conflicted
+++ resolved
@@ -88,14 +88,9 @@
 
           repo_owner=${{ github.repository_owner }}
           registry=${{ vars.registry || 'localhost:5000' }}
-<<<<<<< HEAD
-          image_name=$registry/${repo_owner,,}/cuda-quantum-assets
+          image_name=$registry/${repo_owner,,}/${{ vars.packages_prefix }}cuda-quantum-assets
           build_config_id=${{ inputs.build_config_id }}
           tag_prefix=${platform_tag}-${build_config_id:+$build_config_id-}
-=======
-          image_name=$registry/${repo_owner,,}/${{ vars.packages_prefix }}cuda-quantum-assets
-          tag_prefix=$platform_tag-${{ inputs.toolchain }}-
->>>>>>> 96267dee
 
           if ${{ github.event.pull_request.merged == true }}; then
             tag_name=`echo ${{ github.event.pull_request.base.ref }} | tr / -`
