on:
  workflow_call:
    inputs:
      platform:
        type: string
        required: false
        default: linux/amd64
      platform_base_image:
        required: false
        type: string
        default: amd64/almalinux:8
        description: The image to use as a base image when building the installer.
      build_cache:
        type: string
        required: false
      toolchain:
        required: true
        type: string
        description: The toolchain used to build the assets. The value is passed as build argument to Docker and used in tags and cache locations to distinguish different builds.
      environment:
        type: string
        required: false
    secrets:
      DOCKERHUB_USERNAME:
        required: true
      DOCKERHUB_READONLY_TOKEN:
        required: true

name: Pre-built binaries

jobs:
  build_installer:
    name: Build CUDA Quantum assets
    runs-on: ${{ (contains(inputs.platform, 'arm') && 'linux-arm64-cpu8') || 'linux-amd64-cpu8' }}
    permissions:
      contents: read
      packages: write
      id-token: write

    outputs:
      image_hash: ${{ steps.config.outputs.image_name }}@${{ steps.docker_build.outputs.digest }}
      artifact_name: ${{ steps.config.outputs.artifact_name }}

    environment:
      name: ${{ inputs.environment || 'default' }}
      url: ${{ vars.deployment_url || format('https://github.com/{0}', github.repository) }}

    # Needed for making local images available to the docker/build-push-action.
    # See also https://stackoverflow.com/a/63927832.
    services:
      registry:
        image: registry:2
        ports:
          - 5000:5000

    steps:
      - name: Checkout repository
        uses: actions/checkout@v3
        with:
          submodules: true

      - name: Log in to DockerHub
        uses: docker/login-action@v3
        with:
          username: ${{ secrets.DOCKERHUB_USERNAME }}
          password: ${{ secrets.DOCKERHUB_READONLY_TOKEN }}

      - name: Login to GitHub CR
        uses: docker/login-action@v3
        with:
          registry: ghcr.io
          username: ${{ github.actor }}
          password: ${{ github.token }}

      - name: Configure build
        id: config
        run: |
          platform_tag=`echo ${{ inputs.platform }} | sed 's/linux\///g' | tr -d ' '`
          if ${{ github.ref_type == 'tag' || startsWith(github.ref_name, 'releases/') }}; then
            cudaq_version=`echo ${{ github.ref_name }} | egrep -o "([0-9]{1,}\.)+[0-9]{1,}"`
          else
            cudaq_version=0.0.0
          fi

          repo_owner=${{ github.repository_owner }}
          registry=${{ vars.registry || 'localhost:5000' }}
          image_name=$registry/${repo_owner,,}/cuda-quantum-assets
          tag_prefix=$platform_tag-${{ inputs.toolchain }}-

          if ${{ github.event.pull_request.merged == true }}; then
            tag_name=`echo ${{ github.event.pull_request.base.ref }} | tr / -`
            custom_tags="type=raw,value=${tag_name},priority=1000"
          elif ${{ startsWith(github.ref_name, 'pull-request/') }}; then
            pr_number=`echo ${{ github.ref_name }} | cut -d / -f2`
            custom_tags="type=raw,value=pr-${pr_number},priority=1000"
          fi

          registry_cache=`echo "${{ inputs.build_cache }}" | (egrep -o 'type=registry,ref=[a-zA-Z0-9_:/\.-]*' || echo)`
          registry_cache_image=`echo $registry_cache | rev | cut -d : -f2- | rev`

          echo "cudaq_version=$cudaq_version" >> $GITHUB_OUTPUT
          echo "image_name=$image_name" >> $GITHUB_OUTPUT
          echo "tag_prefix=$tag_prefix" >> $GITHUB_OUTPUT
          echo "custom_tags=$custom_tags" >> $GITHUB_OUTPUT
          echo "artifact_name=cudaq-${platform_tag}-installer-${{ github.run_id }}" >> $GITHUB_OUTPUT
          {
            echo 'additional_build_caches<<multiline'
            if ${{ github.event.pull_request.number != '' }}; then
              echo "$registry_cache_image::pull-request-${{ github.event.pull_request.number }}"
            elif [ -n "$registry_cache_image" ]; then
              echo "$registry_cache_image:$(echo ${{ github.ref_name }} | tr / -)"
            fi
            echo multiline
          } >> $GITHUB_OUTPUT

      - name: Set up context for buildx
        run: |
          docker context create builder_context

      - name: Set up buildx runner
        uses: docker/setup-buildx-action@v2
        with:
          endpoint: builder_context
          driver-opts: network=host

      - name: Extract metadata
        id: metadata
        uses: docker/metadata-action@v5
        with:
          images: ${{ steps.config.outputs.image_name }}
          flavor: |
            latest=false
            prefix=${{ steps.config.outputs.tag_prefix }},onlatest=true
          tags: |
            type=ref,enable=${{ steps.config.outputs.custom_tags == '' }},event=branch
            type=ref,enable=true,prefix=${{ steps.config.outputs.tag_prefix }}pr-,event=pr
            type=ref,enable=true,event=tag
            ${{ steps.config.outputs.custom_tags }}
          labels: |
            org.opencontainers.image.title=cuda-quantum-assets
            org.opencontainers.image.description=Pre-built Linux binaries for CUDA Quantum

      - name: Build assets
        id: docker_build
        uses: docker/build-push-action@v5
        with:
          context: .
          file: ./docker/build/assets.Dockerfile
          build-args: |
            release_version=${{ steps.config.outputs.cudaq_version }}
            base_image=${{ inputs.platform_base_image }}
          tags: ${{ steps.metadata.outputs.tags }}
          labels: ${{ steps.metadata.outputs.labels }}
          platforms: ${{ inputs.platform }}
          cache-from: |
            ${{ inputs.build_cache }}
            ${{ steps.config.outputs.additional_build_caches }}
          push: true

      - name: Install Cosign
        if: inputs.environment
        uses: sigstore/cosign-installer@v3.1.1

      - name: Sign image with GitHub OIDC Token
        if: inputs.environment
        env:
          DIGEST: ${{ steps.docker_build.outputs.digest }}
          TAGS: ${{ steps.metadata.outputs.tags }}
        run: cosign sign --yes --recursive "${TAGS}@${DIGEST}"

      - name: Build installer
        uses: docker/build-push-action@v5
        with:
          context: .
          file: ./docker/release/installer.Dockerfile
          build-args: |
            release_version=${{ steps.config.outputs.cudaq_version }}
            base_image=${{ steps.config.outputs.image_name }}@${{ steps.docker_build.outputs.digest }}
          platforms: ${{ inputs.platform }}
          outputs: type=local,dest=/tmp/install

      - name: Upload installer
        uses: actions/upload-artifact@v4
        with:
          name: ${{ steps.config.outputs.artifact_name }}
          path: /tmp/install
          retention-days: 1
          if-no-files-found: error

  build_openmpi:
    name: Minimal OpenMPI installation
    runs-on: ${{ (contains(inputs.platform, 'arm') && 'linux-arm64-cpu8') || 'linux-amd64-cpu8' }}
    permissions:
      contents: read
      packages: write

    outputs:
      build_cache: ${{ steps.cache.outputs.build_cache }}

    steps:
      - name: Checkout repository
        uses: actions/checkout@v3

      - name: Configure build
        id: cache
        run: |
          build_cache=`echo "${{ inputs.build_cache }}" | sed 's/prereqs/openmpi/g'`
          cache_to="${build_cache},mode=max,ignore-error=false"
          echo "cache_to=$cache_to" >> $GITHUB_OUTPUT
          echo "build_cache=$build_cache" >> $GITHUB_OUTPUT

      - name: Set up context for buildx
        run: |
          docker context create builder_context

      - name: Set up buildx runner
        uses: docker/setup-buildx-action@v2
        with:
          endpoint: builder_context

      - name: Log in to DockerHub
        uses: docker/login-action@v3
        with:
          username: ${{ secrets.DOCKERHUB_USERNAME }}
          password: ${{ secrets.DOCKERHUB_READONLY_TOKEN }}

      - name: Log in to GitHub CR
        uses: docker/login-action@v3
        with:
          registry: ghcr.io
          username: ${{ github.actor }}
          password: ${{ github.token }}

      - name: Build OpenMPI
        uses: docker/build-push-action@v5
        with:
          context: .
          file: ./docker/test/installer/linux.Dockerfile
          target: mpibuild
          build-args: |
            base_image_mpibuild=${{ inputs.platform_base_image }}
          platforms: ${{ inputs.platform }}
          cache-from: |
            ${{ steps.cache.outputs.build_cache }}
          cache-to: ${{ steps.cache.outputs.cache_to }}
          # Do not push - the purpose of this is just to update the build cache

  create_test_config:
    name: Prepare validation
    runs-on: ubuntu-latest
    permissions:
      contents: read

    outputs:
      json: "${{ steps.config.outputs.json }}"

    steps:
      - name: Checkout repository
        uses: actions/checkout@v3

      - id: config
        run: |
          config_file=".github/workflows/config/validation_config.json"
          cpp_config=`cat "$config_file" | jq '.cpp[] | select(.platform=="${{ inputs.platform }}")'`
          echo "json=$(echo $cpp_config)" >> $GITHUB_OUTPUT

  validation:
    name: Validate installer
    needs: [build_installer, build_openmpi, create_test_config]
    runs-on: ${{ (contains(inputs.platform, 'arm') && 'linux-arm64-cpu8') || 'linux-amd64-cpu8' }}
    permissions:
      contents: read
      packages: read

    strategy:
      matrix:
        os_image: ${{ fromJSON(needs.create_test_config.outputs.json).operating_systems }}
      fail-fast: false

    steps:
      - name: Checkout repository
        uses: actions/checkout@v3

      - name: Log in to DockerHub
        uses: docker/login-action@v3
        with:
          username: ${{ secrets.DOCKERHUB_USERNAME }}
          password: ${{ secrets.DOCKERHUB_READONLY_TOKEN }}

      - name: Log in to GitHub CR
        uses: docker/login-action@v3
        with:
          registry: ghcr.io
          username: ${{ github.actor }}
          password: ${{ github.token }}

      - name: Load cuda-quantum installer
        uses: actions/download-artifact@v4
        with:
          name: ${{ needs.build_installer.outputs.artifact_name }}

      - name: Install in clean environment
        run: |
          config='${{ needs.create_test_config.outputs.json }}'
          system_config=`echo $config | jq -r '."${{ matrix.os_image }}"'`
          additional_build_args=`echo $system_config | jq 'to_entries[] | .key + "=" + (.value | tostring)'`

          docker build -t validation:local -f "docker/test/installer/linux.Dockerfile" . \
            --cache-from ${{ needs.build_openmpi.outputs.build_cache }} \
            --build-arg cuda_quantum_installer=install_cuda_quantum.$(uname -m) \
            --build-arg base_image=${{ matrix.os_image }} \
            --build-arg base_image_mpibuild=${{ inputs.platform_base_image }} \
            $(echo $additional_build_args | xargs | sed "s/[^ ]*/--build-arg &/g")

      - name: Sanity checks
        run: |
          docker run --rm -dit --name cuda-quantum validation:local
          (docker exec cuda-quantum bash -l validate.sh > /tmp/validation.out) && passed=true || passed=false
          docker stop cuda-quantum

          if ! $passed; then 
            echo "::error::Validation failed; see job summary for more details."
            exit 1
          fi

      - name: Additional validation (MPI and uninstall)
        uses: ./.github/actions/run-in-docker
        with:
          image: validation:local
          user: cudaq
          shell: bash -l
          run: |
            # Uninstall CUDA Quantum
            sudo bash ${CUDA_QUANTUM_PATH}/uninstall.sh -y
<<<<<<< HEAD
            llvm_dir=`bash -c 'source configure_build.sh && echo $LLVM_INSTALL_PREFIX'`
            cuquantum_dir=`bash -c 'source configure_build.sh && echo $CUQUANTUM_INSTALL_PREFIX'`
            cutensor_dir=`bash -c 'source configure_build.sh && echo $CUTENSOR_INSTALL_PREFIX'`
            if [ -d "$llvm_dir" ] || [ -d "$llvm_dir" ] || [ -d "$llvm_dir" ] ||  [ -d "$CUDA_QUANTUM_PATH" ]; then
=======
            llvm_dir=`bash -c 'source build_environment.sh && echo $LLVM_INSTALL_PREFIX'`
            cuquantum_dir=`bash -c 'source build_environment.sh && echo $CUQUANTUM_INSTALL_PREFIX'`
            cutensor_dir=`bash -c 'source build_environment.sh && echo $CUTENSOR_INSTALL_PREFIX'`
            if [ -d "$llvm_dir" ] || [ -d "$cuquantum_dir" ] || [ -d "$cutensor_dir" ] ||  [ -d "$CUDA_QUANTUM_PATH" ]; then
>>>>>>> 21d474d2
              echo "::error::Some CUDA Quantum artifacts still exist after uninstalling."
              exit 100
            fi
            env -i bash -l
            cat /etc/profile
            echo "CUDA_QUANTUM_PATH: $CUDA_QUANTUM_PATH"
            echo $PATH
            if [ -n "$(cat /etc/profile | grep -io cudaq)" ] || [ -n "$(cat ~/.bashrc | grep -io cudaq)" ]; then
              echo "::error::CUDA Quantum related settings are still contained in shell profile."
              exit 101
            fi

            if [ -n "$CUDA_QUANTUM_PATH" ] || [ -n "$(echo $PATH | grep -o cudaq)" ]; then
              echo "::error::Some environment variables still list CUDA Quantum after uninstalling."
              #exit 101
            fi

            # Re-install CUDA Quantum
            MPI_PATH=/usr/local/openmpi \
            sudo -E bash install_cuda_quantum.* --accept | tee install_log.txt
            if [ -n "$(cat install_log.txt | grep -i warning)" ]; then
              echo "::error::Re-installation produced a warning. Check the log for more detail."
              exit 102
            fi

            env -i bash -l
            set +e # Allow script to keep going through errors
            sudo bash /install_sshclient.sh

            if ${{ contains(matrix.os_image, 'redhat' ) }}; then
              sudo dnf install -y --nobest --setopt=install_weak_deps=False gcc-toolset-12
              source /opt/rh/gcc-toolset-12/enable
              export OMPI_CXX=g++
              /usr/local/openmpi/bin/mpic++ mpi_cuda_check.cpp -o check.x && \
              mpiexec -np 1 ./check.x
              status=$?
              if [ ! $status -eq 0 ]; then
                echo "MPI check for CUDA awareness failed."
                status_sum=$((status_sum+1))
              fi
            fi

            for ex in `find examples/other/distributed/ -name '*.cpp'`; do
              nvq++ -DCUDAQ_ENABLE_MPI_EXAMPLE=1 $ex
              status=$?
              if [ $status -eq 0 ]; then
                mpiexec -np 4 ./a.out
                status=$?
                filename=$(basename -- "$ex")
                if [ $status -eq 0 ]; then
                  echo "Successfully ran $filename."
                else
                  echo "Failed to execute $filename."
                  status_sum=$((status_sum+1))
                fi
              else
                echo "Compilation failed for $filename."
                status_sum=$((status_sum+1))
              fi
            done
            set -e # Re-enable exit code error checking
            if [ ! $status_sum -eq 0 ]; then
              echo "::error::$status_sum examples failed; see the log for more detail."
              exit $status_sum
            fi

      - name: Create job summary
        if: always() && !cancelled()
        run: |
          if [ -f /tmp/validation.out ]; then
            echo "## Validation" >> $GITHUB_STEP_SUMMARY
            echo "The validation of the CUDA Quantum installation produced the following output:" >> $GITHUB_STEP_SUMMARY
            echo '```text' >> $GITHUB_STEP_SUMMARY
            cat /tmp/validation.out >> $GITHUB_STEP_SUMMARY
            echo '```' >> $GITHUB_STEP_SUMMARY
          fi

  staging:
    name: Staging
    needs: [build_installer, validation]
    if: inputs.environment
    runs-on: ubuntu-latest
    permissions: {}

    steps:
      - name: Create build info
        id: staging
        run: |
          image_hash=${{ needs.build_installer.outputs.image_hash }}
          platform_id=`echo "${{ inputs.platform }}" | sed 's/linux\///g' | tr -d ' ' | tr ',' -`
          echo "platform_id=$platform_id" >> $GITHUB_OUTPUT
          artifact_name=installer_${platform_id}_publishing # changing the artifact name requires updating other workflows
          echo "artifact_name=$artifact_name" >> $GITHUB_OUTPUT
          info_file="$artifact_name.txt"
          echo "info_file=$info_file" >> $GITHUB_OUTPUT

          mkdir -p "$(dirname "$info_file")" && rm -rf "$info_file"
          echo "source-sha: ${{ github.sha }}" >> "$info_file"
          echo "cuda-quantum-installer-image: $image_hash" >> "$info_file"
          echo "platform: ${{ inputs.platform }}" >> "$info_file"

      - name: Upload build info
        uses: actions/upload-artifact@v4
        with:
          name: ${{ steps.staging.outputs.artifact_name }} # changing the artifact name requires updating other workflows
          path: ${{ steps.staging.outputs.info_file }}
          retention-days: 30
          if-no-files-found: error

  clean_up:
    name: Prepare cache clean-up
    needs: [build_installer, validation]
    # We need to clean up even if the workflow is cancelled or fails.
    if: always()
    runs-on: ubuntu-latest

    steps:
      - name: Delete artifacts
        uses: actions/github-script@v6
        with:
          script: |
            const res = await github.rest.actions.listArtifactsForRepo({
              owner: context.repo.owner,
              repo: context.repo.repo,
            })

            res.data.artifacts
              .filter(({ name }) => name === '${{ needs.build_installer.outputs.artifact_name }}')
              .forEach(({ id }) => {
                github.rest.actions.deleteArtifact({
                  owner: context.repo.owner,
                  repo: context.repo.repo,
                  artifact_id: id,
                })
              })<|MERGE_RESOLUTION|>--- conflicted
+++ resolved
@@ -332,17 +332,10 @@
           run: |
             # Uninstall CUDA Quantum
             sudo bash ${CUDA_QUANTUM_PATH}/uninstall.sh -y
-<<<<<<< HEAD
             llvm_dir=`bash -c 'source configure_build.sh && echo $LLVM_INSTALL_PREFIX'`
             cuquantum_dir=`bash -c 'source configure_build.sh && echo $CUQUANTUM_INSTALL_PREFIX'`
             cutensor_dir=`bash -c 'source configure_build.sh && echo $CUTENSOR_INSTALL_PREFIX'`
-            if [ -d "$llvm_dir" ] || [ -d "$llvm_dir" ] || [ -d "$llvm_dir" ] ||  [ -d "$CUDA_QUANTUM_PATH" ]; then
-=======
-            llvm_dir=`bash -c 'source build_environment.sh && echo $LLVM_INSTALL_PREFIX'`
-            cuquantum_dir=`bash -c 'source build_environment.sh && echo $CUQUANTUM_INSTALL_PREFIX'`
-            cutensor_dir=`bash -c 'source build_environment.sh && echo $CUTENSOR_INSTALL_PREFIX'`
             if [ -d "$llvm_dir" ] || [ -d "$cuquantum_dir" ] || [ -d "$cutensor_dir" ] ||  [ -d "$CUDA_QUANTUM_PATH" ]; then
->>>>>>> 21d474d2
               echo "::error::Some CUDA Quantum artifacts still exist after uninstalling."
               exit 100
             fi
