on:
  workflow_call:
    inputs:
      environment:
        required: true
        type: string
      cache_key:
        required: true
        type: string
      tar_archive:
        required: true
        type: string
    outputs:
<<<<<<< HEAD
      image_name:
        description: "The the name of the deployed docker image."
        value: ${{ jobs.deployment.outputs.image_name }}
      digests:
        description: "The digest(s) of the deployed docker image(s)."
        value: ${{ jobs.deployment.outputs.digests }}
=======
      image_hash:
        description: "The name and digest of the deployed docker image that can be used to retrieve it independently of any tag updates."
        value: ${{ jobs.deployment.outputs.image_hash }}
>>>>>>> 4b2ace25

name: Deploy image to container registry

jobs:
  deployment:
    name: Deployment
    runs-on: ubuntu-latest
    permissions: write-all

    outputs:
      image_hash: ${{ steps.push_image.outputs.image_hash }}

    environment:
      name: ${{ inputs.environment }}
      url: ${{ vars.deployment_url }}

    steps:
      - name: Load tar cache
        uses: actions/cache/restore@v3
        with:
          path: ${{ inputs.tar_archive }}
          key: ${{ inputs.cache_key }}
          fail-on-cache-miss: true

      - name: Log in to the container registry
        uses: docker/login-action@v2
        if: vars.registry != ''
        with:
          registry: ${{ vars.registry }}
          username: ${{ github.actor }}
          password: ${{ github.token }}

      - name: Push image
        id: push_image
        run: |
          # Note that this may change the digest compared to the digest produced during build
          # (the saved docker format has its own manifest that doesn't necessarily have the same bit-by-bit format...)
          loaded=`docker load --input ${{ inputs.tar_archive }} | grep -o 'Loaded image: \S*:\S*' | cut -d ' ' -f 3`

          image_name=`echo $loaded | cut -d ":" -f 1`
          digest_id=`docker push $image_name --all-tags | grep -o 'digest:\ssha256:\S*' | cut -d ":" -f 3`

          image_hash=${image_name}@sha256:$digest_id
          echo "image_hash=$image_hash" >> $GITHUB_OUTPUT

      - name: Clean up
        run: |
          gh extension install actions/gh-actions-cache
          echo "Deleting cache $key"
          gh actions-cache delete ${{ inputs.cache_key }} -R ${{ github.repository }} --confirm
        env:
          GH_TOKEN: ${{ github.token }}<|MERGE_RESOLUTION|>--- conflicted
+++ resolved
@@ -11,18 +11,9 @@
         required: true
         type: string
     outputs:
-<<<<<<< HEAD
-      image_name:
-        description: "The the name of the deployed docker image."
-        value: ${{ jobs.deployment.outputs.image_name }}
-      digests:
-        description: "The digest(s) of the deployed docker image(s)."
-        value: ${{ jobs.deployment.outputs.digests }}
-=======
       image_hash:
         description: "The name and digest of the deployed docker image that can be used to retrieve it independently of any tag updates."
         value: ${{ jobs.deployment.outputs.image_hash }}
->>>>>>> 4b2ace25
 
 name: Deploy image to container registry
 
