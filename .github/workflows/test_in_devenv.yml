--- conflicted
+++ resolved
@@ -91,13 +91,8 @@
           shell: bash
           run: |
             cd $CUDAQ_REPO_ROOT
-<<<<<<< HEAD
             python3 -m pip install iqm-client==28.0.0
-            python3 -m pytest -v build/python/tests/interop/
-=======
-            python3 -m pip install iqm-client==16.1
             python3 -m pytest -v --durations=0 build/python/tests/interop/
->>>>>>> 051eed70
             pytest_status=$?
             if [ ! $pytest_status -eq 0 ]; then
               echo "::error file=test_in_devenv.yml::Python interop tests failed with status $pytest_status."
@@ -141,7 +136,7 @@
             # Rerun the MPI plugin test
             cd $CUDAQ_REPO_ROOT
             ctest --test-dir build -R MPIApiTest -V
-            external_plugin_status=$?   
+            external_plugin_status=$?
             if [ ! $external_plugin_status -eq 0 ] ; then
               echo "::error file=test_in_devenv.yml::Test CUDA Quantum MPI Plugin Activation failed with status $external_plugin_status."
               exit 1
@@ -158,7 +153,7 @@
           docker run --name cuda-quantum-dev cuda-quantum-dev:local
           docker export cuda-quantum-dev > $output_directory/$filename.tar
           docker rm -f cuda-quantum-dev
-    
+
           echo "filename=$filename" >> $GITHUB_OUTPUT
           echo "output_directory=$output_directory" >> $GITHUB_OUTPUT
 
@@ -270,9 +265,9 @@
               if [ ! $pytest_status -eq 0 ] && [ ! $pytest_status -eq 5 ]; then
                 echo "::error file=test_in_devenv.yml::Python $backendTest tests failed with status $pytest_status."
                 exit 1
-              fi 
-            done 
-            
+              fi
+            done
+
       - name: Save environment
         id: env_save
         if: inputs.export_environment
@@ -284,7 +279,7 @@
           docker run --name dev_env dev_env:local
           docker export dev_env > $output_directory/$filename.tar
           docker rm -f dev_env
-    
+
           echo "filename=$filename" >> $GITHUB_OUTPUT
           echo "output_directory=$output_directory" >> $GITHUB_OUTPUT
 
