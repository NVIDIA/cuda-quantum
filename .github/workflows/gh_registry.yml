on:
  workflow_dispatch:
  schedule:
    - cron: 0 3 * * *

name: Update GHCR

jobs:
  ghcr_config:
    name: Read GHCR config
<<<<<<< HEAD
=======
    if: github.event_name == 'workflow_dispatch' || vars.enabled_workflows == 'all'
>>>>>>> 979be29d
    runs-on: ubuntu-latest
    permissions:
      contents: read

    outputs:
      external_images: ${{ steps.ghcr_config.outputs.external_images }}

    steps:
      - name: Checkout repository
        uses: actions/checkout@v3
      
      - name: Get images list
        id: ghcr_config
        run: |
          repo_owner=${{ github.repository_owner }}
          config=`cat .github/workflows/config/ghcr_config.json | jq ".external_images"`
          images=`echo "$config" | jq '.[].source'`
          external_images="{\"images\":[],\"tags\":[]}"
          for image in $images; do
            image_data=`echo "$config" | jq ".[] | select(.source==$image)"`
            source=`echo $image_data | jq -r '.source'`
            platforms=`echo $image_data | jq -r '.platforms'`
            original_name=`echo $source | sed -e 's@.*\.io/\(\)@\1@'`
            package_name=${original_name#${repo_owner,,}}
            tags=`echo "$image_data" | jq -r '.tags[]'`
            external_images=`echo $external_images | jq ".images |= . + [\"$source\"]"`
            info={\"$source\":{\"platforms\":\"$platforms\",\"package_name\":\"$package_name\"}}
            external_images=`echo $external_images | jq ". |= . + $info"`
            for tag in $tags; do
              external_images=`echo $external_images | jq ".tags |= . + [\"$source:$tag\"]"`
            done
          done
          echo "external_images=$(echo $external_images)" >> $GITHUB_OUTPUT

  delete_images:
    name: Delete old images on GHCR
    needs: ghcr_config
    runs-on: ubuntu-latest
    permissions:
      packages: write

    environment:
      name: ghcr-deployment
      url: ${{ vars.deployment_url }}

    strategy:
      matrix:
        image: ${{ fromJson(needs.ghcr_config.outputs.external_images).images }}
      fail-fast: false

    steps:
      - name: Login to GitHub CR
        uses: docker/login-action@v3
        with:
          registry: ghcr.io
          username: ${{ github.actor }}
          password: ${{ github.token }}

      - name: Delete old images
        uses: actions/delete-package-versions@v4
        with: 
          package-name: ${{ fromJson(needs.ghcr_config.outputs.external_images)[format('{0}', matrix.image)].package_name }}
          package-type: 'container'
          min-versions-to-keep: 1 # the used action does not support 0 here
        continue-on-error: true

  push_images:
    name: Push new images to GHCR
    needs: [ghcr_config, delete_images]
    runs-on: ubuntu-latest
    permissions:
      packages: write

    environment:
      name: ghcr-deployment
      url: ${{ vars.deployment_url }}

    strategy:
      matrix:
        tag: ${{ fromJson(needs.ghcr_config.outputs.external_images).tags }}
      fail-fast: false

    steps:
      - name: Login to GitHub CR
        uses: docker/login-action@v3
        with:
          registry: ghcr.io
          username: ${{ github.actor }}
          password: ${{ github.token }}

      - name: Set up context for buildx
        run: |
          docker context create builder_context

      - name: Set up buildx runner
        uses: docker/setup-buildx-action@v2
        with:
          endpoint: builder_context

      - name: Prepare push
        id: metadata
        run: |
          dockerfile=image.Dockerfile
          echo 'FROM ${{ matrix.tag }}' > $dockerfile
          repo_owner=${{ github.repository_owner }}

          original_name=`echo ${{ matrix.tag }} | rev | cut -d : -f2- | rev`
<<<<<<< HEAD
=======
          original_tag=`echo ${{ matrix.tag }} | rev | cut -d : -f1 | rev`
>>>>>>> 979be29d
          external_images='${{ needs.ghcr_config.outputs.external_images }}'
          package_name=`echo $external_images | jq -r ".\"$original_name\".package_name"`
          platforms=`echo $external_images | jq -r ".\"$original_name\".platforms"`

          # No need to specify labels - they propagate automatically
          echo "dockerfile=$dockerfile" >> $GITHUB_OUTPUT
<<<<<<< HEAD
          echo "tags=${{ vars.registry }}/${repo_owner,,}/$package_name" >> $GITHUB_OUTPUT
=======
          echo "tags=${{ vars.registry }}/${repo_owner,,}/${package_name}:${original_tag}" >> $GITHUB_OUTPUT
>>>>>>> 979be29d
          echo "platforms=$platforms" >> $GITHUB_OUTPUT

      - name: Push image to GHCR
        id: docker_build
        uses: docker/build-push-action@v5
        with:
          context: .
          file: ${{ steps.metadata.outputs.dockerfile }}
          tags: ${{ steps.metadata.outputs.tags }}
          labels: ${{ steps.metadata.outputs.labels }}
          platforms: ${{ steps.metadata.outputs.platforms }}
          push: true<|MERGE_RESOLUTION|>--- conflicted
+++ resolved
@@ -8,10 +8,7 @@
 jobs:
   ghcr_config:
     name: Read GHCR config
-<<<<<<< HEAD
-=======
     if: github.event_name == 'workflow_dispatch' || vars.enabled_workflows == 'all'
->>>>>>> 979be29d
     runs-on: ubuntu-latest
     permissions:
       contents: read
@@ -119,21 +116,14 @@
           repo_owner=${{ github.repository_owner }}
 
           original_name=`echo ${{ matrix.tag }} | rev | cut -d : -f2- | rev`
-<<<<<<< HEAD
-=======
           original_tag=`echo ${{ matrix.tag }} | rev | cut -d : -f1 | rev`
->>>>>>> 979be29d
           external_images='${{ needs.ghcr_config.outputs.external_images }}'
           package_name=`echo $external_images | jq -r ".\"$original_name\".package_name"`
           platforms=`echo $external_images | jq -r ".\"$original_name\".platforms"`
 
           # No need to specify labels - they propagate automatically
           echo "dockerfile=$dockerfile" >> $GITHUB_OUTPUT
-<<<<<<< HEAD
-          echo "tags=${{ vars.registry }}/${repo_owner,,}/$package_name" >> $GITHUB_OUTPUT
-=======
           echo "tags=${{ vars.registry }}/${repo_owner,,}/${package_name}:${original_tag}" >> $GITHUB_OUTPUT
->>>>>>> 979be29d
           echo "platforms=$platforms" >> $GITHUB_OUTPUT
 
       - name: Push image to GHCR
