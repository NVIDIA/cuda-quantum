--- conflicted
+++ resolved
@@ -120,12 +120,8 @@
 
     outputs:
       tar_cache: ${{ steps.cache.outputs.tar_cache }}
-<<<<<<< HEAD
       tar_archive: ${{ steps.cache.outputs.tar_archive }}
-      build_cache: ${{ steps.cache.outputs.cache_to_destination }}
-=======
       build_cache: ${{ steps.cache.outputs.cache_destination }}
->>>>>>> 5799a8e3
 
     steps:
       - name: Checkout repository
@@ -192,14 +188,8 @@
             ${{ steps.cache.outputs.cache_from_registry }}
             ${{ steps.cache.outputs.cache_from_nvidia_registry }}
             ${{ inputs.additional_build_caches }}
-<<<<<<< HEAD
-          cache-to: |
-            ${{ steps.cache.outputs.cache_to_destination }},mode=max
+          cache-to: ${{ steps.cache.outputs.cache_to }}
           outputs: type=docker,dest=${{ steps.cache.outputs.tar_archive }}
-=======
-          cache-to: ${{ steps.cache.outputs.cache_to }}
-          outputs: type=docker,dest=/tmp/${{ needs.metadata.outputs.image_id }}.tar
->>>>>>> 5799a8e3
 
       - name: Cache ${{ needs.metadata.outputs.image_title }} image
         uses: actions/cache/save@v3
