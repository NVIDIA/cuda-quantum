--- conflicted
+++ resolved
@@ -39,15 +39,12 @@
       cache_key:
         description: "The cache key to retrieve a tar archive containing the built image(s)."
         value: ${{ jobs.finalize.outputs.tar_cache }}
-<<<<<<< HEAD
       tar_archive:
         description: "The location of the tar archive in the cache."
         value: ${{ jobs.finalize.outputs.tar_archive }}
-=======
       build_cache:
         description: "The location from which the build cache can be loaded in subsequent builds."
         value: ${{ jobs.finalize.outputs.build_cache }}
->>>>>>> 1c17d5a8
 
 name: CUDA Quantum cached dev images
 
@@ -123,11 +120,8 @@
 
     outputs:
       tar_cache: ${{ steps.cache.outputs.tar_cache }}
-<<<<<<< HEAD
       tar_archive: ${{ steps.cache.outputs.tar_archive }}
-=======
       build_cache: ${{ steps.cache.outputs.cache_to_destination }}
->>>>>>> 1c17d5a8
 
     steps:
       - name: Checkout repository
@@ -149,29 +143,19 @@
           cache_from_registry="type=registry,ref=${registry_cache}-${cache_id}:${cache_base}"
           cache_from_nvidia_registry="type=registry,ref=${nvidia_registry_cache}-${cache_id}:${cache_base}"
           if ${{ inputs.environment == 'ghcr-deployment' }}; then
-<<<<<<< HEAD
-            cache_to_destination="type=registry,mode=max,ref=${registry_cache}-${cache_id}:${cache_target}"
-          else
-            cache_to_destination="type=gha,mode=max,scope=${cache_target}-cuda-quantum-${cache_id}"
-=======
             cache_to_destination="type=registry,ref=${registry_cache}-${cache_id}:${cache_target}"
           else
             cache_to_destination="type=gha,scope=${cache_target}-cuda-quantum-${cache_id}"
->>>>>>> 1c17d5a8
           fi
 
           echo "cache_from_gha=$cache_from_gha" >> $GITHUB_OUTPUT
           echo "cache_from_registry=$cache_from_registry" >> $GITHUB_OUTPUT
           echo "cache_from_nvidia_registry=$cache_from_nvidia_registry" >> $GITHUB_OUTPUT
           echo "cache_to_destination=$cache_to_destination" >> $GITHUB_OUTPUT
-<<<<<<< HEAD
-          echo "tar_cache=tar-${cache_id}-${{ github.sha }}" >> $GITHUB_OUTPUT
-          echo "tar_archive=/images/${{ needs.metadata.outputs.image_id }}.tar >> $GITHUB_OUTPUT
-=======
           if ${{ ! inputs.build_cache_only }}; then
             echo "tar_cache=tar-${cache_id}-${{ github.sha }}" >> $GITHUB_OUTPUT
+            echo "tar_archive=/images/${{ needs.metadata.outputs.image_id }}.tar >> $GITHUB_OUTPUT
           fi
->>>>>>> 1c17d5a8
 
       - name: Log in to GitHub CR
         uses: docker/login-action@v2
@@ -200,16 +184,10 @@
             ${{ steps.cache.outputs.cache_from_gha }}
             ${{ steps.cache.outputs.cache_from_registry }}
             ${{ steps.cache.outputs.cache_from_nvidia_registry }}
-<<<<<<< HEAD
-          cache-to: |
-            ${{ steps.cache.outputs.cache_to_destination }}
-          outputs: type=docker,dest=${{ steps.cache.outputs.tar_archive }}
-=======
             ${{ inputs.additional_build_caches }}
           cache-to: |
             ${{ steps.cache.outputs.cache_to_destination }},mode=max
-          outputs: type=docker,dest=/tmp/${{ needs.metadata.outputs.image_id }}.tar
->>>>>>> 1c17d5a8
+          outputs: type=docker,dest=${{ steps.cache.outputs.tar_archive }}
 
       - name: Cache ${{ needs.metadata.outputs.image_title }} image
         uses: actions/cache/save@v3
@@ -220,61 +198,13 @@
 
   deployment:
     name: Deployment
-<<<<<<< HEAD
-    if: inputs.environment
+    if: ${{ inputs.environment && ! inputs.build_cache_only }}
     needs: build
     uses: ./.github/workflows/deploy_to_registry.yml
     with:
       environment: ${{ inputs.environment }}
       cache_key: ${{ needs.build.outputs.tar_cache }}
       tar_archive: ${{ needs.build.outputs.tar_archive }}
-=======
-    if: ${{ inputs.environment && ! inputs.build_cache_only }}
-    runs-on: ubuntu-latest
-    needs: [metadata, build]
-    permissions: write-all
-
-    outputs:
-      digest: ${{ steps.push_image.outputs.digest }}
-
-    environment:
-      name: ${{ inputs.environment }}
-      url: ${{ vars.deployment_url }}
-
-    steps:
-      - name: Load tar cache
-        uses: actions/cache/restore@v3
-        with:
-          path: /tmp/${{ needs.metadata.outputs.image_id }}.tar
-          key: ${{ needs.build.outputs.tar_cache }}
-          fail-on-cache-miss: true
-
-      - name: Log in to the container registry
-        uses: docker/login-action@v2
-        if: vars.registry != ''
-        with:
-          registry: ${{ vars.registry }}
-          username: ${{ github.actor }}
-          password: ${{ secrets.GITHUB_TOKEN }}
-
-      - name: Push ${{ needs.metadata.outputs.image_title }} image
-        id: push_image
-        run: |
-          # Note that this may change the digest compared to the digest produced during build
-          # (the saved docker format has its own manifest that doesn't necessarily have the same bit-by-bit format...)
-          docker load --input /tmp/${{ needs.metadata.outputs.image_id }}.tar
-          docker push ${{ needs.metadata.outputs.image_name }} --all-tags
-          digests=`docker images ${{ needs.metadata.outputs.image_name }} --digests --format '{{.Digest}}'`
-          echo "digest=$digests" >> $GITHUB_OUTPUT
-
-      - name: Clean up
-        run: |
-          gh extension install actions/gh-actions-cache
-          echo "Deleting cache $key"
-          gh actions-cache delete ${{ needs.build.outputs.tar_cache }} -R ${{ github.repository }} --confirm
-        env:
-          GH_TOKEN: ${{ github.token }}
->>>>>>> 1c17d5a8
 
   finalize:
     name: Finalize
@@ -298,8 +228,5 @@
             image_name: ${{ needs.metadata.outputs.image_name }}
             digest: ${{ needs.deployment.outputs.digest }}
             cache_key: ${{ needs.build.outputs.tar_cache }}
-<<<<<<< HEAD
             tar_archive: ${{ needs.build.outputs.tar_archive }}
-=======
-            build_cache: ${{ needs.build.outputs.build_cache }}
->>>>>>> 1c17d5a8
+            build_cache: ${{ needs.build.outputs.build_cache }}