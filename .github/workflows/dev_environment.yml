on:
  workflow_call:
    inputs:
      dockerfile:
        required: true
        type: string
      build_target:
        required: false
        type: string
      registry_cache_from:
        required: false
        type: string
      local_cache_from:
        required: false
        type: string
      create_local_cache:
        required: false
        type: boolean
        default: false
      build_cache_only:
        required: false
        type: boolean
        default: false
      additional_build_caches:
        required: false
        type: string
      additional_local_caches:
        required: false
        type: string
      base_image:
        required: false
        type: string
      toolchain:
        required: false
        type: string
      matrix_key:
        required: false
        type: string
      pull_request_number:
        required: false
        type: string
        description: The issue number of the pull request to check out. Permits to run the workflow from a different branch than the PR branch.
      environment:
        required: false
        type: string
    outputs:
      image_name:
        description: "The full name of the built docker image."
        value: ${{ jobs.finalize.outputs.image_name }}
      digests:
        description: "The digests of the docker image(s) that were deployed to the registry."
        value: ${{ jobs.finalize.outputs.digests }}
      cache_key:
        description: "The cache key to retrieve a tar archive containing the built image(s)."
        value: ${{ jobs.finalize.outputs.cache_key }}
      tar_archive:
        description: "The location of the tar archive in the cache."
        value: ${{ jobs.finalize.outputs.tar_archive }}
      build_cache:
        description: "The location from which the build cache can be loaded in subsequent builds."
        value: ${{ jobs.finalize.outputs.build_cache }}

name: CUDA Quantum cached dev images

jobs:
  metadata:
    name: Metadata
    runs-on: ubuntu-latest
    permissions:
      contents: read

    outputs:
      dockerfile: ${{ steps.build_info.outputs.dockerfile }}
      owner: ${{ steps.build_info.outputs.owner }}
      image_name: ${{ steps.build_info.outputs.image_name }}
      image_title: ${{ steps.build_info.outputs.image_title }}
      image_id: ${{ steps.build_info.outputs.image_id }}
      image_tags: ${{ steps.metadata.outputs.tags }}
      image_labels: ${{ steps.metadata.outputs.labels }}
      llvm_commit: ${{ steps.build_info.outputs.llvm_commit }}

    steps:
      - name: Checkout repository
        run: |
          git init
          git remote add origin https://github.com/${{ github.event.repository.full_name }}
          if ${{ inputs.pull_request_number != '' }}; then
            gh pr -R ${{ github.event.repository.full_name }} checkout ${{ inputs.pull_request_number }}
          else
            git fetch origin --depth=1 ${{ github.sha }} && git reset --hard FETCH_HEAD
          fi
        env:
          GH_TOKEN: ${{ github.token }}

      - name: Determine build arguments
        id: build_info
        run: |
          repo_owner=${{ github.repository_owner }}
          build_target=${{ inputs.build_target }}
          image_id=`basename ${{ inputs.dockerfile }} .Dockerfile`${build_target:+.$build_target}
          image_title=cuda-quantum-`echo $image_id | cut -d "." -f 1`
          image_name=${{ vars.registry || 'ghcr.io' }}/${repo_owner,,}/$image_title
          toolchain=${{ inputs.toolchain }}
          tag_prefix=${toolchain:+$toolchain-}
          tag_suffix=`echo $image_id | cut -s -d "." -f 2- | xargs -I "%" echo .% | tr . -`

          if ${{ inputs.pull_request_number != '' }}; then
            custom_tags="type=raw,value=pr-${{ inputs.pull_request_number }}"
          elif ${{ github.event.pull_request.merged == true }}; then
            custom_tags="type=raw,value=${{ github.event.pull_request.base.ref }}"
          fi

          echo "image_name=$image_name" >> $GITHUB_OUTPUT
          echo "image_title=$image_title" >> $GITHUB_OUTPUT
          echo "image_id=$image_id" >> $GITHUB_OUTPUT
          echo "tag_prefix=$tag_prefix" >> $GITHUB_OUTPUT
          echo "tag_suffix=$tag_suffix" >> $GITHUB_OUTPUT
          echo "custom_tags=$custom_tags" >> $GITHUB_OUTPUT
          echo "dockerfile=${{ inputs.dockerfile }}" >> $GITHUB_OUTPUT
          echo "owner=${repo_owner,,}" >> $GITHUB_OUTPUT
          echo "llvm_commit=$(git rev-parse @:./tpls/llvm)" >> $GITHUB_OUTPUT

      - name: Extract metadata for Docker image
        id: metadata
        uses: docker/metadata-action@v4
        with:
          images: ${{ steps.build_info.outputs.image_name }}
          flavor: |
            latest=false
            prefix=${{ steps.build_info.outputs.tag_prefix }},onlatest=true
            suffix=${{ steps.build_info.outputs.tag_suffix }},onlatest=true
          tags: |
            # workflow dispatch is covered by these
            type=schedule,enable=${{ inputs.pull_request_number == '' }},pattern=nightly
            type=ref,enable=${{ inputs.pull_request_number == '' }},event=branch
            type=ref,enable=${{ inputs.pull_request_number == '' }},prefix=${{ steps.build_info.outputs.tag_prefix }}pr-,event=pr
            type=ref,enable=${{ inputs.pull_request_number == '' }},event=tag
            ${{ steps.build_info.outputs.custom_tags }}
          labels: |
            org.opencontainers.image.title=${{ steps.build_info.outputs.image_title }}
            org.opencontainers.image.description=Dev tools for building and testing CUDA Quantum

  build:
    name: Caching
    runs-on: ubuntu-latest
    needs: metadata
    timeout-minutes: 600
    permissions:
      contents: read
      packages: write

    outputs:
      tar_cache: ${{ steps.cache.outputs.tar_cache }}
      tar_archive: ${{ steps.cache.outputs.tar_archive }}
      build_cache: ${{ steps.cache.outputs.build_cache }}

    steps:
      - name: Checkout repository
        run: |
          git init
          git remote add origin https://github.com/${{ github.event.repository.full_name }}
          if ${{ inputs.pull_request_number != '' }}; then
            gh pr -R ${{ github.event.repository.full_name }} checkout ${{ inputs.pull_request_number }}
          else
            git fetch origin --depth=1 ${{ github.sha }} && git reset --hard FETCH_HEAD
          fi
        env:
          GH_TOKEN: ${{ github.token }}

      - name: Set up buildx runner
        uses: docker/setup-buildx-action@v2

      - name: Log in to GitHub CR
        uses: docker/login-action@v2
        with:
          registry: ghcr.io
          username: ${{ github.actor }}
          password: ${{ github.token }}

      - name: Create cache locations
        id: cache
        run: |
          toolchain=${{ inputs.toolchain }}
          registry_cache=ghcr.io/${{ needs.metadata.outputs.owner }}/buildcache-cuda-quantum
          nvidia_registry_cache=ghcr.io/nvidia/buildcache-cuda-quantum
          registry_cache_base=${{ inputs.registry_cache_from || github.event.pull_request.base.ref || 'main' }}
          cache_id=$(echo ${{ needs.metadata.outputs.image_id }} | tr . -)${toolchain:+-$toolchain}

          local_buildcache_path="/tmp/.buildcache-${cache_id}"
          local_buildcache_key_suffix="-$(git rev-parse HEAD)"
          if ${{ inputs.pull_request_number != '' }}; then
            local_buildcache_key="${{ inputs.pull_request_number }}/merge-cuda-quantum-${cache_id}"
          else
            local_buildcache_key="${{ inputs.local_cache_from || github.ref_name }}-cuda-quantum-${cache_id}"
          fi

          cache_from_gh="type=local,src=${local_buildcache_path}"
          cache_from_registry="type=registry,ref=${registry_cache}-${cache_id}:${registry_cache_base}"
          cache_from_nvidia_registry="type=registry,ref=${nvidia_registry_cache}-${cache_id}:${registry_cache_base}"
          if ${{ inputs.environment == 'ghcr-deployment' }}; then
            build_cache="type=registry,ref=${registry_cache}-${cache_id}:${{ github.ref_name }}"
            cache_to="${build_cache},mode=max,ignore-error=false"
          elif ${{ inputs.create_local_cache }}; then
            # In general, using the build cache from the registry/parent branch is the quickest.
            # We hence create a build cache only upon request.
            build_cache="$local_buildcache_key"
            cache_to="type=local,dest=${local_buildcache_path}-new,mode=max,ignore-error=true"
          fi

          cache_from_registry=""
          cache_from_nvidia_registry=""

          echo "local_buildcache_key=$local_buildcache_key" >> $GITHUB_OUTPUT
          echo "local_buildcache_key_suffix=$local_buildcache_key_suffix" >> $GITHUB_OUTPUT
          echo "local_buildcache_path=$local_buildcache_path" >> $GITHUB_OUTPUT
          echo "cache_from_gh=$cache_from_gh" >> $GITHUB_OUTPUT
          echo "cache_from_registry=$cache_from_registry" >> $GITHUB_OUTPUT
          echo "cache_from_nvidia_registry=$cache_from_nvidia_registry" >> $GITHUB_OUTPUT
          echo "cache_to=$cache_to" >> $GITHUB_OUTPUT
          echo "build_cache=$build_cache" >> $GITHUB_OUTPUT
          if ${{ ! inputs.build_cache_only }}; then
<<<<<<< HEAD
            echo "tar_cache=tar-${cache_id}-${{ inputs.github_ref || github.sha }}" >> $GITHUB_OUTPUT
            echo "tar_archive=/tmp/${{ needs.metadata.outputs.image_id }}.tar" >> $GITHUB_OUTPUT
=======
            echo "tar_cache=tar-${cache_id}${local_buildcache_key_suffix}" >> $GITHUB_OUTPUT
>>>>>>> 6dec9835
          fi

      - name: Check out local cache
        uses: actions/cache/restore@v3
        with:
          path: ${{ steps.cache.outputs.local_buildcache_path }}
          key: ${{ steps.cache.outputs.local_buildcache_key }}${{ steps.cache.outputs.local_buildcache_key_suffix }}
          restore-keys: |
            ${{ inputs.additional_local_caches }}
            ${{ steps.cache.outputs.local_buildcache_key }}

      - name: Build ${{ needs.metadata.outputs.image_title }} image
        id: build_image
        uses: docker/build-push-action@v4
        with:
          context: .
          file: ./docker/${{ needs.metadata.outputs.dockerfile }}
          target: ${{ inputs.build_target }}
          build-args: |
            base_image=${{ inputs.base_image }}
            toolchain=${{ inputs.toolchain }}
            llvm_commit=${{ needs.metadata.outputs.llvm_commit }}
          load: false
          tags: ${{ needs.metadata.outputs.image_tags }}
          labels: ${{ needs.metadata.outputs.image_labels }}
          platforms: linux/amd64
          cache-from: |
            ${{ inputs.additional_build_caches }}
            ${{ steps.cache.outputs.cache_from_gh }}
            ${{ steps.cache.outputs.cache_from_registry }}
            ${{ steps.cache.outputs.cache_from_nvidia_registry }}
          cache-to: ${{ steps.cache.outputs.cache_to }}
          outputs: type=docker,dest=${{ steps.cache.outputs.tar_archive }}

      # See also https://github.com/moby/buildkit/issues/1896
      - name: Clean up local cache
        run: |
          rm -rf "${{ steps.cache.outputs.local_buildcache_path }}"
          build_cache="${{ steps.cache.outputs.local_buildcache_path }}-new"
          if [ -d "$build_cache" ]; then
            mv "$build_cache" "${{ steps.cache.outputs.local_buildcache_path }}"
          fi

      - name: Upload build cache
        if: inputs.create_local_cache
        uses: actions/cache/save@v3
        with:
          path: ${{ steps.cache.outputs.local_buildcache_path }}
          key: ${{ steps.cache.outputs.local_buildcache_key }}${{ steps.cache.outputs.local_buildcache_key_suffix }}

      - name: Cache ${{ needs.metadata.outputs.image_title }} image
        uses: actions/cache/save@v3
        if: ${{ ! inputs.build_cache_only }}
        with:
          path: ${{ steps.cache.outputs.tar_archive }}
          key: ${{ steps.cache.outputs.tar_cache }}

  deployment:
    name: Deployment
    if: ${{ inputs.environment && ! inputs.build_cache_only }}
<<<<<<< HEAD
    needs: build
    uses: ./.github/workflows/deploy_to_registry.yml
    with:
      environment: ${{ inputs.environment }}
      cache_key: ${{ needs.build.outputs.tar_cache }}
      tar_archive: ${{ needs.build.outputs.tar_archive }}
=======
    runs-on: ubuntu-latest
    needs: [metadata, build]
    permissions: write-all

    outputs:
      digests: ${{ steps.push_image.outputs.digests }}

    environment:
      name: ${{ inputs.environment }}
      url: ${{ vars.deployment_url }}

    steps:
      - name: Load tar cache
        uses: actions/cache/restore@v3
        with:
          path: /tmp/${{ needs.metadata.outputs.image_id }}.tar
          key: ${{ needs.build.outputs.tar_cache }}
          fail-on-cache-miss: true

      - name: Log in to the container registry
        uses: docker/login-action@v2
        if: vars.registry != ''
        with:
          registry: ${{ vars.registry }}
          username: ${{ github.actor }}
          password: ${{ github.token }}

      - name: Push ${{ needs.metadata.outputs.image_title }} image
        id: push_image
        run: |
          # Note that this may change the digest compared to the digest produced during build
          # (the saved docker format has its own manifest that doesn't necessarily have the same bit-by-bit format...)
          docker load --input /tmp/${{ needs.metadata.outputs.image_id }}.tar
          docker push ${{ needs.metadata.outputs.image_name }} --all-tags
          digests=`docker images ${{ needs.metadata.outputs.image_name }} --digests --format '{{.Digest}}'`
          echo "digests=$(echo $digests | tr ' ' ';')" >> $GITHUB_OUTPUT

      - name: Clean up
        run: |
          gh extension install actions/gh-actions-cache
          echo "Deleting cache $key"
          gh actions-cache delete ${{ needs.build.outputs.tar_cache }} -R ${{ github.repository }} --confirm
        env:
          GH_TOKEN: ${{ github.token }}
>>>>>>> 6dec9835

  finalize:
    name: Finalize
    runs-on: ubuntu-latest
    if: always() && !cancelled()
    needs: [metadata, build, deployment]

    outputs:
      image_name: ${{ fromJson(steps.write_json.outputs.result).image_name }}
      digests: ${{ fromJson(steps.write_json.outputs.result).digests }}
      cache_key: ${{ fromJson(steps.write_json.outputs.result).cache_key }}
      build_cache: ${{ fromJson(steps.write_json.outputs.result).build_cache }}

    steps:        
      - uses: cloudposse/github-action-matrix-outputs-write@0.3.0
        id: write_json
        with:
          matrix-step-name: ${{ inputs.matrix_key && 'dev_environment' }}
          matrix-key: ${{ inputs.matrix_key }}
          outputs: |
            image_name: ${{ needs.metadata.outputs.image_name }}
            digests: ${{ needs.deployment.outputs.digests }}
            cache_key: ${{ needs.build.outputs.tar_cache }}
            tar_archive: ${{ needs.build.outputs.tar_archive }}
            build_cache: ${{ needs.build.outputs.build_cache }}<|MERGE_RESOLUTION|>--- conflicted
+++ resolved
@@ -219,12 +219,8 @@
           echo "cache_to=$cache_to" >> $GITHUB_OUTPUT
           echo "build_cache=$build_cache" >> $GITHUB_OUTPUT
           if ${{ ! inputs.build_cache_only }}; then
-<<<<<<< HEAD
-            echo "tar_cache=tar-${cache_id}-${{ inputs.github_ref || github.sha }}" >> $GITHUB_OUTPUT
+            echo "tar_cache=tar-${cache_id}${local_buildcache_key_suffix}" >> $GITHUB_OUTPUT
             echo "tar_archive=/tmp/${{ needs.metadata.outputs.image_id }}.tar" >> $GITHUB_OUTPUT
-=======
-            echo "tar_cache=tar-${cache_id}${local_buildcache_key_suffix}" >> $GITHUB_OUTPUT
->>>>>>> 6dec9835
           fi
 
       - name: Check out local cache
@@ -285,59 +281,12 @@
   deployment:
     name: Deployment
     if: ${{ inputs.environment && ! inputs.build_cache_only }}
-<<<<<<< HEAD
     needs: build
     uses: ./.github/workflows/deploy_to_registry.yml
     with:
       environment: ${{ inputs.environment }}
       cache_key: ${{ needs.build.outputs.tar_cache }}
       tar_archive: ${{ needs.build.outputs.tar_archive }}
-=======
-    runs-on: ubuntu-latest
-    needs: [metadata, build]
-    permissions: write-all
-
-    outputs:
-      digests: ${{ steps.push_image.outputs.digests }}
-
-    environment:
-      name: ${{ inputs.environment }}
-      url: ${{ vars.deployment_url }}
-
-    steps:
-      - name: Load tar cache
-        uses: actions/cache/restore@v3
-        with:
-          path: /tmp/${{ needs.metadata.outputs.image_id }}.tar
-          key: ${{ needs.build.outputs.tar_cache }}
-          fail-on-cache-miss: true
-
-      - name: Log in to the container registry
-        uses: docker/login-action@v2
-        if: vars.registry != ''
-        with:
-          registry: ${{ vars.registry }}
-          username: ${{ github.actor }}
-          password: ${{ github.token }}
-
-      - name: Push ${{ needs.metadata.outputs.image_title }} image
-        id: push_image
-        run: |
-          # Note that this may change the digest compared to the digest produced during build
-          # (the saved docker format has its own manifest that doesn't necessarily have the same bit-by-bit format...)
-          docker load --input /tmp/${{ needs.metadata.outputs.image_id }}.tar
-          docker push ${{ needs.metadata.outputs.image_name }} --all-tags
-          digests=`docker images ${{ needs.metadata.outputs.image_name }} --digests --format '{{.Digest}}'`
-          echo "digests=$(echo $digests | tr ' ' ';')" >> $GITHUB_OUTPUT
-
-      - name: Clean up
-        run: |
-          gh extension install actions/gh-actions-cache
-          echo "Deleting cache $key"
-          gh actions-cache delete ${{ needs.build.outputs.tar_cache }} -R ${{ github.repository }} --confirm
-        env:
-          GH_TOKEN: ${{ github.token }}
->>>>>>> 6dec9835
 
   finalize:
     name: Finalize
