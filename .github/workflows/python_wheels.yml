on:
  workflow_call:
    inputs:
      platform:
        type: string
        required: false
        default: linux/amd64
      python_version:
        type: string
        required: false
        default: '3.10'
      devdeps_image:
        required: false
        type: string
      devdeps_cache:
        required: false
        type: string
      devdeps_archive:
        required: false
        type: string
      create_staging_info:
        required: false
        type: boolean
        default: false
    secrets:
      DOCKERHUB_USERNAME:
        required: true
      DOCKERHUB_READONLY_TOKEN:
        required: true

name: Python wheels

jobs:
  build_wheel:
    name: Build Python ${{ inputs.python_version }} wheel
    runs-on: ${{ (contains(inputs.platform, 'arm') && 'linux-arm64-cpu8') || 'linux-amd64-cpu8' }}
    permissions:
      contents: read

    outputs:
      artifact_name: ${{ steps.prereqs.outputs.artifact_name }}

    # Needed for making local images available to the docker/build-push-action.
    # See also https://stackoverflow.com/a/63927832.
    services:
        registry:
          image: registry:2
          ports:
            - 5000:5000

    steps:
      - name: Checkout repository
        uses: actions/checkout@v3

      - name: Restore build environment
        if: inputs.devdeps_cache && inputs.devdeps_archive
        id: restore
        uses: actions/cache/restore@v3
        with:
          path: ${{ inputs.devdeps_archive }}
          key: ${{ inputs.devdeps_cache }}
          fail-on-cache-miss: true

      - name: Load prerequisites
        id: prereqs
        run: |
          if ${{ steps.restore.outcome != 'skipped' }}; then
            load_output=`docker load --input "${{ inputs.devdeps_archive }}"`
            base_image=`echo "$load_output" | grep -o 'Loaded image: \S*:\S*' | head -1 | cut -d ' ' -f 3`
            echo "Base image: $base_image" >> $GITHUB_STEP_SUMMARY
            # Push the image to the local registry to make it available within
            # the containered environment that docker/build-push-action uses.
            docker push $base_image
            rm -rf "${{ inputs.devdeps_archive }}"
          elif ${{ inputs.devdeps_image != '' }}; then
            base_image=${{ inputs.devdeps_image }}
            echo "Base image: $base_image" >> $GITHUB_STEP_SUMMARY
            docker pull $base_image
          else
            echo "::error file=python_wheels.yml::Missing configuration for development dependencies. Either specify the image (i.e. provide devdeps_image) or cache (i.e. provide devdeps_cache and devdeps_archive) that should be used for the build."
            exit 1
          fi

          devenv_tag=`docker inspect $base_image --format='{{json .Config.Labels}}' | jq -r '."org.opencontainers.image.version"'`
          docker image rm $base_image && docker image prune --force
          cache_id=`echo ${{ inputs.python_version }}-$devenv_tag | tr . -`

          mkdir -p "/tmp/wheels"
          if ${{ github.ref_type == 'tag' || startsWith(github.ref_name, 'releases/') }}; then
            cudaq_version=`echo ${{ github.ref_name }} | egrep -o "([0-9]{1,}\.)+[0-9]{1,}"`
          else
            cudaq_version=0.0.0
          fi
        
          echo "cudaq_version=$cudaq_version" >> $GITHUB_OUTPUT
          echo "base_image=$base_image" >> $GITHUB_OUTPUT
          echo "docker_output=type=local,dest=/tmp/wheels" >> $GITHUB_OUTPUT
          # do not change this prefix without adjusting other workflows
          echo "artifact_name=pycudaq-$cache_id" >> $GITHUB_OUTPUT

      - name: Log in to DockerHub
        uses: docker/login-action@v3
        with:
          username: ${{ secrets.DOCKERHUB_USERNAME }}
          password: ${{ secrets.DOCKERHUB_READONLY_TOKEN }}

      - name: Set up context for buildx
        run: |
          docker context create builder_context

      - name: Set up buildx runner
        uses: docker/setup-buildx-action@v2
        with:
          endpoint: builder_context
          driver-opts: network=host

      - name: Build wheel
        id: wheel_build
        uses: docker/build-push-action@v5
        with:
          context: .
          file: ./docker/release/cudaq.wheel.Dockerfile
          build-args: |
            base_image=${{ steps.prereqs.outputs.base_image }}
            release_version=${{ steps.prereqs.outputs.cudaq_version }}
            python_version=${{ inputs.python_version }}
          outputs: ${{ steps.prereqs.outputs.docker_output }}

      - name: Upload wheel
        uses: actions/upload-artifact@v4
        with:
          name: ${{ steps.prereqs.outputs.artifact_name }}
          path: /tmp/wheels
          retention-days: 1
          if-no-files-found: error

  create_test_config:
    name: Prepare validation
    runs-on: ubuntu-latest
    permissions:
      contents: read

    outputs:
      json: "${{ steps.config.outputs.json }}"

    steps:
      - name: Checkout repository
        uses: actions/checkout@v3

      - id: config
        run: |
          python_config=`cat .github/workflows/config/validation_config.json | jq ".python"`
          operating_systems=`echo "$python_config" | jq '.[] | select(.version==${{ inputs.python_version }}).operating_systems'`
          echo "json={\"os_images\":$(echo $operating_systems)}" >> $GITHUB_OUTPUT

  validation:
    name: Validate wheel
    needs: [build_wheel, create_test_config]
    runs-on: ${{ (contains(inputs.platform, 'arm') && 'linux-arm64-cpu8') || 'linux-amd64-cpu8' }}
    permissions:
      contents: read
      packages: read

    strategy:
      matrix:
        os_image: ${{ fromJSON(needs.create_test_config.outputs.json).os_images }}
        pip_install_flags: ['', '--user']
      fail-fast: false
  
    steps:
      - name: Checkout repository
        uses: actions/checkout@v3

      - name: Log in to GitHub CR
        if: inputs.environment == ''
        uses: docker/login-action@v3
        with:
          registry: ghcr.io
          username: ${{ github.actor }}
          password: ${{ github.token }}

      - name: Load cuda-quantum wheel
        uses: actions/download-artifact@v4
        with:
          name: ${{ needs.build_wheel.outputs.artifact_name }}

      - name: Install wheel in clean environment
        run: |
          os_image=${{ matrix.os_image }}
          distr=`echo $os_image | cut -d : -f 1 | cut -d / -f 1`
          if ${{ inputs.environment != '' }}; then
            # Validate against the public images
            base_image=$os_image
          else
            # If we are not staging, we instead validate the images
            # pushed to GHCR to limit our pull rate on public registries.
            repo_owner=${{ github.repository_owner }}
            image_tag=`echo $os_image | sed -e 's@.*\.io/\(\)@\1@'`
            base_image=ghcr.io/${repo_owner,,}/${image_tag#${repo_owner,,}}
          fi

          wheelname=`echo cuda_quantum-*-manylinux_*_$(uname -m).whl`
<<<<<<< HEAD
          docker build -t wheel_validation:local -f "docker/test/wheels/$distr.Dockerfile" . \
            --build-arg os_version=$os_version \
=======
          docker build -t wheel_validation:local -f "docker/test/$distr.Dockerfile" . \
            --build-arg base_image=$base_image \
>>>>>>> 979be29d
            --build-arg python_version=${{ inputs.python_version }} \
            --build-arg cuda_quantum_wheel=$wheelname \
            --build-arg preinstalled_modules="numpy pytest" \
            --build-arg pip_install_flags=${{ matrix.pip_install_flags }} \
            --build-arg optional_dependencies=$([ "$(uname -m)" == "x86_64" ] && echo cudart)

          docker run --rm -dit --name wheel-validation wheel_validation:local
          (docker exec wheel-validation python${{ inputs.python_version }} -c "import cudaq") && imported=true || imported=false
          docker stop wheel-validation

          if ! $imported; then echo "Failed to import cudaq module." >> /tmp/validation.out
          else echo "Successfully imported cudaq module." >> /tmp/validation.out; fi

      - name: Run Python tests
        uses: ./.github/actions/run-in-docker
        with:
          image: wheel_validation:local
          shell: bash
          run: |
            python${{ inputs.python_version }} -m pytest -v /tmp/tests/ \
              --ignore python/tests/backends
            pytest_status=$?
            if [ ! $pytest_status -eq 0 ]; then
              echo "::error file=python_wheel.yml::Python tests failed with status $pytest_status."
              exit 1
            fi
            python${{ inputs.python_version }} -m pip install --user fastapi uvicorn llvmlite 
            for backendTest in /tmp/tests/backends/*.py; do 
              python${{ inputs.python_version }} -m pytest $backendTest
              pytest_status=$?
              # Exit code 5 indicates that no tests were collected,
              # i.e. all tests in this file were skipped.
              if [ ! $pytest_status -eq 0 ] && [ ! $pytest_status -eq 5 ]; then
                echo "::error file=python_wheel.yml::Python $backendTest tests failed with status $pytest_status."
                exit 1
              fi
            done

      - name: Run Python MPI tests
        if: matrix.os_image == 'redhat/ubi9:9.2'
        uses: ./.github/actions/run-in-docker
        with:
          image: wheel_validation:local
          shell: bash
          run: |
            # Install openmpi and mpi4py by conda
            # Install conda
            dnf install -y --nobest --setopt=install_weak_deps=False wget openssh-clients
            mkdir -p ~/miniconda3
            wget https://repo.anaconda.com/miniconda/Miniconda3-latest-Linux-$(uname -m).sh -O ~/miniconda3/miniconda.sh
            bash ~/miniconda3/miniconda.sh -b -u -p ~/miniconda3
            ~/miniconda3/bin/conda init bash
            source ~/.bashrc
            # Extract the setup script from Python wheel's readme
            readme_file="/tmp/README.md"
            python_version="${{ inputs.python_version }}"
            # Parse README file to install openmpi
            conda_script="$(awk '/(Begin conda install)/{flag=1;next}/(End conda install)/{flag=0}flag' $readme_file | grep . | sed '/^```/d')" 
            # Skip the installation of CUDA since we don't need CUDA for this test.
            regex='conda install -y -n cuda-quantum.*cuda'
            while IFS= read -r line; do
              if [[ ! "$line" =~ $regex ]]; then
                  # Replace Python version
                  line=${line//3.10/$python_version}
                  # Install the wheel file
                  line=${line//pip install cuda-quantum/pip install /tmp/cuda_quantum-0.0.0-*-manylinux_*_$(uname -m).whl}
                  eval "$line"
              fi
            done <<< "$conda_script"
            ompi_script="$(awk '/(Begin ompi setup)/{flag=1;next}/(End ompi setup)/{flag=0}flag' $readme_file | grep . | sed '/^```/d')" 
            while IFS= read -r line; do
                eval "$line"
            done <<< "$ompi_script"
            # Run the MPI test
            python${{ inputs.python_version }} -m pip install pytest numpy
            mpirun --allow-run-as-root -np 4 python${{ inputs.python_version }} -m pytest -v /tmp/tests/parallel/test_mpi_api.py
            pytest_mpi_status=$?
            if [ ! $pytest_mpi_status -eq 0 ]; then
              echo "::error file=python_wheel.yml::Python MPI plugin test failed with status $pytest_mpi_status."
              exit 1
            fi

      - name: Validate Python examples
        run: |
          docker run --rm -dit --name wheel-validation wheel_validation:local
          for ex in `find docs/sphinx/examples/python -name '*.py' -not -path '*/providers/*'`; do
            file="${ex#docs/sphinx/examples/python/}"
            echo "__Example ${file}:__" >> /tmp/validation.out

            (docker exec wheel-validation bash -c "python${{ inputs.python_version }} /tmp/examples/$file" >> /tmp/validation.out) && success=true || success=false
            if $success; then 
              echo "Executed successfully." >> /tmp/validation.out
            else
              status_sum=$((status_sum+1))
              echo "Failed." >> /tmp/validation.out
            fi
          done

          docker stop wheel-validation
          if [ ! $status_sum -eq 0 ]; then
            echo "::error::$status_sum examples failed; see step summary for a list of failures."
            exit $status_sum
          fi

      - name: Create job summary
        if: always() && !cancelled() 
        run: |
          if [ -f /tmp/validation.out ]; then
            if [ -n "${{ matrix.pip_install_flags }}" ]; then 
                installation_details="(installed with ${{ matrix.pip_install_flags }})"
            else 
                installation_details="(default installation)"
            fi
            echo "## Validation on ${{ matrix.os_image }} $installation_details" >> $GITHUB_STEP_SUMMARY
            echo "The validation of the cuda-quantum Python wheel produced the following output:" >> $GITHUB_STEP_SUMMARY
            cat /tmp/validation.out >> $GITHUB_STEP_SUMMARY
          fi

  staging:
    name: Staging
    needs: [build_wheel, validation]
    if: inputs.create_staging_info
    runs-on: ubuntu-latest
    permissions: {}

    steps:
      - name: Create build info
        id: staging
        run: |
          wheeldeps_hash=${{ inputs.devdeps_image }}
          platform_id=`echo "${{ inputs.platform }}" | sed 's/linux\///g' | tr -d ' ' | tr ',' -`
          echo "platform_id=$platform_id" >> $GITHUB_OUTPUT
          artifact_name=python_${platform_id}_publishing # changing the artifact name requires updating other workflows
          echo "artifact_name=$artifact_name" >> $GITHUB_OUTPUT
          info_file="$artifact_name.txt"
          echo "info_file=$info_file" >> $GITHUB_OUTPUT

          mkdir -p "$(dirname "$info_file")" && rm -rf "$info_file"
          echo "source-sha: ${{ github.sha }}" >> "$info_file"
          echo "cuda-quantum-wheeldeps-image: $wheeldeps_hash" >> "$info_file"
          echo "platform: ${{ inputs.platform }}" >> "$info_file"

      - name: Upload build info
        uses: actions/upload-artifact@v4
        with:
          name: ${{ steps.staging.outputs.artifact_name }} # changing the artifact name requires updating other workflows
          path: ${{ steps.staging.outputs.info_file }}
          retention-days: 30
          if-no-files-found: error<|MERGE_RESOLUTION|>--- conflicted
+++ resolved
@@ -200,13 +200,8 @@
           fi
 
           wheelname=`echo cuda_quantum-*-manylinux_*_$(uname -m).whl`
-<<<<<<< HEAD
           docker build -t wheel_validation:local -f "docker/test/wheels/$distr.Dockerfile" . \
-            --build-arg os_version=$os_version \
-=======
-          docker build -t wheel_validation:local -f "docker/test/$distr.Dockerfile" . \
             --build-arg base_image=$base_image \
->>>>>>> 979be29d
             --build-arg python_version=${{ inputs.python_version }} \
             --build-arg cuda_quantum_wheel=$wheelname \
             --build-arg preinstalled_modules="numpy pytest" \
