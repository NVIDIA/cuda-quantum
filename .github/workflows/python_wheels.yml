--- conflicted
+++ resolved
@@ -250,11 +250,7 @@
               echo "::error file=python_wheel.yml::Python tests failed with status $pytest_status."
               exit 1
             fi
-<<<<<<< HEAD
-            python${{ inputs.python_version }} -m pip install --user fastapi uvicorn llvmlite openfermionpyscf==0.5
-=======
             python${{ inputs.python_version }} -m pip install --user fastapi uvicorn llvmlite
->>>>>>> 50066dd9
             for backendTest in /tmp/tests/backends/*.py; do 
               python${{ inputs.python_version }} -m pytest $backendTest
               pytest_status=$?
