on:
  workflow_dispatch:
    inputs:
      deployment_id:
        type: string
        description: The workflow id of the deployment that triggered the release creation.
        required: true
      assets_from_run:
        type: string
        description: Optional argument to take assets from a prior run of this workflow; facilitates rerunning a failed workflow without re-building the assets.
        required: false
  workflow_run:
    workflows:
      - Deployments
    types:
      - completed

name: Packages

jobs:
  assets:
    name: Assets
    if: github.event_name == 'workflow_dispatch' || (github.event.workflow_run.conclusion == 'success' && github.event.workflow_run.actor.id == '135836288')
    runs-on: ubuntu-latest
    timeout-minutes: ${{ github.event_name == 'workflow_dispatch' && 360 || 180 }}
    permissions:
      contents: read

    environment:
      name: ghcr-deployment
      url: ${{ vars.deployment_url }}

    outputs:
      artifacts_url: ${{ steps.artifacts.outputs.artifacts_url }}
      github_commit: ${{ steps.artifacts.outputs.github_commit }}
      docker_images: ${{ steps.artifacts.outputs.docker_images }}
      python_wheels: ${{ steps.artifacts.outputs.python_wheels }}
      releases: ${{ steps.artifacts.outputs.releases }}
      release_title: ${{ steps.artifacts.outputs.release_title }}
      release_version: ${{ steps.artifacts.outputs.release_version }}

    steps:
      - name: Checkout repository
        uses: actions/checkout@v3
        with:
          ref: ${{ vars.data_branch }}
          token: ${{ secrets.REPO_BOT_ACCESS_TOKEN }}

      - name: Download build info
        id: artifacts
        run: |
          if ${{ inputs.deployment_id != '' }}; then
            artifacts_url=https://api.github.com/repos/${{ github.repository }}/actions/runs/${{ inputs.deployment_id }}/artifacts
          else
            artifacts_url=${{ github.event.workflow_run.artifacts_url }}
            echo "Artifacts downloaded from https://github.com/${{ github.repository }}/actions/runs/${{ github.event.workflow_run.id }}" >> $GITHUB_STEP_SUMMARY
          fi
          artifacts=$(gh api $artifacts_url -q '.artifacts[] | {name: .name, url: .archive_download_url}')

          function download {
            gh api $1 > info.zip
            unzip -d info info.zip
            for file in `find info/ -type f`; do
              cat "$file" >> $2.txt
            done
            rm -rf info info.zip
          }

          docker_images="{\"info_files\":[]}"
          python_wheels="{\"info_files\":[]}"
          for artifact in `echo "$artifacts"`; do
            name=`echo $artifact | jq -r '.name'`
            url=`echo $artifact | jq -r '.url'`
            if [ "${name#build_info}" != "$name" ] || [ "${name#python_info}" != "$name" ]; then
              download "$url" "$name"
              platforms=`cat "$name.txt" | egrep -o 'platforms?: \S*' | cut -d ' ' -f 2`
              if [ -n "$(echo $platforms | grep ',')" ]; then runner=linux-amd64-cpu8
              else runner=$(echo $platforms | tr / -)-cpu8
              fi

              # Make sure to push all staging commits to a separate branch
              # to ensure that a pipeline runs for each commit.
              staging_branch=bot/${{ inputs.assets_from_run || github.run_id }}/$name

              # Use a dedicated draft release for each set of assets to avoid issues
              # with race conditions when running artifacts builds concurrently.
              release_id=${{ inputs.assets_from_run || github.run_id }}_$name

              releases+="$release_id "
              info={\"$name\":{\"release_id\":\"$release_id\",\"staging_branch\":\"$staging_branch\",\"runner\":\"$runner\"}}
            fi
            if [ "${name#build_info}" != "$name" ]; then
              docker_images=`echo $docker_images | jq ".info_files |= . + [\"$name\"]"`
              docker_images=`echo $docker_images | jq ". |= . + $info"`
            elif [ "${name#python_info}" != "$name" ]; then
              python_wheels=`echo $python_wheels | jq ".info_files |= . + [\"$name\"]"`
              python_wheels=`echo $python_wheels | jq ". |= . + $info"`
            elif [ "${name#deployment_info}" != "$name" ]; then
              download "$url" "$name"
              github_commit=`cat "$name.txt" | grep -o 'source-sha: \S*' | cut -d ' ' -f 2`
              release_title=`cat "$name.txt" | grep -o 'release-title: \S*' | cut -d ' ' -f 2`
              release_version=`cat "$name.txt" | grep -o 'release-version: \S*' | cut -d ' ' -f 2`
            fi
          done

          echo "release_title=$release_title" >> $GITHUB_OUTPUT
          echo "release_version=$release_version" >> $GITHUB_OUTPUT
          echo "releases='$releases'" >> $GITHUB_OUTPUT
          echo "github_commit=$github_commit" >> $GITHUB_OUTPUT
          echo "docker_images=$(echo $docker_images)" >> $GITHUB_OUTPUT
          echo "python_wheels=$(echo $python_wheels)" >> $GITHUB_OUTPUT
          echo "artifacts_url=$artifacts_url" >> $GITHUB_OUTPUT
        env:
          GH_TOKEN: ${{ github.token }}

      - name: Trigger assets creation
        if: inputs.assets_from_run == ''
        run: |
          # The commit title of the staging commit needs to match
          # the docker image that is used to build additional components.
          # Using the image sha as the file name and the docker image name
          # as the folder is convenient for the GitLab CI.

          git config --global user.name "cuda-quantum-bot"
          git config --global user.email "cuda-quantum-bot@users.noreply.github.com"
          current_branch=$(git rev-parse --abbrev-ref HEAD)

          function create_assets {
            release_id=`echo "$4" | jq -r ".$1.release_id"`
            staging_branch=`echo "$4" | jq -r ".$1.staging_branch"`
            staging_folder="deployments/staging/$3"
            image_hash=`cat "$1.txt" | grep -o "$2: \S*" | cut -d ' ' -f 2`
            file_id=`echo $image_hash | rev | cut -d ':' -f 1 | rev`

            echo "asset-name: $1" >> "$1.txt"
            echo "release-id: $release_id" >> "$1.txt"
            mkdir -p "$staging_folder" && mv "$1.txt" "$staging_folder/$file_id"

            echo "Pushing $1 to $staging_branch"
            git add "$staging_folder" && git commit -m "$image_hash"
            git push origin $current_branch:$staging_branch
          }

          for file in ${{ join(fromJson(steps.artifacts.outputs.docker_images).info_files, ' ') }}; do
            create_assets $file cuda-quantum-dev-image cuda-quantum-dev '${{ steps.artifacts.outputs.docker_images }}'
          done

          for file in ${{ join(fromJson(steps.artifacts.outputs.python_wheels).info_files, ' ') }}; do
            create_assets $file cuda-quantum-wheeldeps-image cuda-quantum-devdeps '${{ steps.artifacts.outputs.python_wheels }}'
          done

      - name: Wait for assets
        run: |
          for release_id in `echo ${{ steps.artifacts.outputs.releases }}`; do
            while [ -z "$(gh release list -R ${{ github.repository }} | grep -s $release_id)" ];
            do echo "Waiting for assets $release_id ..." && sleep 300; 
            done
          done
        env:
          GH_TOKEN: ${{ secrets.REPO_BOT_ACCESS_TOKEN }}

  cudaq_hpc:
    name: CUDA Quantum Docker image
    needs: assets
    runs-on: ubuntu-latest
    permissions:
      contents: read
      packages: write
      id-token: write

    environment:
      name: ghcr-deployment
      url: ${{ vars.deployment_url }}

    strategy:
      matrix:
        info_file: ${{ fromJson(needs.assets.outputs.docker_images).info_files }}
      fail-fast: false

    steps:
      - name: Checkout repository
        uses: actions/checkout@v3
        with:
          ref: ${{ needs.assets.outputs.github_commit }}
          token: ${{ secrets.REPO_BOT_ACCESS_TOKEN }}

      - name: Retrieve assets
        id: release_info
        run: |
          release_id=${{ fromJson(needs.assets.outputs.docker_images)[format('{0}', matrix.info_file)].release_id }}
          assets_folder=assets && mkdir "$assets_folder" && cd "$assets_folder"
          while [ -z `ls | egrep '${{ matrix.info_file }}'` ]; do
            (gh release download $release_id -R ${{ github.repository }}) || true
            sleep 30 # waiting for assets to be created...
          done

          build_info=${{ matrix.info_file }}*
          platforms=`cat $build_info | grep -o 'platforms: \S*' | cut -d ' ' -f 2`
          cudaq_image=`cat $build_info | grep -o 'cuda-quantum-image: \S*' | cut -d ' ' -f 2`
          cudaq_ngc_image=`cat $build_info | grep -o 'cuda-quantum-ngc-image: \S*' | cut -d ' ' -f 2`
          cudaqdev_image=`cat $build_info | grep -o 'cuda-quantum-dev-image: \S*' | cut -d ' ' -f 2`
          cudaqdevdeps_image=`cat $build_info | grep -o 'cuda-quantum-devdeps-image: \S*' | cut -d ' ' -f 2`
          for file in `ls *zip`; do unzip "$file" && rm "$file"; done && cd -

          docker pull $cudaq_image
          repo_owner=${{ github.repository_owner }}
          image_short_name=cuda-quantum
          base_tag=`docker inspect $cudaq_image --format='{{json .Config.Labels}}' | jq -r '."org.opencontainers.image.version"'`
          image_title=`docker inspect $cudaq_image --format='{{json .Config.Labels}}' | jq -r '."org.opencontainers.image.title"'`
          image_description=`docker inspect $cudaq_image --format='{{json .Config.Labels}}' | jq -r '."org.opencontainers.image.description"'`
          docker image rm $cudaq_image
          docker image prune --force

          registry=${{ vars.registry || 'localhost:5000' }}/${repo_owner,,}
          if [ -n "$(echo "$platforms" | grep ',')" ] && ${{ secrets.secrets.NGC_CREDENTIALS != '' }}; then
            if [ -n "$cudaq_ngc_image" ]; then
              ngc_registry=nvcr.io/${repo_owner,,}/cudaquantdev
            fi
          fi

          echo "release_id=$release_id" >> $GITHUB_OUTPUT
          echo "registry=$registry" >> $GITHUB_OUTPUT
          echo "ngc_registry=$ngc_registry" >> $GITHUB_OUTPUT
          echo "image_short_name=$image_short_name" >> $GITHUB_OUTPUT
          echo "image_name=${ngc_registry:-$registry}/$image_short_name" >> $GITHUB_OUTPUT
          echo "image_tag=${base_tag%-base}" >> $GITHUB_OUTPUT
          echo "image_title=$image_title" >> $GITHUB_OUTPUT
          echo "image_description=$image_description" >> $GITHUB_OUTPUT
          echo "platforms=$platforms" >> $GITHUB_OUTPUT
          echo "cudaq_image=$cudaq_image" >> $GITHUB_OUTPUT
          echo "cudaqdev_image=$cudaqdev_image" >> $GITHUB_OUTPUT
          echo "cudaqdevdeps_image=$cudaqdevdeps_image" >> $GITHUB_OUTPUT
          echo "assets_folder=$assets_folder" >> $GITHUB_OUTPUT
        env:
          GH_TOKEN: ${{ secrets.REPO_BOT_ACCESS_TOKEN }}

      - name: Log in to the registry
        if: steps.release_info.outputs.ngc_registry || vars.registry
        uses: docker/login-action@v2
        with:
          registry: ${{ steps.release_info.outputs.ngc_registry || vars.registry }}
          username: ${{ (steps.release_info.outputs.ngc_registry != '' && '$oauthtoken') || github.actor }}
          password: ${{ (steps.release_info.outputs.ngc_registry != '' && secrets.NGC_CREDENTIALS) || github.token }}

      - name: Set up buildx runner
        uses: docker/setup-buildx-action@v2

      - name: Extract cuda-quantum metadata
        id: metadata
        uses: docker/metadata-action@v4
        with:
          images: ${{ steps.release_info.outputs.image_name }}
          flavor: latest=false
          tags: type=raw,value=${{ steps.release_info.outputs.image_tag }}
          labels: |
            org.opencontainers.image.title=${{ steps.release_info.outputs.image_title }}
            org.opencontainers.image.description=${{ steps.release_info.outputs.image_description }}

      - name: Build cuda-quantum image
        id: cudaq_build
        uses: docker/build-push-action@v4
        with:
          context: .
          file: ./docker/release/cudaq.ext.Dockerfile
          build-args: |
            base_image=${{ steps.release_info.outputs.cudaq_image }}
            assets=${{ steps.release_info.outputs.assets_folder }}
          tags: ${{ steps.metadata.outputs.tags }}
          labels: ${{ steps.metadata.outputs.labels }}
          platforms: ${{ steps.release_info.outputs.platforms }}
          push: true

      - name: Install Cosign
        uses: sigstore/cosign-installer@v3.1.1

      - name: Sign image with GitHub OIDC Token
        if: steps.release_info.outputs.ngc_registry == ''
        env:
          DIGEST: ${{ steps.cudaq_build.outputs.digest }}
          TAGS: ${{ steps.metadata.outputs.tags }}
        run: cosign sign --yes --recursive "${TAGS}@${DIGEST}"

      - name: Log in to the container registry
        if: vars.registry
        uses: docker/login-action@v2
        with:
          registry: ${{ vars.registry }}
          username: ${{ github.actor }}
          password: ${{ github.token }}

      - name: Set up additional deployment
        id: copy
        if: steps.release_info.outputs.ngc_registry != ''
        run: |
          echo "FROM ${{ steps.release_info.outputs.image_name }}@${{ steps.cudaq_build.outputs.digest }}" >> ngc.Dockerfile
          echo "image_name=${{ steps.release_info.outputs.registry }}/${{ steps.release_info.outputs.image_short_name }}" >> $GITHUB_OUTPUT

      - name: Update cuda-quantum metadata
        id: updated_metadata
        if: steps.copy.outcome != 'skipped'
        uses: docker/metadata-action@v4
        with:
          images: ${{ steps.copy.outputs.image_name }}
          flavor: latest=false
          tags: type=raw,value=${{ steps.release_info.outputs.image_tag }}
          labels: |
            org.opencontainers.image.title=${{ steps.release_info.outputs.image_title }}
            org.opencontainers.image.description=${{ steps.release_info.outputs.image_description }}

      - name: Copy cuda-quantum NGC image
        id: copy_build
        if: steps.copy.outcome != 'skipped'
        uses: docker/build-push-action@v4
        with:
          context: .
          file: ngc.Dockerfile
          tags: ${{ steps.updated_metadata.outputs.tags }}
          labels: ${{ steps.updated_metadata.outputs.labels }}
          platforms: ${{ steps.release_info.outputs.platforms }}
          push: true

      - name: Sign copy with GitHub OIDC Token
        if: steps.copy.outcome != 'skipped'
        env:
          DIGEST: ${{ steps.copy_build.outputs.digest }}
          TAGS: ${{ steps.updated_metadata.outputs.tags }}
        run: cosign sign --yes --recursive "${TAGS}@${DIGEST}"

      - name: Update release information
        run: |
          release_id=${{ steps.release_info.outputs.release_id }}
          gh release view $release_id --json body --jq .body > rel_notes.txt
          header_length=`cat rel_notes.txt | grep -n "Release notes generated" | cut -d ':' -f 1`
          head -n $(($header_length - 1)) rel_notes.txt > new_notes.txt
          image_copy=${{ steps.copy.outputs.image_name }}
          echo -e "\nImages for ${{ steps.release_info.outputs.platforms }}:\n" >> new_notes.txt
          echo "- cuda-quantum (base image): ${{ steps.release_info.outputs.cudaq_image }}" >> new_notes.txt
          echo "- cuda-quantum (with hpc components): ${{ steps.release_info.outputs.image_name }}@${{ steps.cudaq_build.outputs.digest }}${image_copy:+ or $image_copy@${{ steps.copy_build.outputs.digest }}}" >> new_notes.txt
          echo "- cuda-quantum-dev (for extension development): ${{ steps.release_info.outputs.cudaqdev_image }}" >> new_notes.txt
          echo "- cuda-quantum-devdeps (development dependencies only): ${{ steps.release_info.outputs.cudaqdevdeps_image }}" >> new_notes.txt
          (echo && tail -n +$header_length rel_notes.txt) >> new_notes.txt
          gh release edit $release_id -R ${{ github.repository }} --notes-file new_notes.txt
        env:
          GH_TOKEN: ${{ secrets.REPO_BOT_ACCESS_TOKEN }}

      - name: Clean up
        run: |
          # Clean up the staging branch that was used to trigger the GitLab pipeline.
          staging_branch=${{ fromJson(needs.assets.outputs.docker_images)[format('{0}', matrix.info_file)].staging_branch }}
          git config --global user.name "cuda-quantum-bot"
          git config --global user.email "cuda-quantum-bot@users.noreply.github.com"
          git push origin --delete $staging_branch || ${{ inputs.assets_from_run != '' && true || false }}

      - name: Configure validation
        uses: cloudposse/github-action-matrix-outputs-write@0.3.0
        with:
          matrix-step-name: docker_images
          matrix-key: ${{ matrix.info_file }}
          outputs: |
            image_hash: ${{ format('{0}/{1}@{2}', steps.release_info.outputs.registry, steps.release_info.outputs.image_short_name, steps.copy_build.outputs.digest || steps.cudaq_build.outputs.digest) }}
            ngc_image_hash: ${{ steps.release_info.outputs.ngc_registry && format('{0}/{1}@{2}', steps.release_info.outputs.ngc_registry, steps.release_info.outputs.image_short_name, steps.cudaq_build.outputs.digest) || '' }}

  cudaq_wheels:
    name: CUDA Quantum Python wheels
    needs: assets
    runs-on: ubuntu-latest

    environment:
      name: ghcr-deployment
      url: ${{ vars.deployment_url }}

    strategy:
      matrix:
        info_file: ${{ fromJson(needs.assets.outputs.python_wheels).info_files }}
      fail-fast: false

    steps:
      - name: Checkout repository
        uses: actions/checkout@v3
        with:
          ref: ${{ needs.assets.outputs.github_commit }}
          token: ${{ secrets.REPO_BOT_ACCESS_TOKEN }}

      - name: Retrieve assets
        id: release_info
        run: |
          release_id=${{ fromJson(needs.assets.outputs.python_wheels)[format('{0}', matrix.info_file)].release_id }}
          assets_folder=assets && mkdir "$assets_folder" && cd "$assets_folder"
          while [ -z `ls | egrep '${{ matrix.info_file }}'` ]; do
            (gh release download $release_id -R ${{ github.repository }}) || true
            sleep 30 # waiting for assets to be created...
          done

          build_info=${{ matrix.info_file }}*
          platform=`cat $build_info | grep -o 'platform: \S*' | cut -d ' ' -f 2`
          platform_id=`echo $platform | sed 's/linux\///g' | tr -d ' '`
          platform_arch=`([ "$platform_id" == "amd64" ] && echo x86_64) || ([ "$platform_id" == "arm64" ] && echo aarch64) || echo any`
          cudaqwheeldeps_image=`cat $build_info | grep -o 'cuda-quantum-wheeldeps-image: \S*' | cut -d ' ' -f 2`
          for file in `ls *zip`; do unzip "$file" && rm "$file"; done && cd -

          echo "platform=$platform"
          echo "platform_id=$platform_id"
          echo "platform_arch=$platform_arch"
  
          echo "release_id=$release_id" >> $GITHUB_OUTPUT
          echo "platform=$platform" >> $GITHUB_OUTPUT
          echo "platform_arch=$platform_arch" >> $GITHUB_OUTPUT
          echo "cudaqwheeldeps_image=$cudaqwheeldeps_image" >> $GITHUB_OUTPUT
          echo "assets_folder=$assets_folder" >> $GITHUB_OUTPUT
        env:
          GH_TOKEN: ${{ secrets.REPO_BOT_ACCESS_TOKEN }}

      # TODO: Create python wheels that include simulator extensions.
      # For now, we just download the already built wheels from the deployment run.
      - name: Build cuda-quantum wheel
        id: build_wheel
        run: |
          artifacts_url=${{ needs.assets.outputs.artifacts_url }}
          artifacts=$(gh api $artifacts_url -q '.artifacts[] | {name: .name, url: .archive_download_url}')

          mkdir -p /tmp/wheels
          for artifact in `echo "$artifacts"`; do
            name=`echo $artifact | jq -r '.name'`
            if [ "${name#pycudaq-}" != "$name" ]; then
              url=`echo $artifact | jq -r '.url'`
              gh api $url > _pycudaq.zip
              unzip -d _pycudaq _pycudaq.zip && cd _pycudaq
              for wheel in `ls cuda_quantum-*-manylinux_*_${{ steps.release_info.outputs.platform_arch }}.whl 2> /dev/null`; do
                echo "Adding wheel $wheel."
                mv $wheel "/tmp/wheels/$wheel"
              done
              cd .. && rm -rf _pycudaq*
            fi
          done
        env:
          GH_TOKEN: ${{ github.token }}

      - name: Upload wheels
        uses: actions/upload-artifact@v3
        with:
          name: ${{ steps.release_info.outputs.platform_arch }}-wheels
          path: /tmp/wheels
          retention-days: 1
          if-no-files-found: error

      - name: Update release information
        run: |
          release_id=${{ steps.release_info.outputs.release_id }}
          gh release view $release_id --json body --jq .body > rel_notes.txt
          header_length=`cat rel_notes.txt | grep -n "Release notes generated" | cut -d ':' -f 1`
          head -n $(($header_length - 1)) rel_notes.txt > new_notes.txt
          echo -e "\nImage to create ${{ steps.release_info.outputs.platforms }} wheels:\n" >> new_notes.txt
          echo "- cuda-quantum-devdeps (development dependencies only): ${{ steps.release_info.outputs.cudaqwheeldeps_image }}" >> new_notes.txt
          (echo && tail -n +$header_length rel_notes.txt) >> new_notes.txt
          gh release edit $release_id -R ${{ github.repository }} --notes-file new_notes.txt
        env:
          GH_TOKEN: ${{ secrets.REPO_BOT_ACCESS_TOKEN }}

      - name: Clean up
        run: |
          # Clean up the staging branch that was used to trigger the GitLab pipeline.
          staging_branch=${{ fromJson(needs.assets.outputs.python_wheels)[format('{0}', matrix.info_file)].staging_branch }}
          git config --global user.name "cuda-quantum-bot"
          git config --global user.email "cuda-quantum-bot@users.noreply.github.com"
          git push origin --delete $staging_branch || ${{ inputs.assets_from_run != '' && true || false }}

  config:
    name: Configure validation
    needs: [cudaq_hpc, cudaq_wheels]
    runs-on: ubuntu-latest

    outputs:
      docker_images: ${{ steps.validation.outputs.docker_images }}

    steps:
      - name: Get matrix job output
        id: read_json
        uses: cloudposse/github-action-matrix-outputs-read@0.1.1
        with:
          matrix-step-name: docker_images

      - name: Prepare validation
        id: validation
        run: |
<<<<<<< HEAD
=======
          # FIXME: ngc_image_hash
>>>>>>> 7918fc26
          images=`echo '${{ steps.read_json.outputs.result }}' | jq '[.image_hash[] | select(. != "")]'`
          echo "docker_images=$(echo $images)" >> $GITHUB_OUTPUT

  validation:
    name: Validation
    needs: [assets, config]
    runs-on: linux-amd64-gpu-v100-latest-1

    strategy:
      matrix:
        image_hash: ${{ fromJson(needs.config.outputs.docker_images) }}
      fail-fast: false

    container:
      image: ${{ matrix.image_hash }}
      env:
        NVIDIA_VISIBLE_DEVICES: ${{ env.NVIDIA_VISIBLE_DEVICES }}

    steps:
      - name: Basic validation (GPU backends)
        run: |
          set +e # Allow script to keep going through errors
          for file in `ls $CUDA_QUANTUM_PATH/targets/*.config`; do
            if [ -n "$(cat $file | grep "GPU_REQUIREMENTS")" ]; then
              target=`basename $file | cut -d "." -f 1`
<<<<<<< HEAD
              echo "### Execute on $target target" >> $GITHUB_STEP_SUMMARY
=======
              echo "## Execute on $target target" >> $GITHUB_STEP_SUMMARY
>>>>>>> 7918fc26
              for ex in `find examples/cpp -name '*.cpp'`; do
                filename=$(basename -- "$ex")
                nvq++ $ex --target $target
                status=$?
                if [ $status -eq 0 ]; then
                  ./a.out
                  status=$?
                  if [ $status -eq 0 ]; then
                    echo ":white_check_mark: Successfully ran $filename." >> $GITHUB_STEP_SUMMARY
                  else
                    echo ":x: Failed to execute $filename." >> $GITHUB_STEP_SUMMARY
                    status_sum=$((status_sum+1))
                  fi
                else
                  echo ":x: Compilation failed for $filename." >> $GITHUB_STEP_SUMMARY
                  status_sum=$((status_sum+1))
                fi
              done
            fi
          done

          set -e # Re-enable exit code error checking
          if [ ! $status_sum -eq 0 ]; then
            echo "::error::$status_sum examples failed; see step summary for a list of failures."
            exit $status_sum
          fi

  create_release:
    name: CUDA Quantum Release
    needs: [assets, cudaq_hpc, cudaq_wheels, validation]
    if: needs.assets.outputs.release_title
    runs-on: ubuntu-latest

    environment:
      name: ghcr-deployment
      url: ${{ vars.deployment_url }}

    steps:
      - name: Download cuda-quantum wheels
        uses: actions/download-artifact@v3
        with:
          path: wheelhouse

      # The python wheels are uploaded as a release asset, but not pushed to anywhere else.
      # Note that PyPI packages cannot be updated once pushed;
      #  - We could upload wheels to test-pypi when creating a release.
      #  - The push to pypi itself should be done manually.
      # See also: 
      # https://github.com/pypa/gh-action-pypi-publish
      # https://packaging.python.org/en/latest/guides/publishing-package-distribution-releases-using-github-actions-ci-cd-workflows/
      - name: Create release
        run: |
          for dir in `ls wheelhouse/`; do 
            mv "wheelhouse/$dir"/* wheelhouse/ && rmdir "wheelhouse/$dir"
          done
          zip -r wheelhouse.zip wheelhouse

          release_id=${{ inputs.assets_from_run || github.run_id }}
          release_title="${{ needs.assets.outputs.release_title }}"
          github_commit=${{ needs.assets.outputs.github_commit }}
          version=${{ needs.assets.outputs.release_version }}
          versions=`gh release list -R ${{ github.repository }} --exclude-drafts --exclude-pre-releases | egrep -o "([0-9]{1,}\.)+[0-9]{1,}\S*" | sort -r -V`
          latest_tag=`echo $versions | cut -d ' ' -f 1`
          prerelease=`([ "$(echo $version | egrep -o '([0-9]{1,}\.)+[0-9]{1,}')" == "$version" ] && echo '') || echo '--prerelease'`
          
          rel_notes="Release created by workflow [${{ github.run_id }}](https://github.com/${{ github.repository }}/actions/runs/${{ github.run_id }})."
          rel_notes+=$(echo "<br/>GitHub commit [$github_commit](https://github.com/${{ github.repository }}/tree/$github_commit)")
          gh release create $release_id --title $release_id -R ${{ github.repository }} \
            --target $github_commit --draft $prerelease \
            --generate-notes --notes-start-tag $latest_tag --notes "$rel_notes"
          gh release upload $release_id -R ${{ github.repository }} wheelhouse.zip --clobber
          gh release edit $release_id -R ${{ github.repository }} \
            --title "$release_title" --tag $version $prerelease # --draft=false
        env:
          GH_TOKEN: ${{ secrets.REPO_BOT_ACCESS_TOKEN }}

  clean_up:
    name: Clean up
    needs: [assets, cudaq_hpc, cudaq_wheels, create_release, validation]
    # Force this job to run even when some of the dependencies above are skipped.
    if: always() && !cancelled() && needs.assets.result != 'skipped' && !contains(needs.*.result, 'failure') && !contains(needs.*.result, 'cancelled')
    runs-on: ubuntu-latest

    environment:
      name: ghcr-deployment
      url: ${{ vars.deployment_url }}

    steps:
      - name: Checkout repository
        uses: actions/checkout@v3

      - name: Clean up
        id: cleanup
        run: |
          # Delete the draft release(s) used to exchange data between GitLab and GitHub.
          for release_id in `echo ${{ needs.assets.outputs.releases }}`; do
            if [ -n "$(gh release list | grep -s $release_id)" ]; then
              echo "## Draft Release $release_id:" >> $GITHUB_STEP_SUMMARY
              gh release view $release_id --json body --jq .body > rel_notes.txt
              header_length=`cat rel_notes.txt | grep -n "Release notes generated" | cut -d ':' -f 1`
              head -n $(($header_length - 1)) rel_notes.txt >> $GITHUB_STEP_SUMMARY
              gh release delete $release_id -R ${{ github.repository }} -y
              echo "Deleted release $release_id."
            fi
          done
        env:
          GH_TOKEN: ${{ secrets.REPO_BOT_ACCESS_TOKEN }}<|MERGE_RESOLUTION|>--- conflicted
+++ resolved
@@ -482,10 +482,6 @@
       - name: Prepare validation
         id: validation
         run: |
-<<<<<<< HEAD
-=======
-          # FIXME: ngc_image_hash
->>>>>>> 7918fc26
           images=`echo '${{ steps.read_json.outputs.result }}' | jq '[.image_hash[] | select(. != "")]'`
           echo "docker_images=$(echo $images)" >> $GITHUB_OUTPUT
 
@@ -511,11 +507,7 @@
           for file in `ls $CUDA_QUANTUM_PATH/targets/*.config`; do
             if [ -n "$(cat $file | grep "GPU_REQUIREMENTS")" ]; then
               target=`basename $file | cut -d "." -f 1`
-<<<<<<< HEAD
-              echo "### Execute on $target target" >> $GITHUB_STEP_SUMMARY
-=======
               echo "## Execute on $target target" >> $GITHUB_STEP_SUMMARY
->>>>>>> 7918fc26
               for ex in `find examples/cpp -name '*.cpp'`; do
                 filename=$(basename -- "$ex")
                 nvq++ $ex --target $target
