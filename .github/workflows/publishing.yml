--- conflicted
+++ resolved
@@ -351,23 +351,14 @@
           git config --global user.email "cuda-quantum-bot@users.noreply.github.com"
           git push origin --delete $staging_branch || ${{ inputs.assets_from_run != '' && true || false }}
 
-<<<<<<< HEAD
       - name: Configure validation
-=======
-      - name: Add image to validation
-        # FIXME if: steps.release_info.outputs.ngc_registry
->>>>>>> 2d08e3aa
         uses: cloudposse/github-action-matrix-outputs-write@0.3.0
         with:
           matrix-step-name: docker_images
           matrix-key: ${{ matrix.info_file }}
           outputs: |
             image_hash: ${{ format('{0}/{1}@{2}', steps.release_info.outputs.registry, steps.release_info.outputs.image_short_name, steps.copy_build.outputs.digest || steps.cudaq_build.outputs.digest) }}
-<<<<<<< HEAD
             ngc_image_hash: ${{ steps.release_info.outputs.ngc_registry && format('{0}/{1}@{2}', steps.release_info.outputs.ngc_registry, steps.release_info.outputs.image_short_name, steps.cudaq_build.outputs.digest) || '' }}
-=======
-            ngc_image_hash: ${{ format('{0}/{1}@{2}', steps.release_info.outputs.ngc_registry, steps.release_info.outputs.image_short_name, steps.cudaq_build.outputs.digest) }}
->>>>>>> 2d08e3aa
 
   cudaq_wheels:
     name: CUDA Quantum Python wheels
@@ -492,18 +483,10 @@
         id: validation
         run: |
           # FIXME: ngc_image_hash
-<<<<<<< HEAD
           images=`echo '${{ steps.read_json.outputs.result }}' | jq '[.image_hash[] | select(. != "")]'`
           echo "docker_images=$(echo $images)" >> $GITHUB_OUTPUT
 
   validation:
-=======
-          images=`echo '${{ steps.read_json.outputs.result }}' | jq '[.image_hash[]]'`
-          echo "docker_images=$(echo $images)" >> $GITHUB_OUTPUT
-
-  validation:
-    # FIXME: handle the case where docker_images is empty
->>>>>>> 2d08e3aa
     name: Validation
     needs: [assets, config]
     runs-on: linux-amd64-gpu-v100-latest-1
@@ -524,7 +507,7 @@
         with:
           ref: ${{ needs.assets.outputs.github_commit }}
 
-      # TODO: pick better test cases and create a nicer summary...
+      # FIXME: better test cases and create a nicer summary...
       - name: Basic validation
         run: |
           echo "## Validation" >> $GITHUB_STEP_SUMMARY
