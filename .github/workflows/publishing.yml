--- conflicted
+++ resolved
@@ -823,37 +823,6 @@
           if [ -z "$(echo $tested_backends | grep nvidia-mgpu)" ]; then 
             echo "::error::Missing tests for nvidia-mgpu backend."
             exit 1
-<<<<<<< HEAD
-          fi
-
-      - name: Side-by-side installation of Python wheels
-        shell: bash
-        env:
-          BASH_ENV: ~/.bashrc
-        run: |
-          PYTHON="python3.$(ls /tmp/install/cuda_quantum*.whl | grep -o cp3[0-9]* | cut -c 4- | head -1)"
-          if [ -x "$(command -v apt-get)" ]; then
-            sudo apt-get update && sudo apt-get install -y --no-install-recommends $PYTHON $PYTHON-venv
-            $PYTHON -m venv "$HOME/.venv" && PATH="$HOME/.venv/bin:$PATH"
-          elif [ -x "$(command -v dnf)" ]; then
-            sudo dnf install -y --nobest --setopt=install_weak_deps=False $(echo $PYTHON | tr -d .)
-            $PYTHON -m ensurepip --upgrade
-          elif [ -x "$(command -v zypper)" ]; then
-            sudo zypper --non-interactive up --no-recommends
-            sudo zypper --non-interactive in --no-recommends $(echo $PYTHON | tr -d .)
-            $PYTHON -m ensurepip --upgrade            
-          fi
-
-          ${PYTHON} -m pip install /tmp/install/cuda_quantum*.whl
-          ${PYTHON} -m pip install pytest numpy psutil
-          ${PYTHON} -m pytest -v /home/cudaq/python \
-            --ignore /home/cudaq/python/backends \
-            --ignore /home/cudaq/python/domains
-          if [ ! $? -eq 0 ]; then
-            echo "::error::Sanity tests failed for side-by-side Python support."
-            exit 1
-=======
->>>>>>> e72ebf2b
           fi
 
   wheel_validation:
