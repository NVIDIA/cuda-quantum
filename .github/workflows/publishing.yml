on:
  workflow_dispatch:
    inputs:
      deployment_id:
        type: string
        description: The workflow id of the deployment that triggered the release creation.
        required: true
      assets_from_run:
        type: string
        description: Optional argument to take assets from a prior run of this workflow; facilitates rerunning a failed workflow without re-building the assets.
        required: false
      github_commit:
        type: string
        description: Optional argument to set the GitHub commit to use for the final build and validation. 
        required: false
      nvidia_mgpu_commit:
        type: string
        description: Optional argument to set the GitLab commit to use for the nvidia-mgpu target.
        required: false
      include_docs:
        type: boolean
        description: Include the generated documentation in the docker image(s).
        default: false
  workflow_run:
    workflows:
      - Deployments
    types:
      - completed

name: Publishing

jobs:
  assets:
    name: Assets
    if: github.event_name == 'workflow_dispatch' || github.event.workflow_run.conclusion == 'success'
    runs-on: ubuntu-latest
    permissions:
      contents: read

    environment:
      name: ghcr-deployment
      url: ${{ vars.deployment_url }}

    outputs:
      artifacts_url: ${{ steps.artifacts.outputs.artifacts_url }}
      retrieved_assets: ${{ steps.assets_retrieval.outputs.artifact_name }}
      github_commit: ${{ steps.artifacts.outputs.github_commit }}
      docker_images: ${{ steps.artifacts.outputs.docker_images }}
      python_wheels: ${{ steps.artifacts.outputs.python_wheels }}
      installers: ${{ steps.artifacts.outputs.installers }}
      releases: ${{ steps.artifacts.outputs.releases }}
      release_title: ${{ steps.artifacts.outputs.release_title }}
      release_version: ${{ steps.artifacts.outputs.release_version }}
      cudaq_version: ${{ steps.artifacts.outputs.cudaq_version }}

    steps:
      - name: Checkout repository
        uses: actions/checkout@v4
        with:
          ref: ${{ vars.data_branch }}
          token: ${{ secrets.REPO_BOT_ACCESS_TOKEN }}

      - name: Download build info
        id: artifacts
        run: |
          if ${{ inputs.deployment_id != '' }}; then
            artifacts_url=https://api.github.com/repos/${{ github.repository }}/actions/runs/${{ inputs.deployment_id }}/artifacts
          else
            artifacts_url=${{ github.event.workflow_run.artifacts_url }}
            echo "Artifacts downloaded from https://github.com/${{ github.repository }}/actions/runs/${{ github.event.workflow_run.id }}" >> $GITHUB_STEP_SUMMARY
          fi
          artifacts=$(gh api $artifacts_url -q '.artifacts[] | {name: .name, url: .archive_download_url}')

          function download {
            gh api $1 > info.zip
            unzip -d info info.zip
            for file in `find info/ -type f`; do
              cat "$file" >> $2.txt
            done
            rm -rf info info.zip
          }

          docker_images="{\"info_files\":[]}"
          python_wheels="{\"info_files\":[]}"
          installers="{\"info_files\":[]}"
          for artifact in `echo "$artifacts"`; do
            name=`echo $artifact | jq -r '.name'`
            url=`echo $artifact | jq -r '.url'`
            if [ "${name%_publishing}" != "$name" ]; then
              download "$url" "$name"
              platforms=`cat "$name.txt" | egrep -o 'platforms?: \S*' | cut -d ' ' -f 2`
              cuda_version=`cat "$name.txt" | egrep -o 'cuda-version: \S*' | cut -d ' ' -f 2`
              image_hash=`cat "$name.txt" | grep -o -e "cuda-quantum-dev-image: \S*" -e "cuda-quantum-assets-image: \S*" -e "cuda-quantum-wheeldeps-image: \S*" | cut -d ' ' -f 2`
              if [ -n "$(echo $platforms | grep ',')" ]; then runner=linux-amd64-cpu8
              else runner=$(echo $platforms | tr / -)-cpu8
              fi

              # Make sure to push all staging commits to a separate branch
              # to ensure that a pipeline runs for each commit.
              staging_branch=bot/${{ inputs.assets_from_run || github.run_id }}/$name

              # Use a dedicated draft release for each set of assets to avoid issues
              # with race conditions when running artifacts builds concurrently.
              release_id=${{ inputs.assets_from_run || github.run_id }}_$name

              releases+="$release_id "
              info={\"$name\":{\"release_id\":\"$release_id\",\"staging_branch\":\"$staging_branch\",\"runner\":\"$runner\",\"artifacts_url\":\"$artifacts_url\",\"platform\":\"$platforms\",\"cuda_version\":\"$cuda_version\",\"image_hash\":\"$image_hash\"}}

              if [ "${name#image}" != "$name" ]; then
                docker_images=`echo $docker_images | jq ".info_files |= . + [\"$name\"]"`
                docker_images=`echo $docker_images | jq ". |= . + $info"`
              elif [ "${name#python}" != "$name" ]; then
                python_wheels=`echo $python_wheels | jq ".info_files |= . + [\"$name\"]"`
                python_wheels=`echo $python_wheels | jq ". |= . + $info"`
              elif [ "${name#installer}" != "$name" ]; then
                installers=`echo $installers | jq ".info_files |= . + [\"$name\"]"`
                installers=`echo $installers | jq ". |= . + $info"`
              fi
            elif [ "${name#deployment_info}" != "$name" ]; then
              download "$url" "$name"
              github_commit=`cat "$name.txt" | grep -o 'source-sha: \S*' | cut -d ' ' -f 2`
              release_title=`cat "$name.txt" | grep -o 'release-title: \S*' | cut -d ' ' -f 2`
              release_version=`cat "$name.txt" | grep -o 'release-version: \S*' | cut -d ' ' -f 2`
            elif [ "$name" == "cuda_quantum_docs" ] && ${{ github.event_name == 'workflow_dispatch' && inputs.include_docs }}; then
              docs_archive="$(pwd)/cuda_quantum_docs.zip"
              gh api $url > "$docs_archive"
            fi
          done

          # Version number of the Python wheels
          if ${{ github.ref_type == 'tag' || startsWith(github.ref_name, 'releases/') }}; then
            cudaq_version=`echo ${{ github.ref_name }} | egrep -o "([0-9]{1,}\.)+[0-9]{1,}"`
          else
            cudaq_version=${release_version:-0.0.0}
          fi

          echo "release_title=$release_title" >> $GITHUB_OUTPUT
          echo "release_version=$release_version" >> $GITHUB_OUTPUT
          echo "releases='$releases'" >> $GITHUB_OUTPUT
          echo "github_commit=$github_commit" >> $GITHUB_OUTPUT
          echo "docker_images=$(echo $docker_images)" >> $GITHUB_OUTPUT
          echo "python_wheels=$(echo $python_wheels)" >> $GITHUB_OUTPUT
          echo "installers=$(echo $installers)" >> $GITHUB_OUTPUT
          echo "artifacts_url=$artifacts_url" >> $GITHUB_OUTPUT
          echo "cudaq_version=$cudaq_version" >> $GITHUB_OUTPUT
          echo "docs_archive=$docs_archive" >> $GITHUB_OUTPUT
        env:
          GH_TOKEN: ${{ github.token }}

      - name: Trigger assets creation
        id: assets_creation
        if: inputs.assets_from_run == ''
        run: |
          # The commit title of the staging commit needs to match
          # the docker image that is used to build additional components.
          # Using the image sha as the file name and the docker image name
          # as the folder is convenient for the GitLab CI.

          git config --global user.name "cuda-quantum-bot"
          git config --global user.email "cuda-quantum-bot@users.noreply.github.com"
          current_branch=$(git rev-parse --abbrev-ref HEAD)

          function create_assets {
            release_id=`echo "$4" | jq -r ".$1.release_id"`
            staging_branch=`echo "$4" | jq -r ".$1.staging_branch"`
            artifacts_url=`echo "$4" | jq -r ".$1.artifacts_url"`
            staging_folder="deployments/staging/$3"
            image_hash=`cat "$1.txt" | grep -o "$2: \S*" | cut -d ' ' -f 2`
            file_id=`echo $image_hash | rev | cut -d ':' -f 1 | rev`
            if [ -n "$(cat "$1.txt" | tail -1)" ]; then echo >> "$1.txt"; fi

            if ${{ inputs.nvidia_mgpu_commit != '' }}; then
              sed -i '/nvidia-mgpu-commit/d' "$1.txt"
              echo "nvidia-mgpu-commit: ${{ inputs.nvidia_mgpu_commit }}" >> "$1.txt"
            fi

            echo "asset-name: $1.txt" >> "$1.txt"
            echo "release-id: $release_id" >> "$1.txt"
            echo "artifacts-url: $artifacts_url" >> "$1.txt"
            mkdir -p "$staging_folder" && mv -v "$1.txt" "$staging_folder/$file_id"

            echo "Pushing $1 to $staging_branch"
            git add "$staging_folder" && git commit -m "$image_hash"
            git pull origin -- $staging_branch 2> /dev/null || true
            git push origin $current_branch:$staging_branch
          }

          for file in ${{ join(fromJson(steps.artifacts.outputs.docker_images).info_files, ' ') }}; do
            create_assets $file cuda-quantum-dev-image cuda-quantum-dev '${{ steps.artifacts.outputs.docker_images }}'
          done

          for file in ${{ join(fromJson(steps.artifacts.outputs.python_wheels).info_files, ' ') }}; do
            create_assets $file cuda-quantum-wheeldeps-image cuda-quantum-devdeps '${{ steps.artifacts.outputs.python_wheels }}'
          done

          for file in ${{ join(fromJson(steps.artifacts.outputs.installers).info_files, ' ') }}; do
            create_assets $file cuda-quantum-assets-image cuda-quantum-assets '${{ steps.artifacts.outputs.installers }}'
          done

      - name: Wait for assets
        run: |
          for release_id in `echo ${{ steps.artifacts.outputs.releases }}`; do
            while [ -z "$(gh release list -R ${{ github.repository }} | grep -s $release_id)" ];
            do echo "Waiting for assets $release_id ..." && sleep 300; 
            done
          done
        env:
          GH_TOKEN: ${{ secrets.REPO_BOT_ACCESS_TOKEN }}

      # We can delete staging branch now after the expected draft releases have been created.
      - name: Clean up
        if: steps.assets_creation.outcome != 'skipped'
        run: |
          # Clean up the staging branch that was used to trigger the GitLab pipeline.
          git config --global user.name "cuda-quantum-bot"
          git config --global user.email "cuda-quantum-bot@users.noreply.github.com"
          function delete_staging_branch {
            staging_branch=`echo "$2" | jq -r ".$1.staging_branch"`
            echo "Delete staging branch $staging_branch ..."
            if [[ "$staging_branch" =~ ^bot\/.*$ ]]; then
              git push origin --delete $staging_branch
            else
              echo "::error::Unexpected staging branch."
              exit 1
            fi
          }
          
          for info_file in ${{ join(fromJson(steps.artifacts.outputs.docker_images).info_files, ' ') }}; do
            delete_staging_branch $info_file '${{ steps.artifacts.outputs.docker_images }}'
          done

          for info_file in ${{ join(fromJson(steps.artifacts.outputs.python_wheels).info_files, ' ') }}; do
            delete_staging_branch $info_file '${{ steps.artifacts.outputs.python_wheels }}'
          done

          for info_file in ${{ join(fromJson(steps.artifacts.outputs.installers).info_files, ' ') }}; do
            delete_staging_branch $info_file '${{ steps.artifacts.outputs.installers }}'
          done
        env:
          GH_TOKEN: ${{ secrets.REPO_BOT_ACCESS_TOKEN }}

      - name: Retrieve 
        id: assets_retrieval
        run: |
          assets_folder=/tmp/assets && mkdir "$assets_folder" && cd "$assets_folder"
          echo "artifact_name=downstream_assets_${{ github.run_id }}" >> $GITHUB_OUTPUT

          if ${{ steps.artifacts.outputs.docs_archive != '' }}; then
            unzip -d "documentation" ${{steps.artifacts.outputs.docs_archive}}
          fi
          
          function download_assets {
            mkdir "$1" && cd "$1"
            release_id=`echo "$2" | jq -r ".$1.release_id"`
            while ! [ -f "$1.txt" ]; do
              echo "Download $release_id assets..."
              (gh release download $release_id -R ${{ github.repository }}) || true
              sleep 30
            done
            cd ..
          }
          
          for file in ${{ join(fromJson(steps.artifacts.outputs.docker_images).info_files, ' ') }}; do
            download_assets $file '${{ steps.artifacts.outputs.docker_images }}'
          done

          for file in ${{ join(fromJson(steps.artifacts.outputs.python_wheels).info_files, ' ') }}; do
            download_assets $file '${{ steps.artifacts.outputs.python_wheels }}'
          done

          for file in ${{ join(fromJson(steps.artifacts.outputs.installers).info_files, ' ') }}; do
            download_assets $file '${{ steps.artifacts.outputs.installers }}'
          done
        env:
          GH_TOKEN: ${{ secrets.REPO_BOT_ACCESS_TOKEN }}
  
      - name: Upload assets
        if: steps.artifacts.outputs.releases != ''
        uses: actions/upload-artifact@v4
        with:
          name: ${{ steps.assets_retrieval.outputs.artifact_name }}
          path: /tmp/assets
          retention-days: 1
          if-no-files-found: warn
          
  cudaq_hpc:
    name: CUDA Quantum Docker image
    if: ${{ toJson(fromJson(needs.assets.outputs.docker_images).info_files) != '[]' }}
    needs: assets
    runs-on: ubuntu-latest
    permissions:
      contents: read
      packages: write
      id-token: write

    environment:
      name: ghcr-deployment
      url: ${{ vars.deployment_url }}

    strategy:
      matrix:
        info_file: ${{ fromJson(needs.assets.outputs.docker_images).info_files }}
      fail-fast: false

    steps:
      - name: Checkout repository
        uses: actions/checkout@v4
        with:
          ref: ${{ inputs.github_commit || needs.assets.outputs.github_commit }}

      - name: Log in to DockerHub
        uses: docker/login-action@v3
        with:
          username: ${{ secrets.DOCKERHUB_USERNAME }}
          password: ${{ secrets.DOCKERHUB_READONLY_TOKEN }}

      - name: Log in to GitHub CR
        uses: docker/login-action@v3
        with:
          registry: ghcr.io
          username: ${{ github.actor }}
          password: ${{ github.token }}

      - name: Load docker assets
        uses: actions/download-artifact@v4
        with:
          name: ${{ needs.assets.outputs.retrieved_assets }}
          path: /tmp/assets

      - name: Retrieve assets
        id: release_info
        run: |
          release_id=${{ fromJson(needs.assets.outputs.docker_images)[format('{0}', matrix.info_file)].release_id }}
          assets_folder=assets && mkdir "$assets_folder" && cd "$assets_folder"
          cp -r /tmp/assets/${{ matrix.info_file }}/. "$(pwd)"
          if ${{ github.event_name == 'workflow_dispatch' && inputs.include_docs }}; then
            mkdir documentation && mv -v /tmp/assets/documentation/* documentation
          fi

          build_info=${{ matrix.info_file }}*
          platforms=`cat $build_info | grep -o 'platforms: \S*' | cut -d ' ' -f 2`
          cudaqbase_image=`cat $build_info | grep -o 'cuda-quantum-image: \S*' | cut -d ' ' -f 2`
          cudaqdev_image=`cat $build_info | grep -o 'cuda-quantum-dev-image: \S*' | cut -d ' ' -f 2`
          cudaqdevdeps_image=`cat $build_info | grep -o 'cuda-quantum-devdeps-image: \S*' | cut -d ' ' -f 2`
          for file in `ls *zip`; do unzip "$file" && rm "$file"; done && cd -

          docker pull $cudaqbase_image
          base_tag=`docker inspect $cudaqbase_image --format='{{json .Config.Labels}}' | jq -r '."org.opencontainers.image.version"'`
          image_title=`docker inspect $cudaqbase_image --format='{{json .Config.Labels}}' | jq -r '."org.opencontainers.image.title"'`
          image_description=`docker inspect $cudaqbase_image --format='{{json .Config.Labels}}' | jq -r '."org.opencontainers.image.description"'`
          docker image rm $cudaqbase_image
          docker image prune --force

          registry=`echo $cudaqbase_image | rev | cut -d / -f2- | rev`
          push_to_ngc=`([ "$registry" == "${registry#nvcr.io}" ] && echo false) || echo true`

          echo "release_id=$release_id" >> $GITHUB_OUTPUT
          echo "push_to_ngc=$push_to_ngc" >> $GITHUB_OUTPUT
          echo "image_name=$registry/cuda-quantum" >> $GITHUB_OUTPUT
          echo "image_tag=${base_tag%-base}" >> $GITHUB_OUTPUT
          echo "image_title=$image_title" >> $GITHUB_OUTPUT
          echo "image_description=$image_description" >> $GITHUB_OUTPUT
          echo "platforms=$platforms" >> $GITHUB_OUTPUT
          echo "cudaqbase_image=$cudaqbase_image" >> $GITHUB_OUTPUT
          echo "cudaqdev_image=$cudaqdev_image" >> $GITHUB_OUTPUT
          echo "cudaqdevdeps_image=$cudaqdevdeps_image" >> $GITHUB_OUTPUT
          echo "assets_folder=$assets_folder" >> $GITHUB_OUTPUT
        env:
          GH_TOKEN: ${{ secrets.REPO_BOT_ACCESS_TOKEN }}

      - name: Log in to default registry
        if: steps.release_info.outputs.push_to_ngc != 'true'
        uses: docker/login-action@v3
        with:
          registry: ${{ vars.registry }}
          username: ${{ github.actor }}
          password: ${{ github.token }}

      - name: Log in to NGC registry
        if: steps.release_info.outputs.push_to_ngc == 'true'
        uses: docker/login-action@v3
        with:
          registry: 'nvcr.io'
          username: '$oauthtoken'
          password: ${{ secrets.NGC_CREDENTIALS }}

      - name: Set up buildx runner
        uses: docker/setup-buildx-action@v3

      - name: Extract cuda-quantum metadata
        id: metadata
        uses: docker/metadata-action@v5
        with:
          images: ${{ steps.release_info.outputs.image_name }}
          flavor: latest=false
          tags: type=raw,value=${{ steps.release_info.outputs.image_tag }}
          labels: |
            org.opencontainers.image.title=${{ steps.release_info.outputs.image_title }}
            org.opencontainers.image.description=${{ steps.release_info.outputs.image_description }}

      - name: Build cuda-quantum image
        id: cudaq_build
        uses: docker/build-push-action@v5
        with:
          context: .
          file: ./docker/release/cudaq.ext.Dockerfile
          build-args: |
            base_image=${{ steps.release_info.outputs.cudaqbase_image }}
            assets=${{ steps.release_info.outputs.assets_folder }}
            vscode_config=docker/release/config/.vscode
          tags: ${{ steps.metadata.outputs.tags }}
          labels: ${{ steps.metadata.outputs.labels }}
          platforms: ${{ steps.release_info.outputs.platforms }}
          provenance: false
          push: true

      - name: Install Cosign
        uses: sigstore/cosign-installer@v3.3.0
        with:
          cosign-release: 'v2.2.2'

      - name: Sign image with GitHub OIDC Token
        if: steps.release_info.outputs.push_to_ngc != 'true'
        env:
          DIGEST: ${{ steps.cudaq_build.outputs.digest }}
          TAGS: ${{ steps.metadata.outputs.tags }}
        run: cosign sign --yes --recursive "${TAGS}@${DIGEST}"

      - name: Install NGC CLI
        if: steps.release_info.outputs.push_to_ngc == 'true'
        uses: ./.github/actions/install-ngc-cli
        with:
          version: 3.31.0
          checksum: b715e503e2c0b44814a51f330eafd605f5d240ea0987bf615700d359c993f138

      - name: Sign image with NGC CLI
        if: steps.release_info.outputs.push_to_ngc == 'true'
        env:
          TAGS: ${{ steps.metadata.outputs.tags }}
          NGC_CLI_API_KEY: ${{ secrets.NGC_CREDENTIALS }}
          NGC_CLI_ORG: ${{ github.repository_owner }}
          NGC_CLI_TEAM: 'nightly'
        run: |
          echo "Signing ${TAGS}"
          ngc-cli/ngc registry image publish --source ${TAGS} ${TAGS} --sign

      - name: Update release information
        run: |
          release_id=${{ steps.release_info.outputs.release_id }}
          gh release view $release_id --json body --jq .body > rel_notes.txt
          header_length=`cat rel_notes.txt | grep -n "Release notes generated" | cut -d ':' -f 1`
          head -n $(($header_length - 1)) rel_notes.txt > new_notes.txt
          echo -e "\nImages for ${{ steps.release_info.outputs.platforms }}:\n" >> new_notes.txt
          echo "- cuda-quantum (base image): ${{ steps.release_info.outputs.cudaqbase_image }}" >> new_notes.txt
          echo "- cuda-quantum (with hpc components): ${{ steps.release_info.outputs.image_name }}@${{ steps.cudaq_build.outputs.digest }}" >> new_notes.txt
          echo "- cuda-quantum-dev (for extension development): ${{ steps.release_info.outputs.cudaqdev_image }}" >> new_notes.txt
          echo "- cuda-quantum-devdeps (development dependencies only): ${{ steps.release_info.outputs.cudaqdevdeps_image }}" >> new_notes.txt
          (echo && tail -n +$header_length rel_notes.txt) >> new_notes.txt
          gh release edit $release_id -R ${{ github.repository }} --notes-file new_notes.txt
        env:
          GH_TOKEN: ${{ secrets.REPO_BOT_ACCESS_TOKEN }}

      - name: Configure validation
        uses: cloudposse/github-action-matrix-outputs-write@1.0.0
        with:
          matrix-step-name: docker_images
          matrix-key: ${{ matrix.info_file }}
          outputs: |
            image_hash: ${{ steps.release_info.outputs.image_name }}@${{ steps.cudaq_build.outputs.digest }}

  cudaq_installer:
    name: CUDA Quantum installer
    if: ${{ toJson(fromJson(needs.assets.outputs.installers).info_files) != '[]' }}
    needs: assets
    permissions:
      contents: read
      packages: write
      id-token: write

    environment:
      name: ghcr-deployment
      url: ${{ vars.deployment_url }}

    strategy:
      matrix:
        info_file: ${{ fromJson(needs.assets.outputs.installers).info_files }}
      fail-fast: false

    runs-on: ${{ (contains(matrix.info_file, 'arm') && 'linux-arm64-cpu8') || 'linux-amd64-cpu8' }}

    steps:
      - name: Checkout repository
        uses: actions/checkout@v4
        with:
          ref: ${{ inputs.github_commit || needs.assets.outputs.github_commit }}

      - name: Load build assets
        uses: actions/download-artifact@v4
        with:
          name: ${{ needs.assets.outputs.retrieved_assets }}
          path: /tmp/assets

      - name: Retrieve assets
        id: release_info
        run: |
          release_id=${{ fromJson(needs.assets.outputs.installers)[format('{0}', matrix.info_file)].release_id }}
          assets_folder=assets && mkdir "$assets_folder" && cd "$assets_folder"
          cp -r /tmp/assets/${{ matrix.info_file }}/. "$(pwd)"

          build_info=${{ matrix.info_file }}*
          platform=`cat $build_info | grep -o 'platform: \S*' | cut -d ' ' -f 2`
          platform_id=`echo $platform | sed 's/linux\///g' | tr -d ' '`
          platform_arch=`([ "$platform_id" == "amd64" ] && echo x86_64) || ([ "$platform_id" == "arm64" ] && echo aarch64) || echo any`
          cuda_version=`cat $build_info | grep -o 'cuda-version: \S*' | cut -d ' ' -f 2`
          assets_image=`cat $build_info | grep -o 'cuda-quantum-assets-image: \S*' | cut -d ' ' -f 2`
          platform_base_image=`cat $build_info | grep -o 'platform-base-image: \S*' | cut -d ' ' -f 2`
          openmpi_buildcache=`cat $build_info | grep -o 'openmpi-build-cache: \S*' | cut -d ' ' -f 2`
          for file in `ls *zip`; do unzip "$file" && rm "$file"; done && cd -

          echo "release_id=$release_id" >> $GITHUB_OUTPUT
          echo "platform=$platform" >> $GITHUB_OUTPUT
          echo "platform_arch=$platform_arch" >> $GITHUB_OUTPUT
          echo "cuda_major_version=$(echo $cuda_version | cut -d . -f1)" >> $GITHUB_OUTPUT
          echo "assets_image=$assets_image" >> $GITHUB_OUTPUT
          echo "platform_base_image=$platform_base_image" >> $GITHUB_OUTPUT
          echo "openmpi_buildcache=$openmpi_buildcache" >> $GITHUB_OUTPUT
        env:
          GH_TOKEN: ${{ secrets.REPO_BOT_ACCESS_TOKEN }}

      - name: Log in to DockerHub
        uses: docker/login-action@v3
        with:
          username: ${{ secrets.DOCKERHUB_USERNAME }}
          password: ${{ secrets.DOCKERHUB_READONLY_TOKEN }}

      - name: Log in to default registry
        if: steps.release_info.outputs.push_to_ngc != 'true'
        uses: docker/login-action@v3
        with:
          registry: ${{ vars.registry }}
          username: ${{ github.actor }}
          password: ${{ github.token }}

      - name: Set up buildx runner
        uses: docker/setup-buildx-action@v3

      - name: Build installer
        uses: docker/build-push-action@v5
        with:
          context: .
          file: ./docker/release/installer.Dockerfile
          build-args: |
            base_image=${{ steps.release_info.outputs.assets_image }}
            additional_components=assets
          platforms: ${{ steps.release_info.outputs.platform }}
          outputs: type=local,dest=/tmp/install

      - name: Update release information
        run: |
          release_id=${{ steps.release_info.outputs.release_id }}
          gh release view $release_id --json body --jq .body > rel_notes.txt
          header_length=`cat rel_notes.txt | grep -n "Release notes generated" | cut -d ':' -f 1`
          head -n $(($header_length - 1)) rel_notes.txt > new_notes.txt
          echo -e "\nImage to create ${{ steps.release_info.outputs.platform }} installer for CUDA ${{ steps.release_info.outputs.cuda_major_version }}:\n" >> new_notes.txt
          echo "- cuda-quantum-assets: ${{ steps.release_info.outputs.assets_image }}" >> new_notes.txt
          (echo && tail -n +$header_length rel_notes.txt) >> new_notes.txt
          gh release edit $release_id -R ${{ github.repository }} --notes-file new_notes.txt
        env:
          GH_TOKEN: ${{ secrets.REPO_BOT_ACCESS_TOKEN }}

      - name: Upload installer
        uses: actions/upload-artifact@v4
        with:
          name: ${{ steps.release_info.outputs.platform_arch }}-cu${{ steps.release_info.outputs.cuda_major_version }}-installer
          path: /tmp/install
          retention-days: 1
          if-no-files-found: error

      - name: Upload additional assets
        uses: actions/upload-artifact@v4
        with:
          name: ${{ steps.release_info.outputs.platform_arch }}-cu${{ steps.release_info.outputs.cuda_major_version }}-assets
          path: assets
          retention-days: 1
          if-no-files-found: error

  cudaq_wheels:
    name: CUDA Quantum Python wheels
    if: ${{ toJson(fromJson(needs.assets.outputs.python_wheels).info_files) != '[]' }}
    needs: assets
    permissions:
      contents: read

    environment:
      name: ghcr-deployment
      url: ${{ vars.deployment_url }}

    strategy:
      matrix:
        info_file: ${{ fromJson(needs.assets.outputs.python_wheels).info_files }}
        python_version: ['3.9', '3.10', '3.11', '3.12']
      fail-fast: false

    runs-on: ${{ (contains(matrix.info_file, 'arm') && 'linux-arm64-cpu8') || 'linux-amd64-cpu8' }}

    steps:
      - name: Checkout repository
        uses: actions/checkout@v4
        with:
          ref: ${{ inputs.github_commit || needs.assets.outputs.github_commit }}

      - name: Load wheel assets
        uses: actions/download-artifact@v4
        with:
          name: ${{ needs.assets.outputs.retrieved_assets }}
          path: /tmp/assets
      
      - name: Retrieve assets
        id: release_info
        run: |
          release_id=${{ fromJson(needs.assets.outputs.python_wheels)[format('{0}', matrix.info_file)].release_id }}
          assets_folder=$(pwd)/assets && mkdir "$assets_folder" 
          cd /tmp/assets/${{ matrix.info_file }}
          build_info=${{ matrix.info_file }}*
          platform=`cat $build_info | grep -o 'platform: \S*' | cut -d ' ' -f 2`
          platform_id=`echo $platform | sed 's/linux\///g' | tr -d ' '`
          platform_arch=`([ "$platform_id" == "amd64" ] && echo x86_64) || ([ "$platform_id" == "arm64" ] && echo aarch64) || echo any`
          cudaqwheeldeps_image=`cat $build_info | grep -o 'cuda-quantum-wheeldeps-image: \S*' | cut -d ' ' -f 2`
          for file in `ls *zip`; do unzip -j "$file" -d "$assets_folder" && rm "$file"; done 
  
          echo "release_id=$release_id" >> $GITHUB_OUTPUT
          echo "platform=$platform" >> $GITHUB_OUTPUT
          echo "platform_arch=$platform_arch" >> $GITHUB_OUTPUT
          echo "cudaqwheeldeps_image=$cudaqwheeldeps_image" >> $GITHUB_OUTPUT
          echo "assets_folder=$assets_folder" >> $GITHUB_OUTPUT
          echo "docker_output=type=local,dest=/tmp/wheels" >> $GITHUB_OUTPUT
        env:
          GH_TOKEN: ${{ secrets.REPO_BOT_ACCESS_TOKEN }}
      
      - name: Log in to DockerHub
        uses: docker/login-action@v3
        with:
          username: ${{ secrets.DOCKERHUB_USERNAME }}
          password: ${{ secrets.DOCKERHUB_READONLY_TOKEN }}

      - name: Set up context for buildx
        run: |
          docker context create builder_context
  
      - name: Set up buildx runner
        uses: docker/setup-buildx-action@v3
        with:
          endpoint: builder_context
          driver-opts: network=host

      - name: Build cuda-quantum wheel
        id: build_wheel
        uses: docker/build-push-action@v5
        with:
          context: .
          file: ./docker/release/cudaq.wheel.Dockerfile
          build-args: |
            base_image=${{ steps.release_info.outputs.cudaqwheeldeps_image }}  
            release_version=${{ needs.assets.outputs.cudaq_version }}
            python_version=${{ matrix.python_version }}
          outputs: ${{ steps.release_info.outputs.docker_output }}

      - name: Set retention days
        id: set_retention_days
        run: |
          # Save the x86_64-py3.10-wheels for longer because our some of our
          # nightly jobs rely on them being present, even if we haven't done a
          # fresh publishing in the last 24 hours.
          if [ "${{ steps.release_info.outputs.platform_arch }}" == "x86_64" ] && [ "${{ matrix.python_version }}" == "3.10" ]; then
            echo "retention_days=7" >> $GITHUB_OUTPUT
          else
            echo "retention_days=1" >> $GITHUB_OUTPUT
          fi

      - name: Upload wheels
        uses: actions/upload-artifact@v4
        with:
          name: ${{ steps.release_info.outputs.platform_arch }}-py${{ matrix.python_version }}-wheels
          path: /tmp/wheels
          retention-days: ${{ steps.set_retention_days.outputs.retention_days }}
          if-no-files-found: error
    
  cudaq_wheels_release_info:  
    name: Update release info of CUDA Quantum Python wheels
    needs: [assets, cudaq_wheels]
    runs-on: ubuntu-latest

    strategy:
      matrix:
        info_file: ${{ fromJson(needs.assets.outputs.python_wheels).info_files }}
      fail-fast: false

    steps:
      - name: Update release information
        run: |
          release_id=${{ fromJson(needs.assets.outputs.python_wheels)[format('{0}', matrix.info_file)].release_id }}
          platform=${{ fromJson(needs.assets.outputs.python_wheels)[format('{0}', matrix.info_file)].platform }}
          cudaqwheeldeps_image=${{ fromJson(needs.assets.outputs.python_wheels)[format('{0}', matrix.info_file)].image_hash }}
          gh release view $release_id -R ${{ github.repository }} --json body --jq .body > rel_notes.txt
          header_length=`cat rel_notes.txt | grep -n "Release notes generated" | cut -d ':' -f 1`
          head -n $(($header_length - 1)) rel_notes.txt > new_notes.txt
          echo -e "\nImage to create $platform wheels:\n" >> new_notes.txt
          echo "- cuda-quantum-devdeps (development dependencies only): $cudaqwheeldeps_image" >> new_notes.txt
          (echo && tail -n +$header_length rel_notes.txt) >> new_notes.txt
          gh release edit $release_id -R ${{ github.repository }} --notes-file new_notes.txt
        env:
          GH_TOKEN: ${{ secrets.REPO_BOT_ACCESS_TOKEN }}

  config:
    name: Configure validation
    needs: [cudaq_hpc, cudaq_installer, cudaq_wheels]
    runs-on: ubuntu-latest

    outputs:
      docker_images: ${{ steps.validation.outputs.docker_images }}

    steps:
      - name: Get matrix job output
        id: read_json
        uses: cloudposse/github-action-matrix-outputs-read@1.0.0
        with:
          matrix-step-name: docker_images

      - name: Prepare validation
        id: validation
        run: |
          images=`echo '${{ steps.read_json.outputs.result }}' | jq '[.image_hash[] | select(. != "")]'`
          echo "docker_images=$(echo $images)" >> $GITHUB_OUTPUT

  installer_validation:
    name: Installer validation
    needs: [assets, cudaq_installer]
    runs-on: linux-amd64-gpu-v100-latest-1

    strategy:
      matrix:
        os_image: ['redhat/ubi8:8.0', 'ubuntu:22.04', 'debian:12']
        cuda_version: ["11.8", "12.0"]
      fail-fast: false

    container:
      image: ${{ matrix.os_image }}
      options: --user root
      env:
        NVIDIA_VISIBLE_DEVICES: ${{ env.NVIDIA_VISIBLE_DEVICES }}
        TERM: xterm

    steps:
      - name: Checkout repository
        uses: actions/checkout@v4
        with:
          ref: ${{ inputs.github_commit || needs.assets.outputs.github_commit }}

      - name: Configure validation
        id: config
        run: 
          cuda_major=`echo ${{ matrix.cuda_version }} | cut -d . -f1`
          echo "cuda_major=$cuda_major" >> $GITHUB_OUTPUT

      - name: Load installer
        uses: actions/download-artifact@v4
        with:
          name: x86_64-cu${{ steps.config.outputs.cuda_major }}-installer
          path: /tmp/install

      - name: Runtime dependencies (apt)
        if: startsWith(matrix.os_image, 'ubuntu') || startsWith(matrix.os_image, 'debian')
        run: |
          apt-get update && apt-get install -y --no-install-recommends \
            wget ca-certificates libc6-dev libopenmpi-dev
          distro=`echo ${{ matrix.os_image }} | tr -d . | tr -d :`
          CUDA_DOWNLOAD_URL=https://developer.download.nvidia.com/compute/cuda/repos
          wget "${CUDA_DOWNLOAD_URL}/$distro/x86_64/cuda-keyring_1.1-1_all.deb"
          dpkg -i cuda-keyring_1.1-1_all.deb
          cuda_version_suffix="$(echo ${{ matrix.cuda_version }} | tr . -)"
          apt-get update && apt-get install -y --no-install-recommends \
            libcublas-$cuda_version_suffix \
            cuda-cudart-$cuda_version_suffix \
            libcusolver-$cuda_version_suffix

      - name: Runtime dependencies (dnf)
        if: startsWith(matrix.os_image, 'redhat')
        run: |
          dnf install -y --nobest --setopt=install_weak_deps=False \
            'dnf-command(config-manager)' glibc-devel openssh-clients
          . scripts/configure_build.sh install-cudart

          # We need to install an MPI implementation, otherwise nothing
          # will be able to run on the nvidia-mgpu backend.
          # The easiest is to just install it via conda.
          dnf install -y --nobest --setopt=install_weak_deps=False wget
          mkdir -p ~/.miniconda3
          wget https://repo.anaconda.com/miniconda/Miniconda3-latest-Linux-$(uname -m).sh -O ~/.miniconda3/miniconda.sh
          bash ~/.miniconda3/miniconda.sh -b -u -p ~/.miniconda3
          rm -rf ~/.miniconda3/miniconda.sh
          eval "$(~/.miniconda3/bin/conda shell.bash hook)"
          conda install -y -c conda-forge openmpi

          echo 'eval "$(~/.miniconda3/bin/conda shell.bash hook)"' >> ~/.bashrc
          echo 'export LD_LIBRARY_PATH="$LD_LIBRARY_PATH:$CONDA_PREFIX/lib"' >> ~/.bashrc
          echo "export OMPI_MCA_opal_cuda_support=true OMPI_MCA_btl='^openib'" >> ~/.bashrc

      - name: Install and run sanity checks
        shell: bash
        env:
          BASH_ENV: ~/.bashrc
        run: |
<<<<<<< HEAD
          chmod +x /tmp/install/install_cuda_quantum*
          /tmp/install/install_cuda_quantum* --accept
          rm -rf examples && mv docs/sphinx/examples examples && rm -rf examples/python
=======
          chmod +x /tmp/install/install_cuda_quantum.*
          /tmp/install/install_cuda_quantum.* --accept
          rm -rf examples applications targets && mv docs/sphinx/examples examples && mv docs/sphinx/applications applications && mv docs/sphinx/targets targets && rm -rf examples/python && rm -rf applications/python && rm -rf targets/python
>>>>>>> d50c4b16

          GITHUB_STEP_SUMMARY=$GITHUB_STEP_SUMMARY \
          bash -l scripts/validate_container.sh | tee /tmp/validation.out

          # Check that the tests included the nvidia-mgpu backend:
          relevant_line=`grep -n "Testing backends:" /tmp/validation.out | cut -d : -f1`
          tested_backends=`cat /tmp/validation.out | tail -n +$relevant_line | sed -e '/^$/,$d'`
          if [ -z "$(echo $tested_backends | grep nvidia-mgpu)" ]; then 
            echo "::error::Missing tests for nvidia-mgpu backend."
            exit 1
          fi

  # FIXME: CUDA 11 VS CUDA 12
  wheel_validation:
    name: Python wheel instructions validation
    needs: [assets, cudaq_wheels]

    runs-on: linux-amd64-gpu-v100-latest-1

    container:
      image: ubuntu:22.04
      options: --user root
      env:
        NVIDIA_VISIBLE_DEVICES: ${{ env.NVIDIA_VISIBLE_DEVICES }}
        TERM: xterm

    steps:
      - name: Checkout repository
        uses: actions/checkout@v4
        with:
          ref: ${{ inputs.github_commit || needs.assets.outputs.github_commit }}

      - name: Load wheel
        uses: actions/download-artifact@v4
        with:
          name: x86_64-py3.10-wheels
          path: /tmp/install
      
      - name: Run simple validation
        shell: bash
        run: |
          apt-get update && apt-get install -y --no-install-recommends ca-certificates vim wget openssh-client
          cd /tmp
          # Setup links for validate_wheel.sh script
          ln -s $GITHUB_WORKSPACE/scripts/validate_wheel.sh .
          ln -s $GITHUB_WORKSPACE/docs/sphinx/examples/python /tmp/examples
          ln -s $GITHUB_WORKSPACE/docs/sphinx/applications/python /tmp/applications
          ln -s $GITHUB_WORKSPACE/docs/sphinx/targets/python /tmp/targets
          ln -s $GITHUB_WORKSPACE/docs/sphinx/snippets/python /tmp/snippets
          ln -s $GITHUB_WORKSPACE/python/tests /tmp/tests
          ln -s $GITHUB_WORKSPACE/python/README.md .
          # Run the script w/ -q to run a shortened test
          set +e # Allow script to keep going through errors (needed for skipped tests)
          source validate_wheel.sh -w /tmp/install/cuda_quantum-*.whl -f /tmp -p 3.10
          set -e # Re-enable exit code error checking
          if [ "$status_sum" -ne "0" ]; then
            echo "::error::Error running validation script" 
            exit $status_sum
          fi
  
  wheel_validation_x86_simple:
    name: Simple Python wheel installation validation
    needs: [assets, cudaq_wheels]

    runs-on: linux-amd64-gpu-v100-latest-1

    container:
      image: ubuntu:22.04
      options: --user root
      env:
        NVIDIA_VISIBLE_DEVICES: ${{ env.NVIDIA_VISIBLE_DEVICES }}
        TERM: xterm

    steps:
      - name: Checkout repository
        uses: actions/checkout@v4
        with:
          ref: ${{ inputs.github_commit || needs.assets.outputs.github_commit }}

      - name: Load wheel
        uses: actions/download-artifact@v4
        with:
          name: x86_64-py3.10-wheels
          path: /tmp/install
      
      - name: Run simple x86 validation
        shell: bash
        run: |
          # These simple steps are only expected to work for x86 and only for
          # targets and test cases that don't require MPI.
          # Create clean python3 environment.
          apt-get update && apt-get install -y --no-install-recommends python3 python3-pip
          pip install /tmp/install/cuda_quantum-*.whl
          status_sum=0
          set +e # Allow script to keep going through errors
          # Verify that the necessary GPU targets are installed and usable
          # Note nvidia-mgpu requires MPI, so it is not available with this method.
          for tgt in nvidia nvidia-fp64 tensornet; do
              echo "Running with target ${tgt}"
              python3 docs/sphinx/examples/python/intro.py --target ${tgt}
              if [ $? -ne 0 ]; then 
                  echo -e "\e[01;31mPython trivial test for target ${tgt} failed.\e[0m" >&2
                  status_sum=$((status_sum+1))
              fi
          done
          set -e # Re-enable exit code error checking
          if [ "$status_sum" -ne "0" ]; then
            echo "::error::Error running validation script" 
            exit $status_sum
          fi
  
  image_validation:
    name: Docker image validation
    needs: [assets, config]
    runs-on: linux-amd64-gpu-v100-latest-1
    permissions:
      contents: read
      packages: read

    strategy:
      matrix:
        image_hash: ${{ fromJson(needs.config.outputs.docker_images) }}
      fail-fast: false

    container:
      image: ${{ matrix.image_hash }}
      options: --user root # otherwise step summary doesn't work
      env:
        NVIDIA_VISIBLE_DEVICES: ${{ env.NVIDIA_VISIBLE_DEVICES }}
        TERM: xterm

    steps:
      - name: Checkout repository
        uses: actions/checkout@v4
        with:
          ref: ${{ inputs.github_commit || needs.assets.outputs.github_commit }}
          path: github-repo
          sparse-checkout: |
            scripts
            docs

      - name: Basic validation (GPU backends)
        shell: bash
        run: |
          backends_to_test=`\
              for file in $(ls $CUDA_QUANTUM_PATH/targets/*.yml); \
              do
                  if [ -n "$(cat $file | grep "gpu-requirements")" ]; then \
                    basename $file | cut -d "." -f 1; \
                  elif [ -n "$(basename $file | grep mqpu)" ]; then \
                    echo remote-mqpu; \
                  fi; \
              done`

          rm -rf examples applications targets && mv github-repo/docs/sphinx/examples examples && mv github-repo/docs/sphinx/applications applications && mv github-repo/docs/sphinx/targets targets
          mv github-repo/docs/notebook_validation.py .
          GITHUB_STEP_SUMMARY=$GITHUB_STEP_SUMMARY \
          bash github-repo/scripts/validate_container.sh $backends_to_test | tee /tmp/validation.out

          # Check that the tests included the nvidia-mgpu backend:
          relevant_line=`grep -n "Testing backends:" /tmp/validation.out | cut -d : -f1`
          tested_backends=`cat /tmp/validation.out | tail -n +$relevant_line | sed -e '/^$/,$d'`
          if [ -z "$(echo $tested_backends | grep nvidia-mgpu)" ]; then 
            echo "::error::Missing tests for nvidia-mgpu backend."
            exit 1
          fi

      - name: MPI validation 
        shell: bash
        run: |
          status_sum=0 && set +e # Allow script to keep going through errors
          for ex in `find /home/cudaq/examples/other/distributed/ -name '*.cpp'`; do
            # Set CUDAQ_ENABLE_MPI_EXAMPLE to activate these examples.
            nvq++ -DCUDAQ_ENABLE_MPI_EXAMPLE=1 $ex
            status=$?
            if [ $status -eq 0 ]; then
              # Run with mpiexec
              mpiexec --allow-run-as-root -np 4 ./a.out
              status=$?
              filename=$(basename -- "$ex")
              if [ $status -eq 0 ]; then
                echo ":white_check_mark: Successfully ran $filename." >> $GITHUB_STEP_SUMMARY
              else
                echo ":x: Failed to execute $filename." >> $GITHUB_STEP_SUMMARY
                status_sum=$((status_sum+1))
              fi
            else
              echo ":x: Compilation failed for $filename." >> $GITHUB_STEP_SUMMARY
              status_sum=$((status_sum+1))
            fi
          done
          set -e # Re-enable exit code error checking
          if [ ! $status_sum -eq 0 ]; then
            echo "::error::$status_sum examples failed; see step summary for a list of failures."
            exit $status_sum
          fi

  create_release:
    name: CUDA Quantum Release
    needs: [assets, cudaq_hpc, cudaq_installer, cudaq_wheels]
    if: needs.assets.outputs.release_title && inputs.github_commit == '' && inputs.assets_from_run == '' && inputs.nvidia_mgpu_commit == ''
    runs-on: ubuntu-latest

    environment:
      name: ghcr-deployment
      url: ${{ vars.deployment_url }}

    steps:
      - name: Download CUDA-Q Python wheels
        uses: actions/download-artifact@v4
        with:
          pattern: '*-wheels'
          path: wheelhouse

      - name: Download CUDA-Q installer
        uses: actions/download-artifact@v4
        with:
          pattern: '*-installer'
          path: installers

      - name: Download additional assets
        uses: actions/download-artifact@v4
        with:
          pattern: '*-assets'
          path: assets
  
      # The python wheels are uploaded as a release asset, but not pushed to anywhere else.
      # Note that PyPI packages cannot be updated once pushed;
      #  - We could upload wheels to test-pypi when creating a release.
      #  - The push to pypi itself should be done manually.
      # See also: 
      # https://github.com/pypa/gh-action-pypi-publish
      # https://packaging.python.org/en/latest/guides/publishing-package-distribution-releases-using-github-actions-ci-cd-workflows/
      - name: Create release
        run: |
          for installer in `find installers/ -type f -not -name '*.whl'`; do 
            mv -v "$installer" "$(basename -- "$installer")"
          done
          for dir in `ls wheelhouse/`; do 
            mv -v "wheelhouse/$dir"/* wheelhouse/ && rmdir "wheelhouse/$dir"
          done
          zip -r wheelhouse.zip wheelhouse

          release_id=${{ inputs.assets_from_run || github.run_id }}
          release_title="${{ needs.assets.outputs.release_title }}"
          github_commit=${{ needs.assets.outputs.github_commit }}
          version=${{ needs.assets.outputs.release_version }}
          versions=`gh release list -R ${{ github.repository }} --exclude-drafts --exclude-pre-releases | egrep -o "([0-9]{1,}\.)+[0-9]{1,}\S*" | sort -r -V`
          latest_tag=`echo $versions | cut -d ' ' -f 1`
          prerelease=`([ "$(echo $version | egrep -o '([0-9]{1,}\.)+[0-9]{1,}')" == "$version" ] && echo '') || echo '--prerelease'`
          
          rel_notes="Release created by workflow [${{ github.run_id }}](https://github.com/${{ github.repository }}/actions/runs/${{ github.run_id }})."
          rel_notes+=$(echo "<br/>GitHub commit [$github_commit](https://github.com/${{ github.repository }}/tree/$github_commit)")
          gh release create $release_id --title $release_id -R ${{ github.repository }} \
            --target $github_commit --draft $prerelease \
            --generate-notes --notes-start-tag $latest_tag --notes "$rel_notes"
          gh release upload $release_id -R ${{ github.repository }} wheelhouse.zip --clobber
          gh release upload $release_id -R ${{ github.repository }} install_cuda_quantum.* --clobber
          gh release upload $release_id -R ${{ github.repository }} assets/* --clobber
          gh release edit $release_id -R ${{ github.repository }} \
            --title "$release_title" --tag $version $prerelease # --draft=false
        env:
          GH_TOKEN: ${{ secrets.REPO_BOT_ACCESS_TOKEN }}

  clean_up:
    name: Clean up
    needs: [assets, cudaq_hpc, cudaq_installer, cudaq_wheels, wheel_validation, wheel_validation_x86_simple, create_release, installer_validation, image_validation]
    # Force this job to run even when some of the dependencies above are skipped.
    if: always() && !cancelled() && needs.assets.result != 'skipped' && !contains(needs.*.result, 'failure') && !contains(needs.*.result, 'cancelled')
    runs-on: ubuntu-latest

    environment:
      name: ghcr-deployment
      url: ${{ vars.deployment_url }}

    steps:
      - name: Clean up draft releases
        id: cleanup
        run: |
          # Delete the draft release(s) used to exchange data between GitLab and GitHub.
          for release_id in `echo ${{ needs.assets.outputs.releases }}`; do
            if [ -n "$(gh release list -R ${{ github.repository }} | grep -s $release_id)" ]; then
              echo "## Draft Release $release_id:" >> $GITHUB_STEP_SUMMARY
              gh release view $release_id -R ${{ github.repository }} --json body --jq .body > rel_notes.txt
              header_length=`cat rel_notes.txt | grep -n "Release notes generated" | cut -d ':' -f 1`
              head -n $(($header_length - 1)) rel_notes.txt >> $GITHUB_STEP_SUMMARY
              gh release delete $release_id -R ${{ github.repository }} -y
              echo "Deleted release $release_id."
            fi
          done
        env:
          GH_TOKEN: ${{ secrets.REPO_BOT_ACCESS_TOKEN }}

      - name: Delete artifacts
        uses: actions/github-script@v7
        with:
          script: |
            const res = await github.rest.actions.listArtifactsForRepo({
              owner: context.repo.owner,
              repo: context.repo.repo,
            })

            res.data.artifacts
              .filter(({ name }) => name === '${{ needs.assets.outputs.retrieved_assets }}')
              .forEach(({ id }) => {
                github.rest.actions.deleteArtifact({
                  owner: context.repo.owner,
                  repo: context.repo.repo,
                  artifact_id: id,
                })
              })<|MERGE_RESOLUTION|>--- conflicted
+++ resolved
@@ -810,15 +810,11 @@
         env:
           BASH_ENV: ~/.bashrc
         run: |
-<<<<<<< HEAD
           chmod +x /tmp/install/install_cuda_quantum*
           /tmp/install/install_cuda_quantum* --accept
-          rm -rf examples && mv docs/sphinx/examples examples && rm -rf examples/python
-=======
-          chmod +x /tmp/install/install_cuda_quantum.*
-          /tmp/install/install_cuda_quantum.* --accept
-          rm -rf examples applications targets && mv docs/sphinx/examples examples && mv docs/sphinx/applications applications && mv docs/sphinx/targets targets && rm -rf examples/python && rm -rf applications/python && rm -rf targets/python
->>>>>>> d50c4b16
+          rm -rf examples applications targets
+          mv docs/sphinx/examples examples && mv docs/sphinx/applications applications && mv docs/sphinx/targets targets
+          rm -rf examples/python && rm -rf applications/python && rm -rf targets/python
 
           GITHUB_STEP_SUMMARY=$GITHUB_STEP_SUMMARY \
           bash -l scripts/validate_container.sh | tee /tmp/validation.out
