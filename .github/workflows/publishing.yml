on:
  workflow_dispatch:
    inputs:
      deployment_id:
        type: string
        description: The workflow id of the deployment that triggered the release creation.
        required: true
      assets_from_run:
        type: string
        description: Optional argument to take assets from a prior run of this workflow; facilitates rerunning a failed workflow without re-building the assets.
        required: false
      manual_assets_creation:
        type: string
        required: false
        description: Do not trigger a pipeline on GitLab but instead use the assets contained in the draft release with the given name.
      github_commit:
        type: string
        description: Optional argument to set the GitHub commit to use for the final build and validation. 
        required: false
      nvidia_mgpu_commit:
        type: string
        description: Optional argument to set the GitLab commit to use for the nvidia-mgpu target.
        required: false
      include_docs:
        type: boolean
        description: Include the generated documentation in the docker image(s).
        default: false
  workflow_run:
    workflows:
      - Deployments
    types:
      - completed
    branches:
      - 'main'
      - 'releases/*'
      - 'staging/*'
      - 'experimental/*'

name: Publishing

jobs:
  assets:
    name: Assets
    if: github.event_name == 'workflow_dispatch' || github.event.workflow_run.conclusion == 'success'
    runs-on: ubuntu-latest
    permissions:
      actions: read
      contents: read

    environment:
      name: ghcr-deployment
      url: ${{ vars.deployment_url }}

    outputs:
      artifacts_url: ${{ steps.artifacts.outputs.artifacts_url }}
      retrieved_assets: ${{ steps.assets_retrieval.outputs.artifact_name }}
      github_commit: ${{ steps.artifacts.outputs.github_commit }}
      docker_images: ${{ steps.artifacts.outputs.docker_images }}
      python_wheels: ${{ steps.artifacts.outputs.python_wheels }}
      installers: ${{ steps.artifacts.outputs.installers }}
      releases: ${{ steps.artifacts.outputs.releases }}
      release_title: ${{ steps.artifacts.outputs.release_title }}
      release_version: ${{ steps.artifacts.outputs.release_version }}
      cudaq_version: ${{ steps.artifacts.outputs.cudaq_version }}

    steps:
      - name: Checkout repository
        uses: actions/checkout@v4
        with:
          repository: ${{ vars.assets_repo || github.repository }}
          ref: ${{ vars.data_branch }}
          token: ${{ secrets.REPO_BOT_ACCESS_TOKEN }}

      - name: Download build info
        id: artifacts
        run: |
          if ${{ inputs.deployment_id != '' }}; then
            artifacts_url=https://api.github.com/repos/${{ github.repository }}/actions/runs/${{ inputs.deployment_id }}/artifacts
          else
            artifacts_url=${{ github.event.workflow_run.artifacts_url }}
            echo "Artifacts downloaded from https://github.com/${{ github.repository }}/actions/runs/${{ github.event.workflow_run.id }}" >> $GITHUB_STEP_SUMMARY
          fi
          artifacts=$(gh api $artifacts_url --paginate -q '.artifacts[] | {name: .name, url: .archive_download_url}')

          function download {
            gh api $1 > info.zip
            unzip -d info info.zip
            for file in `find info/ -type f`; do
              cat "$file" >> $2.txt
            done
            rm -rf info info.zip
          }

          docker_images="{\"info_files\":[]}"
          python_wheels="{\"info_files\":[]}"
          installers="{\"info_files\":[]}"
          for artifact in `echo "$artifacts"`; do
            name=`echo $artifact | jq -r '.name'`
            url=`echo $artifact | jq -r '.url'`
            if [ "${name%_publishing}" != "$name" ]; then
              download "$url" "$name"
              platforms=`cat "$name.txt" | egrep -o 'platforms?: \S*' | cut -d ' ' -f 2`
              cuda_version=`cat "$name.txt" | egrep -o 'cuda-version: \S*' | cut -d ' ' -f 2`
              image_hash=`cat "$name.txt" | grep -o -e "cuda-quantum-dev-image: \S*" -e "cuda-quantum-assets-image: \S*" -e "cuda-quantum-wheeldeps-image: \S*" | cut -d ' ' -f 2`
              if [ -n "$(echo $platforms | grep ',')" ]; then runner=linux-amd64-cpu8
              else runner=$(echo $platforms | tr / -)-cpu8
              fi

              # Make sure to push all staging commits to a separate branch
              # to ensure that a pipeline runs for each commit.
              staging_branch=bot/${{ inputs.assets_from_run || github.run_id }}/$name

              # Use a dedicated draft release for each set of assets to avoid issues
              # with race conditions when running artifacts builds concurrently.
              release_id=${{ inputs.assets_from_run || github.run_id }}_$name

              releases+="$release_id "
              info={\"$name\":{\"release_id\":\"$release_id\",\"staging_branch\":\"$staging_branch\",\"runner\":\"$runner\",\"artifacts_url\":\"$artifacts_url\",\"platform\":\"$platforms\",\"cuda_version\":\"$cuda_version\",\"image_hash\":\"$image_hash\"}}

              if [ "${name#image}" != "$name" ]; then
                docker_images=`echo $docker_images | jq ".info_files |= . + [\"$name\"]"`
                docker_images=`echo $docker_images | jq ". |= . + $info"`
              elif [ "${name#python}" != "$name" ]; then
                python_wheels=`echo $python_wheels | jq ".info_files |= . + [\"$name\"]"`
                python_wheels=`echo $python_wheels | jq ". |= . + $info"`
              elif [ "${name#installer}" != "$name" ]; then
                installers=`echo $installers | jq ".info_files |= . + [\"$name\"]"`
                installers=`echo $installers | jq ". |= . + $info"`
              fi
            elif [ "${name#deployment_info}" != "$name" ]; then
              download "$url" "$name"
              github_commit=`cat "$name.txt" | grep -o 'source-sha: \S*' | cut -d ' ' -f 2`
              release_title=`cat "$name.txt" | grep -o 'release-title: \S*' | cut -d ' ' -f 2`
              release_version=`cat "$name.txt" | grep -o 'release-version: \S*' | cut -d ' ' -f 2`
            elif [ "$name" == "cuda_quantum_docs" ] && ${{ github.event_name == 'workflow_dispatch' && inputs.include_docs }}; then
              docs_archive="$(pwd)/cuda_quantum_docs.zip"
              gh api $url > "$docs_archive"
            fi
          done

          # CUDA-Q version number
          is_versioned=${{ github.ref_type == 'tag' || startsWith(github.ref_name, 'releases/') || startsWith(github.ref_name, 'staging/') }}
          if ${is_versioned}; then
            cudaq_version=`echo ${{ github.ref_name }} | egrep -o "([0-9]{1,}\.)+[0-9]{1,}"`
          else
            cudaq_version=${release_version:-0.0.0}
          fi

          echo "release_title=$release_title" | tee -a $GITHUB_OUTPUT
          echo "release_version=$release_version" | tee -a $GITHUB_OUTPUT
          echo "releases='$releases'" | tee -a $GITHUB_OUTPUT
          echo "github_commit=$github_commit" | tee -a $GITHUB_OUTPUT
          echo "docker_images=$(echo $docker_images)" | tee -a $GITHUB_OUTPUT
          echo "python_wheels=$(echo $python_wheels)" | tee -a $GITHUB_OUTPUT
          echo "installers=$(echo $installers)" | tee -a $GITHUB_OUTPUT
          echo "artifacts_url=$artifacts_url" | tee -a $GITHUB_OUTPUT
          echo "cudaq_version=$cudaq_version" | tee -a $GITHUB_OUTPUT
          echo "docs_archive=$docs_archive" | tee -a $GITHUB_OUTPUT
        env:
          GH_TOKEN: ${{ github.token }}

      - name: Trigger assets creation
        id: assets_creation
        if: inputs.assets_from_run == ''
        run: |
          # The commit title of the staging commit needs to match
          # the docker image that is used to build additional components.
          # Using the image sha as the file name and the docker image name
          # as the folder is convenient for the GitLab CI.

          publishing_assets=${{ inputs.manual_assets_creation || vars.publishing_assets || '' }}
          if [ -z "${publishing_assets}" ]; then 
            git config --global user.name "cuda-quantum-bot"
            git config --global user.email "cuda-quantum-bot@users.noreply.github.com"
            current_branch=$(git rev-parse --abbrev-ref HEAD)
          else
            gh release download ${publishing_assets} -R ${{ vars.assets_repo || github.repository }}
            unzip -d /tmp/ ${publishing_assets}.zip && rm -rf ${publishing_assets}.zip
          fi

          function create_assets {
            release_id=`echo "$4" | jq -r ".\"$1\".release_id"`
            staging_branch=`echo "$4" | jq -r ".\"$1\".staging_branch"`
            artifacts_url=`echo "$4" | jq -r ".\"$1\".artifacts_url"`
            staging_folder="deployments/staging/$3"
            image_hash=`cat "$1.txt" | grep -o "$2: \S*" | cut -d ' ' -f 2`
            file_id=`echo $image_hash | rev | cut -d ':' -f 1 | rev`
            if [ -n "$(cat "$1.txt" | tail -1)" ]; then echo >> "$1.txt"; fi

            if ${{ inputs.nvidia_mgpu_commit != '' }}; then
              sed -i '/nvidia-mgpu-commit/d' "$1.txt"
              echo "nvidia-mgpu-commit: ${{ inputs.nvidia_mgpu_commit }}" >> "$1.txt"
            fi

            echo "asset-name: $1.txt" >> "$1.txt"
            echo "release-id: $release_id" >> "$1.txt"
            echo "artifacts-url: $artifacts_url" >> "$1.txt"

            if [ -z "${publishing_assets}" ]; then 
              echo "Pushing $1 to $staging_branch"
              mkdir -p "$staging_folder" && mv -v "$1.txt" "$staging_folder/$file_id"
              git add "$staging_folder" && git commit -m "$image_hash"
              git pull origin -- $staging_branch 2> /dev/null || true
              git push origin $current_branch:$staging_branch
            else
              if [ -z "$(gh release list -R ${{ vars.assets_repo || github.repository }} | grep -s $release_id)" ]; then
                versions=`gh release list -R ${{ vars.assets_repo || github.repository }} --exclude-drafts --exclude-pre-releases | egrep -o "([0-9]{1,}\.)+[0-9]{1,}\S*" | sort -r -V`
                latest_tag=`echo $versions | cut -d ' ' -f 1`
                rel_notes="This release draft is created by a publishing workflow with manual assets creation."
                rel_notes+=$(echo "<br/>GitHub commit [${{ steps.artifacts.outputs.github_commit }}](${{ github.repository }}/tree/${{ steps.artifacts.outputs.github_commit }})")

                echo "Creating draft release $release_id."
                # If we use a separate repo to store temporary assets, we can't use the github commit as the target
                # since it does not exist on that repo. However, these drafts are deleted again at the end of the workflow 
                # and nothing relies on the target. 
                gh release create $release_id --title $release_id -R ${{ vars.assets_repo || github.repository }} \
                  --target ${{ vars.assets_repo && 'main' || steps.artifacts.outputs.github_commit }} \
                  --draft --prerelease \
                  --generate-notes --notes-start-tag $latest_tag --notes "$rel_notes"
              else
                echo "::error::Release $release_id already exists."
                exit 1
              fi              
              
              assets_folder=$(echo $release_id | cut -d _ -f2-)
              upload=`find /tmp/${publishing_assets}/$assets_folder -name '*.zip'`
              echo "Uploading assets $upload $1.txt..."
              echo $upload | xargs gh release upload $release_id -R ${{ vars.assets_repo || github.repository }} --clobber "$1.txt"
            fi
          }

          for file in ${{ join(fromJson(steps.artifacts.outputs.docker_images).info_files, ' ') }}; do
            create_assets $file cuda-quantum-dev-image cuda-quantum-dev '${{ steps.artifacts.outputs.docker_images }}'
          done

          for file in ${{ join(fromJson(steps.artifacts.outputs.python_wheels).info_files, ' ') }}; do
            create_assets $file cuda-quantum-wheeldeps-image cuda-quantum-devdeps '${{ steps.artifacts.outputs.python_wheels }}'
          done

          for file in ${{ join(fromJson(steps.artifacts.outputs.installers).info_files, ' ') }}; do
            create_assets $file cuda-quantum-assets-image cuda-quantum-assets '${{ steps.artifacts.outputs.installers }}'
          done
        env:
          GH_TOKEN: ${{ secrets.REPO_BOT_ACCESS_TOKEN }}

      - name: Wait for assets
        run: |
          for release_id in `echo ${{ steps.artifacts.outputs.releases }}`; do
            while [ -z "$(gh release list -R ${{ vars.assets_repo || github.repository }} | grep -s $release_id)" ];
            do echo "Waiting for assets $release_id ..." && sleep 300; 
            done
          done
        env:
          GH_TOKEN: ${{ secrets.REPO_BOT_ACCESS_TOKEN }}

      # We can delete staging branch now after the expected draft releases have been created.
      - name: Clean up
        if: steps.assets_creation.outcome != 'skipped' && inputs.manual_assets_creation == '' && vars.publishing_assets == ''
        run: |
          # Clean up the staging branch that was used to trigger the GitLab pipeline.
          git config --global user.name "cuda-quantum-bot"
          git config --global user.email "cuda-quantum-bot@users.noreply.github.com"
          function delete_staging_branch {
            staging_branch=`echo "$2" | jq -r ".\"$1\".staging_branch"`
            echo "Delete staging branch $staging_branch ..."
            if [[ "$staging_branch" =~ ^bot\/.*$ ]]; then
              git push origin --delete $staging_branch
            else
              echo "::error::Unexpected staging branch."
              exit 1
            fi
          }
          
          for info_file in ${{ join(fromJson(steps.artifacts.outputs.docker_images).info_files, ' ') }}; do
            delete_staging_branch $info_file '${{ steps.artifacts.outputs.docker_images }}'
          done

          for info_file in ${{ join(fromJson(steps.artifacts.outputs.python_wheels).info_files, ' ') }}; do
            delete_staging_branch $info_file '${{ steps.artifacts.outputs.python_wheels }}'
          done

          for info_file in ${{ join(fromJson(steps.artifacts.outputs.installers).info_files, ' ') }}; do
            delete_staging_branch $info_file '${{ steps.artifacts.outputs.installers }}'
          done
        env:
          GH_TOKEN: ${{ secrets.REPO_BOT_ACCESS_TOKEN }}

      - name: Retrieve CUDA-Q assets
        id: assets_retrieval
        run: |
          assets_folder=/tmp/assets && mkdir "$assets_folder" && cd "$assets_folder"
          echo "artifact_name=downstream_assets_${{ github.run_id }}" >> $GITHUB_OUTPUT

          if ${{ steps.artifacts.outputs.docs_archive != '' }}; then
            unzip -d "documentation" ${{steps.artifacts.outputs.docs_archive}}
          fi
          
          function download_assets {
            mkdir "$1" && cd "$1"
            release_id=`echo "$2" | jq -r ".\"$1\".release_id"`
            while ! [ -f "$1.txt" ]; do
              echo "Download $release_id assets..."
              (gh release download $release_id -R ${{ vars.assets_repo || github.repository }}) || true
              sleep 30
            done
            cd ..
          }
          
          for file in ${{ join(fromJson(steps.artifacts.outputs.docker_images).info_files, ' ') }}; do
            download_assets $file '${{ steps.artifacts.outputs.docker_images }}'
          done

          for file in ${{ join(fromJson(steps.artifacts.outputs.python_wheels).info_files, ' ') }}; do
            download_assets $file '${{ steps.artifacts.outputs.python_wheels }}'
          done

          for file in ${{ join(fromJson(steps.artifacts.outputs.installers).info_files, ' ') }}; do
            download_assets $file '${{ steps.artifacts.outputs.installers }}'
          done
        env:
          GH_TOKEN: ${{ secrets.REPO_BOT_ACCESS_TOKEN }}
  
      - name: Upload CUDA-Q assets
        if: steps.artifacts.outputs.releases != ''
        uses: actions/upload-artifact@v4
        with:
          name: ${{ steps.assets_retrieval.outputs.artifact_name }}
          path: /tmp/assets
          retention-days: 1
          if-no-files-found: warn

  cudaq_images:
    name: CUDA-Q Docker image
    if: ${{ toJson(fromJson(needs.assets.outputs.docker_images).info_files) != '[]' }}
    needs: assets
    runs-on: linux-amd64-cpu8
    permissions:
      contents: read
      packages: write
      id-token: write

    environment:
      name: ghcr-deployment
      url: ${{ vars.deployment_url }}

    outputs:
      push_to_ngc: ${{ steps.release_info.outputs.push_to_ngc }}

    strategy:
      matrix:
        info_file: ${{ fromJson(needs.assets.outputs.docker_images).info_files }}
      fail-fast: false

    steps:
      - name: Checkout repository
        uses: actions/checkout@v4
        with:
          ref: ${{ inputs.github_commit || needs.assets.outputs.github_commit }}

      - name: Log in to DockerHub
        uses: docker/login-action@v3
        with:
          username: ${{ secrets.DOCKERHUB_USERNAME }}
          password: ${{ secrets.DOCKERHUB_READONLY_TOKEN }}

      - name: Log in to GitHub CR
        uses: docker/login-action@v3
        with:
          registry: ghcr.io
          username: ${{ github.actor }}
          password: ${{ github.token }}

      - name: Load docker assets
        uses: actions/download-artifact@v4
        with:
          name: ${{ needs.assets.outputs.retrieved_assets }}
          path: /tmp/assets

      - name: Retrieve assets
        id: release_info
        run: |
          release_id=${{ fromJson(needs.assets.outputs.docker_images)[format('{0}', matrix.info_file)].release_id }}
          assets_folder=assets && mkdir "$assets_folder" && cd "$assets_folder"
          cp -r /tmp/assets/${{ matrix.info_file }}/. "$(pwd)" && rm -rf /tmp/assets
          if ${{ github.event_name == 'workflow_dispatch' && inputs.include_docs }}; then
            mkdir documentation && mv -v /tmp/assets/documentation/* documentation
          fi

          build_info=${{ matrix.info_file }}*
          platforms=`cat $build_info | grep -o 'platforms: \S*' | cut -d ' ' -f 2`
          cudaqbase_image=`cat $build_info | grep -o 'cuda-quantum-image: \S*' | cut -d ' ' -f 2`
          cudaqdev_image=`cat $build_info | grep -o 'cuda-quantum-dev-image: \S*' | cut -d ' ' -f 2`
          cudaqdevdeps_image=`cat $build_info | grep -o 'cuda-quantum-devdeps-image: \S*' | cut -d ' ' -f 2`
          for file in `ls *zip`; do unzip "$file" && rm "$file"; done && cd -

          docker pull $cudaqbase_image
          base_tag=`docker inspect $cudaqbase_image --format='{{json .Config.Labels}}' | jq -r '."org.opencontainers.image.version"'`
          base_tag=$(echo "$base_tag" | sed -E 's/^(arm64-|amd64-)//')
          image_title=`docker inspect $cudaqbase_image --format='{{json .Config.Labels}}' | jq -r '."org.opencontainers.image.title"'`
          image_description=`docker inspect $cudaqbase_image --format='{{json .Config.Labels}}' | jq -r '."org.opencontainers.image.description"'`
          docker image rm $cudaqbase_image
          docker image prune --force

          registry=`echo $cudaqbase_image | rev | cut -d / -f2- | rev`
          push_to_ngc=`([ "$registry" == "${registry#nvcr.io}" ] && echo false) || echo true`

          echo "release_id=$release_id" >> $GITHUB_OUTPUT
          echo "push_to_ngc=$push_to_ngc" >> $GITHUB_OUTPUT
          echo "image_name=$registry/cuda-quantum" >> $GITHUB_OUTPUT
          echo "image_tag=${base_tag%-base}" >> $GITHUB_OUTPUT
          echo "image_title=$image_title" >> $GITHUB_OUTPUT
          echo "image_description=$image_description" >> $GITHUB_OUTPUT
          echo "platforms=$platforms" >> $GITHUB_OUTPUT
          echo "cudaqbase_image=$cudaqbase_image" >> $GITHUB_OUTPUT
          echo "cudaqdev_image=$cudaqdev_image" >> $GITHUB_OUTPUT
          echo "cudaqdevdeps_image=$cudaqdevdeps_image" >> $GITHUB_OUTPUT
          echo "assets_folder=$assets_folder" >> $GITHUB_OUTPUT
        env:
          GH_TOKEN: ${{ secrets.REPO_BOT_ACCESS_TOKEN }}

      - name: Log in to default registry
        if: steps.release_info.outputs.push_to_ngc != 'true'
        uses: docker/login-action@v3
        with:
          registry: ${{ vars.registry }}
          username: ${{ github.actor }}
          password: ${{ github.token }}

      - name: Log in to NGC registry
        if: steps.release_info.outputs.push_to_ngc == 'true'
        uses: docker/login-action@v3
        with:
          registry: 'nvcr.io'
          username: '$oauthtoken'
          password: ${{ secrets.NGC_CREDENTIALS }}

      - name: Set up buildx runner
        uses: docker/setup-buildx-action@v3
        with:
          version: v0.19.0
          buildkitd-config: /etc/buildkit/buildkitd.toml # hard-coded to run on our runners
          driver-opts: |
            image=moby/buildkit:v0.19.0

      - name: Extract cuda-quantum metadata
        id: metadata
        uses: docker/metadata-action@v5
        with:
          images: ${{ steps.release_info.outputs.image_name }}
          flavor: latest=false
          tags: type=raw,value=${{ steps.release_info.outputs.image_tag }}
          labels: |
            org.opencontainers.image.title=${{ steps.release_info.outputs.image_title }}
            org.opencontainers.image.description=${{ steps.release_info.outputs.image_description }}

      - name: Build cuda-quantum image
        id: cudaq_build
        uses: docker/build-push-action@v5
        with:
          context: .
          file: ./docker/release/cudaq.ext.Dockerfile
          build-args: |
            base_image=${{ steps.release_info.outputs.cudaqbase_image }}
            assets=${{ steps.release_info.outputs.assets_folder }}
            vscode_config=docker/release/config/.vscode
          tags: ${{ steps.metadata.outputs.tags }}
          labels: ${{ steps.metadata.outputs.labels }}
          platforms: ${{ steps.release_info.outputs.platforms }}
          provenance: false
          push: true

      - name: Install Cosign
        uses: sigstore/cosign-installer@v3.3.0
        with:
          cosign-release: 'v2.2.2'

      - name: Sign image with GitHub OIDC Token
        if: steps.release_info.outputs.push_to_ngc != 'true'
        env:
          DIGEST: ${{ steps.cudaq_build.outputs.digest }}
          TAGS: ${{ steps.metadata.outputs.tags }}
        run: cosign sign --yes --recursive "${TAGS}@${DIGEST}"

      - name: Install NGC CLI
        if: steps.release_info.outputs.push_to_ngc == 'true'
        uses: ./.github/actions/install-ngc-cli
        with:
          version: 3.31.0
          checksum: b715e503e2c0b44814a51f330eafd605f5d240ea0987bf615700d359c993f138

      - name: Sign image with NGC CLI
        if: steps.release_info.outputs.push_to_ngc == 'true'
        env:
          TAGS: ${{ steps.metadata.outputs.tags }}
          NGC_CLI_API_KEY: ${{ secrets.NGC_CREDENTIALS }}
          NGC_CLI_ORG: ${{ github.repository_owner }}
          NGC_CLI_TEAM: 'nightly'
        run: |
          echo "Signing ${TAGS}"
          ngc-cli/ngc registry image publish --source ${TAGS} ${TAGS} --sign

      - name: Update release information
        run: |
          release_id=${{ steps.release_info.outputs.release_id }}
          gh release view $release_id -R ${{ vars.assets_repo || github.repository }} --json body --jq .body > rel_notes.txt
          header_length=`cat rel_notes.txt | grep -n "Release notes generated" | cut -d ':' -f 1`
          head -n $(($header_length - 1)) rel_notes.txt > new_notes.txt
          echo -e "\nImages for ${{ steps.release_info.outputs.platforms }}:\n" >> new_notes.txt
          echo "- cuda-quantum (base image): ${{ steps.release_info.outputs.cudaqbase_image }}" >> new_notes.txt
          echo "- cuda-quantum (with hpc components): ${{ steps.release_info.outputs.image_name }}@${{ steps.cudaq_build.outputs.digest }}" >> new_notes.txt
          echo "- cuda-quantum-dev (for extension development): ${{ steps.release_info.outputs.cudaqdev_image }}" >> new_notes.txt
          echo "- cuda-quantum-devdeps (development dependencies only): ${{ steps.release_info.outputs.cudaqdevdeps_image }}" >> new_notes.txt
          (echo && tail -n +$header_length rel_notes.txt) >> new_notes.txt
          gh release edit $release_id -R ${{ vars.assets_repo || github.repository }} --notes-file new_notes.txt
        env:
          GH_TOKEN: ${{ secrets.REPO_BOT_ACCESS_TOKEN }}

      - name: Configure validation
        uses: cloudposse/github-action-matrix-outputs-write@1.0.0
        with:
          matrix-step-name: docker_images
          matrix-key: ${{ matrix.info_file }}
          outputs: |
            image_hash: ${{ steps.release_info.outputs.image_name }}@${{ steps.cudaq_build.outputs.digest }}

  cudaq_installers:
    name: CUDA-Q installer
    if: ${{ toJson(fromJson(needs.assets.outputs.installers).info_files) != '[]' }}
    needs: assets
    permissions:
      contents: read
      packages: read
      id-token: write

    environment:
      name: ghcr-deployment
      url: ${{ vars.deployment_url }}

    strategy:
      matrix:
        info_file: ${{ fromJson(needs.assets.outputs.installers).info_files }}
      fail-fast: false

    runs-on: ${{ (contains(matrix.info_file, 'arm') && 'linux-arm64-cpu8') || 'linux-amd64-cpu8' }}

    steps:
      - name: Checkout repository
        uses: actions/checkout@v4
        with:
          ref: ${{ inputs.github_commit || needs.assets.outputs.github_commit }}

      - name: Load build assets
        uses: actions/download-artifact@v4
        with:
          name: ${{ needs.assets.outputs.retrieved_assets }}
          path: /tmp/assets

      - name: Retrieve assets
        id: release_info
        run: |
          release_id=${{ fromJson(needs.assets.outputs.installers)[format('{0}', matrix.info_file)].release_id }}
          assets_folder=assets && mkdir "$assets_folder" && cd "$assets_folder"
          cp -r /tmp/assets/${{ matrix.info_file }}/. "$(pwd)"

          build_info=${{ matrix.info_file }}*
          platform=`cat $build_info | grep -o 'platform: \S*' | cut -d ' ' -f 2`
          platform_id=`echo $platform | sed 's/linux\///g' | tr -d ' '`
          platform_arch=`([ "$platform_id" == "amd64" ] && echo x86_64) || ([ "$platform_id" == "arm64" ] && echo aarch64) || echo any`
          cuda_version=`cat $build_info | grep -o 'cuda-version: \S*' | cut -d ' ' -f 2`
          assets_image=`cat $build_info | grep -o 'cuda-quantum-assets-image: \S*' | cut -d ' ' -f 2`
          platform_base_image=`cat $build_info | grep -o 'platform-base-image: \S*' | cut -d ' ' -f 2`
          openmpi_buildcache=`cat $build_info | grep -o 'openmpi-build-cache: \S*' | cut -d ' ' -f 2`
          for file in `ls *zip`; do unzip "$file" && rm "$file"; done && cd -

          echo "release_id=$release_id" >> $GITHUB_OUTPUT
          echo "platform=$platform" >> $GITHUB_OUTPUT
          echo "platform_arch=$platform_arch" >> $GITHUB_OUTPUT
          echo "cuda_major_version=$(echo $cuda_version | cut -d . -f1)" >> $GITHUB_OUTPUT
          echo "assets_image=$assets_image" >> $GITHUB_OUTPUT
          echo "platform_base_image=$platform_base_image" >> $GITHUB_OUTPUT
          echo "openmpi_buildcache=$openmpi_buildcache" >> $GITHUB_OUTPUT
        env:
          GH_TOKEN: ${{ secrets.REPO_BOT_ACCESS_TOKEN }}

      - name: Log in to DockerHub
        uses: docker/login-action@v3
        with:
          username: ${{ secrets.DOCKERHUB_USERNAME }}
          password: ${{ secrets.DOCKERHUB_READONLY_TOKEN }}

      - name: Log in to GitHub CR
        uses: docker/login-action@v3
        with:
          registry: ghcr.io
          username: ${{ github.actor }}
          password: ${{ github.token }}

      - name: Set up buildx runner
        uses: docker/setup-buildx-action@v3
        with:
          version: v0.19.0
          buildkitd-config: /etc/buildkit/buildkitd.toml # hard-coded to run on our runners
          driver-opts: |
            image=moby/buildkit:v0.19.0

      - name: Build installer
        uses: docker/build-push-action@v5
        with:
          context: .
          file: ./docker/release/installer.Dockerfile
          build-args: |
            base_image=${{ steps.release_info.outputs.assets_image }}
            additional_components=assets
          platforms: ${{ steps.release_info.outputs.platform }}
          outputs: type=local,dest=/tmp/install

      - name: Update release information
        run: |
          release_id=${{ steps.release_info.outputs.release_id }}
          gh release view $release_id -R ${{ vars.assets_repo || github.repository }} --json body --jq .body > rel_notes.txt
          header_length=`cat rel_notes.txt | grep -n "Release notes generated" | cut -d ':' -f 1`
          head -n $(($header_length - 1)) rel_notes.txt > new_notes.txt
          echo -e "\nImage to create ${{ steps.release_info.outputs.platform }} installer for CUDA ${{ steps.release_info.outputs.cuda_major_version }}:\n" >> new_notes.txt
          echo "- cuda-quantum-assets: ${{ steps.release_info.outputs.assets_image }}" >> new_notes.txt
          (echo && tail -n +$header_length rel_notes.txt) >> new_notes.txt
          gh release edit $release_id -R ${{ vars.assets_repo || github.repository }} --notes-file new_notes.txt
        env:
          GH_TOKEN: ${{ secrets.REPO_BOT_ACCESS_TOKEN }}

      - name: Upload installer
        uses: actions/upload-artifact@v4
        with:
          name: ${{ steps.release_info.outputs.platform_arch }}-cu${{ steps.release_info.outputs.cuda_major_version }}-installer
          path: /tmp/install
          retention-days: 1
          if-no-files-found: error

  cudaq_wheels:
    name: CUDA-Q Python wheels
    if: ${{ toJson(fromJson(needs.assets.outputs.python_wheels).info_files) != '[]' }}
    needs: assets
    permissions:
      contents: read
      packages: read

    environment:
      name: ghcr-deployment
      url: ${{ vars.deployment_url }}

    strategy:
      matrix:
        info_file: ${{ fromJson(needs.assets.outputs.python_wheels).info_files }}
        python_version: ['3.11', '3.12', '3.13']
      fail-fast: false

    runs-on: ${{ (contains(matrix.info_file, 'arm') && 'linux-arm64-cpu8') || 'linux-amd64-cpu8' }}

    steps:
      - name: Checkout repository
        uses: actions/checkout@v4
        with:
          ref: ${{ inputs.github_commit || needs.assets.outputs.github_commit }}

      - name: Load wheel assets
        uses: actions/download-artifact@v4
        with:
          name: ${{ needs.assets.outputs.retrieved_assets }}
          path: /tmp/assets
      
      - name: Retrieve assets
        id: release_info
        run: |
          release_id=${{ fromJson(needs.assets.outputs.python_wheels)[format('{0}', matrix.info_file)].release_id }}
          assets_folder=$(pwd)/assets && mkdir "$assets_folder" 
          cd /tmp/assets/${{ matrix.info_file }}
          build_info=${{ matrix.info_file }}*
          platform=`cat $build_info | grep -o 'platform: \S*' | cut -d ' ' -f 2`
          platform_id=`echo $platform | sed 's/linux\///g' | tr -d ' '`
          platform_arch=`([ "$platform_id" == "amd64" ] && echo x86_64) || ([ "$platform_id" == "arm64" ] && echo aarch64) || echo any`
          cuda_version=`cat $build_info | grep -o 'cuda-version: \S*' | cut -d ' ' -f 2`
          cudaqwheeldeps_image=`cat $build_info | grep -o 'cuda-quantum-wheeldeps-image: \S*' | cut -d ' ' -f 2`
          for file in `ls *zip`; do unzip -j "$file" -d "$assets_folder" && rm "$file"; done 
  
          echo "release_id=$release_id" >> $GITHUB_OUTPUT
          echo "platform=$platform" >> $GITHUB_OUTPUT
          echo "platform_arch=$platform_arch" >> $GITHUB_OUTPUT
          echo "cuda_major_version=$(echo $cuda_version | cut -d . -f1)" >> $GITHUB_OUTPUT
          echo "cudaqwheeldeps_image=$cudaqwheeldeps_image" >> $GITHUB_OUTPUT
          echo "assets_folder=$assets_folder" >> $GITHUB_OUTPUT
          echo "docker_output=type=local,dest=/tmp/wheels" >> $GITHUB_OUTPUT
        env:
          GH_TOKEN: ${{ secrets.REPO_BOT_ACCESS_TOKEN }}

      - name: Log in to DockerHub
        uses: docker/login-action@v3
        with:
          username: ${{ secrets.DOCKERHUB_USERNAME }}
          password: ${{ secrets.DOCKERHUB_READONLY_TOKEN }}

      - name: Log in to GitHub CR
        uses: docker/login-action@v3
        with:
          registry: ghcr.io
          username: ${{ github.actor }}
          password: ${{ github.token }}

      - name: Set up context for buildx
        run: |
          docker context create builder_context
  
      - name: Set up buildx runner
        uses: docker/setup-buildx-action@v3
        with:
          endpoint: builder_context
          version: v0.19.0
          buildkitd-config: /etc/buildkit/buildkitd.toml # hard-coded to run on our runners
          driver-opts: |
            network=host
            image=moby/buildkit:v0.19.0

      - name: Build cuda-quantum wheel
        id: build_wheel
        uses: docker/build-push-action@v5
        with:
          context: .
          file: ./docker/release/cudaq.wheel.Dockerfile
          build-args: |
            base_image=${{ steps.release_info.outputs.cudaqwheeldeps_image }}  
            release_version=${{ needs.assets.outputs.cudaq_version }}
            python_version=${{ matrix.python_version }}
          outputs: ${{ steps.release_info.outputs.docker_output }}

      - name: Set retention days
        id: set_retention_days
        run: |
          # Save the x86_64-py3.12-wheels for longer because our some of our
          # nightly jobs rely on them being present, even if we haven't done a
          # fresh publishing in the last 24 hours.
          if [ "${{ steps.release_info.outputs.platform_arch }}" == "x86_64" ] && [ "${{ matrix.python_version }}" == "3.12" ]; then
            echo "retention_days=7" >> $GITHUB_OUTPUT
          else
            echo "retention_days=1" >> $GITHUB_OUTPUT
          fi

      - name: Upload wheels
        uses: actions/upload-artifact@v4
        with:
          name: ${{ steps.release_info.outputs.platform_arch }}-cu${{ steps.release_info.outputs.cuda_major_version }}-py${{ matrix.python_version }}-wheels
          path: /tmp/wheels
          retention-days: ${{ steps.set_retention_days.outputs.retention_days }}
          if-no-files-found: error
    
  cudaq_wheels_release_info:  
    name: Update release info of CUDA-Q Python wheels
    needs: [assets, cudaq_wheels]
    runs-on: ubuntu-latest

    strategy:
      matrix:
        info_file: ${{ fromJson(needs.assets.outputs.python_wheels).info_files }}
      fail-fast: false

    steps:
      - name: Update release information
        run: |
          release_id=${{ fromJson(needs.assets.outputs.python_wheels)[format('{0}', matrix.info_file)].release_id }}
          platform=${{ fromJson(needs.assets.outputs.python_wheels)[format('{0}', matrix.info_file)].platform }}
          cudaqwheeldeps_image=${{ fromJson(needs.assets.outputs.python_wheels)[format('{0}', matrix.info_file)].image_hash }}
          gh release view $release_id -R ${{ vars.assets_repo || github.repository }} --json body --jq .body > rel_notes.txt
          header_length=`cat rel_notes.txt | grep -n "Release notes generated" | cut -d ':' -f 1`
          head -n $(($header_length - 1)) rel_notes.txt > new_notes.txt
          echo -e "\nImage to create $platform wheels:\n" >> new_notes.txt
          echo "- cuda-quantum-devdeps (development dependencies only): $cudaqwheeldeps_image" >> new_notes.txt
          (echo && tail -n +$header_length rel_notes.txt) >> new_notes.txt
          gh release edit $release_id -R ${{ vars.assets_repo || github.repository }} --notes-file new_notes.txt
        env:
          GH_TOKEN: ${{ secrets.REPO_BOT_ACCESS_TOKEN }}

  cudaq_metapackages:
    name: CUDA-Q metapackages
    needs: [assets, cudaq_wheels]
    uses: ./.github/workflows/python_metapackages.yml
    with:
      cudaq_version: ${{ needs.assets.outputs.cudaq_version }}
<<<<<<< HEAD
      python_versions: "['3.10', '3.11', '3.12', '3.13']"
      cuda_versions: "['', '12.0']"
=======
      python_versions: "['3.11', '3.12', '3.13']"
      cuda_versions: "['', '12.6']"
>>>>>>> db273f02
      wheel_artifacts: '*-wheels'
      github_commit: ${{ inputs.github_commit || needs.assets.outputs.github_commit }}

  image_validation_config:
    name: Configure image validation
    needs: cudaq_images
    runs-on: ubuntu-latest

    outputs:
      docker_images: ${{ steps.validation.outputs.docker_images }}

    steps:
      - name: Get matrix job output
        id: read_json
        uses: cloudposse/github-action-matrix-outputs-read@1.0.0
        with:
          matrix-step-name: docker_images

      - name: Prepare validation
        id: validation
        run: |
          images=`echo '${{ steps.read_json.outputs.result }}' | jq '[.image_hash[] | select(. != "")]'`
          echo "docker_images=$(echo $images)" >> $GITHUB_OUTPUT

  image_validation:
    name: Docker image validation
    needs: [assets, cudaq_images, image_validation_config]
    runs-on: linux-amd64-gpu-a100-latest-1
    permissions:
      contents: read
      packages: read

    environment:
      name: ghcr-deployment
      url: ${{ vars.deployment_url }}

    strategy:
      matrix:
        image_hash: ${{ fromJson(needs.image_validation_config.outputs.docker_images) }}
      fail-fast: false

    container:
      image: ${{ matrix.image_hash }}
      credentials:
        username: ${{ needs.cudaq_images.outputs.push_to_ngc != 'true' && github.actor || '$oauthtoken' }}
        password: ${{ needs.cudaq_images.outputs.push_to_ngc != 'true' && github.token || secrets.NGC_CREDENTIALS  }}
      options: --user root # otherwise step summary doesn't work
      env:
        NVIDIA_VISIBLE_DEVICES: ${{ env.NVIDIA_VISIBLE_DEVICES }}
        TERM: xterm

    steps:
      - name: Checkout repository
        uses: actions/checkout@v4
        with:
          ref: ${{ inputs.github_commit || needs.assets.outputs.github_commit }}
          path: github-repo
          sparse-checkout: |
            scripts
            docs

      - name: Basic validation (GPU backends)
        shell: bash
        run: |
          # Seems like we will need to install build-essential for resolving nbconvert issue `RuntimeError: Unsupported compiler -- at least C++11 support is needed!`"
          # Given here: https://github.com/NVIDIA/cuda-quantum/blob/main/docs/sphinx/applications/python/qchem/cppe_lib.py#L18
          # and https://github.com/jupyter/nbconvert/issues/1742
          sudo apt-get update && sudo apt-get install build-essential python3-dev -y

          backends_to_test=`\
              for file in $(ls $CUDA_QUANTUM_PATH/targets/*.yml); \
              do
                  if [ -n "$(cat $file | grep "gpu-requirements")" ]; then \
                    basename $file | cut -d "." -f 1; \
                  elif [ -n "$(basename $file | grep mqpu)" ]; then \
                    echo remote-mqpu; \
                  fi; \
              done`

          rm -rf examples applications targets snippets && mv github-repo/docs/sphinx/examples examples && mv github-repo/docs/sphinx/applications applications && mv github-repo/docs/sphinx/targets targets && mv github-repo/docs/sphinx/snippets/python snippets
          mv github-repo/docs/notebook_validation.py .
          GITHUB_STEP_SUMMARY=$GITHUB_STEP_SUMMARY \
          bash github-repo/scripts/validate_container.sh $backends_to_test | tee /tmp/validation.out

          # Check that the tests included the nvidia-mgpu backend:
          # Grab the first line where "Testing on nvidia target..." starts
          # The first should be okay, since any target being tested against
          # nvidia should be using all the options for the validation script.
          nvidia_block_start=$(grep -n "Testing on nvidia target..." /tmp/validation.out | head -n1 | cut -d: -f1)

          # From that line, extract the block until the next "Testing on" or EOF
          nvidia_block=$(tail -n +$((nvidia_block_start + 1)) /tmp/validation.out | sed -n '/^Testing on /q;p')

          # Check if "fp32,mgpu" is present
          if ! echo "$nvidia_block" | grep -q "fp32,mgpu"; then
            echo "::error::Missing tests for nvidia fp32,mgpu backend."
            echo "Observed target options:"
            echo "$nvidia_block"
            exit 1
          fi

      - name: MPI validation 
        shell: bash
        run: |
          status_sum=0 && set +e # Allow script to keep going through errors
          for ex in `find /home/cudaq/examples/other/distributed/ -name '*.cpp'`; do
            # Set CUDAQ_ENABLE_MPI_EXAMPLE to activate these examples.
            nvq++ -DCUDAQ_ENABLE_MPI_EXAMPLE=1 $ex
            status=$?
            if [ $status -eq 0 ]; then
              # Run with mpiexec
              mpiexec --allow-run-as-root -np 4 ./a.out
              status=$?
              filename=$(basename -- "$ex")
              if [ $status -eq 0 ]; then
                echo ":white_check_mark: Successfully ran $filename." >> $GITHUB_STEP_SUMMARY
              else
                echo ":x: Failed to execute $filename." >> $GITHUB_STEP_SUMMARY
                status_sum=$((status_sum+1))
              fi
            else
              echo ":x: Compilation failed for $filename." >> $GITHUB_STEP_SUMMARY
              status_sum=$((status_sum+1))
            fi
          done
          set -e # Re-enable exit code error checking
          if [ ! $status_sum -eq 0 ]; then
            echo "::error::$status_sum examples failed; see step summary for a list of failures."
            exit $status_sum
          fi

  installer_validation:
    name: Installer validation
    needs: [assets, cudaq_installers]
    runs-on: linux-amd64-gpu-a100-latest-1
    permissions:
      contents: read

    strategy:
      matrix:
<<<<<<< HEAD
        os_image: ['redhat/ubi8:8.10', 'ubuntu:22.04']
        cuda_version: ['12.0']
=======
        os_image: ['redhat/ubi8:8.10', 'ubuntu:24.04']
        cuda_version: ['12.6']
>>>>>>> db273f02
      fail-fast: false

    container:
      image: ${{ matrix.os_image }}
      options: --user root
      env:
        NVIDIA_VISIBLE_DEVICES: ${{ env.NVIDIA_VISIBLE_DEVICES }}
        TERM: xterm

    steps:
      - name: Checkout repository
        uses: actions/checkout@v4
        with:
          ref: ${{ inputs.github_commit || needs.assets.outputs.github_commit }}

      - name: Configure validation
        id: config
        run: |
          cuda_major=`echo ${{ matrix.cuda_version }} | cut -d . -f1`
          echo "cuda_major=$cuda_major" >> $GITHUB_OUTPUT

      - name: Load installer
        uses: actions/download-artifact@v4
        with:
          name: x86_64-cu${{ steps.config.outputs.cuda_major }}-installer
          path: /tmp/install

      - name: Runtime dependencies (apt)
        if: startsWith(matrix.os_image, 'ubuntu')
        run: |
          apt-get update && apt-get install -y --no-install-recommends \
            wget ca-certificates libc6-dev libopenmpi-dev
          distro=`echo ${{ matrix.os_image }} | tr -d . | tr -d :`
          CUDA_DOWNLOAD_URL=https://developer.download.nvidia.com/compute/cuda/repos
          wget "${CUDA_DOWNLOAD_URL}/$distro/x86_64/cuda-keyring_1.1-1_all.deb"
          dpkg -i cuda-keyring_1.1-1_all.deb
          cuda_version_suffix="$(echo ${{ matrix.cuda_version }} | tr . -)"
          apt-get update
          if [ $(echo ${{ matrix.cuda_version }} | cut -d . -f1) -gt 11 ]; then
            apt-get install -y --no-install-recommends \
            cuda-cudart-$cuda_version_suffix \
            cuda-nvrtc-$cuda_version_suffix \
            libnvjitlink-$cuda_version_suffix \
            libcurand-$cuda_version_suffix \
            libcublas-$cuda_version_suffix \
            libcusparse-$cuda_version_suffix \
            libcusolver-$cuda_version_suffix
          else
            apt-get install -y --no-install-recommends \
            cuda-cudart-$cuda_version_suffix \
            cuda-nvrtc-$cuda_version_suffix \
            libcurand-$cuda_version_suffix \
            libcublas-$cuda_version_suffix \
            libcusparse-$cuda_version_suffix \
            libcusolver-$cuda_version_suffix
          fi

      - name: Runtime dependencies (dnf)
        if: startsWith(matrix.os_image, 'redhat')
        run: |
          dnf install -y --nobest --setopt=install_weak_deps=False \
            'dnf-command(config-manager)' glibc-devel openssh-clients
          CUDA_VERSION=${{ matrix.cuda_version }}
          DISTRIBUTION=rhel8
          . scripts/configure_build.sh install-cudart

          # We need to install an MPI implementation, otherwise nothing
          # will be able to run on the nvidia-mgpu backend.
          # The easiest is to just install it via conda.
          dnf install -y --nobest --setopt=install_weak_deps=False wget
          mkdir -p ~/.miniconda3
          wget https://repo.anaconda.com/miniconda/Miniconda3-latest-Linux-$(uname -m).sh -O ~/.miniconda3/miniconda.sh
          bash ~/.miniconda3/miniconda.sh -b -u -p ~/.miniconda3
          rm -rf ~/.miniconda3/miniconda.sh
          eval "$(~/.miniconda3/bin/conda shell.bash hook)"
          conda install -y -c conda-forge openmpi">=5.0.7"

          echo 'eval "$(~/.miniconda3/bin/conda shell.bash hook)"' >> ~/.bashrc
          echo 'export LD_LIBRARY_PATH="$LD_LIBRARY_PATH:$CONDA_PREFIX/lib"' >> ~/.bashrc
          echo "export OMPI_MCA_opal_cuda_support=true OMPI_MCA_btl='^openib'" >> ~/.bashrc

      - name: Install and run sanity checks
        shell: bash
        env:
          BASH_ENV: ~/.bashrc
        run: |
          installer=install_cuda_quantum_cu$(echo ${{ matrix.cuda_version }} | cut -d . -f1).x86_64
          chmod +x /tmp/install/$installer
          /tmp/install/$installer --accept
          rm -rf examples applications targets
          mv docs/sphinx/examples examples && mv docs/sphinx/applications applications && mv docs/sphinx/targets targets
          rm -rf examples/python && rm -rf applications/python && rm -rf targets/python

          GITHUB_STEP_SUMMARY=$GITHUB_STEP_SUMMARY \
          bash -l scripts/validate_container.sh | tee /tmp/validation.out

          # Check that the tests included the nvidia-mgpu backend:
          # Grab the first line where "Testing on nvidia target..." starts
          # The first should be okay, since any target being tested against
          # nvidia should be using all the options for the validation script.
          nvidia_block_start=$(grep -n "Testing on nvidia target..." /tmp/validation.out | head -n1 | cut -d: -f1)

          # From that line, extract the block until the next "Testing on" or EOF
          nvidia_block=$(tail -n +$((nvidia_block_start + 1)) /tmp/validation.out | sed -n '/^Testing on /q;p')

          # Check if "fp32,mgpu" is present
          if ! echo "$nvidia_block" | grep -q "fp32,mgpu"; then
            echo "::error::Missing tests for nvidia fp32,mgpu backend."
            echo "Observed target options:"
            echo "$nvidia_block"
            exit 1
          fi

  wheel_validation_piponly:
    name: Wheel validation, pip only
    needs: [assets, cudaq_wheels, cudaq_metapackages]
    permissions:
      contents: read

    strategy:
      matrix:
        platform: ['amd64-gpu-a100', 'arm64-gpu-a100']
        cuda_major: ['', '11', '12']
      fail-fast: false

    runs-on: linux-${{ matrix.platform }}-latest-1

    container:
      image: ubuntu:24.04
      options: --user root
      env:
        NVIDIA_VISIBLE_DEVICES: ${{ env.NVIDIA_VISIBLE_DEVICES }}
        TERM: xterm

    steps:
      - name: Checkout repository
        uses: actions/checkout@v4
        with:
          ref: ${{ inputs.github_commit || needs.assets.outputs.github_commit }}

      - name: Load wheels
        uses: actions/download-artifact@v4
        with:
          pattern: '*-wheels'
          path: /tmp/wheels
          merge-multiple: true

      - name: Load metapackage
        if: ${{ matrix.cuda_major == '' }}
        uses: actions/download-artifact@v4
        with:
          name: ${{ needs.cudaq_metapackages.outputs.artifact_name }}
          path: /tmp/packages

      - name: Run basic validation
        shell: bash
        run: |
          # These simple steps are only expected to work for
          # test cases that don't require MPI.
          # Create clean python3 environment.
          apt-get update && apt-get install -y --no-install-recommends python3 python3-pip
          mkdir -p /tmp/packages && mv /tmp/wheels/* /tmp/packages && rmdir /tmp/wheels

          python3 -m pip install pypiserver
          server=`find / -name pypi-server -executable -type f`
          $server run -p 8080 /tmp/packages & 
          
          if [ -n "${{ matrix.cuda_major }}" ]; then
            pip install cuda-quantum-cu${{ matrix.cuda_major }}==${{ needs.assets.outputs.cudaq_version }} -v \
              --extra-index-url http://localhost:8080 
          else
            pip install --upgrade pip
            pip install cudaq==${{ needs.assets.outputs.cudaq_version }} -v \
              --extra-index-url http://localhost:8080 \
            2>&1 | tee /tmp/install.out

            if [ -z "$(cat /tmp/install.out | grep -o 'Autodetection succeeded')" ]; then 
              echo "::error::Autodetection to determine cudaq binary distribution failed."
              exit 1
            fi
          fi

          status_sum=0
          set +e # Allow script to keep going through errors
          # Verify that the necessary GPU targets are installed and usable
          # Note nvidia-mgpu requires MPI, so it is not available with this method.
          # List of full target options
          targets=("--target nvidia" "--target nvidia --target-option fp64" "--target tensornet")
          for tgt in "${targets[@]}"; do
              echo "Running with ${tgt}"
              python3 docs/sphinx/examples/python/intro.py $tgt
              if [ $? -ne 0 ]; then 
                  echo -e "\e[01;31mPython trivial test for ${tgt} failed.\e[0m" >&2
                  status_sum=$((status_sum+1))
              fi
          done

          # Also need to test dynamics
          echo "Running with target dynamics"
          python3 -m pip install matplotlib
          python3 docs/sphinx/examples/python/dynamics/qubit_dynamics.py

          set -e # Re-enable exit code error checking
          if [ "$status_sum" -ne "0" ]; then
            echo "::error::Error running validation script" 
            exit $status_sum
          fi

  metapackage_validation_conda:
    name: Python metapackage validation, conda environment
    needs: [assets, cudaq_wheels, cudaq_metapackages]
    runs-on: linux-amd64-gpu-a100-latest-1
    permissions:
      contents: read

    strategy:
      matrix:
        cuda_version: ['12.4']
      fail-fast: false

    # Must have environment to access environment secreats
    environment:
      name: ghcr-deployment
      url: ${{ vars.deployment_url }}

    container:
      image: ubuntu:24.04
      options: --user root
      env:
        NVIDIA_VISIBLE_DEVICES: ${{ env.NVIDIA_VISIBLE_DEVICES }}
        TERM: xterm

    steps:
      - name: Checkout repository
        uses: actions/checkout@v4
        with:
          ref: ${{ inputs.github_commit || needs.assets.outputs.github_commit }}

      - name: Load wheels
        uses: actions/download-artifact@v4
        with:
          pattern: '*-wheels'
          path: /tmp/wheels
          merge-multiple: true
      
      - name: Load metapackage
        uses: actions/download-artifact@v4
        with:
          name: ${{ needs.cudaq_metapackages.outputs.artifact_name }}
          path: /tmp/packages

      - name: Run validation
        shell: bash
        run: |
          apt-get update && apt-get install -y --no-install-recommends \
            ca-certificates vim wget unzip openssh-client
          mv /tmp/wheels/* /tmp/packages && rmdir /tmp/wheels

          # Extract README from metapackage
          cudaq_metapackage=cudaq-${{ needs.assets.outputs.cudaq_version }}
          tar xf /tmp/packages/${cudaq_metapackage}.tar.gz && mv -v ${cudaq_metapackage}/README.md .
          rm -rf ${cudaq_metapackage} && readme=README.md

          # Setup files for validate_pycudaq.sh script
          # Important: Notebooks are *not* validated by validate_pycudaq.sh.
          cp    $GITHUB_WORKSPACE/scripts/validate_pycudaq.sh .
          cp -r $GITHUB_WORKSPACE/docs/sphinx/examples/python /tmp/examples/
          cp -r $GITHUB_WORKSPACE/docs/sphinx/snippets/python /tmp/snippets/
          cp -r $GITHUB_WORKSPACE/python/tests /tmp/tests/
          cp    $GITHUB_WORKSPACE/$readme /tmp/README.md
          # Target tests should not be run here either, since that requires credentials but doesn't require a GPU runner.

          # Run the script w/ -q to run a shortened test
          set +e # Allow script to keep going through errors (needed for skipped tests)
          source validate_pycudaq.sh \
            -v ${{ needs.assets.outputs.cudaq_version }} \
            -i /tmp/packages -f /tmp \
            -c ${{ matrix.cuda_version }} -p 3.12
          set -e # Re-enable exit code error checking

          expected_dependency=cuda-quantum-cu$(echo ${{ matrix.cuda_version }} | cut -d . -f1)
          if [ -z "$(python3 -m pip list | grep ${expected_dependency})" ]; then 
            echo "::error::Missing installation of ${expected_dependency} package."
            exit 1
          fi
          if [ "$status_sum" -ne "0" ]; then
            echo "::error::Error running validation script" 
            exit $status_sum
          fi

  create_release:
    name: CUDA-Q Release
    needs: [assets, cudaq_images, cudaq_installers, cudaq_wheels, cudaq_metapackages]
    if: needs.assets.outputs.release_title && inputs.github_commit == '' && inputs.nvidia_mgpu_commit == ''
    runs-on: ubuntu-latest

    environment:
      name: ghcr-deployment
      url: ${{ vars.deployment_url }}

    steps:
      - name: Download CUDA-Q installer
        uses: actions/download-artifact@v4
        with:
          pattern: '*-installer'
          path: installers

      - name: Download CUDA-Q Python wheels
        uses: actions/download-artifact@v4
        with:
          pattern: '*-wheels'
          path: wheelhouse

      - name: Download CUDA-Q metapackages
        uses: actions/download-artifact@v4
        with:
          name: ${{ needs.cudaq_metapackages.outputs.artifact_name }}
          path: metapackages

      # The python wheels are uploaded as a release asset, but not pushed to anywhere else.
      # Note that PyPI packages cannot be updated once pushed;
      #  - We could upload wheels to test-pypi when creating a release.
      #  - The push to pypi itself should be done manually.
      # See also: 
      # https://github.com/pypa/gh-action-pypi-publish
      # https://packaging.python.org/en/latest/guides/publishing-package-distribution-releases-using-github-actions-ci-cd-workflows/
      - name: Create release
        run: |
          for installer in `find installers/ -type f -not -name '*.whl'`; do 
            mv -v "$installer" "$(basename -- "$installer")"
          done
          # A single wheelhouse.zip file is too big. Split it up by platform.
          platforms=$(ls wheelhouse | cut -d- -f1 | sort | uniq)
          for p in $platforms; do
            mkdir wheelhouse-${p}
            for fulldir in wheelhouse/${p}-*; do
              dir=$(basename $fulldir)
              mv -v "wheelhouse/$dir"/* wheelhouse-${p}/ && rmdir "wheelhouse/$dir"
            done
            zip -r wheelhouse-${p}.zip wheelhouse-${p}
          done
          zip -r metapackages.zip metapackages

          release_id=${{ inputs.assets_from_run || github.run_id }}
          release_title="${{ needs.assets.outputs.release_title }}"
          github_commit=${{ needs.assets.outputs.github_commit }}
          version=${{ needs.assets.outputs.release_version }}
          versions=`gh release list -R ${{ vars.assets_repo || github.repository }} --exclude-drafts --exclude-pre-releases | egrep -o "([0-9]{1,}\.)+[0-9]{1,}\S*" | sort -r -V`
          latest_tag=`echo $versions | cut -d ' ' -f 1`
          prerelease=`([ "$(echo $version | egrep -o '([0-9]{1,}\.)+[0-9]{1,}')" == "$version" ] && echo '') || echo '--prerelease'`
          
          rel_notes="Release created by workflow [${{ github.run_id }}](https://github.com/${{ github.repository }}/actions/runs/${{ github.run_id }})."
          rel_notes+=$(echo "<br/>GitHub commit [$github_commit](https://github.com/${{ github.repository }}/tree/$github_commit)")
          gh release create $release_id --title $release_id -R ${{ github.repository }} \
            --target $github_commit --draft $prerelease \
            --generate-notes --notes-start-tag $latest_tag --notes "$rel_notes"
          gh release upload $release_id -R ${{ github.repository }} install_cuda_quantum* --clobber
          gh release upload $release_id -R ${{ github.repository }} wheelhouse-*.zip --clobber
          gh release upload $release_id -R ${{ github.repository }} metapackages.zip --clobber
          gh release edit $release_id -R ${{ github.repository }} \
            --title "$release_title" --tag $version $prerelease # --draft=false
        env:
          GH_TOKEN: ${{ secrets.REPO_BOT_ACCESS_TOKEN }}

  clean_up:
    name: Clean up
    needs: [assets, cudaq_images, cudaq_installers, cudaq_wheels, cudaq_metapackages, image_validation, installer_validation, metapackage_validation_conda, wheel_validation_piponly, create_release]
    # Force this job to run even when some of the dependencies above are skipped.
    if: always() && !cancelled() && needs.assets.result != 'skipped' && !contains(needs.*.result, 'failure') && !contains(needs.*.result, 'cancelled')
    runs-on: ubuntu-latest

    environment:
      name: ghcr-deployment
      url: ${{ vars.deployment_url }}

    steps:
      - name: Clean up draft releases
        id: cleanup
        run: |
          # Delete the draft release(s) used to exchange data between GitLab and GitHub.
          for release_id in `echo ${{ needs.assets.outputs.releases }}`; do
            if [ -n "$(gh release list -R ${{ vars.assets_repo || github.repository }} | grep -s $release_id)" ]; then
              echo "## Draft Release $release_id:" >> $GITHUB_STEP_SUMMARY
              gh release view $release_id -R ${{ vars.assets_repo || github.repository }} --json body --jq .body > rel_notes.txt
              header_length=`cat rel_notes.txt | grep -n "Release notes generated" | cut -d ':' -f 1`
              head -n $(($header_length - 1)) rel_notes.txt >> $GITHUB_STEP_SUMMARY
              gh release delete $release_id -R ${{ vars.assets_repo || github.repository }} -y
              echo "Deleted release $release_id."
            fi
          done
        env:
          GH_TOKEN: ${{ secrets.REPO_BOT_ACCESS_TOKEN }}

      - name: Delete artifacts
        uses: actions/github-script@v7
        with:
          script: |
            const res = await github.rest.actions.listArtifactsForRepo({
              owner: context.repo.owner,
              repo: context.repo.repo,
            })

            res.data.artifacts
              .filter(({ name }) => name === '${{ needs.assets.outputs.retrieved_assets }}')
              .forEach(({ id }) => {
                github.rest.actions.deleteArtifact({
                  owner: context.repo.owner,
                  repo: context.repo.repo,
                  artifact_id: id,
                })
              })<|MERGE_RESOLUTION|>--- conflicted
+++ resolved
@@ -782,13 +782,8 @@
     uses: ./.github/workflows/python_metapackages.yml
     with:
       cudaq_version: ${{ needs.assets.outputs.cudaq_version }}
-<<<<<<< HEAD
-      python_versions: "['3.10', '3.11', '3.12', '3.13']"
-      cuda_versions: "['', '12.0']"
-=======
       python_versions: "['3.11', '3.12', '3.13']"
       cuda_versions: "['', '12.6']"
->>>>>>> db273f02
       wheel_artifacts: '*-wheels'
       github_commit: ${{ inputs.github_commit || needs.assets.outputs.github_commit }}
 
@@ -929,13 +924,8 @@
 
     strategy:
       matrix:
-<<<<<<< HEAD
-        os_image: ['redhat/ubi8:8.10', 'ubuntu:22.04']
-        cuda_version: ['12.0']
-=======
         os_image: ['redhat/ubi8:8.10', 'ubuntu:24.04']
         cuda_version: ['12.6']
->>>>>>> db273f02
       fail-fast: false
 
     container:
