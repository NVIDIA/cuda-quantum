on:
  workflow_dispatch:
    inputs:
      deployment_id:
        type: string
        description: The workflow id of the deployment that triggered the release creation.
        required: true
      assets_from_run:
        type: string
        description: Optional argument to take assets from a prior run of this workflow; facilitates rerunning a failed workflow without re-building the assets.
        required: false
      github_commit:
        type: string
        description: Optional argument to set the GitHub commit to use for the final build and validation. 
        required: false
      nvidia_mgpu_commit:
        type: string
        description: Optional argument to set the GitLab commit to use for the nvidia-mgpu target.
        required: false
      include_docs:
        type: boolean
        description: Include the generated documentation in the docker image(s).
        default: false
  workflow_run:
    workflows:
      - Deployments
    types:
      - completed

name: Publishing

jobs:
  assets:
    name: Assets
    if: github.event_name == 'workflow_dispatch' || github.event.workflow_run.conclusion == 'success'
    runs-on: ubuntu-latest
    permissions:
      contents: read

    environment:
      name: ghcr-deployment
      url: ${{ vars.deployment_url }}

    outputs:
      artifacts_url: ${{ steps.artifacts.outputs.artifacts_url }}
      retrieved_assets: ${{ steps.assets_retrieval.outputs.artifact_name }}
      github_commit: ${{ steps.artifacts.outputs.github_commit }}
      docker_images: ${{ steps.artifacts.outputs.docker_images }}
      python_wheels: ${{ steps.artifacts.outputs.python_wheels }}
      installers: ${{ steps.artifacts.outputs.installers }}
      releases: ${{ steps.artifacts.outputs.releases }}
      release_title: ${{ steps.artifacts.outputs.release_title }}
      release_version: ${{ steps.artifacts.outputs.release_version }}
      cudaq_version: ${{ steps.artifacts.outputs.cudaq_version }}

    steps:
      - name: Checkout repository
        uses: actions/checkout@v4
        with:
          ref: ${{ vars.data_branch }}
          token: ${{ secrets.REPO_BOT_ACCESS_TOKEN }}

      - name: Download build info
        id: artifacts
        run: |
          if ${{ inputs.deployment_id != '' }}; then
            artifacts_url=https://api.github.com/repos/${{ github.repository }}/actions/runs/${{ inputs.deployment_id }}/artifacts
          else
            artifacts_url=${{ github.event.workflow_run.artifacts_url }}
            echo "Artifacts downloaded from https://github.com/${{ github.repository }}/actions/runs/${{ github.event.workflow_run.id }}" >> $GITHUB_STEP_SUMMARY
          fi
          artifacts=$(gh api $artifacts_url -q '.artifacts[] | {name: .name, url: .archive_download_url}')

          function download {
            gh api $1 > info.zip
            unzip -d info info.zip
            for file in `find info/ -type f`; do
              cat "$file" >> $2.txt
            done
            rm -rf info info.zip
          }

          docker_images="{\"info_files\":[]}"
          python_wheels="{\"info_files\":[]}"
          installers="{\"info_files\":[]}"
          for artifact in `echo "$artifacts"`; do
            name=`echo $artifact | jq -r '.name'`
            url=`echo $artifact | jq -r '.url'`
            if [ "${name%_publishing}" != "$name" ]; then
              download "$url" "$name"
              platforms=`cat "$name.txt" | egrep -o 'platforms?: \S*' | cut -d ' ' -f 2`
              image_hash=`cat "$name.txt" | grep -o -e "cuda-quantum-dev-image: \S*" -e "cuda-quantum-assets-image: \S*" -e "cuda-quantum-wheeldeps-image: \S*" | cut -d ' ' -f 2`
              if [ -n "$(echo $platforms | grep ',')" ]; then runner=linux-amd64-cpu8
              else runner=$(echo $platforms | tr / -)-cpu8
              fi

              # Make sure to push all staging commits to a separate branch
              # to ensure that a pipeline runs for each commit.
              staging_branch=bot/${{ inputs.assets_from_run || github.run_id }}/$name

              # Use a dedicated draft release for each set of assets to avoid issues
              # with race conditions when running artifacts builds concurrently.
              release_id=${{ inputs.assets_from_run || github.run_id }}_$name

              releases+="$release_id "
              info={\"$name\":{\"release_id\":\"$release_id\",\"staging_branch\":\"$staging_branch\",\"runner\":\"$runner\",\"artifacts_url\":\"$artifacts_url\",\"platform\":\"$platforms\",\"image_hash\":\"$image_hash\"}}

              if [ "${name#image}" != "$name" ]; then
                docker_images=`echo $docker_images | jq ".info_files |= . + [\"$name\"]"`
                docker_images=`echo $docker_images | jq ". |= . + $info"`
              elif [ "${name#python}" != "$name" ]; then
                python_wheels=`echo $python_wheels | jq ".info_files |= . + [\"$name\"]"`
                python_wheels=`echo $python_wheels | jq ". |= . + $info"`
              elif [ "${name#installer}" != "$name" ]; then
                installers=`echo $installers | jq ".info_files |= . + [\"$name\"]"`
                installers=`echo $installers | jq ". |= . + $info"`
              fi
            elif [ "${name#deployment_info}" != "$name" ]; then
              download "$url" "$name"
              github_commit=`cat "$name.txt" | grep -o 'source-sha: \S*' | cut -d ' ' -f 2`
              release_title=`cat "$name.txt" | grep -o 'release-title: \S*' | cut -d ' ' -f 2`
              release_version=`cat "$name.txt" | grep -o 'release-version: \S*' | cut -d ' ' -f 2`
            elif [ "$name" == "cuda_quantum_docs" ] && ${{ github.event_name == 'workflow_dispatch' && inputs.include_docs }}; then
              docs_archive="$(pwd)/cuda_quantum_docs.zip"
              gh api $url > "$docs_archive"
            fi
          done

          # Version number of the Python wheels
          if ${{ github.ref_type == 'tag' || startsWith(github.ref_name, 'releases/') }}; then
            cudaq_version=`echo ${{ github.ref_name }} | egrep -o "([0-9]{1,}\.)+[0-9]{1,}"`
          else
            cudaq_version=${release_version:-0.0.0}
          fi

          echo "release_title=$release_title" >> $GITHUB_OUTPUT
          echo "release_version=$release_version" >> $GITHUB_OUTPUT
          echo "releases='$releases'" >> $GITHUB_OUTPUT
          echo "github_commit=$github_commit" >> $GITHUB_OUTPUT
          echo "docker_images=$(echo $docker_images)" >> $GITHUB_OUTPUT
          echo "python_wheels=$(echo $python_wheels)" >> $GITHUB_OUTPUT
          echo "installers=$(echo $installers)" >> $GITHUB_OUTPUT
          echo "artifacts_url=$artifacts_url" >> $GITHUB_OUTPUT
          echo "cudaq_version=$cudaq_version" >> $GITHUB_OUTPUT
          echo "docs_archive=$docs_archive" >> $GITHUB_OUTPUT
        env:
          GH_TOKEN: ${{ github.token }}

      - name: Trigger assets creation
        id: assets_creation
        if: inputs.assets_from_run == ''
        run: |
          # The commit title of the staging commit needs to match
          # the docker image that is used to build additional components.
          # Using the image sha as the file name and the docker image name
          # as the folder is convenient for the GitLab CI.

          git config --global user.name "cuda-quantum-bot"
          git config --global user.email "cuda-quantum-bot@users.noreply.github.com"
          current_branch=$(git rev-parse --abbrev-ref HEAD)

          function create_assets {
            release_id=`echo "$4" | jq -r ".$1.release_id"`
            staging_branch=`echo "$4" | jq -r ".$1.staging_branch"`
            artifacts_url=`echo "$4" | jq -r ".$1.artifacts_url"`
            staging_folder="deployments/staging/$3"
            image_hash=`cat "$1.txt" | grep -o "$2: \S*" | cut -d ' ' -f 2`
            file_id=`echo $image_hash | rev | cut -d ':' -f 1 | rev`
            if [ -n "$(cat "$1.txt" | tail -1)" ]; then echo >> "$1.txt"; fi

            if ${{ inputs.nvidia_mgpu_commit != '' }}; then
              sed -i '/nvidia-mgpu-commit/d' "$1.txt"
              echo "nvidia-mgpu-commit: ${{ inputs.nvidia_mgpu_commit }}" >> "$1.txt"
            fi

            echo "asset-name: $1.txt" >> "$1.txt"
            echo "release-id: $release_id" >> "$1.txt"
            echo "artifacts-url: $artifacts_url" >> "$1.txt"
            mkdir -p "$staging_folder" && mv -v "$1.txt" "$staging_folder/$file_id"

            echo "Pushing $1 to $staging_branch"
            git add "$staging_folder" && git commit -m "$image_hash"
            git pull origin -- $staging_branch 2> /dev/null || true
            git push origin $current_branch:$staging_branch
          }

          for file in ${{ join(fromJson(steps.artifacts.outputs.docker_images).info_files, ' ') }}; do
            create_assets $file cuda-quantum-dev-image cuda-quantum-dev '${{ steps.artifacts.outputs.docker_images }}'
          done

          for file in ${{ join(fromJson(steps.artifacts.outputs.python_wheels).info_files, ' ') }}; do
            create_assets $file cuda-quantum-wheeldeps-image cuda-quantum-devdeps '${{ steps.artifacts.outputs.python_wheels }}'
          done

          for file in ${{ join(fromJson(steps.artifacts.outputs.installers).info_files, ' ') }}; do
            create_assets $file cuda-quantum-assets-image cuda-quantum-assets '${{ steps.artifacts.outputs.installers }}'
          done

      - name: Wait for assets
        run: |
          for release_id in `echo ${{ steps.artifacts.outputs.releases }}`; do
            while [ -z "$(gh release list -R ${{ github.repository }} | grep -s $release_id)" ];
            do echo "Waiting for assets $release_id ..." && sleep 300; 
            done
          done
        env:
          GH_TOKEN: ${{ secrets.REPO_BOT_ACCESS_TOKEN }}

      # We can delete staging branch now after the expected draft releases have been created.
      - name: Clean up
        if: steps.assets_creation.outcome != 'skipped'
        run: |
          # Clean up the staging branch that was used to trigger the GitLab pipeline.
          git config --global user.name "cuda-quantum-bot"
          git config --global user.email "cuda-quantum-bot@users.noreply.github.com"
          function delete_staging_branch {
            staging_branch=`echo "$2" | jq -r ".$1.staging_branch"`
            echo "Delete staging branch $staging_branch ..."
            if [[ "$staging_branch" =~ ^bot\/.*$ ]]; then
              git push origin --delete $staging_branch
            else
              echo "Unexpected staging branch."
              exit 1
            fi
          }
          
          for info_file in ${{ join(fromJson(steps.artifacts.outputs.docker_images).info_files, ' ') }}; do
            delete_staging_branch $info_file '${{ steps.artifacts.outputs.docker_images }}'
          done

          for info_file in ${{ join(fromJson(steps.artifacts.outputs.python_wheels).info_files, ' ') }}; do
            delete_staging_branch $info_file '${{ steps.artifacts.outputs.python_wheels }}'
          done

          for info_file in ${{ join(fromJson(steps.artifacts.outputs.installers).info_files, ' ') }}; do
            delete_staging_branch $info_file '${{ steps.artifacts.outputs.installers }}'
          done

      - name: Retrieve 
        id: assets_retrieval
        run: |
          assets_folder=/tmp/assets && mkdir "$assets_folder" && cd "$assets_folder"
          echo "artifact_name=downstream_assets_${{ github.run_id }}" >> $GITHUB_OUTPUT

          if ${{ steps.artifacts.outputs.docs_archive != '' }}; then
            unzip -d "documentation" ${{steps.artifacts.outputs.docs_archive}}
          fi
          
          function download_assets {
            mkdir "$1" && cd "$1"
            release_id=`echo "$2" | jq -r ".$1.release_id"`
            while ! [ -f "$1.txt" ]; do
              echo "Download $release_id assets..."
              (gh release download $release_id -R ${{ github.repository }}) || true
              sleep 30
            done
            cd ..
          }
          
          for file in ${{ join(fromJson(steps.artifacts.outputs.docker_images).info_files, ' ') }}; do
            download_assets $file '${{ steps.artifacts.outputs.docker_images }}'
          done

          for file in ${{ join(fromJson(steps.artifacts.outputs.python_wheels).info_files, ' ') }}; do
            download_assets $file '${{ steps.artifacts.outputs.python_wheels }}'
          done

          for file in ${{ join(fromJson(steps.artifacts.outputs.installers).info_files, ' ') }}; do
            download_assets $file '${{ steps.artifacts.outputs.installers }}'
          done
        env:
          GH_TOKEN: ${{ secrets.REPO_BOT_ACCESS_TOKEN }}
  
      - name: Upload assets
        if: steps.artifacts.outputs.releases != ''
        uses: actions/upload-artifact@v4
        with:
          name: ${{ steps.assets_retrieval.outputs.artifact_name }}
          path: /tmp/assets
          retention-days: 1
          if-no-files-found: warn
          
  cudaq_hpc:
    name: CUDA Quantum Docker image
    if: ${{ toJson(fromJson(needs.assets.outputs.docker_images).info_files) != '[]' }}
    needs: assets
    runs-on: ubuntu-latest
    permissions:
      contents: read
      packages: write
      id-token: write

    environment:
      name: ghcr-deployment
      url: ${{ vars.deployment_url }}

    strategy:
      matrix:
        info_file: ${{ fromJson(needs.assets.outputs.docker_images).info_files }}
      fail-fast: false

    steps:
      - name: Checkout repository
        uses: actions/checkout@v4
        with:
          ref: ${{ inputs.github_commit || needs.assets.outputs.github_commit }}

      - name: Log in to DockerHub
        uses: docker/login-action@v3
        with:
          username: ${{ secrets.DOCKERHUB_USERNAME }}
          password: ${{ secrets.DOCKERHUB_READONLY_TOKEN }}

      - name: Log in to GitHub CR
        uses: docker/login-action@v3
        with:
          registry: ghcr.io
          username: ${{ github.actor }}
          password: ${{ github.token }}

      - name: Load docker assets
        uses: actions/download-artifact@v4
        with:
          name: ${{ needs.assets.outputs.retrieved_assets }}
          path: /tmp/assets

      - name: Retrieve assets
        id: release_info
        run: |
          release_id=${{ fromJson(needs.assets.outputs.docker_images)[format('{0}', matrix.info_file)].release_id }}
          assets_folder=assets && mkdir "$assets_folder" && cd "$assets_folder"
          cp -r /tmp/assets/${{ matrix.info_file }}/. "$(pwd)"
          if ${{ github.event_name == 'workflow_dispatch' && inputs.include_docs }}; then
            mkdir documentation && mv -v /tmp/assets/documentation/* documentation
          fi

          build_info=${{ matrix.info_file }}*
          platforms=`cat $build_info | grep -o 'platforms: \S*' | cut -d ' ' -f 2`
          cudaqbase_image=`cat $build_info | grep -o 'cuda-quantum-image: \S*' | cut -d ' ' -f 2`
          cudaqdev_image=`cat $build_info | grep -o 'cuda-quantum-dev-image: \S*' | cut -d ' ' -f 2`
          cudaqdevdeps_image=`cat $build_info | grep -o 'cuda-quantum-devdeps-image: \S*' | cut -d ' ' -f 2`
          for file in `ls *zip`; do unzip "$file" && rm "$file"; done && cd -

          docker pull $cudaqbase_image
          base_tag=`docker inspect $cudaqbase_image --format='{{json .Config.Labels}}' | jq -r '."org.opencontainers.image.version"'`
          image_title=`docker inspect $cudaqbase_image --format='{{json .Config.Labels}}' | jq -r '."org.opencontainers.image.title"'`
          image_description=`docker inspect $cudaqbase_image --format='{{json .Config.Labels}}' | jq -r '."org.opencontainers.image.description"'`
          docker image rm $cudaqbase_image
          docker image prune --force

          registry=`echo $cudaqbase_image | rev | cut -d / -f2- | rev`
          push_to_ngc=`([ "$registry" == "${registry#nvcr.io}" ] && echo false) || echo true`

          echo "release_id=$release_id" >> $GITHUB_OUTPUT
          echo "push_to_ngc=$push_to_ngc" >> $GITHUB_OUTPUT
          echo "image_name=$registry/cuda-quantum" >> $GITHUB_OUTPUT
          echo "image_tag=${base_tag%-base}" >> $GITHUB_OUTPUT
          echo "image_title=$image_title" >> $GITHUB_OUTPUT
          echo "image_description=$image_description" >> $GITHUB_OUTPUT
          echo "platforms=$platforms" >> $GITHUB_OUTPUT
          echo "cudaqbase_image=$cudaqbase_image" >> $GITHUB_OUTPUT
          echo "cudaqdev_image=$cudaqdev_image" >> $GITHUB_OUTPUT
          echo "cudaqdevdeps_image=$cudaqdevdeps_image" >> $GITHUB_OUTPUT
          echo "assets_folder=$assets_folder" >> $GITHUB_OUTPUT
        env:
          GH_TOKEN: ${{ secrets.REPO_BOT_ACCESS_TOKEN }}

      - name: Log in to default registry
        if: steps.release_info.outputs.push_to_ngc != 'true'
        uses: docker/login-action@v3
        with:
          registry: ${{ vars.registry }}
          username: ${{ github.actor }}
          password: ${{ github.token }}

      - name: Log in to NGC registry
        if: steps.release_info.outputs.push_to_ngc == 'true'
        uses: docker/login-action@v3
        with:
          registry: 'nvcr.io'
          username: '$oauthtoken'
          password: ${{ secrets.NGC_CREDENTIALS }}

      - name: Set up buildx runner
        uses: docker/setup-buildx-action@v3

      - name: Extract cuda-quantum metadata
        id: metadata
        uses: docker/metadata-action@v5
        with:
          images: ${{ steps.release_info.outputs.image_name }}
          flavor: latest=false
          tags: type=raw,value=${{ steps.release_info.outputs.image_tag }}
          labels: |
            org.opencontainers.image.title=${{ steps.release_info.outputs.image_title }}
            org.opencontainers.image.description=${{ steps.release_info.outputs.image_description }}

      - name: Build cuda-quantum image
        id: cudaq_build
        uses: docker/build-push-action@v5
        with:
          context: .
          file: ./docker/release/cudaq.ext.Dockerfile
          build-args: |
            base_image=${{ steps.release_info.outputs.cudaqbase_image }}
            assets=${{ steps.release_info.outputs.assets_folder }}
            vscode_config=docker/release/config/.vscode
          tags: ${{ steps.metadata.outputs.tags }}
          labels: ${{ steps.metadata.outputs.labels }}
          platforms: ${{ steps.release_info.outputs.platforms }}
          provenance: false
          push: true

      - name: Install Cosign
        uses: sigstore/cosign-installer@v3.3.0
        with:
          cosign-release: 'v2.2.2'

      - name: Sign image with GitHub OIDC Token
        if: steps.release_info.outputs.push_to_ngc != 'true'
        env:
          DIGEST: ${{ steps.cudaq_build.outputs.digest }}
          TAGS: ${{ steps.metadata.outputs.tags }}
        run: cosign sign --yes --recursive "${TAGS}@${DIGEST}"

      - name: Install NGC CLI
        if: steps.release_info.outputs.push_to_ngc == 'true'
        uses: ./.github/actions/install-ngc-cli
        with:
          version: 3.31.0
          checksum: b715e503e2c0b44814a51f330eafd605f5d240ea0987bf615700d359c993f138

      - name: Sign image with NGC CLI
        if: steps.release_info.outputs.push_to_ngc == 'true'
        env:
          TAGS: ${{ steps.metadata.outputs.tags }}
          NGC_CLI_API_KEY: ${{ secrets.NGC_CREDENTIALS }}
          NGC_CLI_ORG: ${{ github.repository_owner }}
          NGC_CLI_TEAM: 'nightly'
        run: |
          echo "Signing ${TAGS}"
          ngc-cli/ngc registry image publish --source ${TAGS} ${TAGS} --sign

      - name: Update release information
        run: |
          release_id=${{ steps.release_info.outputs.release_id }}
          gh release view $release_id --json body --jq .body > rel_notes.txt
          header_length=`cat rel_notes.txt | grep -n "Release notes generated" | cut -d ':' -f 1`
          head -n $(($header_length - 1)) rel_notes.txt > new_notes.txt
          echo -e "\nImages for ${{ steps.release_info.outputs.platforms }}:\n" >> new_notes.txt
          echo "- cuda-quantum (base image): ${{ steps.release_info.outputs.cudaqbase_image }}" >> new_notes.txt
          echo "- cuda-quantum (with hpc components): ${{ steps.release_info.outputs.image_name }}@${{ steps.cudaq_build.outputs.digest }}" >> new_notes.txt
          echo "- cuda-quantum-dev (for extension development): ${{ steps.release_info.outputs.cudaqdev_image }}" >> new_notes.txt
          echo "- cuda-quantum-devdeps (development dependencies only): ${{ steps.release_info.outputs.cudaqdevdeps_image }}" >> new_notes.txt
          (echo && tail -n +$header_length rel_notes.txt) >> new_notes.txt
          gh release edit $release_id -R ${{ github.repository }} --notes-file new_notes.txt
        env:
          GH_TOKEN: ${{ secrets.REPO_BOT_ACCESS_TOKEN }}

      - name: Configure validation
        uses: cloudposse/github-action-matrix-outputs-write@0.5.0
        with:
          matrix-step-name: docker_images
          matrix-key: ${{ matrix.info_file }}
          outputs: |
            image_hash: ${{ steps.release_info.outputs.image_name }}@${{ steps.cudaq_build.outputs.digest }}

  cudaq_installer:
    name: CUDA Quantum installer
    if: ${{ toJson(fromJson(needs.assets.outputs.installers).info_files) != '[]' }}
    needs: assets
    permissions:
      contents: read
      packages: write
      id-token: write

    environment:
      name: ghcr-deployment
      url: ${{ vars.deployment_url }}

    strategy:
      matrix:
        info_file: ${{ fromJson(needs.assets.outputs.installers).info_files }}
      fail-fast: false

    runs-on: ${{ (contains(matrix.info_file, 'arm') && 'linux-arm64-cpu8') || 'linux-amd64-cpu8' }}

    steps:
      - name: Checkout repository
        uses: actions/checkout@v4
        with:
          ref: ${{ inputs.github_commit || needs.assets.outputs.github_commit }}

      - name: Load build assets
        uses: actions/download-artifact@v4
        with:
          name: ${{ needs.assets.outputs.retrieved_assets }}
          path: /tmp/assets

      - name: Retrieve assets
        id: release_info
        run: |
          release_id=${{ fromJson(needs.assets.outputs.installers)[format('{0}', matrix.info_file)].release_id }}
          assets_folder=assets && mkdir "$assets_folder" && cd "$assets_folder"
          cp -r /tmp/assets/${{ matrix.info_file }}/. "$(pwd)"

          build_info=${{ matrix.info_file }}*
          platform=`cat $build_info | grep -o 'platform: \S*' | cut -d ' ' -f 2`
          platform_id=`echo $platform | sed 's/linux\///g' | tr -d ' '`
          platform_arch=`([ "$platform_id" == "amd64" ] && echo x86_64) || ([ "$platform_id" == "arm64" ] && echo aarch64) || echo any`
          assets_image=`cat $build_info | grep -o 'cuda-quantum-assets-image: \S*' | cut -d ' ' -f 2`
          platform_base_image=`cat $build_info | grep -o 'platform-base-image: \S*' | cut -d ' ' -f 2`
          openmpi_buildcache=`cat $build_info | grep -o 'openmpi-build-cache: \S*' | cut -d ' ' -f 2`
          for file in `ls *zip`; do unzip "$file" && rm "$file"; done && cd -

          echo "release_id=$release_id" >> $GITHUB_OUTPUT
          echo "platform=$platform" >> $GITHUB_OUTPUT
          echo "platform_arch=$platform_arch" >> $GITHUB_OUTPUT
          echo "assets_image=$assets_image" >> $GITHUB_OUTPUT
          echo "platform_base_image=$platform_base_image" >> $GITHUB_OUTPUT
          echo "openmpi_buildcache=$openmpi_buildcache" >> $GITHUB_OUTPUT
        env:
          GH_TOKEN: ${{ secrets.REPO_BOT_ACCESS_TOKEN }}

      - name: Log in to DockerHub
        uses: docker/login-action@v3
        with:
          username: ${{ secrets.DOCKERHUB_USERNAME }}
          password: ${{ secrets.DOCKERHUB_READONLY_TOKEN }}

      - name: Log in to default registry
        if: steps.release_info.outputs.push_to_ngc != 'true'
        uses: docker/login-action@v3
        with:
          registry: ${{ vars.registry }}
          username: ${{ github.actor }}
          password: ${{ github.token }}

      - name: Set up buildx runner
        uses: docker/setup-buildx-action@v3

      - name: Build installer
        uses: docker/build-push-action@v5
        with:
          context: .
          file: ./docker/release/installer.Dockerfile
          build-args: |
            base_image=${{ steps.release_info.outputs.assets_image }}
            additional_components=assets
          platforms: ${{ steps.release_info.outputs.platform }}
          outputs: type=local,dest=/tmp/install

      - name: Update release information
        run: |
          release_id=${{ steps.release_info.outputs.release_id }}
          gh release view $release_id --json body --jq .body > rel_notes.txt
          header_length=`cat rel_notes.txt | grep -n "Release notes generated" | cut -d ':' -f 1`
          head -n $(($header_length - 1)) rel_notes.txt > new_notes.txt
          echo -e "\nImage to create ${{ steps.release_info.outputs.platform }} installer:\n" >> new_notes.txt
          echo "- cuda-quantum-assets: ${{ steps.release_info.outputs.assets_image }}" >> new_notes.txt
          (echo && tail -n +$header_length rel_notes.txt) >> new_notes.txt
          gh release edit $release_id -R ${{ github.repository }} --notes-file new_notes.txt
        env:
          GH_TOKEN: ${{ secrets.REPO_BOT_ACCESS_TOKEN }}

      - name: Upload installer
        uses: actions/upload-artifact@v4
        with:
          name: ${{ steps.release_info.outputs.platform_arch }}-installer
          path: /tmp/install
          retention-days: 1
          if-no-files-found: error

  cudaq_wheels:
    name: CUDA Quantum Python wheels
    if: ${{ toJson(fromJson(needs.assets.outputs.python_wheels).info_files) != '[]' }}
    needs: assets
    permissions:
      contents: read

    environment:
      name: ghcr-deployment
      url: ${{ vars.deployment_url }}

    strategy:
      matrix:
        info_file: ${{ fromJson(needs.assets.outputs.python_wheels).info_files }}
        python_version: ['3.8', '3.9', '3.10', '3.11']
      fail-fast: false

    runs-on: ${{ (contains(matrix.info_file, 'arm') && 'linux-arm64-cpu8') || 'linux-amd64-cpu8' }}

    steps:
      - name: Checkout repository
        uses: actions/checkout@v4
        with:
          ref: ${{ inputs.github_commit || needs.assets.outputs.github_commit }}

      - name: Load wheel assets
        uses: actions/download-artifact@v4
        with:
          name: ${{ needs.assets.outputs.retrieved_assets }}
          path: /tmp/assets
      
      - name: Retrieve assets
        id: release_info
        run: |
          release_id=${{ fromJson(needs.assets.outputs.python_wheels)[format('{0}', matrix.info_file)].release_id }}
          assets_folder=$(pwd)/assets && mkdir "$assets_folder" 
          cd /tmp/assets/${{ matrix.info_file }}
          build_info=${{ matrix.info_file }}*
          platform=`cat $build_info | grep -o 'platform: \S*' | cut -d ' ' -f 2`
          platform_id=`echo $platform | sed 's/linux\///g' | tr -d ' '`
          platform_arch=`([ "$platform_id" == "amd64" ] && echo x86_64) || ([ "$platform_id" == "arm64" ] && echo aarch64) || echo any`
          cudaqwheeldeps_image=`cat $build_info | grep -o 'cuda-quantum-wheeldeps-image: \S*' | cut -d ' ' -f 2`
          for file in `ls *zip`; do unzip -j "$file" -d "$assets_folder" && rm "$file"; done 
  
          echo "release_id=$release_id" >> $GITHUB_OUTPUT
          echo "platform=$platform" >> $GITHUB_OUTPUT
          echo "platform_arch=$platform_arch" >> $GITHUB_OUTPUT
          echo "cudaqwheeldeps_image=$cudaqwheeldeps_image" >> $GITHUB_OUTPUT
          echo "assets_folder=$assets_folder" >> $GITHUB_OUTPUT
          echo "docker_output=type=local,dest=/tmp/wheels" >> $GITHUB_OUTPUT
        env:
          GH_TOKEN: ${{ secrets.REPO_BOT_ACCESS_TOKEN }}
      
      - name: Log in to DockerHub
        uses: docker/login-action@v3
        with:
          username: ${{ secrets.DOCKERHUB_USERNAME }}
          password: ${{ secrets.DOCKERHUB_READONLY_TOKEN }}

      - name: Set up context for buildx
        run: |
          docker context create builder_context
  
      - name: Set up buildx runner
        uses: docker/setup-buildx-action@v3
        with:
          endpoint: builder_context
          driver-opts: network=host

      - name: Build cuda-quantum wheel
        id: build_wheel
        uses: docker/build-push-action@v5
        with:
          context: .
          file: ./docker/release/cudaq.wheel.Dockerfile
          build-args: |
            base_image=${{ steps.release_info.outputs.cudaqwheeldeps_image }}  
            release_version=${{ needs.assets.outputs.cudaq_version }}
            python_version=${{ matrix.python_version }}
          outputs: ${{ steps.release_info.outputs.docker_output }}

      - name: Upload wheels
        uses: actions/upload-artifact@v4
        with:
          name: ${{ steps.release_info.outputs.platform_arch }}-py${{ matrix.python_version }}-wheels
          path: /tmp/wheels
          retention-days: 1
          if-no-files-found: error
    
  cudaq_wheels_release_info:  
    name: Update release info of CUDA Quantum Python wheels
    needs: [assets, cudaq_wheels]
    runs-on: ubuntu-latest

    strategy:
      matrix:
        info_file: ${{ fromJson(needs.assets.outputs.python_wheels).info_files }}
      fail-fast: false

    steps:
      - name: Update release information
        run: |
          release_id=${{ fromJson(needs.assets.outputs.python_wheels)[format('{0}', matrix.info_file)].release_id }}
          platform=${{ fromJson(needs.assets.outputs.python_wheels)[format('{0}', matrix.info_file)].platform }}
          cudaqwheeldeps_image=${{ fromJson(needs.assets.outputs.python_wheels)[format('{0}', matrix.info_file)].image_hash }}
          gh release view $release_id -R ${{ github.repository }} --json body --jq .body > rel_notes.txt
          header_length=`cat rel_notes.txt | grep -n "Release notes generated" | cut -d ':' -f 1`
          head -n $(($header_length - 1)) rel_notes.txt > new_notes.txt
          echo -e "\nImage to create $platform wheels:\n" >> new_notes.txt
          echo "- cuda-quantum-devdeps (development dependencies only): $cudaqwheeldeps_image" >> new_notes.txt
          (echo && tail -n +$header_length rel_notes.txt) >> new_notes.txt
          gh release edit $release_id -R ${{ github.repository }} --notes-file new_notes.txt
        env:
          GH_TOKEN: ${{ secrets.REPO_BOT_ACCESS_TOKEN }}

  config:
    name: Configure validation
    needs: [cudaq_hpc, cudaq_installer, cudaq_wheels]
    runs-on: ubuntu-latest

    outputs:
      docker_images: ${{ steps.validation.outputs.docker_images }}

    steps:
      - name: Get matrix job output
        id: read_json
        uses: cloudposse/github-action-matrix-outputs-read@0.1.2
        with:
          matrix-step-name: docker_images

      - name: Prepare validation
        id: validation
        run: |
          images=`echo '${{ steps.read_json.outputs.result }}' | jq '[.image_hash[] | select(. != "")]'`
          echo "docker_images=$(echo $images)" >> $GITHUB_OUTPUT

  installer_validation:
    name: Installer validation
    needs: [assets, cudaq_installer]
    runs-on: linux-amd64-gpu-v100-latest-1

    strategy:
      matrix:
        os_image: ['redhat/ubi8:8.0', 'ubuntu:22.04']
      fail-fast: false

    container:
      image: ${{ matrix.os_image }}
      options: --user root
      env:
        NVIDIA_VISIBLE_DEVICES: ${{ env.NVIDIA_VISIBLE_DEVICES }}
        TERM: xterm

    steps:
      - name: Checkout repository
        uses: actions/checkout@v4
        with:
          ref: ${{ inputs.github_commit || needs.assets.outputs.github_commit }}

      - name: Load installer
        uses: actions/download-artifact@v4
        with:
          name: x86_64-installer
          path: /tmp/install

      - name: Runtime dependencies (apt)
        if: startsWith(matrix.os_image, 'ubuntu')
        run: |
          apt-get update && apt-get install -y --no-install-recommends \
            wget ca-certificates libstdc++-11-dev libopenmpi-dev
          distro=`echo ${{ matrix.os_image }} | tr -d . | tr -d :`
          CUDA_DOWNLOAD_URL=https://developer.download.nvidia.com/compute/cuda/repos
          wget "${CUDA_DOWNLOAD_URL}/$distro/x86_64/cuda-keyring_1.1-1_all.deb"
          dpkg -i cuda-keyring_1.1-1_all.deb
          apt-get update && apt-get install -y --no-install-recommends \
            libcublas-11-8 cuda-cudart-11-8 libcusolver-11-8

      - name: Runtime dependencies (dnf)
        if: startsWith(matrix.os_image, 'redhat')
        run: |
          dnf install -y --nobest --setopt=install_weak_deps=False \
            'dnf-command(config-manager)' gcc-toolset-12 openssh-clients
          enable_script=`find / -path '*gcc*' -path '*12*' -name enable`
          . "$enable_script"
          . scripts/configure_build.sh install-cudart

          # We need to install an MPI implementation, otherwise nothing
          # will be able to run on the nvidia-mgpu backend.
          # The easiest is to just install it via conda.
          dnf install -y --nobest --setopt=install_weak_deps=False wget
          mkdir -p ~/.miniconda3
          wget https://repo.anaconda.com/miniconda/Miniconda3-latest-Linux-$(uname -m).sh -O ~/.miniconda3/miniconda.sh
          bash ~/.miniconda3/miniconda.sh -b -u -p ~/.miniconda3
          rm -rf ~/.miniconda3/miniconda.sh
          eval "$(~/.miniconda3/bin/conda shell.bash hook)"
          conda install -y -c conda-forge openmpi

          echo 'eval "$(~/.miniconda3/bin/conda shell.bash hook)"' >> ~/.bashrc
          echo 'export LD_LIBRARY_PATH="$LD_LIBRARY_PATH:$CONDA_PREFIX/lib"' >> ~/.bashrc
          echo "export OMPI_MCA_opal_cuda_support=true OMPI_MCA_btl='^openib'" >> ~/.bashrc

      - name: Install and run sanity checks
        shell: bash
        env:
          BASH_ENV: ~/.bashrc
        run: |
          chmod +x /tmp/install/install_cuda_quantum.*
          /tmp/install/install_cuda_quantum.* --accept
          rm -rf examples && mv docs/sphinx/examples examples && rm -rf examples/python

          GITHUB_STEP_SUMMARY=$GITHUB_STEP_SUMMARY \
          bash -l scripts/validate_container.sh | tee /tmp/validation.out

          # Check that the tests included the nvidia-mgpu backend:
          relevant_line=`grep -n "Testing backends:" /tmp/validation.out | cut -d : -f1`
          tested_backends=`cat /tmp/validation.out | tail -n +$relevant_line | sed -e '/^$/,$d'`
          if [ -z "$(echo $tested_backends | grep nvidia-mgpu)" ]; then 
            echo "Missing tests for nvidia-mgpu backend." && exit 1
          fi

  wheel_validation:
    name: Python wheel instructions validation
<<<<<<< HEAD
    needs: cudaq_wheels
=======
    needs: [assets, cudaq_wheels]
>>>>>>> 02e766a2

    runs-on: linux-amd64-gpu-v100-latest-1

    container:
      image: ubuntu:22.04
      options: --user root
      env:
        NVIDIA_VISIBLE_DEVICES: ${{ env.NVIDIA_VISIBLE_DEVICES }}
        TERM: xterm

    steps:
      - name: Checkout repository
        uses: actions/checkout@v4
        with:
          ref: ${{ inputs.github_commit || needs.assets.outputs.github_commit }}

      - name: Load wheel
        uses: actions/download-artifact@v4
        with:
          name: x86_64-py3.10-wheels
          path: /tmp/install
      
      - name: Run simple validation
        shell: bash
        run: |
          apt-get update && apt-get install -y --no-install-recommends ca-certificates vim wget openssh-client
          cd /tmp
          # Setup links for validate_wheel.sh script
          ln -s $GITHUB_WORKSPACE/scripts/validate_wheel.sh .
          ln -s $GITHUB_WORKSPACE/docs/sphinx/examples/python /tmp/examples
          ln -s $GITHUB_WORKSPACE/docs/sphinx/snippets/python /tmp/snippets
          ln -s $GITHUB_WORKSPACE/python/tests /tmp/tests
          ln -s $GITHUB_WORKSPACE/python/README.md .
          # Run the script w/ -q to run a shortened test
          set +e # Allow script to keep going through errors (needed for skipped tests)
          source validate_wheel.sh -w /tmp/install/cuda_quantum-*.whl -f /tmp -p 3.10
          set -e # Re-enable exit code error checking
          if [ "$status_sum" -ne "0" ]; then
            echo "Error running validation script"
            exit $status_sum
          fi
  
  image_validation:
    name: Docker image validation
    needs: [assets, config]
    runs-on: linux-amd64-gpu-v100-latest-1
    permissions:
      contents: read
      packages: read

    strategy:
      matrix:
        image_hash: ${{ fromJson(needs.config.outputs.docker_images) }}
      fail-fast: false

    container:
      image: ${{ matrix.image_hash }}
      options: --user root # otherwise step summary doesn't work
      env:
        NVIDIA_VISIBLE_DEVICES: ${{ env.NVIDIA_VISIBLE_DEVICES }}
        TERM: xterm

    steps:
      - name: Checkout repository
        uses: actions/checkout@v4
        with:
          ref: ${{ inputs.github_commit || needs.assets.outputs.github_commit }}
          path: github-repo
          sparse-checkout: |
            scripts
            docs

      - name: Basic validation (GPU backends)
        shell: bash
        run: |
          backends_to_test=`\
              for file in $(ls $CUDA_QUANTUM_PATH/targets/*.config); \
              do
                  if [ -n "$(cat $file | grep "GPU_REQUIREMENTS")" ]; then \
                    basename $file | cut -d "." -f 1; \
                  elif [ -n "$(basename $file | grep mqpu)" ]; then \
                    echo remote-mqpu; \
                  fi; \
              done`

          rm -rf examples && mv github-repo/docs/sphinx/examples examples
          GITHUB_STEP_SUMMARY=$GITHUB_STEP_SUMMARY \
          bash github-repo/scripts/validate_container.sh $backends_to_test | tee /tmp/validation.out

          # Check that the tests included the nvidia-mgpu backend:
          relevant_line=`grep -n "Testing backends:" /tmp/validation.out | cut -d : -f1`
          tested_backends=`cat /tmp/validation.out | tail -n +$relevant_line | sed -e '/^$/,$d'`
          if [ -z "$(echo $tested_backends | grep nvidia-mgpu)" ]; then 
            echo "Missing tests for nvidia-mgpu backend." && exit 1
          fi

      - name: MPI validation 
        shell: bash
        run: |
          status_sum=0 && set +e # Allow script to keep going through errors
          for ex in `find /home/cudaq/examples/other/distributed/ -name '*.cpp'`; do
            # Set CUDAQ_ENABLE_MPI_EXAMPLE to activate these examples.
            nvq++ -DCUDAQ_ENABLE_MPI_EXAMPLE=1 $ex
            status=$?
            if [ $status -eq 0 ]; then
              # Run with mpiexec
              mpiexec --allow-run-as-root -np 4 ./a.out
              status=$?
              filename=$(basename -- "$ex")
              if [ $status -eq 0 ]; then
                echo ":white_check_mark: Successfully ran $filename." >> $GITHUB_STEP_SUMMARY
              else
                echo ":x: Failed to execute $filename." >> $GITHUB_STEP_SUMMARY
                status_sum=$((status_sum+1))
              fi
            else
              echo ":x: Compilation failed for $filename." >> $GITHUB_STEP_SUMMARY
              status_sum=$((status_sum+1))
            fi
          done
          set -e # Re-enable exit code error checking
          if [ ! $status_sum -eq 0 ]; then
            echo "::error::$status_sum examples failed; see step summary for a list of failures."
            exit $status_sum
          fi

  create_release:
    name: CUDA Quantum Release
    needs: [assets, cudaq_hpc, cudaq_installer, cudaq_wheels]
    if: needs.assets.outputs.release_title && inputs.github_commit == '' && inputs.assets_from_run == '' && inputs.nvidia_mgpu_commit == ''
    runs-on: ubuntu-latest

    environment:
      name: ghcr-deployment
      url: ${{ vars.deployment_url }}

    steps:
      - name: Download cuda-quantum wheels
        uses: actions/download-artifact@v4
        with:
          pattern: '*-wheels'
          path: wheelhouse

      - name: Download CUDA Quantum installer
        uses: actions/download-artifact@v4
        with:
          pattern: '*-installer'
          path: installers

      # The python wheels are uploaded as a release asset, but not pushed to anywhere else.
      # Note that PyPI packages cannot be updated once pushed;
      #  - We could upload wheels to test-pypi when creating a release.
      #  - The push to pypi itself should be done manually.
      # See also: 
      # https://github.com/pypa/gh-action-pypi-publish
      # https://packaging.python.org/en/latest/guides/publishing-package-distribution-releases-using-github-actions-ci-cd-workflows/
      - name: Create release
        run: |
          for installer in `find installers/ -type f -not -name '*.whl'`; do 
            mv -v "$installer" "$(basename -- "$installer")"
          done
          for dir in `ls wheelhouse/`; do 
            mv -v "wheelhouse/$dir"/* wheelhouse/ && rmdir "wheelhouse/$dir"
          done
          zip -r wheelhouse.zip wheelhouse

          release_id=${{ inputs.assets_from_run || github.run_id }}
          release_title="${{ needs.assets.outputs.release_title }}"
          github_commit=${{ needs.assets.outputs.github_commit }}
          version=${{ needs.assets.outputs.release_version }}
          versions=`gh release list -R ${{ github.repository }} --exclude-drafts --exclude-pre-releases | egrep -o "([0-9]{1,}\.)+[0-9]{1,}\S*" | sort -r -V`
          latest_tag=`echo $versions | cut -d ' ' -f 1`
          prerelease=`([ "$(echo $version | egrep -o '([0-9]{1,}\.)+[0-9]{1,}')" == "$version" ] && echo '') || echo '--prerelease'`
          
          rel_notes="Release created by workflow [${{ github.run_id }}](https://github.com/${{ github.repository }}/actions/runs/${{ github.run_id }})."
          rel_notes+=$(echo "<br/>GitHub commit [$github_commit](https://github.com/${{ github.repository }}/tree/$github_commit)")
          gh release create $release_id --title $release_id -R ${{ github.repository }} \
            --target $github_commit --draft $prerelease \
            --generate-notes --notes-start-tag $latest_tag --notes "$rel_notes"
          gh release upload $release_id -R ${{ github.repository }} wheelhouse.zip --clobber
          gh release upload $release_id -R ${{ github.repository }} install_cuda_quantum.* --clobber
          gh release edit $release_id -R ${{ github.repository }} \
            --title "$release_title" --tag $version $prerelease # --draft=false
        env:
          GH_TOKEN: ${{ secrets.REPO_BOT_ACCESS_TOKEN }}

  clean_up:
    name: Clean up
    needs: [assets, cudaq_hpc, cudaq_installer, cudaq_wheels, wheel_validation, create_release, installer_validation, image_validation]
    # Force this job to run even when some of the dependencies above are skipped.
    if: always() && !cancelled() && needs.assets.result != 'skipped' && !contains(needs.*.result, 'failure') && !contains(needs.*.result, 'cancelled')
    runs-on: ubuntu-latest

    environment:
      name: ghcr-deployment
      url: ${{ vars.deployment_url }}

    steps:
      - name: Clean up draft releases
        id: cleanup
        run: |
          # Delete the draft release(s) used to exchange data between GitLab and GitHub.
          for release_id in `echo ${{ needs.assets.outputs.releases }}`; do
            if [ -n "$(gh release list -R ${{ github.repository }} | grep -s $release_id)" ]; then
              echo "## Draft Release $release_id:" >> $GITHUB_STEP_SUMMARY
              gh release view $release_id -R ${{ github.repository }} --json body --jq .body > rel_notes.txt
              header_length=`cat rel_notes.txt | grep -n "Release notes generated" | cut -d ':' -f 1`
              head -n $(($header_length - 1)) rel_notes.txt >> $GITHUB_STEP_SUMMARY
              gh release delete $release_id -R ${{ github.repository }} -y
              echo "Deleted release $release_id."
            fi
          done
        env:
          GH_TOKEN: ${{ secrets.REPO_BOT_ACCESS_TOKEN }}

      - name: Delete artifacts
        uses: actions/github-script@v7
        with:
          script: |
            const res = await github.rest.actions.listArtifactsForRepo({
              owner: context.repo.owner,
              repo: context.repo.repo,
            })

            res.data.artifacts
              .filter(({ name }) => name === '${{ needs.assets.outputs.retrieved_assets }}')
              .forEach(({ id }) => {
                github.rest.actions.deleteArtifact({
                  owner: context.repo.owner,
                  repo: context.repo.repo,
                  artifact_id: id,
                })
              })<|MERGE_RESOLUTION|>--- conflicted
+++ resolved
@@ -793,11 +793,7 @@
 
   wheel_validation:
     name: Python wheel instructions validation
-<<<<<<< HEAD
-    needs: cudaq_wheels
-=======
     needs: [assets, cudaq_wheels]
->>>>>>> 02e766a2
 
     runs-on: linux-amd64-gpu-v100-latest-1
 
