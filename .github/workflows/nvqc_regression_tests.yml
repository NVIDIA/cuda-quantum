name: Nvqc regression tests

concurrency:
  # only one integration tests workflow to be run at a time, since it involves pushing/cleaning up a test image (same tag).
  group: ${{ github.workflow }}${{ github.event.workflow_run.name }}
  cancel-in-progress: false

# Run on request and every day at 3 AM UTC
on:
  workflow_dispatch:
    inputs:
      cudaq_test_image:
        type: string
        required: false
        default: 'nvcr.io/nvidia/nightly/cuda-quantum:latest' # If changed, update env defaults, too
        description: 'CUDA Quantum image to run the tests in. Default to the latest CUDA Quantum nightly image'
      commit_sha:
        type: string
        required: false
        description: 'Commit SHA to pull the code (examples/tests) for testing. Default to the commit associated with the CUDA Quantum docker image if left blank'
      workflow_id:
        type: string
        required: false
        description: 'Workflow Id to retrieve the Python wheel for testing. Default to the wheels produced by the Publishing workflow associated with the latest nightly CUDA Quantum Docker image if left blank'
      python_version:
        type: choice
        required: true
        default: '3.10' # If changed, update env defaults, too
        description: 'Python version to run wheel test'
        options:
        - '3.8'
        - '3.9'
        - '3.10'
        - '3.11'

  schedule:
    - cron: 0 3 * * *

env:
  # If vars below are changed, it is recommended to also update the
  # workflow_dispatch defaults above so they stay in sync.
  cudaq_test_image: nvcr.io/nvidia/nightly/cuda-quantum:latest
  python_version: '3.10'

jobs:
  # We need this job purely to choose the container image values because the
  # `env` context is unavailable outside of "steps" contexts.
  setup:
    name: Set variables
    runs-on: ubuntu-latest
    outputs:
      cudaq_test_image: ${{ steps.vars.outputs.cudaq_test_image }}
    steps:
      - name: Set variables
        id: vars
        run: |
          echo "cudaq_test_image=${{ inputs.cudaq_test_image || env.cudaq_test_image }}" >> $GITHUB_OUTPUT

  metadata:
    name: Retrieve commit info
    runs-on: ubuntu-latest
    needs: setup
    environment: backend-validation
    container:
      image: ${{ needs.setup.outputs.cudaq_test_image }}
      options: --user root
    outputs:
      cudaq_commit: ${{ steps.commit-sha.outputs.sha }}
    steps:
      - name: Get commit SHA
        id: commit-sha
        run: |
          if [ -n "${{ inputs.commit_sha }}" ]; then
            echo "sha=${{ inputs.commit_sha }}" >> $GITHUB_OUTPUT
          else
            echo "sha=$(cat $CUDA_QUANTUM_PATH/build_info.txt | grep -o 'source-sha: \S*' | cut -d ' ' -f 2)" >> $GITHUB_OUTPUT
          fi

  nvqc_integration_docker_test:
    name: NVQC integration test using Docker image
    runs-on: ubuntu-latest
    needs: [setup, metadata]
    environment: backend-validation
    container:
      image: ${{ needs.setup.outputs.cudaq_test_image }}
      options: --user root

    steps:
      - name: Get code
        uses: actions/checkout@v4
        with:
          ref: ${{ needs.metadata.outputs.cudaq_commit }}
          fetch-depth: 1

      - name: Submit to NVQC
        run: |
          echo "### Submit to NVQC" >> $GITHUB_STEP_SUMMARY
          export NVQC_API_KEY="${{ secrets.NVQC_PROD_SERVICE_KEY }}"
          set +e # Allow script to keep going through errors
          test_err_sum=0
          # Test all NVQPP execution tests
          for filename in `find targettests/execution/ -name '*.cpp'`; do
            echo "$filename"
            # Only run tests that require execution (not a syntax-only check)
            if grep -q "ifndef SYNTAX_CHECK" "$filename"; then
              nvq++ -v $filename --target nvqc
              test_status=$?
              if [ $test_status -eq 0 ]; then
                ./a.out
                test_status=$?
                if [ $test_status -eq 0 ]; then
                  echo ":white_check_mark: Successfully ran test: $filename" >> $GITHUB_STEP_SUMMARY
                else
                  echo ":x: Test failed (failed to execute): $filename" >> $GITHUB_STEP_SUMMARY
                  test_err_sum=$((test_err_sum+1))
                fi
              else
                echo ":x: Test failed (failed to compile): $filename" >> $GITHUB_STEP_SUMMARY
                test_err_sum=$((test_err_sum+1))
              fi
            fi
          done

          # Test all remote-sim tests
          for filename in `find targettests/Remote-Sim -name '*.cpp'`; do
            # unsupport_args and compile_errors are compile error tests
            # pauli_word: https://github.com/NVIDIA/cuda-quantum/issues/1957
            # nested_vectors: related to vector of pauli_words (https://github.com/NVIDIA/cuda-quantum/issues/1957)
<<<<<<< HEAD
            # return_values: only supported in 0.8 NVQC service.
            if [[ "$filename" != *"unsupport_args"* ]] && [[ "$filename" != *"state_overlap"* ]] && [[ "$filename" != *"compile_errors"* ]] && [[ "$filename" != *"nested_vectors"* ]] && [[ "$filename" != *"pauli_word"* ]] && [[ "$filename" != *"return_values"* ]]; then
=======
            # custom_operation: https://github.com/NVIDIA/cuda-quantum/issues/1985
            if [[ "$filename" != *"unsupport_args"* ]] && [[ "$filename" != *"state_overlap"* ]] && [[ "$filename" != *"compile_errors"* ]] && [[ "$filename" != *"nested_vectors"* ]] && [[ "$filename" != *"pauli_word"* ]] && [[ "$filename" != *"custom_operation"* ]]; then
>>>>>>> 1ea0acc5
              echo "$filename"
              nvqc_config=""
              # Look for a --remote-mqpu-auto-launch to determine the number of QPUs
              num_qpus=`cat $filename | grep -oP -m 1 '^//\s*RUN:\s*nvq++.+--remote-mqpu-auto-launch\s+\K\S+'`
              if [ -n "$num_qpus" ]; then
                echo "Intended to run on '$num_qpus' QPUs."
                nvqc_config="$nvqc_config --nvqc-nqpus $num_qpus"
              fi
              nvq++ -v $filename --target nvqc $nvqc_config
              test_status=$?
              if [ $test_status -eq 0 ]; then
                ./a.out
                test_status=$?
                if [ $test_status -eq 0 ]; then
                  echo ":white_check_mark: Successfully ran test: $filename" >> $GITHUB_STEP_SUMMARY
                else
                  echo ":x: Test failed (failed to execute): $filename" >> $GITHUB_STEP_SUMMARY
                  test_err_sum=$((test_err_sum+1))
                fi
              else
                  echo ":x: Test failed (failed to compile): $filename" >> $GITHUB_STEP_SUMMARY
                  test_err_sum=$((test_err_sum+1))
              fi
            fi
          done

          # Test C++ examples with NVQC
          for filename in `find examples/cpp/ -name '*.cpp'`; do
            if [[ "$filename" == *"nvqc"* ]]; then
              echo "$filename"
              nvqc_config=""
              # Look for a --nvqc-backend flag to nvq++ in the comment block
              nvqc_backend=`sed -e '/^$/,$d' $filename | grep -oP -m 1 '^//\s*nvq++.+--nvqc-backend\s+\K\S+'`
              if [ -n "$nvqc_backend" ]; then
                echo "Intended for execution on '$nvqc_backend' backend."
                nvqc_config="$nvqc_config --nvqc-backend $nvqc_backend"
              fi
              # Look for a --nvqc-nqpus flag to nvq++ in the comment block
              num_qpus=`sed -e '/^$/,$d' $filename | grep -oP -m 1 '^//\s*nvq++.+--nvqc-nqpus\s+\K\S+'`
              if [ -n "$num_qpus" ]; then
                echo "Intended to run on '$num_qpus' QPUs."
                nvqc_config="$nvqc_config --nvqc-nqpus $num_qpus"
              fi
              nvq++ -v $filename --target nvqc $nvqc_config
              test_status=$?
              if [ $test_status -eq 0 ]; then
                ./a.out
                test_status=$?
                if [ $test_status -eq 0 ]; then
                  echo ":white_check_mark: Successfully ran test: $filename" >> $GITHUB_STEP_SUMMARY
                else
                  echo ":x: Test failed (failed to execute): $filename" >> $GITHUB_STEP_SUMMARY
                  test_err_sum=$((test_err_sum+1))
                fi
              else
                  echo ":x: Test failed (failed to compile): $filename" >> $GITHUB_STEP_SUMMARY
                  test_err_sum=$((test_err_sum+1))
              fi
            fi
          done

          # Test NVQC Python examples + Python MLIR execution tests (not IR tests)
          python3 -m pip install pytest
          for ex in `find examples/python python/tests/mlir/target -name '*.py'`; do
            filename=$(basename -- "$ex")
            filename="${filename%.*}"
            echo "Testing $filename:"
            if [[ "$ex" == *"nvqc"* ]]; then
              # This is an NVQC example
              python3 $ex 1> /dev/null
              test_status=$?
              if [ $test_status -eq 0 ]; then
                echo ":white_check_mark: Successfully ran test: $ex" >> $GITHUB_STEP_SUMMARY
              else
                echo ":x: Test failed (failed to execute): $ex" >> $GITHUB_STEP_SUMMARY
                test_err_sum=$((test_err_sum+1))
              fi
            else
              # Only run examples that are not target-specific (e.g., ionq, iqm)
              if ! grep -q "set_target" "$ex"; then
                # Use --target command line option to run these examples with nvqc
                python3 $ex --target nvqc 1> /dev/null
                test_status=$?
                if [ $test_status -eq 0 ]; then
                  echo ":white_check_mark: Successfully ran test: $ex" >> $GITHUB_STEP_SUMMARY
                else
                  echo ":x: Test failed (failed to execute): $ex" >> $GITHUB_STEP_SUMMARY
                  test_err_sum=$((test_err_sum+1))
                fi
              fi
            fi
          done

          set -e # Re-enable exit code error checking
          if [ ! $test_err_sum -eq 0 ]; then
            echo "::error::${test_err_sum} tests failed. See step summary for a list of failures"
            exit 1
          fi
        shell: bash

  nvqc_integration_wheel_test:
    name: NVQC integration test using Python wheels
    runs-on: ubuntu-latest
    needs: [metadata]
    environment: backend-validation

    steps:
      - name: Get code
        uses: actions/checkout@v4
        with:
          ref: ${{ needs.metadata.outputs.cudaq_commit }}
          fetch-depth: 1

      - name: Install wheel
        id: install_wheel
        run: |
          python_version=${{ inputs.python_version || env.python_version }}
          workflow_id=${{ inputs.workflow_id }}
          # Helper to get the *valid* Publishing run Id for a commit hash
          # Notes: runs that have 'CUDA Quantum Python wheels' jobs skipped are not considered.
          function get_publishing_run_id {
            # Find all Publishing runs, we'll look into its jobs' status later
            if [[ -z "$1" ]]; then
              publishing_run_ids=$(gh run -R NVIDIA/cuda-quantum list --workflow Publishing --json databaseId --jq .[].databaseId)
            else
              publishing_run_ids=$(gh run -R NVIDIA/cuda-quantum list --commit $1 --workflow Publishing --json databaseId --jq .[].databaseId)
            fi
            for run_id in $publishing_run_ids ; do
                # Look into its jobs: if "CUDA Quantum Python wheels" matrix build was performed,
                # then we have multiple jobs, like "CUDA Quantum Python wheels (python_arm64....")
                cuda_wheel_build_jobs=$(gh run -R NVIDIA/cuda-quantum view $run_id --jq '.jobs.[] | select(.name | startswith("CUDA Quantum Python wheels (python_")).name' --json jobs)
                if [ ! -z "$cuda_wheel_build_jobs" ]; then
                  # This is a valid run that produces wheel artifacts
                  echo $run_id
                  break
                fi
            done
          }

          if [ -z "${workflow_id}" ]; then
            workflow_id=$(get_publishing_run_id ${{ needs.metadata.outputs.cudaq_commit }})
          fi
          if [ ! -z "$workflow_id" ]; then
            echo "Using artifacts from workflow id $workflow_id"
            # Allow error when trying to download wheel artifacts since they might be expired.
            set +e
            gh run -R NVIDIA/cuda-quantum download $workflow_id --name "x86_64-py$python_version-wheels"
            retVal=$?
            set -e
            if [ $retVal -ne 0 ]; then
              echo "Failed to download wheels artifact from Publishing workflow run Id $workflow_id. Perhaps the artifacts have been expired."
              # This is allowed since there might be a period where no Publishing workflow is run (e.g., no PR merged to main).
              echo "skipped=true" >> $GITHUB_OUTPUT
              exit 0
            fi
            python_version_filename=$(echo "${python_version//.}")
            # Install Python and the wheel
            apt-get update && apt-get install -y --no-install-recommends python$python_version python3-pip
            wheelfile=$(find . -name "cuda_quantum*cp$python_version_filename*x86_64.whl")
            python$python_version -m pip install $wheelfile
            echo "skipped=false" >> $GITHUB_OUTPUT
          else
            echo "Failed to retrieve Publishing workflow run Id for commit ${{ needs.metadata.outputs.cudaq_commit }}"
            exit 1
          fi
        env:
          GH_TOKEN: ${{ github.token }}

      - name: Test NVQC
        if: ${{ ! steps.install_wheel.skipped }}
        run: |
          echo "### Submit to NVQC from Python wheels" >> $GITHUB_STEP_SUMMARY
          python_version=${{ inputs.python_version || env.python_version }}
          export NVQC_API_KEY="${{ secrets.NVQC_PROD_SERVICE_KEY }}"
          set +e # Allow script to keep going through errors
          python$python_version -m pip install pytest
          test_err_sum=0
          for ex in `find examples/python python/tests/mlir/target -name '*.py'`; do
            filename=$(basename -- "$ex")
            filename="${filename%.*}"
            echo "Testing $filename:"
            if [[ "$ex" == *"nvqc"* ]]; then
              python$python_version $ex 1> /dev/null
              test_status=$?
              if [ $test_status -eq 0 ]; then
                echo ":white_check_mark: Successfully ran test: $ex" >> $GITHUB_STEP_SUMMARY
              else
                echo ":x: Test failed (failed to execute): $ex" >> $GITHUB_STEP_SUMMARY
                test_err_sum=$((test_err_sum+1))
              fi
            else
              # Only run examples that are not target-specific (e.g., ionq, iqm)
              if ! grep -q "set_target" "$ex"; then
                # Use --target command line option to run these examples with nvqc
                python$python_version $ex --target nvqc 1> /dev/null
                test_status=$?
                if [ $test_status -eq 0 ]; then
                  echo ":white_check_mark: Successfully ran test: $ex" >> $GITHUB_STEP_SUMMARY
                else
                  echo ":x: Test failed (failed to execute): $ex" >> $GITHUB_STEP_SUMMARY
                  test_err_sum=$((test_err_sum+1))
                fi
              fi
            fi
          done
          set -e # Re-enable exit code error checking
          if [ ! $test_err_sum -eq 0 ]; then
            echo "::error::${test_err_sum} tests failed. See step summary for a list of failures"
            exit 1
          fi<|MERGE_RESOLUTION|>--- conflicted
+++ resolved
@@ -126,13 +126,9 @@
             # unsupport_args and compile_errors are compile error tests
             # pauli_word: https://github.com/NVIDIA/cuda-quantum/issues/1957
             # nested_vectors: related to vector of pauli_words (https://github.com/NVIDIA/cuda-quantum/issues/1957)
-<<<<<<< HEAD
+            # custom_operation: https://github.com/NVIDIA/cuda-quantum/issues/1985
             # return_values: only supported in 0.8 NVQC service.
-            if [[ "$filename" != *"unsupport_args"* ]] && [[ "$filename" != *"state_overlap"* ]] && [[ "$filename" != *"compile_errors"* ]] && [[ "$filename" != *"nested_vectors"* ]] && [[ "$filename" != *"pauli_word"* ]] && [[ "$filename" != *"return_values"* ]]; then
-=======
-            # custom_operation: https://github.com/NVIDIA/cuda-quantum/issues/1985
-            if [[ "$filename" != *"unsupport_args"* ]] && [[ "$filename" != *"state_overlap"* ]] && [[ "$filename" != *"compile_errors"* ]] && [[ "$filename" != *"nested_vectors"* ]] && [[ "$filename" != *"pauli_word"* ]] && [[ "$filename" != *"custom_operation"* ]]; then
->>>>>>> 1ea0acc5
+            if [[ "$filename" != *"unsupport_args"* ]] && [[ "$filename" != *"state_overlap"* ]] && [[ "$filename" != *"compile_errors"* ]] && [[ "$filename" != *"nested_vectors"* ]] && [[ "$filename" != *"pauli_word"* ]] && [[ "$filename" != *"custom_operation"* ]] && [[ "$filename" != *"return_values"* ]]; then
               echo "$filename"
               nvqc_config=""
               # Look for a --remote-mqpu-auto-launch to determine the number of QPUs
