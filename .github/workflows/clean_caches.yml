on:
  workflow_dispatch:
    inputs:
      cache_type:
        type: choice
        description: What kind of caches to delete. Note that *all* caches of that type will be deleted.
        options:
        - branch
        - tar
        - selective
        required: false
        default: selective
      cache_keys:
        type: string
        description: Space separated string of cache keys to delete.
        required: false
<<<<<<< HEAD

=======
  schedule:
    # runs every 30min
    - cron: "*/30 * * * *"
>>>>>>> de3dfc3c
  delete:
  pull_request_target:
    types:
      - closed

name: Clean GitHub caches

jobs:
  selective_cleanup:
    name: Clean up selective GitHub caches
    if: (github.event_name == 'workflow_dispatch' && inputs.cache_keys != '' )
    permissions: write-all
    runs-on: ubuntu-latest
    steps:        
      - run: |
          gh extension install actions/gh-actions-cache
          for key in ${{ inputs.cache_keys }}; do
            echo "Deleting cache $key"
            gh actions-cache delete $key -R ${{ github.repository }} --confirm
          done
        env:
          GH_TOKEN: ${{ github.token }}

  tar_cleanup:
    name: Clean up Github caches with tar archives
<<<<<<< HEAD
    if: (github.event_name == 'workflow_dispatch' && inputs.cache_type == 'tar' )
=======
    if: (github.event_name == 'workflow_dispatch' && inputs.cache_type == 'tar' ) || github.event_name == 'schedule'
>>>>>>> de3dfc3c
    permissions: write-all
    runs-on: ubuntu-latest
    steps:        
      - run: |
          gh extension install actions/gh-actions-cache
          keys=$(gh actions-cache list -R ${{ github.repository }} --key tar- | cut -f 1 )
          for key in $keys; do
            echo "Deleting cache $key"
            gh actions-cache delete $key -R ${{ github.repository }} --confirm
          done
        env:
          GH_TOKEN: ${{ github.token }}

  branch_cleanup:
    name: Clean up branch specific GitHub caches
    if: (github.event_name == 'workflow_dispatch' && inputs.cache_type == 'branch' ) || (github.event_name == 'delete' && github.event.ref_type == 'branch')
    permissions: write-all
    runs-on: ubuntu-latest
    steps:        
      - run: |
          gh extension install actions/gh-actions-cache
          keys=$(gh actions-cache list -R ${{ github.repository }} -B ${{ github.event.ref }} | cut -f 1 )
          for key in $keys; do
            echo "Deleting cache $key"
            gh actions-cache delete $key -R ${{ github.repository }} --confirm
          done
        env:
          GH_TOKEN: ${{ github.token }}

  pr_cleanup:
    name: Clean up PR related GitHub caches
    if: github.event_name == 'pull_request_target'
    permissions: write-all
    runs-on: ubuntu-latest
    steps:
      - run: |
          gh extension install actions/gh-actions-cache
          keys=$(gh actions-cache list -R ${{ github.repository }} -B refs/pull/${{ github.event.number }}/merge | cut -f 1 )
          for key in $keys; do
            echo "Deleting cache $key"
            gh actions-cache delete $key -R ${{ github.repository }} --confirm
          done
        env:
          GH_TOKEN: ${{ github.token }}<|MERGE_RESOLUTION|>--- conflicted
+++ resolved
@@ -14,13 +14,6 @@
         type: string
         description: Space separated string of cache keys to delete.
         required: false
-<<<<<<< HEAD
-
-=======
-  schedule:
-    # runs every 30min
-    - cron: "*/30 * * * *"
->>>>>>> de3dfc3c
   delete:
   pull_request_target:
     types:
@@ -46,11 +39,7 @@
 
   tar_cleanup:
     name: Clean up Github caches with tar archives
-<<<<<<< HEAD
     if: (github.event_name == 'workflow_dispatch' && inputs.cache_type == 'tar' )
-=======
-    if: (github.event_name == 'workflow_dispatch' && inputs.cache_type == 'tar' ) || github.event_name == 'schedule'
->>>>>>> de3dfc3c
     permissions: write-all
     runs-on: ubuntu-latest
     steps:        
