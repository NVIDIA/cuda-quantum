--- conflicted
+++ resolved
@@ -21,12 +21,6 @@
     types:
       - completed
   delete:
-<<<<<<< HEAD
-=======
-  schedule:
-    # runs every 30min
-    - cron: "*/30 * * * *"
->>>>>>> 1e445c0f
   pull_request_target:
     types:
       - closed
@@ -39,10 +33,7 @@
     if: github.event_name == 'workflow_run'
     permissions: write-all
     runs-on: ubuntu-latest
-<<<<<<< HEAD
-=======
 
->>>>>>> 1e445c0f
     steps:
       - name: Download cache keys
         id: artifacts
