--- conflicted
+++ resolved
@@ -4,18 +4,12 @@
       devdeps_cache:
         required: true
         type: string
-<<<<<<< HEAD
       devdeps_archive:
         required: true
         type: string
       environment:
         required: false
         type: string
-      github_ref:
-        required: false
-        type: string
-=======
->>>>>>> 6dec9835
 
 name: CUDA Quantum Packages
 
