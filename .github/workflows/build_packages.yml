--- conflicted
+++ resolved
@@ -94,11 +94,7 @@
             exit 1
           fi
 
-<<<<<<< HEAD
           docker build -t $image_name:$image_tag -f docker/build/cudaq.dev.Dockerfile . \
-=======
-          docker build -t $image_name:$image_tag -f docker/build/cudaqdev.Dockerfile . \
->>>>>>> db880725
             --build-arg base_image=$base_image \
             --build-arg install="CMAKE_BUILD_TYPE=Release FORCE_COMPILE_GPU_COMPONENTS=true"
 
@@ -183,10 +179,7 @@
 
   cudaqdev_deployment:
     name: Deploy build
-<<<<<<< HEAD
     id: cudaqdev_deployment
-=======
->>>>>>> db880725
     if: inputs.environment
     needs: [cudaqdev_image, documentation]
     uses: ./.github/workflows/deploy_to_registry.yml
@@ -225,10 +218,6 @@
           #git commit --allow-empty -m "${{ needs.cudaqdev_deployment.outputs.image_hash }}"
           git pull --no-edit && git push
 
-<<<<<<< HEAD
-files=(git diff-tree --no-commit-id --name-only -r $CI_COMMIT_SHA)
-git diff --name-only ${CI_COMMIT_BEFORE_SHA}...${CI_COMMIT_SHA}
-
   ompi_image:
     name: Open MPI
     if: inputs.ompidev_image
@@ -272,13 +261,6 @@
     name: Docker image
     needs: [metadata, ompi_image, cudaqdev_image, cudaqdev_deployment]
     # Force this job to run even when some of the dependencies (needs) above are skipped.
-=======
-# FIXME: ONLY IF WE ARE NOT DEPLOYING FROM ELSEWHERE
-  cudaq_image:
-    name: Docker image
-    needs: [metadata, cudaqdev_image, cudaqdev_deployment]
-    # Force this job to run even when one of the dependencies (needs) above is skipped.
->>>>>>> db880725
     if: always() && !contains(needs.*.result, 'failure') && !contains(needs.*.result, 'cancelled')
     runs-on: ubuntu-latest
     permissions:
@@ -293,31 +275,23 @@
         uses: actions/checkout@v3
 
       - name: Restore release build
-<<<<<<< HEAD
         id: restore_cudaqdev
-        if: needs.cudaqdev_deployment.outcome == 'skipped'
-=======
-        id: restore
         if: needs.cudaqdev_deployment.result == 'skipped'
->>>>>>> db880725
         uses: actions/cache/restore@v3
         with:
           path: ${{ needs.cudaqdev_image.outputs.tar_archive }}
           key: ${{ needs.cudaqdev_image.outputs.tar_cache }}
           fail-on-cache-miss: true
 
-<<<<<<< HEAD
       - name: Restore OpenMPI build
         id: restore_openmpi
-        if: needs.ompi_image.outcome != 'skipped'
+        if: needs.ompi_image.result != 'skipped'
         uses: actions/cache/restore@v3
         with:
           path: ${{ needs.ompi_image.outputs.tar_archive }}
           key: ${{ needs.ompi_image.outputs.tar_cache }}
           fail-on-cache-miss: true
 
-=======
->>>>>>> db880725
       - name: Build cuda-quantum image
         id: cudaq_image
         run: |
@@ -325,7 +299,6 @@
           image_tag=${{ needs.metadata.outputs.image_tag }}
           tar_archive=/tmp/cuda-quantum.tar
 
-<<<<<<< HEAD
           if ${{ steps.restore_openmpi.outcome != 'skipped' }}; then
             base_image=`docker load --input ${{ needs.ompi_image.outputs.tar_archive }} | grep -o 'Loaded image: \S*:\S*' | cut -d ' ' -f 3`
           else
@@ -341,16 +314,6 @@
 
           docker build -t $image_name:$image_tag -f docker/release/cudaq.Dockerfile . \
             --build-arg cudaqdev_image=$cudaqdev_image \
-=======
-          if ${{ steps.restore.outcome != 'skipped' }}; then
-            base_image=`docker load --input ${{ needs.cudaqdev_image.outputs.tar_archive }} | grep -o 'Loaded image: \S*:\S*' | cut -d ' ' -f 3`
-          else
-            docker pull ${{ needs.cudaqdev_deployment.outputs.image_hash }}
-            base_image=${{ needs.cudaqdev_deployment.outputs.image_hash }}
-          fi
-
-          docker build -t $image_name:$image_tag -f docker/release/cudaq.Dockerfile . \
->>>>>>> db880725
             --build-arg base_image=$base_image \
             --build-arg release_version=$image_tag
 
