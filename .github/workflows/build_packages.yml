--- conflicted
+++ resolved
@@ -4,14 +4,13 @@
       devdeps_cache:
         required: true
         type: string
-<<<<<<< HEAD
       devdeps_archive:
         required: true
         type: string
       environment:
-=======
+        required: false
+        type: string
       github_ref:
->>>>>>> 6fa3e31c
         required: false
         type: string
 
