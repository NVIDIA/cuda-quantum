on:
  workflow_call:
    inputs:
      ompidev_image:
        required: false
        type: string
      devdeps_image:
        required: false
        type: string
      devdeps_cache:
        required: false
        type: string
      devdeps_archive:
        required: false
        type: string
      environment:
        required: false
        type: string
    secrets:
      REPO_BOT_ACCESS_TOKEN:
        description: 'Access token used for deployments.'
        required: false

name: Packages # do not change name without updating workflow_run triggers

jobs:
  metadata:
    name: Metadata
<<<<<<< HEAD
    runs-on: ubuntu-latest
    permissions:
      contents: read

    outputs:
      image_name: ${{ steps.metadata.outputs.image_name }}
      image_tag: ${{ steps.metadata.outputs.image_tag }}

    steps:
      - name: Determine metadata
        id: metadata
        run: |
          repo_owner=${{ github.repository_owner }}
          image_name=${{ vars.registry || 'ghcr.io' }}/${repo_owner,,}/cuda-quantum
          if ${{ github.event.pull_request.number != '' }}; then
            image_tag=pr-${{ github.event.pull_request.number }}
          elif ${{ github.ref_type == 'branch' && github.ref_name == 'main' }}
            image_tag=latest
          elif ${{ github.ref_type == 'tag' || startsWith(github.ref_name, 'releases/') }}
            image_tag=`echo ${{ github.ref_name }} | egrep -o "([0-9]{1,}\.)+[0-9]{1,}"`
          else
            image_tag=`echo ${{ github.ref_name }} | tr '/' '-'`
          fi

          echo "image_name=$image_name" >> $GITHUB_OUTPUT
          echo "image_tag=$image_tag" >> $GITHUB_OUTPUT

  release_build:
    name: Release build
=======
>>>>>>> 4b2ace25
    runs-on: ubuntu-latest
    permissions:
      contents: read

    outputs:
      image_name: ${{ steps.metadata.outputs.image_name }}
      image_tag: ${{ steps.metadata.outputs.image_tag }}

    steps:
      - name: Determine metadata
        id: metadata
        run: |
          repo_owner=${{ github.repository_owner }}
          image_name=${{ vars.registry || 'ghcr.io' }}/${repo_owner,,}/cuda-quantum
          if ${{ github.event.pull_request.number != '' }}; then
            image_tag=pr-${{ github.event.pull_request.number }}
          elif ${{ github.ref_type == 'branch' && github.ref_name == 'main' }}; then
            image_tag=latest
          elif ${{ github.ref_type == 'tag' || startsWith(github.ref_name, 'releases/') }}; then
            image_tag=`echo ${{ github.ref_name }} | egrep -o "([0-9]{1,}\.)+[0-9]{1,}"`
          else
            image_tag=`echo ${{ github.ref_name }} | tr '/' '-'`
          fi

          echo "image_name=$image_name" >> $GITHUB_OUTPUT
          echo "image_tag=$image_tag" >> $GITHUB_OUTPUT

  cudaqdev_image:
    name: Release build
    needs: metadata
    runs-on: ubuntu-latest
<<<<<<< HEAD
    needs: [release_build, metadata]
=======
>>>>>>> 4b2ace25
    permissions:
      contents: read

    outputs:
      tar_cache: ${{ steps.dev_image.outputs.tar_cache }}
      tar_archive: ${{ steps.dev_image.outputs.tar_archive }}

    steps:
      - name: Checkout repository
        uses: actions/checkout@v3

      - name: Restore environment
        if: inputs.devdeps_cache && inputs.devdeps_archive
        id: restore
        uses: actions/cache/restore@v3
        with:
          path: ${{ inputs.devdeps_archive }}
          key: ${{ inputs.devdeps_cache }}
          fail-on-cache-miss: true

      - name: Build CUDA Quantum
        id: dev_image
        run: |
<<<<<<< HEAD
          image_name=${{ needs.metadata.outputs.image_name }}
          image_tag=${{ needs.metadata.outputs.image_tag }}
          tar_archive=/tmp/cuda-quantum.tar

          docker load --input ${{ needs.release_build.outputs.cudaqdev_tarfile }}
          docker build -t $image_name:$image_tag -f docker/release/cudaq.Dockerfile . \
            --build-arg dev_image=cuda-quantum-dev --build-arg dev_tag=local \
            --build-arg release_version=$image_tag
          docker save $image_name:$image_tag > $tar_archive

=======
          image_name=${{ needs.metadata.outputs.image_name }}-dev
          image_tag=${{ needs.metadata.outputs.image_tag }}
          tar_archive=/tmp/cuda-quantum-dev.tar

          if ${{ steps.restore.outcome != 'skipped' }}; then
            base_image=`docker load --input ${{ inputs.devdeps_archive }} | grep -o 'Loaded image: \S*:\S*' | cut -d ' ' -f 3`
          elif ${{ inputs.devdeps_image != '' }}; then
            docker pull ${{ inputs.devdeps_image }}
            base_image=${{ inputs.devdeps_image }}
          else
            echo "Missing configuration for development dependencies. Either specify the image (i.e. provide devdeps_image) or cache (i.e. provide devdeps_cache and devdeps_archive) that should be used for the build." >> $GITHUB_STEP_SUMMARY
            exit 1
          fi

          docker build -t $image_name:$image_tag -f docker/build/cudaq.dev.Dockerfile . \
            --build-arg base_image=$base_image \
            --build-arg install="CMAKE_BUILD_TYPE=Release FORCE_COMPILE_GPU_COMPONENTS=true"

          docker builder prune --all --force
          docker save $image_name:$image_tag > $tar_archive

          echo "tar_cache=tar-cudaqdev-${image_tag}-${{ github.sha }}" >> $GITHUB_OUTPUT
>>>>>>> 4b2ace25
          echo "tar_archive=$tar_archive" >> $GITHUB_OUTPUT

      - name: Cache cuda-quantum-dev image
        uses: actions/cache/save@v3
        with:
<<<<<<< HEAD
          path: ${{ steps.cudaq_image.outputs.tar_archive }}
          key: ${{ steps.cudaq_image.outputs.tar_cache }}

      - name: Validate cuda-quantum image
        run: |
          docker run --rm -dit --name cuda-quantum ${{ needs.metadata.outputs.image_name }}:${{ needs.metadata.outputs.image_tag }}
          docker cp scripts/validate_container.sh cuda-quantum:"/home/cudaq/validate_container.sh"
          docker exec -e TERM=xterm cuda-quantum bash validate_container.sh > /tmp/validation.out
          docker stop cuda-quantum

      - name: Create job summary
        run: |
          echo "## Validation" >> $GITHUB_STEP_SUMMARY
          echo "The validation of the cuda-quantum image produced the following output:" >> $GITHUB_STEP_SUMMARY
          echo '```text' >> $GITHUB_STEP_SUMMARY
          cat /tmp/validation.out >> $GITHUB_STEP_SUMMARY
          echo '```' >> $GITHUB_STEP_SUMMARY

  deployment:
    name: Deployment
    if: inputs.environment
    needs: docker_image
    uses: ./.github/workflows/deploy_to_registry.yml
    with:
      environment: ${{ inputs.environment }}
      cache_key: ${{ needs.docker_image.outputs.tar_cache }}
      tar_archive: ${{ needs.docker_image.outputs.tar_archive }}
=======
          path: ${{ steps.dev_image.outputs.tar_archive }}
          key: ${{ steps.dev_image.outputs.tar_cache }}
>>>>>>> 4b2ace25

  documentation:
    name: Documentation
    needs: [metadata, cudaqdev_image]
    runs-on: ubuntu-latest
<<<<<<< HEAD
    needs: [release_build, metadata]
=======
>>>>>>> 4b2ace25
    permissions:
      contents: read

    steps:
      - name: Checkout repository
        uses: actions/checkout@v3

      - name: Restore release build
        uses: actions/cache/restore@v3
        with:
          path: ${{ needs.cudaqdev_image.outputs.tar_archive }}
          key: ${{ needs.cudaqdev_image.outputs.tar_cache }}
          fail-on-cache-miss: true

      - name: Build documentation
        id: docs_build
        run: |
<<<<<<< HEAD
          docs_version="CUDA_QUANTUM_VERSION=${{ needs.metadata.outputs.image_tag }}"

          docker load --input ${{ needs.release_build.outputs.cudaqdev_tarfile }}
          docker run --rm -dit --name cuda-quantum-dev cuda-quantum-dev:local
          (docker exec cuda-quantum-dev bash export $docs_version && scripts/build_docs.sh && built=true) || built=false
=======
          image_name=${{ needs.metadata.outputs.image_name }}-dev
          image_tag=${{ needs.metadata.outputs.image_tag }}
          docs_version="CUDA_QUANTUM_VERSION=${{ needs.metadata.outputs.image_tag }}"

          docker load --input ${{ needs.cudaqdev_image.outputs.tar_archive }}
          docker run --rm -dit --name cuda-quantum-dev $image_name:$image_tag
          (docker exec cuda-quantum-dev bash -c "export $docs_version && bash scripts/build_docs.sh" && built=true) || built=false
>>>>>>> 4b2ace25
          if $built; then docker cp cuda-quantum-dev:"/usr/local/cudaq/docs/." docs; \
          else docker cp cuda-quantum-dev:"/workspaces/cuda-quantum/build/." /tmp/build; fi
          docker stop cuda-quantum-dev
          if $built; then `exit 0`; else `exit 1`; fi

          html_files=`find docs/api/ -type f -name "*.html"`
          json="{\"html_files\":[]}"
          for file in $html_files; do
            file=\'$file\'
            json=`echo $json | jq ".html_files |= . + [\"$file\"]"`
          done
          echo "json=$(echo $json)" >> $GITHUB_OUTPUT

      - name: Upload build artifacts
        if: failure()
        uses: actions/upload-artifact@v3
        with:
          name: build
          path: /tmp/build
          retention-days: 1

      - name: Upload documentation
        if: success()
        uses: actions/upload-artifact@v3
        with:
          name: cuda_quantum_docs # changing the artifact name requires updating other workflows
          path: docs
          retention-days: 30
          if-no-files-found: error

      - name: Spell check HTML documentation
        if: success()
        continue-on-error: true # to be removed once we update all docs for this check to pass
        uses: rojopolis/spellcheck-github-actions@0.30.0
        with:
          config_path: '.github/workflows/config/spellcheck_config.yml'
          task_name: html
          source_files: ${{ join(fromJSON(steps.docs_build.outputs.json).html_files, ' ') }}

  cudaqdev_deployment:
    name: Deploy build
    if: inputs.environment
    needs: [cudaqdev_image, documentation]
    uses: ./.github/workflows/deploy_to_registry.yml
    with:
      environment: ${{ inputs.environment }}
      cache_key: ${{ needs.cudaqdev_image.outputs.tar_cache }}
      tar_archive: ${{ needs.cudaqdev_image.outputs.tar_archive }}

  staging:
    name: Staging
    needs: [metadata, cudaqdev_deployment]
    runs-on: ubuntu-latest
    if: inputs.environment

    permissions:
      contents: write

    environment:
      name: ${{ inputs.environment }}
      url: ${{ vars.deployment_url }}

    steps:
      - name: Checkout repository
        uses: actions/checkout@v3
        with:
          ref: ${{ vars.data_branch }}
          token: ${{ secrets.REPO_BOT_ACCESS_TOKEN }}

      - name: Push staging info
        run: |
          git config --global user.name "cuda-quantum-bot"
          git config --global user.email "cuda-quantum-bot@users.noreply.github.com"
          git commit --allow-empty -m "${{ needs.cudaqdev_deployment.outputs.image_hash }}"
          git pull --no-edit && git push

  ompi_image:
    name: Open MPI
    if: inputs.ompidev_image
    runs-on: ubuntu-latest
    permissions:
      contents: read

    outputs:
      tar_cache: ${{ steps.open_mpi.outputs.tar_cache }}
      tar_archive: ${{ steps.open_mpi.outputs.tar_archive }}

    steps:
      - name: Checkout repository
        uses: actions/checkout@v3

      - name: OpenMPI installation
        id: open_mpi
        run: |
          tar_archive=/tmp/open-mpi.tar
          docker pull ${{ inputs.ompidev_image }}

          docker build -t open-mpi:local -f docker/build/devdeps.ext.Dockerfile . \
            --build-arg ompidev_image=${{ inputs.ompidev_image }} \
            --build-arg cuda_packages=cuda-runtime-11-8 \
            --build-arg base_image=ubuntu:22.04

          docker image rm ${{ inputs.ompidev_image }}
          docker builder prune --all --force
          docker save open-mpi:local > $tar_archive

          echo "tar_cache=tar-ompi-${{ github.sha }}" >> $GITHUB_OUTPUT
          echo "tar_archive=$tar_archive" >> $GITHUB_OUTPUT

      - name: Cache cuda-quantum image
        uses: actions/cache/save@v3
        with:
          path: ${{ steps.open_mpi.outputs.tar_archive }}
          key: ${{ steps.open_mpi.outputs.tar_cache }}

  cudaq_image:
    name: Docker image
    needs: [metadata, ompi_image, cudaqdev_image, cudaqdev_deployment]
    # Force this job to run even when some of the dependencies above are skipped.
    if: always() && !contains(needs.*.result, 'failure') && !contains(needs.*.result, 'cancelled')
    runs-on: ubuntu-latest
    permissions:
      contents: read

    outputs:
      tar_cache: ${{ steps.cudaq_image.outputs.tar_cache }}
      tar_archive: ${{ steps.cudaq_image.outputs.tar_archive }}

    steps:
      - name: Checkout repository
        uses: actions/checkout@v3

      - name: Restore release build
        id: restore_cudaqdev
        if: needs.cudaqdev_deployment.result == 'skipped'
        uses: actions/cache/restore@v3
        with:
          path: ${{ needs.cudaqdev_image.outputs.tar_archive }}
          key: ${{ needs.cudaqdev_image.outputs.tar_cache }}
          fail-on-cache-miss: true

      - name: Restore OpenMPI build
        id: restore_openmpi
        if: needs.ompi_image.result != 'skipped'
        uses: actions/cache/restore@v3
        with:
          path: ${{ needs.ompi_image.outputs.tar_archive }}
          key: ${{ needs.ompi_image.outputs.tar_cache }}
          fail-on-cache-miss: true

      - name: Build cuda-quantum image
        id: cudaq_image
        run: |
          image_name=${{ needs.metadata.outputs.image_name }}
          image_tag=${{ needs.metadata.outputs.image_tag }}
          tar_archive=/tmp/cuda-quantum.tar

          if ${{ steps.restore_openmpi.outcome != 'skipped' }}; then
            base_image=`docker load --input ${{ needs.ompi_image.outputs.tar_archive }} | grep -o 'Loaded image: \S*:\S*' | cut -d ' ' -f 3`
          else
            base_image=ubuntu:22.04
          fi

          if ${{ steps.restore_cudaqdev.outcome != 'skipped' }}; then
            cudaqdev_image=`docker load --input ${{ needs.cudaqdev_image.outputs.tar_archive }} | grep -o 'Loaded image: \S*:\S*' | cut -d ' ' -f 3`
          else
            docker pull ${{ needs.cudaqdev_deployment.outputs.image_hash }}
            cudaqdev_image=${{ needs.cudaqdev_deployment.outputs.image_hash }}
          fi

          docker build -t $image_name:$image_tag -f docker/release/cudaq.Dockerfile . \
            --build-arg cudaqdev_image=$cudaqdev_image \
            --build-arg base_image=$base_image \
            --build-arg release_version=$image_tag

          rm -rf "${{ needs.ompi_image.outputs.tar_archive }}"
          rm -rf "${{ needs.cudaqdev_image.outputs.tar_archive }}"
          docker image rm $base_image
          docker image rm $cudaqdev_image
          docker image prune --force
          docker container prune --force
          docker volume prune --force
          docker builder prune --all --force
          docker save $image_name:$image_tag > $tar_archive

          echo "tar_cache=tar-cudaq-${image_tag}-${{ github.sha }}" >> $GITHUB_OUTPUT
          echo "tar_archive=$tar_archive" >> $GITHUB_OUTPUT

      - name: Cache cuda-quantum image
        uses: actions/cache/save@v3
        with:
          path: ${{ steps.cudaq_image.outputs.tar_archive }}
          key: ${{ steps.cudaq_image.outputs.tar_cache }}

      - name: Validate cuda-quantum image
        run: |
          docker run --rm -dit --name cuda-quantum ${{ needs.metadata.outputs.image_name }}:${{ needs.metadata.outputs.image_tag }}
          docker cp scripts/validate_container.sh cuda-quantum:"/home/cudaq/validate_container.sh"
          docker exec -e TERM=xterm cuda-quantum bash validate_container.sh > /tmp/validation.out
          docker stop cuda-quantum

      - name: Create job summary
        if: always() && !cancelled()
        run: |
          if [ -f /tmp/validation.out ]; then
            echo "## Validation" >> $GITHUB_STEP_SUMMARY
            echo "The validation of the cuda-quantum image produced the following output:" >> $GITHUB_STEP_SUMMARY
            echo '```text' >> $GITHUB_STEP_SUMMARY
            cat /tmp/validation.out >> $GITHUB_STEP_SUMMARY
            echo '```' >> $GITHUB_STEP_SUMMARY
          fi

  cudaq_deployment:
    name: Deploy image
    if: inputs.environment
    needs: cudaq_image
    uses: ./.github/workflows/deploy_to_registry.yml
    with:
      environment: ${{ inputs.environment }}
      cache_key: ${{ needs.cudaq_image.outputs.tar_cache }}
      tar_archive: ${{ needs.cudaq_image.outputs.tar_archive }}

  clean_up:
    name: Prepare cache clean-up
    needs: [cudaqdev_image, cudaq_image, documentation]
    runs-on: ubuntu-latest
    if: always() # need to clean up even if the workflow is cancelled or fails

    steps:
      - name: Save cache keys
        id: workflow_inputs
        run: |
          keys=${{ needs.ompi_image.outputs.tar_cache }}
          if ${{ inputs.environment == '' }}; then
            keys+=" ${{ needs.cudaqdev_image.outputs.tar_cache }}"
            keys+=" ${{ needs.cudaq_image.outputs.tar_cache }}"
          fi
          echo "$keys" >> cache_keys.txt

      - uses: actions/upload-artifact@v3
        with:
          name: cache_keys_packages
          path: cache_keys.txt
          retention-days: 1
          if-no-files-found: error<|MERGE_RESOLUTION|>--- conflicted
+++ resolved
@@ -26,38 +26,6 @@
 jobs:
   metadata:
     name: Metadata
-<<<<<<< HEAD
-    runs-on: ubuntu-latest
-    permissions:
-      contents: read
-
-    outputs:
-      image_name: ${{ steps.metadata.outputs.image_name }}
-      image_tag: ${{ steps.metadata.outputs.image_tag }}
-
-    steps:
-      - name: Determine metadata
-        id: metadata
-        run: |
-          repo_owner=${{ github.repository_owner }}
-          image_name=${{ vars.registry || 'ghcr.io' }}/${repo_owner,,}/cuda-quantum
-          if ${{ github.event.pull_request.number != '' }}; then
-            image_tag=pr-${{ github.event.pull_request.number }}
-          elif ${{ github.ref_type == 'branch' && github.ref_name == 'main' }}
-            image_tag=latest
-          elif ${{ github.ref_type == 'tag' || startsWith(github.ref_name, 'releases/') }}
-            image_tag=`echo ${{ github.ref_name }} | egrep -o "([0-9]{1,}\.)+[0-9]{1,}"`
-          else
-            image_tag=`echo ${{ github.ref_name }} | tr '/' '-'`
-          fi
-
-          echo "image_name=$image_name" >> $GITHUB_OUTPUT
-          echo "image_tag=$image_tag" >> $GITHUB_OUTPUT
-
-  release_build:
-    name: Release build
-=======
->>>>>>> 4b2ace25
     runs-on: ubuntu-latest
     permissions:
       contents: read
@@ -89,10 +57,6 @@
     name: Release build
     needs: metadata
     runs-on: ubuntu-latest
-<<<<<<< HEAD
-    needs: [release_build, metadata]
-=======
->>>>>>> 4b2ace25
     permissions:
       contents: read
 
@@ -116,18 +80,6 @@
       - name: Build CUDA Quantum
         id: dev_image
         run: |
-<<<<<<< HEAD
-          image_name=${{ needs.metadata.outputs.image_name }}
-          image_tag=${{ needs.metadata.outputs.image_tag }}
-          tar_archive=/tmp/cuda-quantum.tar
-
-          docker load --input ${{ needs.release_build.outputs.cudaqdev_tarfile }}
-          docker build -t $image_name:$image_tag -f docker/release/cudaq.Dockerfile . \
-            --build-arg dev_image=cuda-quantum-dev --build-arg dev_tag=local \
-            --build-arg release_version=$image_tag
-          docker save $image_name:$image_tag > $tar_archive
-
-=======
           image_name=${{ needs.metadata.outputs.image_name }}-dev
           image_tag=${{ needs.metadata.outputs.image_tag }}
           tar_archive=/tmp/cuda-quantum-dev.tar
@@ -150,53 +102,18 @@
           docker save $image_name:$image_tag > $tar_archive
 
           echo "tar_cache=tar-cudaqdev-${image_tag}-${{ github.sha }}" >> $GITHUB_OUTPUT
->>>>>>> 4b2ace25
           echo "tar_archive=$tar_archive" >> $GITHUB_OUTPUT
 
       - name: Cache cuda-quantum-dev image
         uses: actions/cache/save@v3
         with:
-<<<<<<< HEAD
-          path: ${{ steps.cudaq_image.outputs.tar_archive }}
-          key: ${{ steps.cudaq_image.outputs.tar_cache }}
-
-      - name: Validate cuda-quantum image
-        run: |
-          docker run --rm -dit --name cuda-quantum ${{ needs.metadata.outputs.image_name }}:${{ needs.metadata.outputs.image_tag }}
-          docker cp scripts/validate_container.sh cuda-quantum:"/home/cudaq/validate_container.sh"
-          docker exec -e TERM=xterm cuda-quantum bash validate_container.sh > /tmp/validation.out
-          docker stop cuda-quantum
-
-      - name: Create job summary
-        run: |
-          echo "## Validation" >> $GITHUB_STEP_SUMMARY
-          echo "The validation of the cuda-quantum image produced the following output:" >> $GITHUB_STEP_SUMMARY
-          echo '```text' >> $GITHUB_STEP_SUMMARY
-          cat /tmp/validation.out >> $GITHUB_STEP_SUMMARY
-          echo '```' >> $GITHUB_STEP_SUMMARY
-
-  deployment:
-    name: Deployment
-    if: inputs.environment
-    needs: docker_image
-    uses: ./.github/workflows/deploy_to_registry.yml
-    with:
-      environment: ${{ inputs.environment }}
-      cache_key: ${{ needs.docker_image.outputs.tar_cache }}
-      tar_archive: ${{ needs.docker_image.outputs.tar_archive }}
-=======
           path: ${{ steps.dev_image.outputs.tar_archive }}
           key: ${{ steps.dev_image.outputs.tar_cache }}
->>>>>>> 4b2ace25
 
   documentation:
     name: Documentation
     needs: [metadata, cudaqdev_image]
     runs-on: ubuntu-latest
-<<<<<<< HEAD
-    needs: [release_build, metadata]
-=======
->>>>>>> 4b2ace25
     permissions:
       contents: read
 
@@ -214,13 +131,6 @@
       - name: Build documentation
         id: docs_build
         run: |
-<<<<<<< HEAD
-          docs_version="CUDA_QUANTUM_VERSION=${{ needs.metadata.outputs.image_tag }}"
-
-          docker load --input ${{ needs.release_build.outputs.cudaqdev_tarfile }}
-          docker run --rm -dit --name cuda-quantum-dev cuda-quantum-dev:local
-          (docker exec cuda-quantum-dev bash export $docs_version && scripts/build_docs.sh && built=true) || built=false
-=======
           image_name=${{ needs.metadata.outputs.image_name }}-dev
           image_tag=${{ needs.metadata.outputs.image_tag }}
           docs_version="CUDA_QUANTUM_VERSION=${{ needs.metadata.outputs.image_tag }}"
@@ -228,7 +138,6 @@
           docker load --input ${{ needs.cudaqdev_image.outputs.tar_archive }}
           docker run --rm -dit --name cuda-quantum-dev $image_name:$image_tag
           (docker exec cuda-quantum-dev bash -c "export $docs_version && bash scripts/build_docs.sh" && built=true) || built=false
->>>>>>> 4b2ace25
           if $built; then docker cp cuda-quantum-dev:"/usr/local/cudaq/docs/." docs; \
           else docker cp cuda-quantum-dev:"/workspaces/cuda-quantum/build/." /tmp/build; fi
           docker stop cuda-quantum-dev
