name: Nightly integration tests

concurrency:
  # only one integration tests workflow to be run at a time, since it involves pushing/cleaning up a test image (same tag).
  group: ${{ github.workflow }}${{ github.event.workflow_run.name }}
  cancel-in-progress: false

# Run on request and every day at 3 AM UTC
on:
  workflow_dispatch:
    inputs:
      target:
        description: 'Target (choose nightly to run like nightly tests)'
        required: true
        default: 'nightly'
        type: choice
        options:
          - nightly
          - anyon
          - fermioniq
          - infleqtion
          - ionq
          - iqm
          - oqc
          - orca
          - pasqal
          - qci
          - quantinuum
          - nvqc
      single_test_name:
        type: string
        required: false
        description: 'Single test (e.g., targettests/quantinuum/load_value.cpp). Runs default tests if left blank'
      target_machine:
        type: string
        required: false
        description: 'Target machine (e.g., H2-1E).'
      cudaq_test_image:
        type: string
        required: false
        default: '' # picked up from repo variable if not provided
        description: 'CUDA Quantum image to run the tests in. Default to the latest CUDA Quantum nightly image'
      commit_sha:
        type: string
        required: false
        description: 'Commit SHA to pull the code (examples/tests) for testing. Default to the commit associated with the CUDA Quantum docker image if left blank'
      cudaq_nvqc_deploy_image:
        type: string
        required: false
        default: '' # same as cudaq_test_image if not provided
        description: 'CUDA Quantum image to use for NVQC deployment to NVCF. Default to the latest CUDA Quantum nightly image'
      workflow_id:
        type: string
        required: false
        description: 'Workflow Id to retrieve the Python wheel for testing. Default to the wheels produced by the Publishing workflow associated with the latest nightly CUDA Quantum Docker image if left blank'
      python_version:
        type: choice
        required: true
        description: 'Python version to run wheel test'
        options:
        - '3.11'
        - '3.12'
        - '3.13'

  schedule:
    - cron: 0 3 * * *

env:
  NGC_QUANTUM_ORG: pnyjrcojiblh
  NGC_QUANTUM_TEAM: cuda-quantum
  NVQC_FUNCTION_ID: 3bfa0342-7d2a-4f1b-8e81-b6608d28ca7d
  # <Backend>:<GPU Type>:<Instance Type>:<Min Instances>:<Max Instances>
  NGC_NVQC_DEPLOYMENT_SPEC: GFN:L40S:gl40s_1.br25_2xlarge:1:1
  python_version: '3.12'

jobs:
  # We need this job purely to choose the container image values because the
  # `env` context is unavailable outside of "steps" contexts.
  setup:
    name: Configure jobs
    runs-on: ubuntu-latest
    permissions:
      packages: write

    environment:
      name: ghcr-deployment
      url: ${{ vars.deployment_url }}

    outputs:
      cudaq_test_image: ${{ steps.vars.outputs.cudaq_nightly_image }}@${{ steps.test_image.outputs.digest }}
      cudaq_nvqc_deploy_image: ${{ inputs.cudaq_nvqc_deploy_image || format('{0}@{1}', steps.vars.outputs.cudaq_nightly_image, steps.test_image.outputs.digest) }}

    steps:
      - name: Set variables
        id: vars
        run: |
          cudaq_test_image=${{ inputs.cudaq_test_image || vars.cudaq_test_image }}
          cudaq_nightly_image=ghcr.io/nvidia/${{ vars.packages_prefix }}cuda-quantum

          sudo apt-get update && sudo apt-get install -y --no-install-recommends curl
          curl -L https://github.com/regclient/regclient/releases/latest/download/regctl-linux-amd64 > regctl
          chmod 755 regctl

          manifest=`./regctl image manifest $cudaq_test_image --format "{{ json . }}"`
          platforms=`echo $manifest | jq -r '.manifests | map("\(.platform.os)/\(.platform.architecture)") | .[]'`
          echo "FROM $cudaq_test_image" >> test_image.Dockerfile

          echo "platforms=$(echo $platforms | tr ' ' ,)" >> $GITHUB_OUTPUT
          echo "cudaq_nightly_image=$cudaq_nightly_image" >> $GITHUB_OUTPUT

      - name: Log in to GitHub CR
        uses: docker/login-action@v3
        with:
          registry: ghcr.io
          username: ${{ github.actor }}
          password: ${{ github.token }}

      - name: Set up context for buildx
        run: |
          docker context create builder_context

      - name: Set up buildx runner
        uses: docker/setup-buildx-action@v3
        with:
          endpoint: builder_context
          version: v0.19.0
          driver-opts: |
            image=moby/buildkit:v0.19.0

      - name: Extract metadata
        id: metadata
        uses: docker/metadata-action@v5
        with:
          images: ${{ steps.vars.outputs.cudaq_nightly_image }}
          flavor: latest=false
          tags: type=raw,value=nightly
          labels: |
            org.opencontainers.image.title=cuda-quantum
            org.opencontainers.image.description=CUDA-Q image used for nightly integration tests

      - name: Update nightly image on GHCR
        id: test_image
        uses: docker/build-push-action@v5
        with:
          context: .
          file: test_image.Dockerfile
          tags: ${{ steps.metadata.outputs.tags }}
          labels: ${{ steps.metadata.outputs.labels }}
          platforms: ${{ steps.vars.outputs.platforms }}
          push: true

  metadata:
    name: Retrieve commit info
    runs-on: ubuntu-latest
    needs: setup

    container:
      image: ${{ needs.setup.outputs.cudaq_test_image }}
      options: --user root
      credentials:
        username: ${{ github.actor }}
        password: ${{ github.token }}

    outputs:
      cudaq_commit: ${{ steps.commit-sha.outputs.sha }}

    steps:
      - name: Get commit SHA
        id: commit-sha
        run: |
          if [ -n "${{ inputs.commit_sha }}" ]; then
            echo "sha=${{ inputs.commit_sha }}" >> $GITHUB_OUTPUT
          else
            echo "sha=$(cat $CUDA_QUANTUM_PATH/build_info.txt | grep -o 'source-sha: \S*' | cut -d ' ' -f 2)" >> $GITHUB_OUTPUT
          fi

  build_nvqc_image:
    name: Build NVQC deployment image
    runs-on: ubuntu-latest
    if: (inputs.target == 'nvqc' || github.event_name == 'schedule' || inputs.target == 'nightly')
    needs: [setup, metadata]
    permissions:
      contents: read
      packages: write

    environment: ghcr-deployment

    steps:
      - name: Checkout repository
        uses: actions/checkout@v4
        with:
          ref: ${{ needs.metadata.outputs.cudaq_commit }}
          fetch-depth: 1

      - name: Set up context for buildx
        run: |
          docker context create builder_context

      - name: Set up buildx runner
        uses: docker/setup-buildx-action@v3
        with:
          endpoint: builder_context
          version: v0.19.0
          driver-opts: |
            image=moby/buildkit:v0.19.0

      - name: Login to NGC container registry
        uses: docker/login-action@v3
        with:
          registry: nvcr.io
          username: '$oauthtoken'
          password: ${{ secrets.NGC_CREDENTIALS }}

      # Log in to GHCR (in case the base image is a local one)
      - name: Log in to the GitHub container registry
        uses: docker/login-action@v3
        with:
          registry: ghcr.io
          username: ${{ github.actor }}
          password: ${{ github.token }}

      - name: Build NVQC image
        id: docker_build
        uses: docker/build-push-action@v5
        with:
          context: .
          file: ./docker/release/cudaq.nvqc.Dockerfile
          build-args: |
            base_image=${{ needs.setup.outputs.cudaq_nvqc_deploy_image }}
          tags: nvcr.io/${{ env.NGC_QUANTUM_ORG }}/${{ env.NGC_QUANTUM_TEAM }}/${{ vars.packages_prefix }}cuda-quantum:nightly
          platforms: linux/amd64
          provenance: false
          push: true

  deploy_nvqc_test_function:
    name: Deploy NVQC function
    runs-on: ubuntu-latest
    needs: [metadata, build_nvqc_image]
    if: (inputs.target == 'nvqc' || github.event_name == 'schedule' || inputs.target == 'nightly')
    permissions:
      contents: read

    # Must have environment protection
    environment: ghcr-deployment

    outputs:
      nvqc_function_version_id: ${{ steps.deploy.outputs.nvqc_function_version_id }}

    steps:
      - name: Checkout repository
        uses: actions/checkout@v4
        with:
          ref: ${{ needs.metadata.outputs.cudaq_commit }}
          fetch-depth: 1

      - name: Install NGC CLI
        uses: ./.github/actions/install-ngc-cli
        with:
          version: 3.38.0
          checksum: 427c67684d792b673b63882a6d0cbb8777815095c0f2f31559c1570a91187388

      - name: Deploy NVQC Function
        id: deploy
        env:
          NGC_CLI_API_KEY: ${{ secrets.NGC_CREDENTIALS }}
          NGC_CLI_ORG: ${{ env.NGC_QUANTUM_ORG }}
          NGC_CLI_TEAM: cuda-quantum
        # When a new REST version is introduced, NVQC_REST_PAYLOAD_VERSION needs to be updated in lockstep with the new nightly CUDA Quantum image.
        # Otherwise, deployment of the test function will fail.
        run: |
          # We run with CUDAQ_SER_CODE_EXEC set. The final NVQC deployment may
          # or may not have this set, but since we run the client with
          # CUDAQ_CLIENT_REMOTE_CAPABILITY_OVERRIDE=1 (below), we need to run
          # the CI with CUDAQ_SER_CODE_EXEC=1. If we ever remove
          # CUDAQ_CLIENT_REMOTE_CAPABILITY_OVERRIDE=1 below, we can consider
          # removing CUDAQ_SER_CODE_EXEC=1.
          create_function_result=$(ngc-cli/ngc cloud-function function create \
            --container-image nvcr.io/${{ env.NGC_QUANTUM_ORG }}/${{ env.NGC_QUANTUM_TEAM }}/cuda-quantum:nightly \
            --container-environment-variable NUM_GPUS:1 \
            --container-environment-variable NVQC_REST_PAYLOAD_VERSION:1.1 \
            --container-environment-variable RUN_AS_NOBODY:1 \
            --container-environment-variable CUDAQ_SER_CODE_EXEC:1 \
            --api-body-format CUSTOM \
            --inference-port 3030 \
            --health-uri / \
            --inference-url /job \
            --name cudaq-nightly-integration-test \
            $NVQC_FUNCTION_ID)
          version_id=$(echo "$create_function_result" | grep 'Version: \S*' | head -1 | cut -d ':' -f 2 | tr -d ' ')
          echo "Create version Id: $version_id"
          echo "nvqc_function_version_id=$version_id" >> $GITHUB_OUTPUT
          # Deploy it
          ngc-cli/ngc cloud-function function deploy create --deployment-specification $NGC_NVQC_DEPLOYMENT_SPEC $NVQC_FUNCTION_ID:$version_id
          function_status=DEPLOYING
          while [ "$function_status" = "DEPLOYING" ]; do
            echo "Waiting for deploying NVQC function version $version_id ..."
            sleep 120
            function_info=$(ngc-cli/ngc cloud-function function info $NVQC_FUNCTION_ID:$version_id)
            function_status=$(echo "$function_info" | grep 'Status: \S*' | head -1 | cut -d ':' -f 2 | tr -d ' ')
          done
          if [ "$function_status" != "ACTIVE" ]; then
            echo "::error:: Failed to deploy NVQC Test Function"
            exit 1
          fi

  # Setup job to determine which providers to test
  provider_matrix_setup:
    name: Setup provider matrix
    runs-on: ubuntu-latest
    needs: [setup, metadata]
    outputs:
      providers: ${{ steps.set-matrix.outputs.providers }}
    steps:
      - name: Set provider matrix
        id: set-matrix
        run: |
          # Determine which providers to test based on inputs and event type
          if [[ "${{ github.event_name }}" == "schedule" || "${{ inputs.target }}" == "nightly" ]]; then
            providers='["anyon", "fermioniq", "infleqtion", "ionq", "iqm", "oqc", "orca", "pasqal", "qci", "quantinuum"]'
          else
            # Just run the specified target provider
            providers="[\"${{ inputs.target }}\"]"
          fi
          echo "providers=$providers" >> $GITHUB_OUTPUT

  # The parallel provider jobs using the matrix
  provider_test:
    name: Test ${{ matrix.provider }}
    needs: [setup, metadata, provider_matrix_setup]
    runs-on: ubuntu-latest
    strategy:
      fail-fast: false
      matrix:
        provider: ${{ fromJson(needs.provider_matrix_setup.outputs.providers) }}

    # Must have environment protection for the secrets
    environment: backend-validation
    container:
      image: ${{ needs.setup.outputs.cudaq_test_image }}
      options: --user root
      credentials:
        username: ${{ github.actor }}
        password: ${{ github.token }}

    steps:
      - name: Get code
        uses: actions/checkout@v4
        with:
          ref: ${{ needs.metadata.outputs.cudaq_commit }}
          fetch-depth: 1

      - name: Get tests
        id: gettests
        run: |
          if [ -n "${{ inputs.single_test_name }}" ]; then
            if [ -e "${{ inputs.single_test_name }}" ]; then
              echo "testlist=${{ inputs.single_test_name }}" >> $GITHUB_OUTPUT
            else
              echo "::error::File ${{ inputs.single_test_name }} not found"
              exit 1
            fi
          else
            # Get tests specifically for this provider
            case "${{ matrix.provider }}" in
              anyon)
                filelist="targettests/anyon/*.cpp"
                ;;
              fermioniq)
                filelist="docs/sphinx/targets/cpp/fermioniq.cpp docs/sphinx/targets/python/fermioniq.py docs/sphinx/targets/python/fermioniq_observables.py"
                ;;
              infleqtion)
                filelist="docs/sphinx/targets/cpp/infleqtion.cpp docs/sphinx/targets/python/infleqtion.py"
                ;;
              ionq)
                filelist="targettests/ionq/*.cpp"
                ;;
              iqm)
                filelist="targettests/iqm/*.cpp"
                ;;
              oqc)
                filelist="targettests/oqc/*.cpp"
                ;;
              orca)
                filelist="docs/sphinx/targets/cpp/orca.cpp docs/sphinx/targets/cpp/orca_mqpu.cpp docs/sphinx/targets/python/orca.py docs/sphinx/targets/python/orca_mqpu.py"
                ;;
              pasqal)
                filelist="docs/sphinx/targets/cpp/pasqal.cpp docs/sphinx/targets/python/pasqal.py"
                ;;
              qci)
                filelist="targettests/qci/*.cpp"
                ;;
              quantinuum)
                # Include both legacy Quantinuum and Quantinuum-NG tests
                filelist="targettests/quantinuum/*.cpp targettests/quantinuum_ng/*.cpp docs/sphinx/targets/python/quantinuum.py"
                ;;
            esac
            echo "testlist=$filelist" >> $GITHUB_OUTPUT
          fi

      # Provider-specific setup steps
      - name: Setup ${{ matrix.provider }} account
        run: |
          case "${{ matrix.provider }}" in
            anyon)
              echo "### Setting up Anyon account" >> $GITHUB_STEP_SUMMARY
              echo "::add-mask::${{ secrets.ANYON_USERNAME }}"
              echo "::add-mask::${{ secrets.ANYON_PASSWORD }}"
              TEMP_NETRC=$(mktemp)
              chmod 600 "$TEMP_NETRC"
              printf "machine api.anyon.cloud\nlogin %s\npassword %s\n" "${{ secrets.ANYON_USERNAME }}" "${{ secrets.ANYON_PASSWORD }}" > "$TEMP_NETRC"
              response=$(curl -sS --netrc-file "$TEMP_NETRC" -X POST \
                -H "Content-Type: application/json" \
                https://api.anyon.cloud:5000/login 2>&1) || {
                echo "::error::Failed to authenticate with Anyon"
                rm -f "$TEMP_NETRC"
                exit 1
              }
              rm -f "$TEMP_NETRC"
              read -r id_token refresh_token < <(echo "$response" | jq -r '.id_token, .refresh_token')
              echo "::add-mask::$id_token"
              echo "::add-mask::$refresh_token"
              printf "key: %s\nrefresh: %s\n" "$id_token" "$refresh_token" > "$HOME/.anyon_config"
              chmod 600 "$HOME/.anyon_config"
              ;;
            fermioniq)
              echo "### Setting up Fermioniq account" >> $GITHUB_STEP_SUMMARY
              echo "::add-mask::${{ secrets.FERMIONIQ_ACCESS_TOKEN_ID }}"
              echo "::add-mask::${{ secrets.FERMIONIQ_ACCESS_TOKEN_SECRET }}"
              echo "FERMIONIQ_ACCESS_TOKEN_ID=${{ secrets.FERMIONIQ_ACCESS_TOKEN_ID }}" >> $GITHUB_ENV
              echo "FERMIONIQ_ACCESS_TOKEN_SECRET=${{ secrets.FERMIONIQ_ACCESS_TOKEN_SECRET }}" >> $GITHUB_ENV
              echo "FERMIONIQ_PROJECT_ID=c86e2cb8-d776-41ae-8240-d3d55e18b7c3" >> $GITHUB_ENV
              ;;
            infleqtion)
              echo "### Setting up Infleqtion account" >> $GITHUB_STEP_SUMMARY
              echo "::add-mask::${{ secrets.SUPERSTAQ_API_KEY }}"
              echo "SUPERSTAQ_API_KEY=${{ secrets.SUPERSTAQ_API_KEY }}" >> $GITHUB_ENV
              ;;
            ionq)
              echo "### Setting up IonQ account" >> $GITHUB_STEP_SUMMARY
              echo "::add-mask::${{ secrets.IONQ_API_KEY }}"
              echo "IONQ_API_KEY=${{ secrets.IONQ_API_KEY }}" >> $GITHUB_ENV
              ;;
            iqm)
              echo "### Setting up IQM account" >> $GITHUB_STEP_SUMMARY
              echo "::add-mask::${{ secrets.IQM_TOKEN }}"
              IQM_TOKEN_FILE="$(mktemp --suffix=.json)"
              printf '{ "access_token": "%s" }' "${{ secrets.IQM_TOKEN }}" > "$IQM_TOKEN_FILE"
              chmod 600 "$IQM_TOKEN_FILE"
              echo "IQM_TOKENS_FILE=$IQM_TOKEN_FILE" >> "$GITHUB_ENV"
              echo "IQM_SERVER_URL=https://cocos.resonance.meetiqm.com/pyrite:test" >> $GITHUB_ENV
              ;;
            oqc)
              echo "### Setting up OQC account" >> $GITHUB_STEP_SUMMARY
              echo "::add-mask::${{ secrets.OQC_URL }}"
              echo "::add-mask::${{ secrets.BACKEND_LOGIN_EMAIL }}"
              echo "::add-mask::${{ secrets.OQC_PASSWORD }}"
              echo "OQC_URL=${{ secrets.OQC_URL }}" >> $GITHUB_ENV
              echo "OQC_EMAIL=${{ secrets.BACKEND_LOGIN_EMAIL }}" >> $GITHUB_ENV
              echo "OQC_PASSWORD=${{ secrets.OQC_PASSWORD }}" >> $GITHUB_ENV
              ;;
            orca)
              echo "### Setting up ORCA account" >> $GITHUB_STEP_SUMMARY
              echo "::add-mask::${{ secrets.ORCA_ACCESS_URL }}"
              echo "ORCA_ACCESS_URL=${{ secrets.ORCA_ACCESS_URL }}" >> $GITHUB_ENV
              ;;
            pasqal)
              echo "### Setting up Pasqal account" >> $GITHUB_STEP_SUMMARY
              python3 -m pip install pasqal-cloud
              echo "::add-mask::${{ secrets.PASQAL_USERNAME }}"
              echo "::add-mask::${{ secrets.PASQAL_PASSWORD }}"
              echo "::add-mask::${{ secrets.PASQAL_PROJECT_ID }}"
              TEMP_SCRIPT=$(mktemp --suffix=.py)
              chmod 600 "$TEMP_SCRIPT"
              printf '%s\n' \
                "import os" \
                "import sys" \
                "from pasqal_cloud import SDK" \
                "try:" \
                "    sdk = SDK(username=os.environ['PASQAL_USER'], password=os.environ['PASQAL_PASS'])" \
                "    sys.stdout.write(str(sdk.user_token()))" \
                "except Exception as e:" \
                "    sys.stderr.write('Authentication failed\n')" \
                "    sys.exit(1)" > "$TEMP_SCRIPT"
              PASQAL_AUTH_TOKEN=$(PASQAL_USER="${{ secrets.PASQAL_USERNAME }}" \
                                  PASQAL_PASS="${{ secrets.PASQAL_PASSWORD }}" \
                                  python3 "$TEMP_SCRIPT" 2>/dev/null) || {
                echo "::error::Failed to authenticate with Pasqal"
                rm -f "$TEMP_SCRIPT"
                exit 1
              }
              rm -f "$TEMP_SCRIPT"
              echo "::add-mask::$PASQAL_AUTH_TOKEN"
              echo "PASQAL_AUTH_TOKEN=$PASQAL_AUTH_TOKEN" >> $GITHUB_ENV
              echo "PASQAL_USERNAME=${{ secrets.PASQAL_USERNAME }}" >> $GITHUB_ENV
              echo "PASQAL_PASSWORD=${{ secrets.PASQAL_PASSWORD }}" >> $GITHUB_ENV
              echo "PASQAL_PROJECT_ID=${{ secrets.PASQAL_PROJECT_ID }}" >> $GITHUB_ENV
              echo "PASQAL_MACHINE_TARGET=EMU_FREE" >> $GITHUB_ENV
              ;;
            qci)
              echo "### Setting up QCI account" >> $GITHUB_STEP_SUMMARY
              echo "::add-mask::${{ secrets.QCI_AUTH_TOKEN }}"
              echo "QCI_AUTH_TOKEN=${{ secrets.QCI_AUTH_TOKEN }}" >> $GITHUB_ENV
              ;;
            quantinuum)
              echo "### Setting up Quantinuum account" >> $GITHUB_STEP_SUMMARY
              echo "::add-mask::${{ secrets.BACKEND_LOGIN_EMAIL }}"
              echo "::add-mask::${{ secrets.QUANTINUUM_NEXUS_PASSWORD }}"
              curl -c ~/.quantinuum_cookies.txt -X POST https://nexus.quantinuum.com/auth/login -H "Content-Type: application/json" -d '{ "email":"${{ secrets.BACKEND_LOGIN_EMAIL }}","password":"${{ secrets.QUANTINUUM_NEXUS_PASSWORD }}" }' >/dev/null
              awk '$6 == "myqos_oat" {refresh=$7} $6 == "myqos_id" {key=$7} END {print "key: " key "\nrefresh: " refresh}' ~/.quantinuum_cookies.txt > ~/.quantinuum_config
              chmod 600 ~/.quantinuum_config
              rm ~/.quantinuum_cookies.txt
              ;;
          esac
        shell: bash

      # Run the provider-specific tests
      - name: Run tests for ${{ matrix.provider }}
        run: |
          echo "### Testing ${{ matrix.provider }}" >> $GITHUB_STEP_SUMMARY
          export CUDAQ_LOG_LEVEL="info"
          set +e # Allow script to keep going through errors
          test_err_sum=0
          test_skip_sum=0

          # Single loop handles both C++ and Python tests
          for filename in ${{ steps.gettests.outputs.testlist }}; do
            # Check if file exists
            if [ ! -e "$filename" ]; then
              echo "::warning::File not found: $filename"
              echo ":warning: Test skipped (file not found): $filename" >> $GITHUB_STEP_SUMMARY
              test_skip_sum=$((test_skip_sum+1))
              continue
            fi

            case "${{ matrix.provider }}" in
              anyon)
                nvq++ -v $filename -DSYNTAX_CHECK --target anyon --anyon-machine telegraph-8q
                test_status=$?
                if [ $test_status -eq 0 ]; then
                  ./a.out
                  test_status=$?
                  if [ $test_status -eq 0 ]; then
                    echo ":white_check_mark: Successfully ran test: $filename" >> $GITHUB_STEP_SUMMARY
                  else
                    echo ":x: Test failed (failed to execute): $filename" >> $GITHUB_STEP_SUMMARY
                    test_err_sum=$((test_err_sum+1))
                  fi
                else
                  echo ":x: Test failed (failed to compile): $filename" >> $GITHUB_STEP_SUMMARY
                  test_err_sum=$((test_err_sum+1))
                fi
                ;;

              fermioniq)
                if [[ "$filename" == *.cpp ]]; then
                  nvq++ --target fermioniq --fermioniq-project-id $FERMIONIQ_PROJECT_ID $filename
                  test_status=$?
                  if [ $test_status -eq 0 ]; then
                    ./a.out 1> /dev/null
                    test_status=$?
                    if [ $test_status -eq 0 ]; then
                      echo ":white_check_mark: Successfully ran test: $filename" >> $GITHUB_STEP_SUMMARY
                    else
                      echo ":x: Test failed (failed to execute): $filename" >> $GITHUB_STEP_SUMMARY
                      test_err_sum=$((test_err_sum+1))
                    fi
                  else
                    echo ":x: Test failed (failed to compile): $filename" >> $GITHUB_STEP_SUMMARY
                    test_err_sum=$((test_err_sum+1))
                  fi
                elif [[ "$filename" == *.py ]]; then
                  python3 $filename 1> /dev/null
                  test_status=$?
                  if [ $test_status -eq 0 ]; then
                    echo ":white_check_mark: Successfully ran test: $filename" >> $GITHUB_STEP_SUMMARY
                  else
                    echo ":x: Test failed (failed to execute): $filename" >> $GITHUB_STEP_SUMMARY
                    test_err_sum=$((test_err_sum+1))
                  fi
                else
                  echo "::warning::Unsupported file type: $filename"
                  echo ":warning: Test skipped (unsupported file type): $filename" >> $GITHUB_STEP_SUMMARY
                  test_skip_sum=$((test_skip_sum+1))
                fi
                ;;

              infleqtion)
                if [[ "$filename" == *.cpp ]]; then
                  nvq++ --target infleqtion $filename
                  test_status=$?
                  if [ $test_status -eq 0 ]; then
                    ./a.out
                    test_status=$?
                    if [ $test_status -eq 0 ]; then
                      echo ":white_check_mark: Successfully ran test: $filename" >> $GITHUB_STEP_SUMMARY
                    else
                      echo ":x: Test failed (failed to execute): $filename" >> $GITHUB_STEP_SUMMARY
                      test_err_sum=$((test_err_sum+1))
                    fi
                  else
                    echo ":x: Test failed (failed to compile): $filename" >> $GITHUB_STEP_SUMMARY
                    test_err_sum=$((test_err_sum+1))
                  fi
                elif [[ "$filename" == *.py ]]; then
                  python3 $filename 1> /dev/null
                  test_status=$?
                  if [ $test_status -eq 0 ]; then
                    echo ":white_check_mark: Successfully ran test: $filename" >> $GITHUB_STEP_SUMMARY
                  else
                    echo ":x: Test failed (failed to execute): $filename" >> $GITHUB_STEP_SUMMARY
                    test_err_sum=$((test_err_sum+1))
                  fi
                else
                  echo "::warning::Unsupported file type: $filename"
                  echo ":warning: Test skipped (unsupported file type): $filename" >> $GITHUB_STEP_SUMMARY
                  test_skip_sum=$((test_skip_sum+1))
                fi
                ;;

              ionq)
                nvq++ -v $filename --target ionq
                test_status=$?
                if [ $test_status -eq 0 ]; then
                  ./a.out
                  test_status=$?
                  if [ $test_status -eq 0 ]; then
                    echo ":white_check_mark: Successfully ran test: $filename" >> $GITHUB_STEP_SUMMARY
                  else
                    echo ":x: Test failed (failed to execute): $filename" >> $GITHUB_STEP_SUMMARY
                    test_err_sum=$((test_err_sum+1))
                  fi
                else
                  echo ":x: Test failed (failed to compile): $filename" >> $GITHUB_STEP_SUMMARY
                  test_err_sum=$((test_err_sum+1))
                fi
                ;;

<<<<<<< HEAD
      - name: Submit to a mocked IQM Resonance server
        if: (success() || failure()) && (inputs.target == 'iqm' || github.event_name == 'schedule' || inputs.target == 'nightly')
        run: |
          echo "### Submit to IQM Resonance" >> $GITHUB_STEP_SUMMARY
          # Create a json file with the Resonance auth token
          echo "{ \"access_token\": \"${{ secrets.IQM_TOKEN }}\" }" > .resonance.api-token.json
          export IQM_TOKENS_FILE=".resonance.api-token.json"
          # Use IQM Resonance Pyrite mock, which implements the Crystal_5 architecture
          export IQM_SERVER_URL="https://cocos.resonance.meetiqm.com/pyrite:test"
          export CUDAQ_LOG_LEVEL="info"
          set +e # Allow script to keep going through errors
          test_err_sum=0
          for filename in ${{ steps.gettests.outputs.testlist }}; do
            [ -e "$filename" ] || echo "::error::Couldn't find files ($filename)"
            # Only the following tests are currently supported on IQM
            case $filename in
              targettests/iqm/*)
                nvq++ -DSYNTAX_CHECK --target iqm $filename
=======
              iqm)
                nvq++ -DSYNTAX_CHECK --target iqm --iqm-machine Crystal_5 $filename
>>>>>>> 051eed70
                test_status=$?
                if [ $test_status -eq 0 ]; then
                  ./a.out
                  test_status=$?
                  if [ $test_status -eq 0 ]; then
                    echo ":white_check_mark: Successfully ran test: $filename" >> $GITHUB_STEP_SUMMARY
                  else
                    echo ":x: Test failed (failed to execute): $filename" >> $GITHUB_STEP_SUMMARY
                    test_err_sum=$((test_err_sum+1))
                  fi
                else
                  echo ":x: Test failed (failed to compile): $filename" >> $GITHUB_STEP_SUMMARY
                  test_err_sum=$((test_err_sum+1))
                fi
                ;;

              oqc)
                nvq++ -DSYNTAX_CHECK --target oqc $filename
                test_status=$?
                if [ $test_status -eq 0 ]; then
                  ./a.out
                  test_status=$?
                  if [ $test_status -eq 0 ]; then
                    echo ":white_check_mark: Successfully ran test: $filename" >> $GITHUB_STEP_SUMMARY
                  else
                    echo ":x: Test failed (failed to execute): $filename" >> $GITHUB_STEP_SUMMARY
                    test_err_sum=$((test_err_sum+1))
                  fi
                else
                  echo ":x: Test failed (failed to compile): $filename" >> $GITHUB_STEP_SUMMARY
                  test_err_sum=$((test_err_sum+1))
                fi
                ;;

              orca)
                if [[ "$filename" == *.cpp ]]; then
                  nvq++ --target orca --orca-url $ORCA_ACCESS_URL $filename
                  test_status=$?
                  if [ $test_status -eq 0 ]; then
                    ./a.out
                    test_status=$?
                    if [ $test_status -eq 0 ]; then
                      echo ":white_check_mark: Successfully ran test: $filename" >> $GITHUB_STEP_SUMMARY
                    else
                      echo ":x: Test failed (failed to execute): $filename" >> $GITHUB_STEP_SUMMARY
                      test_err_sum=$((test_err_sum+1))
                    fi
                  else
                    echo ":x: Test failed (failed to compile): $filename" >> $GITHUB_STEP_SUMMARY
                    test_err_sum=$((test_err_sum+1))
                  fi
                elif [[ "$filename" == *.py ]]; then
                  python3 $filename 1> /dev/null
                  test_status=$?
                  if [ $test_status -eq 0 ]; then
                    echo ":white_check_mark: Successfully ran test: $filename" >> $GITHUB_STEP_SUMMARY
                  else
                    echo ":x: Test failed (failed to execute): $filename" >> $GITHUB_STEP_SUMMARY
                    test_err_sum=$((test_err_sum+1))
                  fi
                else
                  echo "::warning::Unsupported file type: $filename"
                  echo ":warning: Test skipped (unsupported file type): $filename" >> $GITHUB_STEP_SUMMARY
                  test_skip_sum=$((test_skip_sum+1))
                fi
                ;;

              pasqal)
                if [[ "$filename" == *.cpp ]]; then
                  nvq++ --target pasqal --pasqal-machine $PASQAL_MACHINE_TARGET $filename
                  test_status=$?
                  if [ $test_status -eq 0 ]; then
                    ./a.out 1> /dev/null
                    test_status=$?
                    if [ $test_status -eq 0 ]; then
                      echo ":white_check_mark: Successfully ran test: $filename" >> $GITHUB_STEP_SUMMARY
                    else
                      echo ":x: Test failed (failed to execute): $filename" >> $GITHUB_STEP_SUMMARY
                      test_err_sum=$((test_err_sum+1))
                    fi
                  else
                    echo ":x: Test failed (failed to compile): $filename" >> $GITHUB_STEP_SUMMARY
                    test_err_sum=$((test_err_sum+1))
                  fi
                elif [[ "$filename" == *.py ]]; then
                  python3 $filename 1> /dev/null
                  test_status=$?
                  if [ $test_status -eq 0 ]; then
                    echo ":white_check_mark: Successfully ran test: $filename" >> $GITHUB_STEP_SUMMARY
                  else
                    echo ":x: Test failed (failed to execute): $filename" >> $GITHUB_STEP_SUMMARY
                    test_err_sum=$((test_err_sum+1))
                  fi
                else
                  echo "::warning::Unsupported file type: $filename"
                  echo ":warning: Test skipped (unsupported file type): $filename" >> $GITHUB_STEP_SUMMARY
                  test_skip_sum=$((test_skip_sum+1))
                fi
                ;;

              qci)
                nvq++ -v $filename --target qci
                test_status=$?
                if [ $test_status -eq 0 ]; then
                  ./a.out
                  test_status=$?
                  if [ $test_status -eq 0 ]; then
                    echo ":white_check_mark: Successfully ran test: $filename" >> $GITHUB_STEP_SUMMARY
                  else
                    echo ":x: Test failed (failed to execute): $filename" >> $GITHUB_STEP_SUMMARY
                    test_err_sum=$((test_err_sum+1))
                  fi
                else
                  echo ":x: Test failed (failed to compile): $filename" >> $GITHUB_STEP_SUMMARY
                  test_err_sum=$((test_err_sum+1))
                fi
                ;;

              quantinuum)
                if [[ "$filename" == *.cpp ]]; then
                  if [[ "$filename" == *"quantinuum_ng/"* ]]; then
                    echo "### Running Quantinuum-NG test" >> $GITHUB_STEP_SUMMARY
                    nvq++ -v $filename --target quantinuum --quantinuum-machine Helios-1E --quantinuum-project ${{ secrets.QUANTINUUM_NEXUS_PROJECT_ID }} --quantinuum-max-cost 10 --quantinuum-max-qubits 7 --quantinuum-noisy-simulation false
                  else
                    echo "### Running standard Quantinuum test" >> $GITHUB_STEP_SUMMARY
                    nvq++ -v $filename -DSYNTAX_CHECK --target quantinuum --quantinuum-machine H2-1SC --quantinuum-project ${{ secrets.QUANTINUUM_NEXUS_PROJECT_ID }}
                  fi
                  test_status=$?
                  if [ $test_status -eq 0 ]; then
                    ./a.out
                    test_status=$?
                    if [ $test_status -eq 0 ]; then
                      echo ":white_check_mark: Successfully ran test: $filename" >> $GITHUB_STEP_SUMMARY
                    else
                      echo ":x: Test failed (failed to execute): $filename" >> $GITHUB_STEP_SUMMARY
                      test_err_sum=$((test_err_sum+1))
                    fi
                  else
                    echo ":x: Test failed (failed to compile): $filename" >> $GITHUB_STEP_SUMMARY
                    test_err_sum=$((test_err_sum+1))
                  fi
                elif [[ "$filename" == *.py ]]; then
                  echo "### Running Quantinuum Python test" >> $GITHUB_STEP_SUMMARY
                  QUANTINUUM_NEXUS_PROJECT=${{ secrets.QUANTINUUM_NEXUS_PROJECT_ID }} python3 $filename 1> /dev/null
                  test_status=$?
                  if [ $test_status -eq 0 ]; then
                    echo ":white_check_mark: Successfully ran test: $filename" >> $GITHUB_STEP_SUMMARY
                  else
                    echo ":x: Test failed (failed to execute): $filename" >> $GITHUB_STEP_SUMMARY
                    test_err_sum=$((test_err_sum+1))
                  fi
                else
                  echo "::warning::Unsupported file type: $filename"
                  echo ":warning: Test skipped (unsupported file type): $filename" >> $GITHUB_STEP_SUMMARY
                  test_skip_sum=$((test_skip_sum+1))
                fi
                ;;
            esac
          done

          # Print summary
          if [ $test_skip_sum -gt 0 ]; then
            echo "::warning::${test_skip_sum} tests skipped"
          fi

          set -e # Re-enable exit code error checking
          if [ ! $test_err_sum -eq 0 ]; then
            echo "::error::${test_err_sum} tests failed. See step summary for a list of failures"
            exit 1
          fi
          # Clean up
          rm -f "$HOME/.anyon_config" "$HOME/.quantinuum_config"
        shell: bash

  nvqc_integration_docker_test:
    name: NVQC integration test using Docker image
    runs-on: ubuntu-latest
    if: (inputs.target == 'nvqc' || github.event_name == 'schedule' || inputs.target == 'nightly')
    needs: [setup, metadata, build_nvqc_image, deploy_nvqc_test_function]
    permissions:
      contents: read
      packages: read

    # Must have environment protection
    environment:
      name: ghcr-deployment
      url: ${{ vars.deployment_url }}

    container:
      image: ${{ needs.setup.outputs.cudaq_test_image }}
      options: --user root
      credentials:
        username: ${{ github.actor }}
        password: ${{ github.token }}

    steps:
      - name: Skip NVQC Docker tests (temporary)
        id: skip_check
        run: |
          echo "### Submit to NVQC" >> $GITHUB_STEP_SUMMARY
          echo ":warning: NVQC Docker integration tests are temporarily skipped" >> $GITHUB_STEP_SUMMARY
          echo "::warning::NVQC Docker integration tests are temporarily skipped"
          echo "skipped=true" >> $GITHUB_OUTPUT
        shell: bash

      - name: Get code
        if: steps.skip_check.outputs.skipped != 'true'
        uses: actions/checkout@v4
        with:
          ref: ${{ needs.metadata.outputs.cudaq_commit }}
          fetch-depth: 1

      - name: Submit to NVQC
        run: |
          echo "### Submit to NVQC" >> $GITHUB_STEP_SUMMARY
          export NVQC_API_KEY="${{ secrets.NVQC_SERVICE_KEY }}"
          export NVQC_FUNCTION_ID="$NVQC_FUNCTION_ID"
          export NVQC_FUNCTION_VERSION_ID="${{ needs.deploy_nvqc_test_function.outputs.nvqc_function_version_id }}"
          # When overriding the NVQC_FUNCTION_ID to a function that doesn't
          # follow the production naming convenvtions, we need to set the
          # following environment variable to tell the client that the server
          # has all the remote capabilities.
          export CUDAQ_CLIENT_REMOTE_CAPABILITY_OVERRIDE=1
          set +e # Allow script to keep going through errors
          test_err_sum=0
          # Test all NVQPP execution tests
          for filename in `find targettests/execution/ -name '*.cpp'`; do
            echo "$filename"
            # Only run tests that require execution (not a syntax-only check)
            if grep -q "ifndef SYNTAX_CHECK" "$filename"; then
              nvq++ -v $filename --target nvqc
              test_status=$?
              if [ $test_status -eq 0 ]; then
                ./a.out
                test_status=$?
                if [ $test_status -eq 0 ]; then
                  echo ":white_check_mark: Successfully ran test: $filename" >> $GITHUB_STEP_SUMMARY
                else
                  echo ":x: Test failed (failed to execute): $filename" >> $GITHUB_STEP_SUMMARY
                  test_err_sum=$((test_err_sum+1))
                fi
              else
                echo ":x: Test failed (failed to compile): $filename" >> $GITHUB_STEP_SUMMARY
                test_err_sum=$((test_err_sum+1))
              fi
            fi
          done

          # Test all remote-sim tests
          for filename in `find targettests/Remote-Sim -name '*.cpp'`; do
            # unsupport_args is compile error test
            # qvector_init_from_state, qvector_init_from_state_lazy, test_trotter: New argument synthesis is not executed for nvqc (https://github.com/NVIDIA/cuda-quantum/issues/2146)
            if [[ "$filename" != *"unsupport_args"* ]] && [[ "$filename" != *"qvector_init_from_state"* ]] && [[ "$filename" != *"qvector_init_from_state_lazy"* ]] && [[ "$filename" != *"test_trotter"* ]]; then
              echo "$filename"
              nvqc_config=""
              # Look for a --remote-mqpu-auto-launch to determine the number of QPUs
              num_qpus=`cat $filename | grep -oP -m 1 '^//\s*RUN:\s*nvq++.+--remote-mqpu-auto-launch\s+\K\S+'`
              if [ -n "$num_qpus" ]; then
                echo "Intended to run on '$num_qpus' QPUs."
                nvqc_config="$nvqc_config --nvqc-nqpus $num_qpus"
              fi
              nvq++ -v $filename --target nvqc $nvqc_config
              test_status=$?
              if [ $test_status -eq 0 ]; then
                ./a.out
                test_status=$?
                if [ $test_status -eq 0 ]; then
                  echo ":white_check_mark: Successfully ran test: $filename" >> $GITHUB_STEP_SUMMARY
                else
                  echo ":x: Test failed (failed to execute): $filename" >> $GITHUB_STEP_SUMMARY
                  test_err_sum=$((test_err_sum+1))
                fi
              else
                  echo ":x: Test failed (failed to compile): $filename" >> $GITHUB_STEP_SUMMARY
                  test_err_sum=$((test_err_sum+1))
              fi
            fi
          done

          # Test C++ examples with NVQC
          for filename in `find examples/cpp/ applications/cpp/ targets/cpp/ -name '*.cpp'`; do
            if [[ "$filename" == *"nvqc"* ]]; then
              echo "$filename"
              nvqc_config=""
              # Look for a --nvqc-backend flag to nvq++ in the comment block
              nvqc_backend=`sed -e '/^$/,$d' $filename | grep -oP -m 1 '^//\s*nvq++.+--nvqc-backend\s+\K\S+'`
              if [ -n "$nvqc_backend" ]; then
                echo "Intended for execution on '$nvqc_backend' backend."
                nvqc_config="$nvqc_config --nvqc-backend $nvqc_backend"
              fi
              # Look for a --nvqc-nqpus flag to nvq++ in the comment block
              num_qpus=`sed -e '/^$/,$d' $filename | grep -oP -m 1 '^//\s*nvq++.+--nvqc-nqpus\s+\K\S+'`
              if [ -n "$num_qpus" ]; then
                echo "Intended to run on '$num_qpus' QPUs."
                nvqc_config="$nvqc_config --nvqc-nqpus $num_qpus"
              fi
              nvq++ -v $filename --target nvqc $nvqc_config
              test_status=$?
              if [ $test_status -eq 0 ]; then
                ./a.out
                test_status=$?
                if [ $test_status -eq 0 ]; then
                  echo ":white_check_mark: Successfully ran test: $filename" >> $GITHUB_STEP_SUMMARY
                else
                  echo ":x: Test failed (failed to execute): $filename" >> $GITHUB_STEP_SUMMARY
                  test_err_sum=$((test_err_sum+1))
                fi
              else
                  echo ":x: Test failed (failed to compile): $filename" >> $GITHUB_STEP_SUMMARY
                  test_err_sum=$((test_err_sum+1))
              fi
            fi
          done

          # Test NVQC Python examples + Python MLIR execution tests (not IR tests)
          python3 -m pip install pytest
          for ex in `find examples/python python/tests/mlir/target -name '*.py'`; do
            filename=$(basename -- "$ex")
            filename="${filename%.*}"
            echo "Testing $filename:"
            if [[ "$ex" == *"nvqc"* ]]; then
              # This is an NVQC example
              python3 $ex 1> /dev/null
              test_status=$?
              if [ $test_status -eq 0 ]; then
                echo ":white_check_mark: Successfully ran test: $ex" >> $GITHUB_STEP_SUMMARY
              else
                echo ":x: Test failed (failed to execute): $ex" >> $GITHUB_STEP_SUMMARY
                test_err_sum=$((test_err_sum+1))
              fi
            # building_kernels.py is disabled due to https://github.com/NVIDIA/cuda-quantum/issues/2299.
            elif [[ "$ex" != *"building_kernels"* ]]; then
              # Only run examples that are not target-specific (e.g., ionq, iqm)
              if ! grep -q "set_target" "$ex"; then
                # Use --target command line option to run these examples with nvqc
                python3 $ex --target nvqc 1> /dev/null
                test_status=$?
                if [ $test_status -eq 0 ]; then
                  echo ":white_check_mark: Successfully ran test: $ex" >> $GITHUB_STEP_SUMMARY
                else
                  echo ":x: Test failed (failed to execute): $ex" >> $GITHUB_STEP_SUMMARY
                  test_err_sum=$((test_err_sum+1))
                fi
              fi
            fi
          done

          set -e # Re-enable exit code error checking
          if [ ! $test_err_sum -eq 0 ]; then
            echo "::error::${test_err_sum} tests failed. See step summary for a list of failures"
            exit 1
          fi
        shell: bash

  nvqc_integration_wheel_test:
    name: NVQC integration test using Python wheels
    runs-on: ubuntu-latest
    if: inputs.target == 'nvqc' || github.event_name == 'schedule' || inputs.target == 'nightly'
    needs: [metadata, build_nvqc_image, deploy_nvqc_test_function]
    permissions:
      contents: read

    # Must have environment protection
    environment: ghcr-deployment

    steps:
      - name: Skip NVQC wheel tests (temporary)
        id: skip_check
        run: |
          echo "### Submit to NVQC from Python wheels" >> $GITHUB_STEP_SUMMARY
          echo ":warning: NVQC Python wheel integration tests are temporarily skipped" >> $GITHUB_STEP_SUMMARY
          echo "::warning::NVQC Python wheel integration tests are temporarily skipped"
          echo "skipped=true" >> $GITHUB_OUTPUT
        shell: bash

      - name: Get code
        if: steps.skip_check.outputs.skipped != 'true'
        uses: actions/checkout@v4
        with:
          ref: ${{ needs.metadata.outputs.cudaq_commit }}
          fetch-depth: 1

      - name: Install wheel
        id: install_wheel
        run: |
          python_version=${{ inputs.python_version || env.python_version }}
          workflow_id=${{ inputs.workflow_id }}
          # Helper to get the *valid* Publishing run Id for a commit hash
          # Notes: runs that have 'CUDA-Q Python wheels' jobs skipped are not considered.
          function get_publishing_run_id {
            # Find all Publishing runs, we'll look into its jobs' status later
            if [[ -z "$1" ]]; then
              publishing_run_ids=$(gh run list --workflow Publishing --json databaseId --jq .[].databaseId)
            else
              publishing_run_ids=$(gh run list --commit $1 --workflow Publishing --json databaseId --jq .[].databaseId)
            fi
            for run_id in $publishing_run_ids ; do
                # Look into its jobs: if "CUDA-Q Python wheels" matrix build was performed,
                # then we have multiple jobs, like "CUDA-Q Python wheels (python_arm64....")
                cuda_wheel_build_jobs=$(gh run view $run_id --jq '.jobs.[] | select(.name | startswith("CUDA-Q Python wheels (python_")).name' --json jobs)
                if [ ! -z "$cuda_wheel_build_jobs" ]; then
                  # This is a valid run that produces wheel artifacts
                  echo $run_id
                  break
                fi
            done
          }

          if [ -z "${workflow_id}" ]; then
            workflow_id=$(get_publishing_run_id ${{ needs.metadata.outputs.cudaq_commit }})
          fi
          if [ ! -z "$workflow_id" ]; then
            echo "Using artifacts from workflow id $workflow_id"
            # Allow error when trying to download wheel artifacts since they might be expired.
            set +e
            gh run download $workflow_id --name "x86_64-cu12-py$python_version-wheels"
            retVal=$?
            set -e
            if [ $retVal -ne 0 ]; then
              echo "Failed to download wheels artifact from Publishing workflow run Id $workflow_id. Perhaps the artifacts have been expired."
              # This is allowed since there might be a period where no Publishing workflow is run (e.g., no PR merged to main).
              echo "skipped=true" >> $GITHUB_OUTPUT
              exit 0
            fi
            python_version_filename=$(echo "${python_version//.}")
            # Install Python and the wheel
            apt-get update && apt-get install -y --no-install-recommends python$python_version python3-pip
            wheelfile=$(find . -name "cuda_quantum_cu12*cp$python_version_filename*x86_64.whl")
            python$python_version -m pip install $wheelfile
            echo "skipped=false" >> $GITHUB_OUTPUT
          else
            echo "Failed to retrieve Publishing workflow run Id for commit ${{ needs.metadata.outputs.cudaq_commit }}"
            exit 1
          fi
        env:
          GH_TOKEN: ${{ github.token }}

      - name: Test NVQC
        if: ${{ steps.install_wheel.outputs.skipped != 'true' }}
        run: |
          echo "### Submit to NVQC from Python wheels" >> $GITHUB_STEP_SUMMARY
          python_version=${{ inputs.python_version || env.python_version }}
          export NVQC_API_KEY="${{ secrets.NVQC_SERVICE_KEY }}"
          export NVQC_FUNCTION_ID="$NVQC_FUNCTION_ID"
          export NVQC_FUNCTION_VERSION_ID="${{ needs.deploy_nvqc_test_function.outputs.nvqc_function_version_id }}"
          set +e # Allow script to keep going through errors
          python$python_version -m pip install pytest
          test_err_sum=0
          for ex in `find examples/python python/tests/mlir/target -name '*.py'`; do
            filename=$(basename -- "$ex")
            filename="${filename%.*}"
            echo "Testing $filename:"
            if [[ "$ex" == *"nvqc"* ]]; then
              python$python_version $ex 1> /dev/null
              test_status=$?
              if [ $test_status -eq 0 ]; then
                echo ":white_check_mark: Successfully ran test: $ex" >> $GITHUB_STEP_SUMMARY
              else
                echo ":x: Test failed (failed to execute): $ex" >> $GITHUB_STEP_SUMMARY
                test_err_sum=$((test_err_sum+1))
              fi
            # building_kernels.py is disabled due to https://github.com/NVIDIA/cuda-quantum/issues/2299.
            elif [[ "$ex" != *"building_kernels"* ]]; then
              # Only run examples that are not target-specific (e.g., ionq, iqm)
              if ! grep -q "set_target" "$ex"; then
                # Use --target command line option to run these examples with nvqc
                python$python_version $ex --target nvqc 1> /dev/null
                test_status=$?
                if [ $test_status -eq 0 ]; then
                  echo ":white_check_mark: Successfully ran test: $ex" >> $GITHUB_STEP_SUMMARY
                else
                  echo ":x: Test failed (failed to execute): $ex" >> $GITHUB_STEP_SUMMARY
                  test_err_sum=$((test_err_sum+1))
                fi
              fi
            fi
          done
          set -e # Re-enable exit code error checking
          if [ ! $test_err_sum -eq 0 ]; then
            echo "::error::${test_err_sum} tests failed. See step summary for a list of failures"
            exit 1
          fi

  cleanup_nvqc_resources:
    name: Cleanup NVQC resources
    runs-on: ubuntu-latest
    if: (success() || failure()) && (inputs.target == 'nvqc' || github.event_name == 'schedule' || inputs.target == 'nightly')
    needs: [build_nvqc_image, deploy_nvqc_test_function, nvqc_integration_docker_test, nvqc_integration_wheel_test]
    permissions:
      contents: read

    # Must have environment protection
    environment: ghcr-deployment

    steps:
      - name: Get code
        uses: actions/checkout@v4

      - name: Install NGC CLI
        uses: ./.github/actions/install-ngc-cli
        with:
          version: 3.38.0
          checksum: 427c67684d792b673b63882a6d0cbb8777815095c0f2f31559c1570a91187388

      - name: Cleanup
        env:
          NGC_CLI_API_KEY: ${{ secrets.NGC_CREDENTIALS }}
          NGC_CLI_ORG: ${{ env.NGC_QUANTUM_ORG }}
          NGC_CLI_TEAM: cuda-quantum
        run: |
          echo "Version Id: ${{ needs.deploy_nvqc_test_function.outputs.nvqc_function_version_id }}"
          # Remove deployment (make it inactive)
          ngc-cli/ngc cloud-function function deploy remove $NVQC_FUNCTION_ID:${{ needs.deploy_nvqc_test_function.outputs.nvqc_function_version_id }}
          # Remove the function version
          ngc-cli/ngc cloud-function function remove $NVQC_FUNCTION_ID:${{ needs.deploy_nvqc_test_function.outputs.nvqc_function_version_id }}
          # Remove the docker image
          ngc-cli/ngc registry image remove -y nvcr.io/${{ env.NGC_QUANTUM_ORG }}/${{ env.NGC_QUANTUM_TEAM }}/cuda-quantum:nightly<|MERGE_RESOLUTION|>--- conflicted
+++ resolved
@@ -635,29 +635,8 @@
                 fi
                 ;;
 
-<<<<<<< HEAD
-      - name: Submit to a mocked IQM Resonance server
-        if: (success() || failure()) && (inputs.target == 'iqm' || github.event_name == 'schedule' || inputs.target == 'nightly')
-        run: |
-          echo "### Submit to IQM Resonance" >> $GITHUB_STEP_SUMMARY
-          # Create a json file with the Resonance auth token
-          echo "{ \"access_token\": \"${{ secrets.IQM_TOKEN }}\" }" > .resonance.api-token.json
-          export IQM_TOKENS_FILE=".resonance.api-token.json"
-          # Use IQM Resonance Pyrite mock, which implements the Crystal_5 architecture
-          export IQM_SERVER_URL="https://cocos.resonance.meetiqm.com/pyrite:test"
-          export CUDAQ_LOG_LEVEL="info"
-          set +e # Allow script to keep going through errors
-          test_err_sum=0
-          for filename in ${{ steps.gettests.outputs.testlist }}; do
-            [ -e "$filename" ] || echo "::error::Couldn't find files ($filename)"
-            # Only the following tests are currently supported on IQM
-            case $filename in
-              targettests/iqm/*)
+              iqm)
                 nvq++ -DSYNTAX_CHECK --target iqm $filename
-=======
-              iqm)
-                nvq++ -DSYNTAX_CHECK --target iqm --iqm-machine Crystal_5 $filename
->>>>>>> 051eed70
                 test_status=$?
                 if [ $test_status -eq 0 ]; then
                   ./a.out
