--- conflicted
+++ resolved
@@ -494,7 +494,6 @@
                 fi
               done
               ;;
-<<<<<<< HEAD
               
             fermioniq)
               # Process C++ tests
@@ -502,37 +501,6 @@
               for filename in $cpp_tests; do
                 [ -e "$filename" ] || { echo "::error::Couldn't find file ($filename)"; continue; }
                 nvq++ --target fermioniq --fermioniq-project-id $FERMIONIQ_PROJECT_ID $filename
-=======
-            esac
-          done
-          set -e # Re-enable exit code error checking
-          if [ ! $test_err_sum -eq 0 ]; then
-            echo "::error::${test_err_sum} tests failed. See step summary for a list of failures"
-            exit 1
-          fi
-        shell: bash
-
-      - name: Setup quantinum account
-        if: (success() || failure()) && (github.event_name == 'schedule' || inputs.target == 'nightly' || inputs.target == 'quantinuum')
-        run: |
-          echo "### Setup Quantinuum account" >> $GITHUB_STEP_SUMMARY
-          curl -c ~/.quantinuum_cookies.txt -X POST https://nexus.quantinuum.com/auth/login -H "Content-Type: application/json" -d '{ "email":"${{ secrets.BACKEND_LOGIN_EMAIL }}","password":"${{ secrets.QUANTINUUM_NEXUS_PASSWORD }}" }' >/dev/null
-          awk '$6 == "myqos_oat" {refresh=$7} $6 == "myqos_id" {key=$7} END {print "key: " key "\nrefresh: " refresh}' ~/.quantinuum_cookies.txt > ~/.quantinuum_config
-          rm ~/.quantinuum_cookies.txt
-
-      - name: QIR syntax check (Quantinuum)
-        if: (success() || failure()) && (github.event_name == 'schedule' || inputs.target == 'nightly')
-        run: |
-          echo "### QIR syntax check (Quantinuum)" >> $GITHUB_STEP_SUMMARY
-          export CUDAQ_LOG_LEVEL="info"
-          set +e # Allow script to keep going through errors
-          test_err_sum=0
-          for filename in ${{ steps.gettests.outputs.testlist }}; do
-            case $filename in
-              targettests/quantinuum/*)
-                [ -e "$filename" ] || echo "::error::Couldn't find files ($filename)"
-                nvq++ -v $filename -DSYNTAX_CHECK --target quantinuum --quantinuum-machine H2-1SC --quantinuum-project ${{ secrets.QUANTINUUM_NEXUS_PROJECT_ID }}
->>>>>>> b20f3897
                 test_status=$?
                 if [ $test_status -eq 0 ]; then
                   ./a.out 1> /dev/null
@@ -766,7 +734,7 @@
               for filename in ${{ steps.gettests.outputs.testlist }}; do
                 if [[ "$filename" == *"quantinuum/"* ]] && [[ "$filename" == *".cpp" ]]; then
                   [ -e "$filename" ] || { echo "::error::Couldn't find file ($filename)"; continue; }
-                  nvq++ -v $filename -DSYNTAX_CHECK --target quantinuum --quantinuum-machine H1-1SC --quantinuum-project ${{ secrets.QUANTINUUM_NEXUS_PROJECT_ID }}
+                  nvq++ -v $filename -DSYNTAX_CHECK --target quantinuum --quantinuum-machine H2-1SC --quantinuum-project ${{ secrets.QUANTINUUM_NEXUS_PROJECT_ID }}
                   test_status=$?
                   if [ $test_status -eq 0 ]; then
                     ./a.out
