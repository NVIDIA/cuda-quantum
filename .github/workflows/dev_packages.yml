--- conflicted
+++ resolved
@@ -143,15 +143,9 @@
             install="CMAKE_BUILD_TYPE=Release FORCE_COMPILE_GPU_COMPONENTS=true"
           tags: ${{ steps.metadata.outputs.tags }}
           labels: ${{ steps.metadata.outputs.labels }}
-<<<<<<< HEAD
           platforms: ${{ inputs.platforms }}
           push: ${{ inputs.environment != '' }}
           outputs: ${{ steps.prereqs.outputs.docker_output }}
-=======
-          platforms: linux/amd64
-          push: ${{ inputs.environment != '' }}
-          outputs: type=docker,dest=${{ steps.prereqs.outputs.tar_archive }}
->>>>>>> 9a356748
 
       - name: Cache cuda-quantum-dev image
         if: steps.prereqs.outputs.tar_cache && steps.prereqs.outputs.tar_archive
@@ -299,15 +293,10 @@
           echo "image_name=$image_name" >> $GITHUB_OUTPUT
           echo "image_tag=${{ needs.metadata.outputs.image_tag }}" >> $GITHUB_OUTPUT
           if ${{ inputs.environment == '' }}; then
-<<<<<<< HEAD
             tar_archive=/tmp/open-mpi.tar
             echo "tar_cache=tar-ompi-${{ github.sha }}" >> $GITHUB_OUTPUT
             echo "tar_archive=$tar_archive" >> $GITHUB_OUTPUT
             echo "docker_output='type=docker,dest=$tar_archive'" >> $GITHUB_OUTPUT
-=======
-            echo "tar_cache=tar-ompi-${{ github.sha }}" >> $GITHUB_OUTPUT
-            echo "tar_archive=/tmp/open-mpi.tar" >> $GITHUB_OUTPUT
->>>>>>> 9a356748
           fi
 
       - name: Extract metadata
@@ -338,15 +327,9 @@
             base_image=ubuntu:22.04
           tags: ${{ steps.metadata.outputs.tags }}
           labels: ${{ steps.metadata.outputs.labels }}
-<<<<<<< HEAD
           platforms: ${{ inputs.platforms }}
           push: ${{ inputs.environment != '' }}
           outputs: ${{ steps.build_info.outputs.docker_output }}
-=======
-          platforms: linux/amd64
-          push: ${{ inputs.environment != '' }}
-          outputs: type=docker,dest=${{ steps.build_info.outputs.tar_archive }}
->>>>>>> 9a356748
 
       - name: Cache cuda-quantum image
         if: steps.build_info.outputs.tar_cache && steps.build_info.outputs.tar_archive
@@ -366,13 +349,8 @@
       packages: write
 
     outputs:
-<<<<<<< HEAD
       tar_cache: ${{ steps.prereqs.outputs.tar_cache }}
       tar_archive: ${{ steps.prereqs.outputs.tar_archive }}
-=======
-      tar_cache: ${{ steps.cudaq_image.outputs.tar_cache }}
-      tar_archive: ${{ steps.cudaq_image.outputs.tar_archive }}
->>>>>>> 9a356748
       image_hash: '${{ needs.metadata.outputs.image_name }}@${{ steps.docker_build.outputs.digest }}'
 
     environment:
@@ -444,15 +422,10 @@
           echo "base_image=$base_image" >> $GITHUB_OUTPUT
           echo "cudaqdev_image=$cudaqdev_image" >> $GITHUB_OUTPUT
           if ${{ inputs.environment == '' }}; then
-<<<<<<< HEAD
             tar_archive=/tmp/cuda-quantum.tar
             echo "tar_cache=tar-cudaq-${image_tag}-${{ github.sha }}" >> $GITHUB_OUTPUT
             echo "tar_archive=$tar_archive" >> $GITHUB_OUTPUT
             echo "docker_output='type=docker,dest=$tar_archive'" >> $GITHUB_OUTPUT
-=======
-            echo "tar_cache=tar-cudaq-${image_tag}-${{ github.sha }}" >> $GITHUB_OUTPUT
-            echo "tar_archive=/tmp/cuda-quantum.tar" >> $GITHUB_OUTPUT
->>>>>>> 9a356748
           fi
 
       - name: Build cuda-quantum image
@@ -467,15 +440,9 @@
             release_version=${{ needs.metadata.outputs.image_tag }}
           tags: ${{ steps.metadata.outputs.tags }}
           labels: ${{ steps.metadata.outputs.labels }}
-<<<<<<< HEAD
           platforms: ${{ inputs.platforms }}
           push: ${{ inputs.environment != '' }}
           outputs: ${{ steps.prereqs.outputs.docker_output }}
-=======
-          platforms: linux/amd64
-          push: ${{ inputs.environment != '' }}
-          outputs: type=docker,dest=${{ steps.prereqs.outputs.tar_archive }}
->>>>>>> 9a356748
 
       - name: Cache cuda-quantum image
         if: steps.prereqs.outputs.tar_cache && steps.prereqs.outputs.tar_archive
