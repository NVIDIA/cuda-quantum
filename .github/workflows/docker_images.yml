on:
  workflow_call:
    inputs:
      platforms:
        type: string
        required: false
        default: linux/amd64
      devdeps_image:
        required: false
        type: string
      devdeps_cache:
        required: false
        type: string
      devdeps_archive:
        required: false
        type: string
      ompidev_image:
        required: false
        type: string
      build_docs:
        required: false
        type: string
      environment:
        required: false
        type: string
    secrets:
      NGC_CREDENTIALS:
        description: 'Credentials for deployments to NGC.'
        required: false
      DOCKERHUB_USERNAME:
        required: true
      DOCKERHUB_READONLY_TOKEN:
        required: true

name: Docker images

jobs:
  metadata:
    name: Metadata
    runs-on: ubuntu-latest
    permissions: {}

    outputs:
      runner: ${{ steps.info.outputs.runner }}
      platform_tag: ${{ steps.info.outputs.platform_tag }}
      build_docs: ${{ steps.info.outputs.build_docs }}
      push_to_ngc: ${{ steps.info.outputs.push_to_ngc }}

    # Needed to define metadata depending on whether an environment secret is defined.
    environment:
      name: ${{ inputs.environment || 'default' }}
      url: ${{ vars.deployment_url || format('https://github.com/{0}', github.repository) }}

    steps:
      - id: info
        run: |
          if [ -n "$(echo ${{ inputs.platforms }} | grep ',')" ]; then
            # multi-platform builds get no platform tag
            echo "runner=linux-amd64-cpu16" >> $GITHUB_OUTPUT
            echo "build_docs=${{ inputs.build_docs != 'false' }}" >> $GITHUB_OUTPUT
            is_versioned=${{ github.ref_type == 'tag' || github.ref_name == 'main' || startsWith(github.ref_name, 'releases/') }}
            is_experimental=${{ startsWith(github.ref_name, 'experimental/') }}
            push_to_ngc=`${{ inputs.environment && secrets.NGC_CREDENTIALS != '' }} && ($is_versioned || $is_experimental) && echo true || echo`
            echo "push_to_ngc=$push_to_ngc" >> $GITHUB_OUTPUT
          elif [ -n "$(echo ${{ inputs.platforms }} | grep -i arm)" ]; then
            platform_tag=`echo ${{ inputs.platforms }} | sed 's/linux\///g' | tr -d ' '`
            echo "platform_tag=$platform_tag" >> $GITHUB_OUTPUT
            echo "runner=linux-arm64-cpu8" >> $GITHUB_OUTPUT
            echo "build_docs=${{ inputs.build_docs == 'true' }}" >> $GITHUB_OUTPUT
          else
            platform_tag=`echo ${{ inputs.platforms }} | sed 's/linux\///g' | tr -d ' '`
            echo "platform_tag=$platform_tag" >> $GITHUB_OUTPUT
            echo "runner=linux-amd64-cpu8" >> $GITHUB_OUTPUT
            echo "build_docs=${{ inputs.build_docs != 'false' }}" >> $GITHUB_OUTPUT
          fi

  ompi_image:
    name: open-mpi
    needs: metadata
    if: inputs.ompidev_image
    runs-on: ${{ needs.metadata.outputs.runner }}
    permissions:
      contents: read
      packages: write
      id-token: write

    outputs:
      tar_cache: ${{ steps.build_info.outputs.tar_cache }}
      tar_archive: ${{ steps.build_info.outputs.tar_archive }}
      image_hash: ${{ steps.build_info.outputs.image_name }}@${{ steps.docker_build.outputs.digest }}

    environment:
      name: ${{ inputs.environment || 'default' }}
      url: ${{ vars.deployment_url || format('https://github.com/{0}', github.repository) }}
  
    steps:
      - name: Checkout repository
        uses: actions/checkout@v3

      - name: Log in to DockerHub
        uses: docker/login-action@v3
        with:
          username: ${{ secrets.DOCKERHUB_USERNAME }}
          password: ${{ secrets.DOCKERHUB_READONLY_TOKEN }}

      - name: Log in to the container registry
        if: inputs.environment && vars.registry
        uses: docker/login-action@v3
        with:
          registry: ${{ vars.registry }}
          username: ${{ github.actor }}
          password: ${{ github.token }}

      - name: Determine build arguments
        id: build_info
        run: |
          repo_owner=${{ github.repository_owner }}
          registry=${{ vars.registry || 'localhost:5000' }}
          image_name=$registry/${repo_owner,,}/open-mpi
          echo "image_name=$image_name" >> $GITHUB_OUTPUT

          docker pull ${{ inputs.ompidev_image }} # to get the tag
          dev_tag=`docker inspect ${{ inputs.ompidev_image }} --format='{{json .Config.Labels}}' | jq -r '."org.opencontainers.image.version"'`
          echo "image_tag=${dev_tag#ompi-}" >> $GITHUB_OUTPUT
          docker image rm ${{ inputs.ompidev_image }}
          docker image prune --force
          
          if ${{ inputs.environment == '' }}; then
            tar_archive=/tmp/open-mpi.tar
            echo "tar_cache=tar-ompi-${{ needs.metadata.outputs.platform_tag }}-${{ github.sha }}" >> $GITHUB_OUTPUT
            echo "tar_archive=$tar_archive" >> $GITHUB_OUTPUT
            echo "docker_output=type=docker,dest=$tar_archive" >> $GITHUB_OUTPUT
          fi

      - name: Extract metadata
        id: metadata
        uses: docker/metadata-action@v5
        with:
          images: ${{ steps.build_info.outputs.image_name }}
          flavor:
            latest=false
          tags: |
            type=raw,value=${{ steps.build_info.outputs.image_tag }}
          labels: |
            org.opencontainers.image.title=open-mpi
            org.opencontainers.image.description=Open MPI dependencies of CUDA Quantum

      - name: Set up context for buildx
        run: |
          docker context create builder_context

      - name: Set up buildx runner
        uses: docker/setup-buildx-action@v2
        with:
          endpoint: builder_context

      - name: Build Open MPI
        id: docker_build
        uses: docker/build-push-action@v5
        with:
          context: .
          file: ./docker/build/devdeps.ext.Dockerfile
          build-args: |
            ompidev_image=${{ inputs.ompidev_image }}
            base_image=nvidia/cuda:11.8.0-runtime-ubuntu22.04
            cuda_root=/usr/local/cuda-11.8
            cuda_packages=
          tags: ${{ steps.metadata.outputs.tags }}
          labels: ${{ steps.metadata.outputs.labels }}
          platforms: ${{ inputs.platforms }}
          push: ${{ inputs.environment != '' }}
          outputs: ${{ steps.build_info.outputs.docker_output }}

      - name: Install Cosign
        if: inputs.environment
        uses: sigstore/cosign-installer@v3.1.1

      - name: Sign image with GitHub OIDC Token
        if: inputs.environment && false # Signing is disabled as long as the package is private, since we can't clean up signatures in that case
        env:
          DIGEST: ${{ steps.docker_build.outputs.digest }}
          TAGS: ${{ steps.metadata.outputs.tags }}
        run: cosign sign --yes --recursive "${TAGS}@${DIGEST}"

      - name: Cache cuda-quantum image
        if: steps.build_info.outputs.tar_cache && steps.build_info.outputs.tar_archive
        uses: actions/cache/save@v3
        with:
          path: ${{ steps.build_info.outputs.tar_archive }}
          key: ${{ steps.build_info.outputs.tar_cache }}

  cudaqdev_image:
    name: cuda-quantum-dev (debug)
    needs: metadata
    runs-on: ${{ needs.metadata.outputs.runner }}
    permissions:
      contents: read
      packages: write
      id-token: write

    outputs:
      tar_cache: ${{ steps.prereqs.outputs.tar_cache }}
      tar_archive: ${{ steps.prereqs.outputs.tar_archive }}
      image_hash: ${{ steps.prereqs.outputs.image_name }}@${{ steps.docker_build.outputs.digest }}

    environment:
      name: ${{ inputs.environment || 'default' }}
      url: ${{ vars.deployment_url || format('https://github.com/{0}', github.repository) }}

    # Needed for making local images available to the docker/build-push-action.
    # See also https://stackoverflow.com/a/63927832.
    services:
      registry:
        image: registry:2
        ports:
          - 5000:5000

    steps:
      - name: Checkout repository
        uses: actions/checkout@v3

      - name: Log in to DockerHub
        uses: docker/login-action@v3
        with:
          username: ${{ secrets.DOCKERHUB_USERNAME }}
          password: ${{ secrets.DOCKERHUB_READONLY_TOKEN }}

      - name: Log in to the container registry
        if: inputs.environment && vars.registry
        uses: docker/login-action@v3
        with:
          registry: ${{ vars.registry }}
          username: ${{ github.actor }}
          password: ${{ github.token }}

      - name: Restore build environment
        if: inputs.devdeps_cache && inputs.devdeps_archive
        id: restore
        uses: actions/cache/restore@v3
        with:
          path: ${{ inputs.devdeps_archive }}
          key: ${{ inputs.devdeps_cache }}
          fail-on-cache-miss: true

      - name: Load prerequisites
        id: prereqs
        run: |
          if ${{ steps.restore.outcome != 'skipped' }}; then
            load_output=`docker load --input "${{ inputs.devdeps_archive }}"`
            base_image=`echo "$load_output" | grep -o 'Loaded image: \S*:\S*' | head -1 | cut -d ' ' -f 3`
            echo "Base image: $base_image" >> $GITHUB_STEP_SUMMARY
            # Push the image to the local registry to make it available within
            # the containered environment that docker/build-push-action uses.
            docker push $base_image
            rm -rf "${{ inputs.devdeps_archive }}"
          elif ${{ inputs.devdeps_image != '' }}; then
            base_image=${{ inputs.devdeps_image }}
            echo "Base image: $base_image" >> $GITHUB_STEP_SUMMARY
            docker pull $base_image
          else
            echo "::error file=docker_images.yml::Missing configuration for development dependencies. Either specify the image (i.e. provide devdeps_image) or cache (i.e. provide devdeps_cache and devdeps_archive) that should be used for the build."
            exit 1
          fi

          repo_owner=${{ github.repository_owner }}
          registry=${{ vars.registry || 'localhost:5000' }}
          image_name=$registry/${repo_owner,,}/cuda-quantum-dev
          image_tag=`docker inspect $base_image --format='{{json .Config.Labels}}' | jq -r '."org.opencontainers.image.version"'`
          docker image rm $base_image
          docker image prune --force

          echo "image_name=$image_name" >> $GITHUB_OUTPUT
          echo "image_tag=$image_tag" >> $GITHUB_OUTPUT
          echo "base_image=$base_image" >> $GITHUB_OUTPUT

          if ${{ inputs.environment == '' }}; then
            tar_archive=/tmp/cuda-quantum-dev.tar
            echo "tar_cache=tar-cudaqdev-$image_tag-${{ needs.metadata.outputs.platform_tag }}-${{ github.sha }}" >> $GITHUB_OUTPUT
            echo "tar_archive=$tar_archive" >> $GITHUB_OUTPUT
            echo "docker_output=type=docker,dest=$tar_archive" >> $GITHUB_OUTPUT
          fi

      - name: Set up context for buildx
        run: |
          docker context create builder_context

      - name: Set up buildx runner
        uses: docker/setup-buildx-action@v2
        with:
          endpoint: builder_context
          driver-opts: network=host

      - name: Extract metadata
        id: metadata
        uses: docker/metadata-action@v5
        with:
          images: ${{ steps.prereqs.outputs.image_name }}
          flavor: latest=false
          tags: type=raw,value=${{ steps.prereqs.outputs.image_tag }}
          labels: |
            org.opencontainers.image.title=cuda-quantum-dev
            org.opencontainers.image.description=Dev environment for CUDA Quantum (debug build)

      - name: Build cuda-quantum-dev image (debug)
        id: docker_build
        uses: docker/build-push-action@v5
        with:
          context: .
          file: ./docker/build/cudaq.dev.Dockerfile
          build-args: |
            base_image=${{ steps.prereqs.outputs.base_image }}
            install="CMAKE_BUILD_TYPE=Debug"
          tags: ${{ steps.metadata.outputs.tags }}
          labels: ${{ steps.metadata.outputs.labels }}
          platforms: ${{ inputs.platforms }}
          push: ${{ inputs.environment != '' }}
          outputs: ${{ steps.prereqs.outputs.docker_output }}

      - name: Install Cosign
        if: inputs.environment
        uses: sigstore/cosign-installer@v3.1.1

      - name: Sign image with GitHub OIDC Token
        if: inputs.environment
        env:
          DIGEST: ${{ steps.docker_build.outputs.digest }}
          TAGS: ${{ steps.metadata.outputs.tags }}
        run: cosign sign --yes --recursive "${TAGS}@${DIGEST}"

      - name: Cache cuda-quantum-dev image
        if: steps.prereqs.outputs.tar_cache && steps.prereqs.outputs.tar_archive
        uses: actions/cache/save@v3
        with:
          path: ${{ steps.prereqs.outputs.tar_archive }}
          key: ${{ steps.prereqs.outputs.tar_cache }}

  cudaq_image:
    name: cuda-quantum (release)
    needs: [metadata, ompi_image]
    # Force this job to run even when some of the dependencies above are skipped.
    if: always() && !cancelled() && !contains(needs.*.result, 'failure') && !contains(needs.*.result, 'cancelled')
    runs-on: ${{ needs.metadata.outputs.runner }}
    permissions:
      contents: read
      packages: write
      id-token: write

    outputs:
      tar_cache: ${{ steps.prereqs.outputs.tar_cache }}
      tar_archive: ${{ steps.prereqs.outputs.tar_archive }}
      image_hash: ${{ steps.prereqs.outputs.image_name }}@${{ steps.cudaq_build.outputs.digest }}

    environment:
      name: ${{ inputs.environment || 'default' }}
      url: ${{ vars.deployment_url || format('https://github.com/{0}', github.repository) }}

    # Needed for making local images available to the docker/build-push-action.
    # See also https://stackoverflow.com/a/63927832.
    services:
      registry:
        image: registry:2
        ports:
          - 5000:5000

    steps:
      - name: Checkout repository
        uses: actions/checkout@v3

<<<<<<< HEAD
      - name: Log in to DockerHub
        uses: docker/login-action@v3
        with:
          username: ${{ secrets.DOCKERHUB_USERNAME }}
          password: ${{ secrets.DOCKERHUB_READONLY_TOKEN }}

=======
      - name: Log in to GitHub CR
        uses: docker/login-action@v3
        with:
          registry: ghcr.io
          username: ${{ github.actor }}
          password: ${{ github.token }}
  
>>>>>>> 979be29d
      - name: Log in to the container registry
        if: inputs.environment && vars.registry
        uses: docker/login-action@v3
        with:
          registry: ${{ vars.registry }}
          username: ${{ github.actor }}
          password: ${{ github.token }}

      - name: Restore build environment
        if: inputs.devdeps_cache && inputs.devdeps_archive
        id: restore_devdeps
        uses: actions/cache/restore@v3
        with:
          path: ${{ inputs.devdeps_archive }}
          key: ${{ inputs.devdeps_cache }}
          fail-on-cache-miss: true

      - name: Restore Open MPI dependencies
        id: restore_openmpi
        if: needs.ompi_image.outputs.tar_cache && needs.ompi_image.outputs.tar_archive
        uses: actions/cache/restore@v3
        with:
          path: ${{ needs.ompi_image.outputs.tar_archive }}
          key: ${{ needs.ompi_image.outputs.tar_cache }}
          fail-on-cache-miss: true

      - name: Load prerequisites
        id: prereqs
        run: |
          if ${{ needs.ompi_image.result == 'skipped' }}; then
            base_image=ghcr.io/nvidia/ubuntu:22.04
          elif ${{ steps.restore_openmpi.outcome != 'skipped' }}; then
            load_output=`docker load --input "${{ needs.ompi_image.outputs.tar_archive }}"`
            base_image=`echo "$load_output" | grep -o 'Loaded image: \S*:\S*' | head -1 | cut -d ' ' -f 3`
            echo "Base image: $base_image" >> $GITHUB_STEP_SUMMARY
            # Push the image to the local registry to make it available within
            # the containered environment that docker/build-push-action uses.
            docker push $base_image
            docker image rm $base_image
            rm -rf "${{ needs.ompi_image.outputs.tar_archive }}"
          else
            base_image=${{ needs.ompi_image.outputs.image_hash }}
            echo "Base image: $base_image" >> $GITHUB_STEP_SUMMARY
          fi

          if ${{ steps.restore_devdeps.outcome != 'skipped' }}; then
            load_output=`docker load --input "${{ inputs.devdeps_archive }}"`
            echo "$load_output"
            devdeps_image=`echo "$load_output" | grep -o 'Loaded image: \S*:\S*' | head -1 | cut -d ' ' -f 3`
            echo "Devdeps image: $devdeps_image" >> $GITHUB_STEP_SUMMARY
            # Push the image to the local registry to make it available within
            # the containered environment that docker/build-push-action uses.
            docker push $devdeps_image
            docker image rm $devdeps_image
            rm -rf "${{ inputs.devdeps_archive }}"
          elif ${{ inputs.devdeps_image != '' }}; then
            devdeps_image=${{ inputs.devdeps_image }}
            echo "Devdeps image: $devdeps_image" >> $GITHUB_STEP_SUMMARY
          else
            echo "::error file=docker_images.yml::Missing configuration for development dependencies. Either specify the image (i.e. provide devdeps_image) or cache (i.e. provide devdeps_cache and devdeps_archive) that should be used for the build."
            exit 1
          fi

          docker image prune --force
          repo_owner=${{ github.repository_owner }}
          registry=${{ vars.registry || 'localhost:5000' }}/${repo_owner,,}
          ngc_registry=`${{ needs.metadata.outputs.push_to_ngc == 'true' }} && echo nvcr.io/${repo_owner,,}/nightly || echo ''`
          dev_image_name=${registry}/cuda-quantum-dev
          image_name=${ngc_registry:-$registry}/cuda-quantum
          image_description="CUDA Quantum toolkit for heterogeneous quantum-classical workflows"

          platform_tag=${{ needs.metadata.outputs.platform_tag }}
          image_tag=${platform_tag:+$platform_tag-}
          if ${{ github.event.pull_request.number != '' }} || [ -n "$(echo ${{ github.ref_name }} | grep pull-request/)" ]; then
            pr_number=`echo ${{ github.ref_name }} | grep -o [0-9]*`
            image_tag+=pr-${pr_number:-${{ github.event.pull_request.number }}}
          elif ${{ github.ref_type == 'branch' && github.ref_name == 'main' }}; then
            image_tag+=latest
          elif ${{ github.ref_type == 'tag' || startsWith(github.ref_name, 'releases/') }}; then
            image_tag+=`echo ${{ github.ref_name }} | egrep -o "([0-9]{1,}\.)+[0-9]{1,}"`
          else
            image_tag+=`echo ${{ github.ref_name }} | tr '/' '-'`
          fi

          echo "image_name=$image_name" >> $GITHUB_OUTPUT
          echo "image_tag=$image_tag" >> $GITHUB_OUTPUT
          echo "image_tag_suffix=-base" >> $GITHUB_OUTPUT
          echo "image_description=$image_description" >> $GITHUB_OUTPUT
          echo "base_image=$base_image" >> $GITHUB_OUTPUT
          echo "devdeps_image=$devdeps_image" >> $GITHUB_OUTPUT
          echo "dev_image_name=$dev_image_name" >> $GITHUB_OUTPUT

          if ${{ inputs.environment == '' }}; then
            tar_archive=/tmp/cuda-quantum.tar
            echo "tar_cache=tar-cudaq-${image_tag}-${{ github.sha }}" >> $GITHUB_OUTPUT
            echo "tar_archive=$tar_archive" >> $GITHUB_OUTPUT
            echo "docker_output=type=docker,dest=$tar_archive" >> $GITHUB_OUTPUT
          fi

      - name: Set up context for buildx
        run: |
          docker context create builder_context

      - name: Set up buildx runner
        uses: docker/setup-buildx-action@v2
        with:
          endpoint: builder_context
          driver-opts: network=host

      - name: Extract cuda-quantum-dev metadata
        id: cudaqdev_metadata
        uses: docker/metadata-action@v5
        with:
          images: ${{ steps.prereqs.outputs.dev_image_name }}
          flavor: |
            latest=false
            suffix=${{ steps.prereqs.outputs.image_tag_suffix }},onlatest=true
          tags: type=raw,value=${{ steps.prereqs.outputs.image_tag }}
          labels: |
            org.opencontainers.image.title=cuda-quantum-dev
            org.opencontainers.image.description=Dev environment for CUDA Quantum (release build)

      - name: Build cuda-quantum-dev image (release)
        id: release_build
        if: success() && !cancelled()
        uses: docker/build-push-action@v5
        with:
          context: .
          file: ./docker/build/cudaq.dev.Dockerfile
          build-args: |
            base_image=${{ steps.prereqs.outputs.devdeps_image }}
            install="CMAKE_BUILD_TYPE=Release CUDA_QUANTUM_VERSION=${{ steps.prereqs.outputs.image_tag }}"
          tags: ${{ steps.cudaqdev_metadata.outputs.tags }}
          labels: ${{ steps.cudaqdev_metadata.outputs.labels }}
          platforms: ${{ inputs.platforms }}
          push: true

      - name: Install Cosign
        if: inputs.environment
        uses: sigstore/cosign-installer@v3.1.1

      - name: Sign image with GitHub OIDC Token
        if: inputs.environment
        env:
          DIGEST: ${{ steps.release_build.outputs.digest }}
          TAGS: ${{ steps.cudaqdev_metadata.outputs.tags }}
        run: cosign sign --yes --recursive "${TAGS}@${DIGEST}"

      - name: Log in to NGC
        if: needs.metadata.outputs.push_to_ngc == 'true'
        uses: docker/login-action@v3
        with:
          registry: nvcr.io
          username: '$oauthtoken'
          password: ${{ secrets.NGC_CREDENTIALS }}

      - name: Extract cuda-quantum metadata
        id: cudaq_metadata
        uses: docker/metadata-action@v5
        with:
          images: ${{ steps.prereqs.outputs.image_name }}
          flavor: |
            latest=false
            suffix=${{ steps.prereqs.outputs.image_tag_suffix }},onlatest=true
          tags: type=raw,value=${{ steps.prereqs.outputs.image_tag }}
          labels: |
            org.opencontainers.image.title=cuda-quantum
            org.opencontainers.image.description=${{ steps.prereqs.outputs.image_description }}

      - name: Configure credentials
        if: needs.metadata.outputs.platform_tag == ''
        run: |
          docker run --privileged multiarch/qemu-user-static:latest --reset -p yes --credential yes

      - name: Build cuda-quantum image
        id: cudaq_build
        if: success() && !cancelled()
        uses: docker/build-push-action@v5
        with:
          context: .
          file: ./docker/release/cudaq.Dockerfile
          build-args: |
            cudaqdev_image=${{ steps.prereqs.outputs.dev_image_name }}@${{ steps.release_build.outputs.digest }}
            base_image=${{ steps.prereqs.outputs.base_image }}
            release_version=${{ steps.prereqs.outputs.image_tag }}
          tags: ${{ steps.cudaq_metadata.outputs.tags }}
          labels: ${{ steps.cudaq_metadata.outputs.labels }}
          platforms: ${{ inputs.platforms }}
          provenance: false
          push: ${{ inputs.environment != '' }}
          outputs: ${{ steps.prereqs.outputs.docker_output }}

      - name: Cache cuda-quantum image
        if: steps.prereqs.outputs.tar_cache && steps.prereqs.outputs.tar_archive
        uses: actions/cache/save@v3
        with:
          path: ${{ steps.prereqs.outputs.tar_archive }}
          key: ${{ steps.prereqs.outputs.tar_cache }}

      - name: Sign image with GitHub OIDC Token
        if: inputs.environment && needs.metadata.outputs.push_to_ngc != 'true'
        env:
          DIGEST: ${{ steps.cudaq_build.outputs.digest }}
          TAGS: ${{ steps.cudaq_metadata.outputs.tags }}
        run: cosign sign --yes --recursive "${TAGS}@${DIGEST}"

      - name: Sign image with NGC CLI
        if: inputs.environment && needs.metadata.outputs.push_to_ngc == 'true'
        env:
          TAGS: ${{ steps.cudaq_metadata.outputs.tags }}
          NGC_CLI_API_KEY: ${{ secrets.NGC_CREDENTIALS }}
          NGC_CLI_ORG: ${{ github.repository_owner }}
          NGC_CLI_TEAM: 'nightly'
        run: |
          sudo apt-get update && sudo apt-get install -y --no-install-recommends wget
          wget -O ngccli_linux.zip --content-disposition \
            https://api.ngc.nvidia.com/v2/resources/nvidia/ngc-apps/ngc_cli/versions/3.31.0/files/ngccli_linux.zip
          if [ -z "$(sha256sum ngccli_linux.zip | grep -o 'b715e503e2c0b44814a51f330eafd605f5d240ea0987bf615700d359c993f138 ')" ]; then
            echo "::error::NGC CLI was corrupted during download." && exit 1
          fi
          unzip ngccli_linux.zip && chmod u+x ngc-cli/ngc
          echo "Signing ${TAGS}"
          ngc-cli/ngc registry image publish --source ${TAGS} ${TAGS} --sign

  documentation:
    name: Documentation
    needs: [metadata, cudaqdev_image, cudaq_image]
    # Unfortunately, we basically inherit this from the cudaq_image job;
    # all jobs that depend on it will need to add the same condition.
    if: always() && !cancelled() && needs.metadata.outputs.build_docs == 'true' && !contains(needs.*.result, 'failure') && !contains(needs.*.result, 'cancelled')
    runs-on: ${{ needs.metadata.outputs.runner }}
    permissions:
      contents: read

    steps:
      - name: Checkout repository
        uses: actions/checkout@v3

      - name: Log in to the container registry
        if: inputs.environment && vars.registry
        uses: docker/login-action@v3
        with:
          registry: ${{ vars.registry }}
          username: ${{ github.actor }}
          password: ${{ github.token }}

      - name: Restore CUDA Quantum build
        id: restore_cudaqdev
        if: needs.cudaqdev_image.outputs.tar_cache && needs.cudaqdev_image.outputs.tar_archive
        uses: actions/cache/restore@v3
        with:
          path: ${{ needs.cudaqdev_image.outputs.tar_archive }}
          key: ${{ needs.cudaqdev_image.outputs.tar_cache }}
          fail-on-cache-miss: true

      - name: Restore CUDA Quantum image
        id: restore_cudaq
        if: needs.cudaq_image.outputs.tar_cache && needs.cudaq_image.outputs.tar_archive
        uses: actions/cache/restore@v3
        with:
          path: ${{ needs.cudaq_image.outputs.tar_archive }}
          key: ${{ needs.cudaq_image.outputs.tar_cache }}
          fail-on-cache-miss: true

      - name: Build documentation
        id: docs_build
        run: |
          if ${{ steps.restore_cudaq.outcome != 'skipped' }}; then
            load_output=`docker load --input "${{ needs.cudaq_image.outputs.tar_archive }}"`
            cudaq_image=`echo "$load_output" | grep -o 'Loaded image: \S*:\S*' | head -1 | cut -d ' ' -f 3`
          else
            cudaq_image=${{ needs.cudaq_image.outputs.image_hash }}
            docker pull $cudaq_image
          fi

          image_tag=`docker inspect $cudaq_image --format='{{json .Config.Labels}}' | jq -r '."org.opencontainers.image.version"'`
          docs_version="CUDA_QUANTUM_VERSION=${image_tag%-base}"
          docker image rm $cudaq_image
          docker image prune --force

          if ${{ steps.restore_cudaqdev.outcome != 'skipped' }}; then
            load_output=`docker load --input "${{ needs.cudaqdev_image.outputs.tar_archive }}"`
            cudaqdev_image=`echo "$load_output" | grep -o 'Loaded image: \S*:\S*' | head -1 | cut -d ' ' -f 3`
          else
            cudaqdev_image=${{ needs.cudaqdev_image.outputs.image_hash }}
            docker pull $cudaqdev_image
          fi

          docker run --rm -dit --name cuda-quantum-dev $cudaqdev_image
          (docker exec cuda-quantum-dev bash -c "export $docs_version && bash scripts/build_docs.sh" && built=true) || built=false
          if $built; then docker cp cuda-quantum-dev:"/usr/local/cudaq/docs/." docs; \
          else docker cp cuda-quantum-dev:"/workspaces/cuda-quantum/build/." /tmp/build; fi
          docker stop cuda-quantum-dev
          if $built; then `exit 0`; else `exit 1`; fi

          html_files=`find docs/api/ -type f -name "*.html"`
          json="{\"html_files\":[]}"
          for file in $html_files; do
            file=\'$file\'
            json=`echo $json | jq ".html_files |= . + [\"$file\"]"`
          done
          echo "json=$(echo $json)" >> $GITHUB_OUTPUT

      - name: Upload build artifacts
        if: failure()
        uses: actions/upload-artifact@v4
        with:
          name: build
          path: /tmp/build
          retention-days: 1

      - name: Upload documentation
        if: success()
        uses: actions/upload-artifact@v4
        with:
          name: cuda_quantum_docs # changing the artifact name requires updating other workflows
          path: docs
          retention-days: 30
          if-no-files-found: error

      - name: Spell check HTML documentation
        if: success()
        continue-on-error: true # to be removed once we update all docs for this check to pass
        uses: rojopolis/spellcheck-github-actions@0.30.0
        with:
          config_path: '.github/workflows/config/spellcheck_config.yml'
          task_name: html
          source_files: ${{ join(fromJSON(steps.docs_build.outputs.json).html_files, ' ') }}

  validation:
    name: Validation
    needs: [metadata, cudaq_image]
    # Unfortunately, we basically inherit this from the cudaq_image job;
    # all jobs that depend on it will need to add the same condition.
    if: always() && !cancelled() && !contains(needs.*.result, 'failure') && !contains(needs.*.result, 'cancelled')
    runs-on: ${{ needs.metadata.outputs.runner }}

    steps:
      - name: Checkout repository
        uses: actions/checkout@v3

      - name: Log in to the container registry
        if: inputs.environment && vars.registry
        uses: docker/login-action@v3
        with:
          registry: ${{ vars.registry }}
          username: ${{ github.actor }}
          password: ${{ github.token }}

      - name: Load cuda-quantum image
        id: restore
        if: needs.cudaq_image.outputs.tar_cache && needs.cudaq_image.outputs.tar_archive
        uses: actions/cache/restore@v3
        with:
          path: ${{ needs.cudaq_image.outputs.tar_archive }}
          key: ${{ needs.cudaq_image.outputs.tar_cache }}
          fail-on-cache-miss: true

      - name: Validate cuda-quantum image
        run: |
          if ${{ steps.restore.outcome != 'skipped' }}; then
            load_output=`docker load --input "${{ needs.cudaq_image.outputs.tar_archive }}"`
            cudaq_image=`echo "$load_output" | grep -o 'Loaded image: \S*:\S*' | head -1 | cut -d ' ' -f 3`
          else
            cudaq_image=${{ needs.cudaq_image.outputs.image_hash }}
            docker pull $cudaq_image
          fi

          docker run --rm -dit --name cuda-quantum $cudaq_image
          docker cp scripts/validate_container.sh cuda-quantum:"/home/cudaq/validate_container.sh"
          (docker exec cuda-quantum bash validate_container.sh > /tmp/validation.out) && passed=true || passed=false
          docker stop cuda-quantum

          if ! $passed; then 
            echo "::error::Validation failed; see job summary for more details."
            exit 1
          elif ${{ inputs.ompidev_image != '' }} && [ "$(cat /tmp/validation.out | grep '^nvidia$')" != "nvidia" ]; then
            echo "Missing installation for nvidia backend." && exit 1
          fi

      - name: Create job summary
        if: always() && !cancelled()
        run: |
          if [ -f /tmp/validation.out ]; then
            echo "## Validation" >> $GITHUB_STEP_SUMMARY
            echo "The validation of the cuda-quantum image produced the following output:" >> $GITHUB_STEP_SUMMARY
            echo '```text' >> $GITHUB_STEP_SUMMARY
            cat /tmp/validation.out >> $GITHUB_STEP_SUMMARY
            echo '```' >> $GITHUB_STEP_SUMMARY
          fi

  staging:
    name: Staging
    needs: [metadata, cudaqdev_image, cudaq_image, validation]
    # Unfortunately, we basically inherit this from the cudaq_image job;
    # all jobs that depend on it will need to add the same condition.
    if: always() && !cancelled() && inputs.environment && needs.metadata.outputs.platform_tag == '' && !contains(needs.*.result, 'failure') && !contains(needs.*.result, 'cancelled')
    runs-on: ubuntu-latest
    permissions: {}

    steps:
      - name: Create build info
        id: staging
        run: |
          cudaqdev_hash=${{ needs.cudaqdev_image.outputs.image_hash }}
          cudaq_hash=${{ needs.cudaq_image.outputs.image_hash }}
          artifact_name=image_publishing # changing the artifact name requires updating other workflows
          echo "artifact_name=$artifact_name" >> $GITHUB_OUTPUT
          info_file="$artifact_name.txt"
          echo "info_file=$info_file" >> $GITHUB_OUTPUT

          mkdir -p "$(dirname "$info_file")" && rm -rf "$info_file"
          echo "source-sha: ${{ github.sha }}" >> "$info_file"
          echo "cuda-quantum-image: $cudaq_hash" >> "$info_file"
          echo "cuda-quantum-dev-image: $cudaqdev_hash"  >> "$info_file"
          echo "cuda-quantum-devdeps-image: ${{ inputs.devdeps_image }}" >> "$info_file"
          echo "platforms: ${{ inputs.platforms }}" >> "$info_file"

      - name: Upload build info
        uses: actions/upload-artifact@v4
        with:
          name: ${{ steps.staging.outputs.artifact_name }} # changing the artifact name requires updating other workflows
          path: ${{ steps.staging.outputs.info_file }}
          retention-days: 30
          if-no-files-found: error

  clean_up:
    name: Prepare cache clean-up
    needs: [metadata, cudaqdev_image, cudaq_image, ompi_image, documentation, validation]
    # We need to clean up even if the workflow is cancelled or fails.
    if: always()
    runs-on: ubuntu-latest

    steps:
      - name: Save cache keys
        id: workflow_inputs
        run: |
          keys=${{ needs.cudaqdev_image.outputs.tar_cache }}
          keys+=" ${{ needs.cudaq_image.outputs.tar_cache }}"
          keys+=" ${{ needs.ompi_image.outputs.tar_cache }}"
          echo "$keys" >> cache_keys.txt
          
          platform_tag=${{ needs.metadata.outputs.platform_tag }}
          artifact_name=cache_keys${platform_tag:+_$platform_tag}_images
          echo "artifact_name=$artifact_name" >> $GITHUB_OUTPUT

      - uses: actions/upload-artifact@v4
        with:
          name: ${{ steps.workflow_inputs.outputs.artifact_name }}
          path: cache_keys.txt
          retention-days: 1
          if-no-files-found: error<|MERGE_RESOLUTION|>--- conflicted
+++ resolved
@@ -366,14 +366,12 @@
       - name: Checkout repository
         uses: actions/checkout@v3
 
-<<<<<<< HEAD
       - name: Log in to DockerHub
         uses: docker/login-action@v3
         with:
           username: ${{ secrets.DOCKERHUB_USERNAME }}
           password: ${{ secrets.DOCKERHUB_READONLY_TOKEN }}
 
-=======
       - name: Log in to GitHub CR
         uses: docker/login-action@v3
         with:
@@ -381,7 +379,6 @@
           username: ${{ github.actor }}
           password: ${{ github.token }}
   
->>>>>>> 979be29d
       - name: Log in to the container registry
         if: inputs.environment && vars.registry
         uses: docker/login-action@v3
