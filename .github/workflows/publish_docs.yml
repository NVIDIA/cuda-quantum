--- conflicted
+++ resolved
@@ -1,79 +1,4 @@
 on:
-<<<<<<< HEAD
-    workflow_run:
-      workflows:
-        - CI
-      types:
-        - completed
-  
-  name: Docs preview
-  
-  concurrency:
-      group: ${{ github.workflow }}-${{ github.event.workflow_run.head_branch }}
-      cancel-in-progress: false
-  
-  jobs:
-    publish_docs:
-      name: Publish documentation in a subfolder
-      runs-on: ubuntu-latest
-      permissions:
-        contents: write
-        # pages: write
-        # id-token: write
-    
-      environment:
-        name: github-pages
-        url: 'https://nvidia.github.io/cuda-quantum/preview'
-    
-      steps:
-        - name: Checkout repository
-          uses: actions/checkout@v3
-          with:
-            ref: 'gh-pages'
-  
-        - name: Download docs artifact
-          id: artifacts
-          run: |
-            target_folder=`echo ${{ github.event.workflow_run.head_branch }} | | tr / -`
-            actor=${{ github.event.workflow_run.actor.name }}
-            triggering_actor=${{ github.event.workflow_run.triggering_actor.name }}
-  
-            artifacts_url=${{ github.event.workflow_run.artifacts_url }}
-            artifacts=$(gh api $artifacts_url -q '.artifacts[] | {name: .name, url: .archive_download_url}')
-  
-            status=1
-            for artifact in `echo "$artifacts"`; do
-              name=`echo $artifact | jq -r '.name'`
-              if [ "$name" == "cuda_quantum_docs" ]; then
-                url=`echo $artifact | jq -r '.url'`
-                gh api $url > cuda_quantum_docs.zip
-                rm -rf preview
-                unzip -d preview cuda_quantum_docs.zip # FIXME
-                rm -rf cuda_quantum_docs.zip
-                status=0
-              fi
-            done
-            exit $status
-          env:
-            GH_TOKEN: ${{ github.token }}
-  
-        - name: Setup Pages
-          uses: actions/configure-pages@v2
-          
-        - name: Upload artifact
-          uses: actions/upload-pages-artifact@v1
-          with:
-            name: docs_pages
-            path: .
-            retention-days: 1
-          
-        - name: Deploy docs
-          id: docs_deployment
-          uses: actions/deploy-pages@v2
-          with:
-            artifact_name: docs_pages
-          
-=======
   workflow_run:
     workflows:
       - CI
@@ -146,5 +71,4 @@
         uses: actions/deploy-pages@v2
         with:
           artifact_name: docs_pages
-        
->>>>>>> 65089a55
+        