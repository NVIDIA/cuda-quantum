# ============================================================================ #
# Copyright (c) 2022 - 2024 NVIDIA Corporation & Affiliates.                   #
# All rights reserved.                                                         #
#                                                                              #
# This source code and the accompanying materials are made available under     #
# the terms of the Apache License 2.0 which accompanies this distribution.     #
# ============================================================================ #

import os
<<<<<<< HEAD
import platform
import re
import subprocess
import sys
=======
>>>>>>> e72ebf2b
import shutil
import bisect

import lit.util
from lit.llvm import llvm_config
import lit.formats

# The name of this test suite.
config.name = 'CUDAQ-Target'

# `testFormat`: The test format to use to interpret tests.
config.test_format = lit.formats.ShTest(not llvm_config.use_lit_shell)

config.suffixes = ['.cpp', '.config']

# Exclude a list of directories from the test suite:
#   - 'Inputs' contain auxiliary inputs for various tests.
local_excludes = ['ionq', 'iqm', 'oqc', 'quantinuum',
                  'Inputs', 'CMakeLists.txt', 'README.txt', 'LICENSE.txt']
config.excludes = [exclude for exclude in config.excludes] + local_excludes

config.substitutions.append(('%PATH%', config.environment['PATH']))
config.substitutions.append(('%llvmshlibdir', config.llvm_shlib_dir))
config.substitutions.append(('%pluginext', config.llvm_plugin_ext))
config.substitutions.append(('%llvmInclude', config.llvm_install + "/include"))
config.substitutions.append(('%cudaq_lib_dir', config.cudaq_lib_dir))
config.substitutions.append(('%cudaq_plugin_ext', config.cudaq_plugin_ext))
config.substitutions.append(('%cudaq_target_dir', config.cudaq_target_dir))
config.substitutions.append(('%cudaq_src_dir', config.cudaq_src_dir))

llvm_config.use_default_substitutions()

# Ask `llvm-config` about asserts
llvm_config.feature_config([('--assertion-mode', {'ON': 'asserts'})])

# Allow to require specific build targets
config.targets = frozenset(config.targets_to_build.split())
for arch in config.targets_to_build.split():
    config.available_features.add(arch.lower() + '-registered-target')

# Allow to filter tests based on environment variables
cpp_stds = ['c++17', 'c++20', 'c++23']
std_up_to = os.environ.get('CUDAQ_CPP_STD', 'c++23').lower()
for std in cpp_stds[:bisect.bisect(cpp_stds, std_up_to)]:
    config.available_features.add(std)
std_default = os.environ.get('CUDAQ_CPP_STD')
if std_default is None:
    config.substitutions.append(('%cpp_std', ''))
else:
    config.substitutions.append(('%cpp_std', '-std=' + std_default.lower()))

# The root path where tests are located.
config.test_source_root = os.path.dirname(__file__)

# The root path where tests should be run.
config.test_exec_root = os.path.join(config.cudaq_obj_root, 'targettests')

# Propagate some variables from the host environment.
llvm_config.with_system_environment(
    ['HOME', 'INCLUDE', 'LIB', 'TMP', 'TEMP'])

# Tweak the PATH to include the tools directory.
llvm_config.with_environment('PATH', config.cudaq_tools_dir, append_path=True)
llvm_config.with_environment('PATH', config.llvm_tools_dir, append_path=True)

# Create some of the test inputs.
target_config_origin = os.path.join(config.cudaq_src_dir, "runtime/cudaq/platform/default/rest/helpers/iqm")
target_config_dest = os.path.join(config.cudaq_src_dir, "targettests")
shutil.copy(os.path.join(target_config_origin, "Adonis.txt"), os.path.join(target_config_dest, "Adonis Variant.txt"))
shutil.copy(os.path.join(target_config_origin, "Apollo.txt"), os.path.join(target_config_dest, "Apollo Variant.txt"))<|MERGE_RESOLUTION|>--- conflicted
+++ resolved
@@ -7,13 +7,6 @@
 # ============================================================================ #
 
 import os
-<<<<<<< HEAD
-import platform
-import re
-import subprocess
-import sys
-=======
->>>>>>> e72ebf2b
 import shutil
 import bisect
 
