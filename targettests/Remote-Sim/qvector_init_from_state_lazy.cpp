/*******************************************************************************
 * Copyright (c) 2022 - 2024 NVIDIA Corporation & Affiliates.                  *
 * All rights reserved.                                                        *
 *                                                                             *
 * This source code and the accompanying materials are made available under    *
 * the terms of the Apache License 2.0 which accompanies this distribution.    *
 ******************************************************************************/

// REQUIRES: remote-sim
// REQUIRES: c++20

// clang-format off
// TODO-FIX-KERNEL-EXEC
// RUN: nvq++ %cpp_std --enable-mlir --target remote-mqpu -fkernel-exec-kind=2 %s -o %t && %t | FileCheck %s
// clang-format on

#include <cudaq.h>
#include <iostream>

struct test_init_state {
  void operator()() __qpu__ {
    cudaq::qvector q(2);
    ry(M_PI/2.0, q[0]);
  }
};

struct test_init_large_state {
  void operator()() __qpu__ {
    cudaq::qvector q(14);
    ry(M_PI/2.0, q[0]);
  }
};

struct test_state_param {
  void operator()(cudaq::state *initial_state) __qpu__ {
    cudaq::qvector q(initial_state);
    x(q);
  }
};

struct test_state_param2 {
  void operator()(cudaq::state *initial_state, cudaq::pauli_word w) __qpu__ {
    cudaq::qvector q(initial_state);
    cudaq::exp_pauli(1.0, q, w);
  }
};

struct test_state_param3 {
  void operator()(cudaq::state *initial_state, std::vector<cudaq::pauli_word>& words) __qpu__ {
    cudaq::qvector q(initial_state);
    for (std::size_t i = 0; i < words.size(); ++i) {
      cudaq::exp_pauli(1.0, q, words[i]);
    }
  }
};

struct test_state_param4 {
  void operator()(cudaq::state *initial_state, std::vector<double> &coefficients, std::vector<cudaq::pauli_word>& words) __qpu__ {
    cudaq::qvector q(initial_state);
    for (std::size_t i = 0; i < words.size(); ++i) {
      cudaq::exp_pauli(coefficients[i], q, words[i]);
    }
  }
};

struct test_state_param2 {
  void operator()(cudaq::state *initial_state, cudaq::pauli_word w) __qpu__ {
    cudaq::qvector q(initial_state);
    cudaq::exp_pauli(1.0, q, w);
  }
};

struct test_state_param3 {
  void operator()(cudaq::state *initial_state, std::vector<cudaq::pauli_word>& words) __qpu__ {
    cudaq::qvector q(initial_state);
    for (std::size_t i = 0; i < words.size(); ++i) {
      cudaq::exp_pauli(1.0, q, words[i]);
    }
  }
};

struct test_state_param4 {
  void operator()(cudaq::state *initial_state, std::vector<double> &coefficients, std::vector<cudaq::pauli_word>& words) __qpu__ {
    cudaq::qvector q(initial_state);
    for (std::size_t i = 0; i < words.size(); ++i) {
      cudaq::exp_pauli(coefficients[i], q, words[i]);
    }
  }
};

void printCounts(cudaq::sample_result& result) {
  std::vector<std::string> values{};
  for (auto &&[bits, counts] : result) {
    values.push_back(bits);
  }

  std::sort(values.begin(), values.end());
  for (auto &&bits : values) {
<<<<<<< HEAD
    std::cout << bits << std::endl;
=======
    std::cout << bits << std::endl;;
>>>>>>> 67b74c15
  }
}

int main() {
  std::vector<cudaq::complex> vec{M_SQRT1_2, M_SQRT1_2, 0., 0., 0., 0., 0., 0.};
  std::vector<cudaq::complex> vec1{0., 0.,  0., 0., 0., 0., M_SQRT1_2, M_SQRT1_2};
  auto state = cudaq::state::from_data(vec);
  auto state1 = cudaq::state::from_data(vec1);
  {
      std::cout << "Passing state created from data as argument (kernel mode)" << std::endl;
      auto counts = cudaq::sample(test_state_param{}, &state);
      printCounts(counts);

      counts = cudaq::sample(test_state_param{}, &state1);
      printCounts(counts);
  }
// CHECK: Passing state created from data as argument (kernel mode)
<<<<<<< HEAD
// CHECK: 011
// CHECK: 111

=======
>>>>>>> 67b74c15
// CHECK: 000
// CHECK: 100

  {
    std::cout << "Passing state from another kernel as argument (kernel mode)" << std::endl;
    auto state = cudaq::get_state(test_init_state{});
    auto counts = cudaq::sample(test_state_param{}, &state);
    printCounts(counts);
  }
// CHECK: Passing state from another kernel as argument (kernel mode)
<<<<<<< HEAD
// CHECK: 01
// CHECK: 11
=======
// CHECK: 00
// CHECK: 10
>>>>>>> 67b74c15

  {
    std::cout << "Passing large state from another kernel as argument (kernel mode)" << std::endl;
    auto largeState = cudaq::get_state(test_init_large_state{});
    auto counts = cudaq::sample(test_state_param{}, &largeState);
    printCounts(counts);
  }
// CHECK: Passing large state from another kernel as argument (kernel mode)
<<<<<<< HEAD
// CHECK: 01111111111111
// CHECK: 11111111111111
=======
// CHECK: 00000000000000
// CHECK: 10000000000000
>>>>>>> 67b74c15

  {
    std::cout << "Passing state from another kernel as argument iteratively (kernel mode)" << std::endl;
    auto state = cudaq::get_state(test_init_state{});
    for (auto i = 0; i < 4; i++) {
<<<<<<< HEAD
      auto counts = cudaq::sample(test_state_param{}, &state);
      std::cout << "Iteration: " << i << std::endl;
      printCounts(counts);
      state = cudaq::get_state(test_state_param{}, &state);
=======
      auto counts = cudaq::sample(test_state_param2{}, &state, cudaq::pauli_word{"XX"});
      std::cout << "Iteration: " << i << std::endl;
      printCounts(counts);
      state = cudaq::get_state(test_state_param2{}, &state, cudaq::pauli_word{"XX"});
>>>>>>> 67b74c15
    }
  }
// CHECK: Passing state from another kernel as argument iteratively (kernel mode)
// CHECK: Iteration: 0
<<<<<<< HEAD
// CHECK: 01
// CHECK: 11
// CHECK: Iteration: 1
// CHECK: 00
// CHECK: 10
// CHECK: Iteration: 2
// CHECK: 01
// CHECK: 11
// CHECK: Iteration: 3
// CHECK: 00
// CHECK: 10
=======
// CHECK: 00
// CHECK: 01
// CHECK: 10
// CHECK: 11
// CHECK: Iteration: 1
// CHECK: 00
// CHECK: 01
// CHECK: 10
// CHECK: 11
// CHECK: Iteration: 2
// CHECK: 00
// CHECK: 01
// CHECK: 10
// CHECK: 11
// CHECK: Iteration: 3
// CHECK: 00
// CHECK: 01
// CHECK: 10
// CHECK: 11
>>>>>>> 67b74c15

  {
    std::cout << "Passing state from another kernel as argument iteratively with vector args (kernel mode)" << std::endl;
    auto state = cudaq::get_state(test_init_state{});
    auto words = std::vector<cudaq::pauli_word>{cudaq::pauli_word{"XX"}};
    for (auto i = 0; i < 4; i++) {
      auto counts = cudaq::sample(test_state_param3{}, &state, words);
      std::cout << "Iteration: " << i << std::endl;
      printCounts(counts);
      state = cudaq::get_state(test_state_param3{}, &state, words);
      words = std::vector<cudaq::pauli_word>{cudaq::pauli_word{"XY"}};
    }
  }
// CHECK: Passing state from another kernel as argument iteratively with vector args (kernel mode)
// CHECK: Iteration: 0
// CHECK: 00
// CHECK: 01
// CHECK: 10
// CHECK: 11
// CHECK: Iteration: 1
// CHECK: 00
// CHECK: 01
// CHECK: 10
// CHECK: 11
// CHECK: Iteration: 2
// CHECK: 00
// CHECK: 01
// CHECK: 10
// CHECK: 11
// CHECK: Iteration: 3
// CHECK: 00
// CHECK: 01
// CHECK: 10
// CHECK: 11

  {
    std::cout << "Passing state from another kernel as argument iteratively with vector args with 2 elements (kernel mode)" << std::endl;
    auto state = cudaq::get_state(test_init_state{});
<<<<<<< HEAD
    auto words = std::vector<cudaq::pauli_word>{cudaq::pauli_word{"XX"}, cudaq::pauli_word{"II"}};
=======
    auto words = std::vector<cudaq::pauli_word>{cudaq::pauli_word{"XX"}, cudaq::pauli_word{"YY"}};
>>>>>>> 67b74c15
    auto coeffs = std::vector<double>{1.0, 2.0};
    for (auto i = 0; i < 4; i++) {
      auto counts = cudaq::sample(test_state_param4{}, &state, coeffs, words);
      std::cout << "Iteration: " << i << std::endl;
      printCounts(counts);
      state = cudaq::get_state(test_state_param4{}, &state, coeffs, words);
<<<<<<< HEAD
      words = std::vector<cudaq::pauli_word>{cudaq::pauli_word{"II"}, cudaq::pauli_word{"XY"}};
=======
      words = std::vector<cudaq::pauli_word>{cudaq::pauli_word{"XY"}, cudaq::pauli_word{"YX"}};
>>>>>>> 67b74c15
      coeffs = std::vector<double>{1.0, 2.0};
    }
  }
// CHECK: Passing state from another kernel as argument iteratively with vector args with 2 elements (kernel mode)
// CHECK: Iteration: 0
// CHECK: 00
// CHECK: 01
// CHECK: 10
// CHECK: 11
// CHECK: Iteration: 1
// CHECK: 00
// CHECK: 01
// CHECK: 10
// CHECK: 11
// CHECK: Iteration: 2
// CHECK: 00
// CHECK: 01
// CHECK: 10
// CHECK: 11
// CHECK: Iteration: 3
// CHECK: 00
// CHECK: 01
// CHECK: 10
// CHECK: 11
}<|MERGE_RESOLUTION|>--- conflicted
+++ resolved
@@ -96,11 +96,7 @@
 
   std::sort(values.begin(), values.end());
   for (auto &&bits : values) {
-<<<<<<< HEAD
     std::cout << bits << std::endl;
-=======
-    std::cout << bits << std::endl;;
->>>>>>> 67b74c15
   }
 }
 
@@ -118,12 +114,9 @@
       printCounts(counts);
   }
 // CHECK: Passing state created from data as argument (kernel mode)
-<<<<<<< HEAD
 // CHECK: 011
 // CHECK: 111
 
-=======
->>>>>>> 67b74c15
 // CHECK: 000
 // CHECK: 100
 
@@ -134,13 +127,8 @@
     printCounts(counts);
   }
 // CHECK: Passing state from another kernel as argument (kernel mode)
-<<<<<<< HEAD
-// CHECK: 01
-// CHECK: 11
-=======
-// CHECK: 00
-// CHECK: 10
->>>>>>> 67b74c15
+// CHECK: 01
+// CHECK: 11
 
   {
     std::cout << "Passing large state from another kernel as argument (kernel mode)" << std::endl;
@@ -149,34 +137,21 @@
     printCounts(counts);
   }
 // CHECK: Passing large state from another kernel as argument (kernel mode)
-<<<<<<< HEAD
 // CHECK: 01111111111111
 // CHECK: 11111111111111
-=======
-// CHECK: 00000000000000
-// CHECK: 10000000000000
->>>>>>> 67b74c15
 
   {
     std::cout << "Passing state from another kernel as argument iteratively (kernel mode)" << std::endl;
     auto state = cudaq::get_state(test_init_state{});
     for (auto i = 0; i < 4; i++) {
-<<<<<<< HEAD
       auto counts = cudaq::sample(test_state_param{}, &state);
       std::cout << "Iteration: " << i << std::endl;
       printCounts(counts);
       state = cudaq::get_state(test_state_param{}, &state);
-=======
-      auto counts = cudaq::sample(test_state_param2{}, &state, cudaq::pauli_word{"XX"});
-      std::cout << "Iteration: " << i << std::endl;
-      printCounts(counts);
-      state = cudaq::get_state(test_state_param2{}, &state, cudaq::pauli_word{"XX"});
->>>>>>> 67b74c15
     }
   }
 // CHECK: Passing state from another kernel as argument iteratively (kernel mode)
 // CHECK: Iteration: 0
-<<<<<<< HEAD
 // CHECK: 01
 // CHECK: 11
 // CHECK: Iteration: 1
@@ -188,27 +163,6 @@
 // CHECK: Iteration: 3
 // CHECK: 00
 // CHECK: 10
-=======
-// CHECK: 00
-// CHECK: 01
-// CHECK: 10
-// CHECK: 11
-// CHECK: Iteration: 1
-// CHECK: 00
-// CHECK: 01
-// CHECK: 10
-// CHECK: 11
-// CHECK: Iteration: 2
-// CHECK: 00
-// CHECK: 01
-// CHECK: 10
-// CHECK: 11
-// CHECK: Iteration: 3
-// CHECK: 00
-// CHECK: 01
-// CHECK: 10
-// CHECK: 11
->>>>>>> 67b74c15
 
   {
     std::cout << "Passing state from another kernel as argument iteratively with vector args (kernel mode)" << std::endl;
@@ -247,22 +201,14 @@
   {
     std::cout << "Passing state from another kernel as argument iteratively with vector args with 2 elements (kernel mode)" << std::endl;
     auto state = cudaq::get_state(test_init_state{});
-<<<<<<< HEAD
     auto words = std::vector<cudaq::pauli_word>{cudaq::pauli_word{"XX"}, cudaq::pauli_word{"II"}};
-=======
-    auto words = std::vector<cudaq::pauli_word>{cudaq::pauli_word{"XX"}, cudaq::pauli_word{"YY"}};
->>>>>>> 67b74c15
     auto coeffs = std::vector<double>{1.0, 2.0};
     for (auto i = 0; i < 4; i++) {
       auto counts = cudaq::sample(test_state_param4{}, &state, coeffs, words);
       std::cout << "Iteration: " << i << std::endl;
       printCounts(counts);
       state = cudaq::get_state(test_state_param4{}, &state, coeffs, words);
-<<<<<<< HEAD
       words = std::vector<cudaq::pauli_word>{cudaq::pauli_word{"II"}, cudaq::pauli_word{"XY"}};
-=======
-      words = std::vector<cudaq::pauli_word>{cudaq::pauli_word{"XY"}, cudaq::pauli_word{"YX"}};
->>>>>>> 67b74c15
       coeffs = std::vector<double>{1.0, 2.0};
     }
   }
