/*******************************************************************************
 * Copyright (c) 2022 - 2025 NVIDIA Corporation & Affiliates.                  *
 * All rights reserved.                                                        *
 *                                                                             *
 * This source code and the accompanying materials are made available under    *
 * the terms of the Apache License 2.0 which accompanies this distribution.    *
 ******************************************************************************/

// RUN: nvq++ -fenable-cudaq-run %cpp_std %s -o %t && %t | FileCheck %s

#include <cudaq.h>

__qpu__ int nullary_test() {
  unsigned result = 0;
  cudaq::qvector v(8);
  h(v);
  z(v);
  for (int i = 0; i < 8; i++) {
    bool w = mz(v[i]);
    result |= ((unsigned)w) << (8 - 1 - i);
  }
  return result;
}

__qpu__ int unary_test(int count) {
  unsigned result = 0;
  cudaq::qvector v(count);
  h(v);
  z(v);
  for (int i = 0; i < count; i++) {
    bool w = mz(v[i]);
    result |= ((unsigned)w) << (count - 1 - i);
  }
  return result;
}

<<<<<<< HEAD
=======
__qpu__ std::vector<bool> vector_bool_test() {
  std::vector<bool> vec{true, false};
  return vec;
}

>>>>>>> a8bfd166
__qpu__ std::vector<int> vector_int_test() {
  std::vector<int> result(2);
  result[0] = 42;
  result[1] = -13;
  return result;
}

__qpu__ std::vector<float> vector_float_test() {
  std::vector<float> result(3);
  result[0] = 3.141592653589;
  result[1] = 2.718281828459;
  result[2] = 6.62607015;
  return result;
}

// TODO: this currently fails due to a missing support for tuple copy
// constructor in ConvertExpr.cpp
// __qpu__ std::tuple<int, bool> tuple_test(std::tuple<int, bool> tup) {
//   cudaq::qvector v(2);
//   return tup;
// }

int main() {
  int c = 0;
  {
    const auto results = cudaq::run(100, nullary_test);
    if (results.size() != 100) {
      printf("FAILED! Expected 100 shots. Got %lu\n", results.size());
    } else {
      for (auto i : results)
        printf("%d: %d\n", c++, i);
      printf("success!\n");
    }
  }

  {
    const auto results = cudaq::run(50, unary_test, 4);
    c = 0;
    if (results.size() != 50) {
      printf("FAILED! Expected 50 shots. Got %lu\n", results.size());
    } else {
      for (auto i : results)
        printf("%d: %d\n", c++, i);
      printf("success!\n");
    }
  }

  // TODO: this currently fails due to a missing support for tuple copy
  // constructor in ConvertExpr.cpp
  // {
  //   std::tuple<int, bool> t{13, true};
  //   const auto results = cudaq::run(50, unary_test_tuple, t);
  //   int c = 0;
  //   if (results.size() != 50) {
  //     printf("unary_test_list FAILED! Expected 50 shots. Got %lu\n",
  //     results.size());
  //   } else {
  //     printf("Got %lu\n", results.size());
  //     for (auto i : results) {
  //       printf("%d: [", c++);
  //       auto [a,b] = i;
  //       printf("%d, %d", a, b);
  //       printf("]\n");
  //     }
  //     printf("success!\n");
  //   }
  // }

  // Run async
  {
    const auto results =
        cudaq::run_async(/*qpu_id=*/0, 100, nullary_test).get();
    if (results.size() != 100) {
      printf("FAILED! Expected 100 shots. Got %lu\n", results.size());
    } else {
      for (auto i : results)
        printf("%d: %d\n", c++, i);
      printf("success!\n");
    }
  }

  {
    const auto results =
        cudaq::run_async(/*qpu_id=*/0, 50, unary_test, 4).get();
    c = 0;
    if (results.size() != 50) {
      printf("FAILED! Expected 50 shots. Got %lu\n", results.size());
    } else {
      for (auto i : results)
        printf("%d: %d\n", c++, i);
      printf("success!\n");
    }
  }

  {
<<<<<<< HEAD
=======
    const std::vector<std::vector<bool>> results =
        cudaq::run(3, vector_bool_test);
    c = 0;
    if (results.size() != 3) {
      printf("FAILED! Expected 3 shots. Got %lu\n", results.size());
    } else {
      for (auto i : results) {
        printf("%d: {%d , %d}\n", c++, (bool)i[0], (bool)i[1]);
        assert(i[0] == true);
        assert(i[1] == false);
      }
      printf("success!\n");
    }
  }

  {
>>>>>>> a8bfd166
    const std::vector<std::vector<int>> results =
        cudaq::run(3, vector_int_test);
    c = 0;
    if (results.size() != 3) {
      printf("FAILED! Expected 3 shots. Got %lu\n", results.size());
    } else {
      for (auto i : results) {
        printf("%d: {%d , %d}\n", c++, i[0], i[1]);
        assert(i[0] == 42);
        assert(i[1] == -13);
      }
      printf("success!\n");
    }
  }

  {
    const std::vector<std::vector<float>> results =
        cudaq::run(2, vector_float_test);
    c = 0;
    if (results.size() != 2) {
      printf("FAILED! Expected 2 shots. Got %lu\n", results.size());
    } else {
      for (auto i : results)
        printf("%d: {%f , %f , %f}\n", c++, i[0], i[1], i[2]);
      printf("success!\n");
    }
  }

  return 0;
}

// CHECK: success!
// CHECK: success!
// CHECK: success!
// CHECK: success!
// CHECK: success!
// CHECK: success!
// CHECK: success!<|MERGE_RESOLUTION|>--- conflicted
+++ resolved
@@ -34,14 +34,11 @@
   return result;
 }
 
-<<<<<<< HEAD
-=======
 __qpu__ std::vector<bool> vector_bool_test() {
   std::vector<bool> vec{true, false};
   return vec;
 }
 
->>>>>>> a8bfd166
 __qpu__ std::vector<int> vector_int_test() {
   std::vector<int> result(2);
   result[0] = 42;
@@ -137,8 +134,6 @@
   }
 
   {
-<<<<<<< HEAD
-=======
     const std::vector<std::vector<bool>> results =
         cudaq::run(3, vector_bool_test);
     c = 0;
@@ -155,7 +150,6 @@
   }
 
   {
->>>>>>> a8bfd166
     const std::vector<std::vector<int>> results =
         cudaq::run(3, vector_int_test);
     c = 0;
