/*******************************************************************************
 * Copyright (c) 2022 - 2025 NVIDIA Corporation & Affiliates.                  *
 * All rights reserved.                                                        *
 *                                                                             *
 * This source code and the accompanying materials are made available under    *
 * the terms of the Apache License 2.0 which accompanies this distribution.    *
 ******************************************************************************/

// clang-format off
// Simulators
// RUN: nvq++ %cpp_std --enable-mlir  %s                              -o %t && %t | FileCheck %s

// Quantum emulators
<<<<<<< HEAD
// RUN: nvq++ %cpp_std --target quantinuum --emulate %s -o %t && %t | FileCheck %s
// RUN: nvq++ %cpp_std --target ionq       --emulate %s -o %t && %t | FileCheck %s
// RUN: nvq++ %cpp_std --target anyon      --emulate %s -o %t && %t | FileCheck %s
// RUN: nvq++ %cpp_std --target iqm        --emulate %s -o %t && %t | FileCheck %s
// RUN: nvq++ %cpp_std --target oqc        --emulate %s -o %t && %t | FileCheck %s
=======
// RUN: nvq++ %cpp_std --target quantinuum               --emulate %s -o %t && %t | FileCheck %s
// RUN: nvq++ %cpp_std --target ionq                     --emulate %s -o %t && %t | FileCheck %s
// RUN: nvq++ %cpp_std --target anyon                    --emulate %s -o %t && %t | FileCheck %s
// 2 different IQM machines for 2 different topologies
// RUN: nvq++ %cpp_std --target iqm --iqm-machine Crystal_5 --emulate %s -o %t && %t | FileCheck %s
// RUN: nvq++ %cpp_std --target iqm --iqm-machine Crystal_20 --emulate %s -o %t && %t | FileCheck %s
// RUN: nvq++ %cpp_std --target oqc                      --emulate %s -o %t && %t | FileCheck %s
// RUN: if %qci_avail; then nvq++ %cpp_std --target qci --emulate %s -o %t && %t | FileCheck %s; fi
>>>>>>> 571a7dd1
// clang-format on

#include <cudaq.h>
#include <iostream>
#include <string>
#include <vector>

struct test_init_state {
  void operator()(int n) __qpu__ {
    cudaq::qvector q(n);
    ry(M_PI / 2.0, q[0]);
  }
};

struct test_state_param {
  void operator()(cudaq::state *state, cudaq::pauli_word w) __qpu__ {
    cudaq::qvector q(state);
    cudaq::exp_pauli(1.0, q, w);
  }
};

void printCounts(cudaq::sample_result &result) {
  std::vector<std::string> values{};
  for (auto &&[bits, counts] : result) {
    values.push_back(bits);
  }

  std::sort(values.begin(), values.end());
  for (auto &&bits : values) {
    std::cout << bits << std::endl;
  }
}

int main() {
  std::vector<cudaq::complex> vec{M_SQRT1_2, M_SQRT1_2, 0., 0., 0., 0., 0., 0.};
  std::vector<cudaq::complex> vec1{0., 0., 0.,        0.,
                                   0., 0., M_SQRT1_2, M_SQRT1_2};
  auto state = cudaq::state::from_data(vec);
  auto state1 = cudaq::state::from_data(vec1);
  {
    std::cout << "Passing state from another kernel as argument"
                 " with pauli word arg (kernel mode)"
              << std::endl;
    auto state = cudaq::get_state(test_init_state{}, 2);
    auto counts =
        cudaq::sample(test_state_param{}, &state, cudaq::pauli_word{"XX"});
    printCounts(counts);
  }
  // clang-format off
  // CHECK: Passing state from another kernel as argument with pauli word arg (kernel mode)
  // CHECK: 00
  // CHECK: 01
  // CHECK: 10
  // CHECK: 11
  // clang-format on

  // TODO: add tests for vectors of pauli words after we can lifts the arrays of pauli words.

  return 0;
}<|MERGE_RESOLUTION|>--- conflicted
+++ resolved
@@ -11,22 +11,12 @@
 // RUN: nvq++ %cpp_std --enable-mlir  %s                              -o %t && %t | FileCheck %s
 
 // Quantum emulators
-<<<<<<< HEAD
 // RUN: nvq++ %cpp_std --target quantinuum --emulate %s -o %t && %t | FileCheck %s
 // RUN: nvq++ %cpp_std --target ionq       --emulate %s -o %t && %t | FileCheck %s
 // RUN: nvq++ %cpp_std --target anyon      --emulate %s -o %t && %t | FileCheck %s
 // RUN: nvq++ %cpp_std --target iqm        --emulate %s -o %t && %t | FileCheck %s
 // RUN: nvq++ %cpp_std --target oqc        --emulate %s -o %t && %t | FileCheck %s
-=======
-// RUN: nvq++ %cpp_std --target quantinuum               --emulate %s -o %t && %t | FileCheck %s
-// RUN: nvq++ %cpp_std --target ionq                     --emulate %s -o %t && %t | FileCheck %s
-// RUN: nvq++ %cpp_std --target anyon                    --emulate %s -o %t && %t | FileCheck %s
-// 2 different IQM machines for 2 different topologies
-// RUN: nvq++ %cpp_std --target iqm --iqm-machine Crystal_5 --emulate %s -o %t && %t | FileCheck %s
-// RUN: nvq++ %cpp_std --target iqm --iqm-machine Crystal_20 --emulate %s -o %t && %t | FileCheck %s
-// RUN: nvq++ %cpp_std --target oqc                      --emulate %s -o %t && %t | FileCheck %s
 // RUN: if %qci_avail; then nvq++ %cpp_std --target qci --emulate %s -o %t && %t | FileCheck %s; fi
->>>>>>> 571a7dd1
 // clang-format on
 
 #include <cudaq.h>
