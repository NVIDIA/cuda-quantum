/*******************************************************************************
 * Copyright (c) 2022 - 2025 NVIDIA Corporation & Affiliates.                  *
 * All rights reserved.                                                        *
 *                                                                             *
 * This source code and the accompanying materials are made available under    *
 * the terms of the Apache License 2.0 which accompanies this distribution.    *
 ******************************************************************************/

// clang-format off
// TODO-FIX-KERNEL-EXEC
// Simulators
// RUN: nvq++ %cpp_std %s -o %t && %t | FileCheck %s

// Quantum emulators
// RUN: nvq++ %cpp_std -target quantinuum -emulate -fkernel-exec-kind=2 %s -o %t && %t | FileCheck %s
// RUN: nvq++ %cpp_std -target ionq       -emulate -fkernel-exec-kind=2 %s -o %t && %t | FileCheck %s
// RUN: nvq++ %cpp_std -target oqc        -emulate -fkernel-exec-kind=2 %s -o %t && %t | FileCheck %s
<<<<<<< HEAD
// RUN: nvq++ %cpp_std -target iqm        -emulate -fkernel-exec-kind=2 %s -o %t && %t | FileCheck %s
=======
// RUN: if %qci_avail; then nvq++ %cpp_std --target qci -emulate -fkernel-exec-kind=2 %s -o %t && %t | FileCheck %s; fi
// 2 different IQM machines for 2 different topologies
// RUN: nvq++ %cpp_std -target iqm --iqm-machine Crystal_5 -emulate -fkernel-exec-kind=2 %s -o %t && %t | FileCheck %s
// RUN: nvq++ %cpp_std -target iqm --iqm-machine Crystal_20 -emulate %s -fkernel-exec-kind=2 -o %t && %t | FileCheck %s
>>>>>>> 571a7dd1
// clang-format on

#include <complex>
#include <cudaq.h>
#include <iostream>
#include <string>

// Compute magnetization using Suzuki-Trotter approximation.
// This example demonstrates usage of quantum states in kernel mode.
//
// Details
// https://pubs.aip.org/aip/jmp/article-abstract/32/2/400/229229/General-theory-of-fractal-path-integrals-with
//
// Hamiltonian used
// https://en.m.wikipedia.org/wiki/Quantum_Heisenberg_model

// If you have a NVIDIA GPU you can use this example to see
// that the GPU-accelerated backends can easily handle a
// larger number of qubits compared the CPU-only backend.
//
// Depending on the available memory on your GPU, you can
// set the number of qubits to around 30 qubits, and run
// the execution command with `-target nvidia` option.
//
// Note: Without setting the target to the `nvidia` backend,
// there will be a noticeable decrease in simulation performance.
// This is because the CPU-only backend has difficulty handling
// 30+ qubit simulations.

int SPINS = 5; // set to around 25 qubits for `nvidia` target
int STEPS = 4; // set to around 100 for `nvidia` target

// Compile and run with:
// clang-format off
// ```
// nvq++ --enable-mlir -v trotter_kernel_mode.cpp -o trotter.x --target nvidia && ./trotter.x
// ```
// clang-format on

// Alternating up/down spins
struct initState {
  void operator()(int num_spins) __qpu__ {
    cudaq::qvector q(num_spins);
    for (int qId = 0; qId < num_spins; qId += 2)
      x(q[qId]);
  }
};

std::vector<double> term_coefficients(cudaq::spin_op op) {
  std::vector<double> result{};
  for (const auto &term : op) {
    const auto coeff = term.evaluate_coefficient().real();
    result.push_back(coeff);
  }
  return result;
}

std::vector<cudaq::pauli_word> term_words(cudaq::spin_op op,
                                          std::size_t num_qubits) {
  std::vector<cudaq::pauli_word> result{};
  for (const auto &term : op)
    result.push_back(term.get_pauli_word(num_qubits));
  return result;
}

struct trotter {
  // Note: This performs a single-step Trotter on top of an initial state, e.g.,
  // result state of the previous Trotter step.
  void operator()(cudaq::state *initial_state,
                  std::vector<double> &coefficients,
                  std::vector<cudaq::pauli_word> &words, double dt) __qpu__ {
    cudaq::qvector q(initial_state);
    for (std::size_t i = 0; i < coefficients.size(); ++i) {
      cudaq::exp_pauli(coefficients[i] * dt, q, words[i]);
    }
  }
};

int run_steps(int steps, int spins) {
  const double g = 1.0;
  const double Jx = 1.0;
  const double Jy = 1.0;
  const double Jz = g;
  const double dt = 0.05;
  const int n_steps = steps;
  const int n_spins = spins;
  const double omega = 2 * M_PI;
  const auto heisenbergModelHam = [&](double t) -> cudaq::spin_op {
    cudaq::spin_op tdOp = cudaq::spin_op::identity();
    for (int i = 0; i < n_spins - 1; ++i) {
      tdOp += (Jx * cudaq::spin::x(i) * cudaq::spin::x(i + 1));
      tdOp += (Jy * cudaq::spin::y(i) * cudaq::spin::y(i + 1));
      tdOp += (Jz * cudaq::spin::z(i) * cudaq::spin::z(i + 1));
    }
    for (int i = 0; i < n_spins; ++i)
      tdOp += (std::cos(omega * t) * cudaq::spin::x(i));
    return tdOp;
  };
  // Observe the average magnetization of all spins (<Z>)
  cudaq::spin_op average_magnetization;
  for (int i = 0; i < n_spins; ++i)
    average_magnetization += ((1.0 / n_spins) * cudaq::spin::z(i));

  // Run loop
  auto state = cudaq::get_state(initState{}, n_spins);
  std::vector<double> expResults;
  std::vector<double> runtimeMs;
  for (int i = 0; i < n_steps; ++i) {
    const auto start = std::chrono::high_resolution_clock::now();
    auto ham = heisenbergModelHam(i * dt);
    auto coefficients = term_coefficients(ham);
    auto words = term_words(ham, n_spins);
    auto magnetization_exp_val = cudaq::observe(
        trotter{}, average_magnetization, &state, coefficients, words, dt);
    auto result = magnetization_exp_val.expectation();
    expResults.emplace_back(result);
    state = cudaq::get_state(trotter{}, &state, coefficients, words, dt);
    const auto stop = std::chrono::high_resolution_clock::now();
    auto duration =
        std::chrono::duration_cast<std::chrono::microseconds>(stop - start);
    auto timeInSeconds = duration.count() / 1000.0 / 1000.0;
    runtimeMs.emplace_back(timeInSeconds);
    std::cout << "Step " << i << ": time [s]: " << timeInSeconds
              << ", result: " << result << std::endl;
  }
  std::cout << std::endl;

  // Print runtimes and results (useful for plotting).
  std::cout << "Step times [s]: [";
  for (const auto &x : runtimeMs)
    std::cout << x << ", ";
  std::cout << "]" << std::endl;

  std::cout << "Results: [";
  for (const auto &x : expResults)
    std::cout << x << ", ";
  std::cout << "]" << std::endl;

  std::cout << std::endl;
  return 0;
}

int main() {
  const auto start = std::chrono::high_resolution_clock::now();
  run_steps(STEPS, SPINS);
  const auto stop = std::chrono::high_resolution_clock::now();
  auto duration =
      std::chrono::duration_cast<std::chrono::microseconds>(stop - start);
  std::cout << "Total running time: " << duration.count() / 1000.0 / 1000.0
            << "s" << std::endl;
}

// CHECK:  Step 0: time [s]: [[t0:.*]], result: [[v0:.*]]
// CHECK:  Step 1: time [s]: [[t1:.*]], result: [[v1:.*]]
// CHECK:  Step 2: time [s]: [[t2:.*]], result: [[v2:.*]]
// CHECK:  Step 3: time [s]: [[t3:.*]], result: [[v3:.*]]

// CHECK:  Step times [s]: [[ts:.*]]
// CHECK:  Results: [[rs:.*]]

// CHECK:  Total running time: [[tts:.*]]s<|MERGE_RESOLUTION|>--- conflicted
+++ resolved
@@ -15,14 +15,8 @@
 // RUN: nvq++ %cpp_std -target quantinuum -emulate -fkernel-exec-kind=2 %s -o %t && %t | FileCheck %s
 // RUN: nvq++ %cpp_std -target ionq       -emulate -fkernel-exec-kind=2 %s -o %t && %t | FileCheck %s
 // RUN: nvq++ %cpp_std -target oqc        -emulate -fkernel-exec-kind=2 %s -o %t && %t | FileCheck %s
-<<<<<<< HEAD
 // RUN: nvq++ %cpp_std -target iqm        -emulate -fkernel-exec-kind=2 %s -o %t && %t | FileCheck %s
-=======
 // RUN: if %qci_avail; then nvq++ %cpp_std --target qci -emulate -fkernel-exec-kind=2 %s -o %t && %t | FileCheck %s; fi
-// 2 different IQM machines for 2 different topologies
-// RUN: nvq++ %cpp_std -target iqm --iqm-machine Crystal_5 -emulate -fkernel-exec-kind=2 %s -o %t && %t | FileCheck %s
-// RUN: nvq++ %cpp_std -target iqm --iqm-machine Crystal_20 -emulate %s -fkernel-exec-kind=2 -o %t && %t | FileCheck %s
->>>>>>> 571a7dd1
 // clang-format on
 
 #include <complex>
