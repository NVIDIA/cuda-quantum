--- conflicted
+++ resolved
@@ -7,19 +7,12 @@
  ******************************************************************************/
 
 // clang-format off
-<<<<<<< HEAD
 // RUN: nvq++ --target infleqtion --emulate %s -o %t && %t | FileCheck %s
 // RUN: nvq++ --target quantinuum --emulate %s -o %t && %t | FileCheck %s
 // RUN: if %braket_avail; \
 // RUN: then nvq++ --target braket --emulate %s -o %t && %t | FileCheck %s; fi
 // RUN: if %qci_avail; \
 // RUN: then nvq++ --target qci --emulate %s -o %t && %t | FileCheck %s; fi
-=======
-// RUN: nvq++ %s -o %t --target infleqtion --emulate && %t | FileCheck %s
-// RUN: nvq++ %s -o %t --target quantinuum --emulate && %t | FileCheck %s
-// RUN: if %braket_avail; then nvq++ %s -o %t --target braket --emulate && %t | FileCheck %s; fi
-// RUN: if %qci_avail; then nvq++ --target qci --emulate %s -o %t && %t | FileCheck %s; fi
->>>>>>> d5da761d
 // clang-format on
 
 #include <cudaq.h>
