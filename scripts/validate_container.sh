#!/bin/bash

# ============================================================================ #
# Copyright (c) 2022 - 2023 NVIDIA Corporation & Affiliates.                   #
# All rights reserved.                                                         #
#                                                                              #
# This source code and the accompanying materials are made available under     #
# the terms of the Apache License 2.0 which accompanies this distribution.     #
# ============================================================================ #

# Usage:
# Launch the NVIDIA CUDA Quantum Docker container, 
# and run this script from the home directory.
# Check the logged output.

passed=0
failed=0
skipped=0
samples=0

if [ -x "$(command -v nvidia-smi)" ] && [ "$(nvidia-smi | egrep -o "CUDA Version: ([0-9]{1,}\.)+[0-9]{1,}")" != "" ]; 
then gpu_available=true
else gpu_available=false
fi

<<<<<<< HEAD
=======
if $gpu_available; 
then echo "GPU detected." && nvidia-smi
else echo "No GPU detected."
fi 

>>>>>>> f783ee05
requested_backends=`\
    echo "default"
    for target in $@; \
    do echo "$target"; \
    done`

# remote_rest targets are automatically filtered
available_backends=`\
    echo "default"
    for file in $(ls $CUDA_QUANTUM_PATH/targets/*.config); \
    do
        platform=$(cat $file | grep "PLATFORM_QPU=")
        if [ "${platform#PLATFORM_QPU=}" != "remote_rest" ] \
           && ($gpu_available || [ "$(cat $file | grep "GPU_REQUIREMENTS")" == "" ]); then \
            basename $file | cut -d "." -f 1; \
        fi; \
    done`

missing_backend=false
if [ $# -eq 0 ]
then
    requested_backends="$available_backends"
else
    for t in $requested_backends
    do
        echo $available_backends | grep -w -q $t
        if [ ! $? -eq 0 ];
        then
            echo "No backend configuration found for $t."
            missing_backend=true
        fi
    done    
fi

echo
echo "Detected backends:"
echo "$available_backends"
echo
echo "Testing backends:"
echo "$requested_backends"
echo

if $missing_backend || [ "$available_backends" == "" ]; 
then
    echo "Abort due to missing backend configuration."
    exit 1 
fi

echo "============================="
echo "==      Python Tests       =="
echo "============================="

for ex in `find examples -name *.py`;
do 
    filename=$(basename -- "$ex")
    filename="${filename%.*}"
    echo "Testing $filename:"
    echo "Source: $ex"
    let "samples+=1"
    python $ex 1> /dev/null
    status=$?
    echo "Exited with code $status"
    if [ "$status" -eq "0" ]; then 
        let "passed+=1"
    else
        let "failed+=1"
    fi 
    echo "============================="
done

echo "============================="
echo "==        C++ Tests        =="
echo "============================="

for ex in `find examples -name *.cpp`;
do
    filename=$(basename -- "$ex")
    filename="${filename%.*}"
    echo "Testing $filename:"
    echo "Source: $ex"
    let "samples+=1"
    for t in $requested_backends
    do
        if [[ "$ex" == *"cuquantum"* ]];
        then 
            let "skipped+=1"
            echo "Skipping $t target.";

        elif [[ "$ex" != *"nois"* ]] && [ "$t" == "density-matrix-cpu" ];
        then
            let "skipped+=1"
            echo "Skipping $t target."

        else
            echo "Testing on $t target..."
            if [ "$t" == "default" ]; then 
                if [[ "$ex" == *"mid_circuit"* ]];
                then 
                   nvq++ --enable-mlir $ex 
                else
                   nvq++ $ex
                fi
            else
                nvq++ $ex --target $t
            fi
            ./a.out &> /dev/null
            status=$?
            echo "Exited with code $status"
            if [ "$status" -eq "0" ]; then 
                let "passed+=1"
            else
                let "failed+=1"
            fi 
            rm a.out &> /dev/null
        fi
    done
    echo "============================="
done

echo "============================="
echo "$samples examples found."
echo "Total passed: $passed"
echo "Total failed: $failed"
echo "Skipped: $skipped"
echo "============================="
if [ "$failed" -eq "0" ]; then exit 0; else exit 10; fi<|MERGE_RESOLUTION|>--- conflicted
+++ resolved
@@ -23,14 +23,11 @@
 else gpu_available=false
 fi
 
-<<<<<<< HEAD
-=======
 if $gpu_available; 
 then echo "GPU detected." && nvidia-smi
 else echo "No GPU detected."
 fi 
 
->>>>>>> f783ee05
 requested_backends=`\
     echo "default"
     for target in $@; \
