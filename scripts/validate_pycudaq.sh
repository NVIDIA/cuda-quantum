--- conflicted
+++ resolved
@@ -79,15 +79,9 @@
     pip_extra_url="--extra-index-url http://localhost:8080"
 fi
 while IFS= read -r line; do
-<<<<<<< HEAD
     line=$(echo $line | sed -E "s/cuda_version=(.\{\{)?\s?\S+\s?(\}\})?/cuda_version=${cuda_version}.0/g")
-    line=$(echo $line | sed -E "s/python(=)?3.[0-9]{1,}/python\13.10/g")
+    line=$(echo $line | sed -E "s/python(=)?3.[0-9]{1,}/python\1${python_version}/g")
     line=$(echo $line | sed -E "s/pip install (.\{\{)?\s?\S+\s?(\}\})?/pip install cudaq==${cudaq_version} -v ${pip_extra_url}/g")
-=======
-    line=$(echo $line | sed -E "s/cuda_version=([0-9]{1,}\.)+[0-9]{1,}/cuda_version=${cuda_version}.0/g")
-    line=$(echo $line | sed -E "s/python(=)?3.[0-9]{1,}/python\1${python_version}/g")
-    line=$(echo $line | sed -E "s/pip install cudaq/pip install cudaq==${cudaq_version} -v ${pip_extra_url}/g")
->>>>>>> e750ea1c
     if [ -n "$(echo $line | grep "conda activate")" ]; then
         conda_env=$(echo "$line" | sed "s#conda activate##" | tr -d '[:space:]')
         source $(conda info --base)/bin/activate $conda_env
