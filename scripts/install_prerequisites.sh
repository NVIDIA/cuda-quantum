--- conflicted
+++ resolved
@@ -245,27 +245,17 @@
       fi
     fi
 
-<<<<<<< HEAD
-    wget https://www.openssl.org/source/openssl-3.1.1.tar.gz
-    tar -xf openssl-3.1.1.tar.gz && cd openssl-3.1.1
+    wget https://www.openssl.org/source/openssl-3.3.1.tar.gz
+    tar -xf openssl-3.3.1.tar.gz && cd openssl-3.3.1
     CC="$CC" CFLAGS="-fPIC" CXX="$CXX" CXXFLAGS="-fPIC" AR="${AR:-ar}" \
     "$HOME/.perl5/bin/perl" Configure no-shared \
       --prefix="$OPENSSL_INSTALL_PREFIX" zlib --with-zlib-lib="$ZLIB_INSTALL_PREFIX"
     make CC="$CC" CXX="$CXX" && make install
-    cd .. && rm -rf openssl-3.1.1.tar.gz openssl-3.1.1 "$HOME/.perl5"
+    cd .. && rm -rf openssl-3.3.1.tar.gz openssl-3.3.1 "$HOME/.perl5"
     remove_temp_installs
   else
     echo "OpenSSL already installed in $OPENSSL_INSTALL_PREFIX."
   fi
-=======
-  wget https://www.openssl.org/source/openssl-3.3.1.tar.gz
-  tar -xf openssl-3.3.1.tar.gz && cd openssl-3.3.1
-  CFLAGS="-fPIC" CXXFLAGS="-fPIC" \
-  ~/.perl5/bin/perl Configure no-shared no-zlib --prefix="$OPENSSL_INSTALL_PREFIX"
-  make && make install
-  cd .. && rm -rf openssl-3.3.1.tar.gz openssl-3.3.1 ~/.perl5
-  remove_temp_installs
->>>>>>> 977b283b
 fi
 
 # [CURL] Needed for communication with external services
