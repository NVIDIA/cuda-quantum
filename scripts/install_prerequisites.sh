--- conflicted
+++ resolved
@@ -286,7 +286,7 @@
     # path when invoking the Curl executable, this variable is *not* respected by default by the 
     # built library itself; instead, the user of libcurl is responsible for picking up the 
     # environment variables and passing them to curl via CURLOPT_CAINFO and CURLOPT_PROXY_CAINFO. 
-    # We opt to build Curl without any default paths, and instead have the CUDA Quantum runtime
+    # We opt to build Curl without any default paths, and instead have the CUDA-Q runtime
     # determine and pass a suitable path.
     wget https://github.com/curl/curl/releases/download/curl-8_5_0/curl-8.5.0.tar.gz
     tar -xzvf curl-8.5.0.tar.gz && cd curl-8.5.0
@@ -306,42 +306,6 @@
   else
     echo "Curl already installed in $CURL_INSTALL_PREFIX."
   fi
-<<<<<<< HEAD
-=======
-  
-  # Unfortunately, it looks like the default paths need to be absolute and known at compile time.
-  # Note that while the environment variable CURL_CA_BUNDLE allows to easily override the default 
-  # path when invoking the Curl executable, this variable is *not* respected by default by the 
-  # built library itself; instead, the user of libcurl is responsible for picking up the 
-  # environment variables and passing them to curl via CURLOPT_CAINFO and CURLOPT_PROXY_CAINFO. 
-  # We opt to build Curl without any default paths, and instead have the CUDA-Q runtime
-  # determine and pass a suitable path.
-  wget https://github.com/curl/curl/releases/download/curl-8_5_0/curl-8.5.0.tar.gz
-  tar -xzvf curl-8.5.0.tar.gz && cd curl-8.5.0
-  CFLAGS="-fPIC" CXXFLAGS="-fPIC" LDFLAGS="-L$OPENSSL_INSTALL_PREFIX/lib64 $LDFLAGS" \
-  ./configure --prefix="$CURL_INSTALL_PREFIX" \
-    --enable-shared=no --enable-static=yes \
-    --with-openssl="$OPENSSL_INSTALL_PREFIX" --with-zlib="$ZLIB_INSTALL_PREFIX" \
-    --without-ca-bundle --without-ca-path \
-    --without-zstd --without-brotli \
-    --disable-ftp --disable-tftp --disable-smtp --disable-ldap --disable-ldaps \
-    --disable-smb --disable-gopher --disable-telnet --disable-rtsp \
-    --disable-pop3 --disable-imap --disable-file  --disable-dict \
-    --disable-versioned-symbols --disable-manual
-  make && make install
-  cd .. && rm -rf curl-8.5.0.tar.gz curl-8.5.0
-  remove_temp_installs
-fi
-
-# [LLVM/MLIR] Needed to build the CUDA-Q toolchain
-llvm_dir="$LLVM_INSTALL_PREFIX/lib/cmake/llvm"
-if [ ! -d "$llvm_dir" ]; then
-  echo "Installing LLVM libraries..."
-  bash "$this_file_dir/build_llvm.sh" -v
-else 
-  echo "Configured C compiler: $CC"
-  echo "Configured C++ compiler: $CXX"
->>>>>>> 401e711f
 fi
 
 # [cuQuantum and cuTensor] Needed for GPU-accelerated components
