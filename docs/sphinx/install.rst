CUDA Quantum Open Beta Installation
*******************************************

Docker Image
--------------------

Install the Docker Image
++++++++++++++++++++++++++++++++++++

Docker images for all CUDA Quantum releases are available on the `NGC Container Registry`_.
<<<<<<< HEAD
The image for the latest version under development is built from source on our `GitHub repository <https://github.com/NVIDIA/cuda-quantum>`.
=======
The image for the latest version under development is built from source on our `GitHub repository <https://github.com/NVIDIA/cuda-quantum>`_.
>>>>>>> 4b2ace25

.. _NGC Container Registry: https://catalog.ngc.nvidia.com/orgs/nvidia/containers/cuda-quantum

To download the latest version on the main branch of our GitHub repository, for example, use the command

.. code-block:: console

    docker pull ghcr.io/nvidia/cuda-quantum:latest

.. _use-cuda-quantum-in-terminal:

Use CUDA Quantum in a Terminal
+++++++++++++++++++++++++++++++++++++

The container can be run using the following command

.. code-block:: console

    docker run -it --name cuda-quantum <image_name>

replacing :code:`<image_name>` with the name and tag of the image you downloaded.

This will give you terminal access to the created container, for example

.. code-block:: console 

    user@host:~$ docker run -it --name cuda-quantum ghcr.io/nvidia/cuda-quantum:latest
    To run a command as administrator (user "root"), use "sudo <command>".
    See "man sudo_root" for details.

    =========================
    NVIDIA CUDA Quantum
    =========================

    Version: latest

    Copyright (c) 2023 NVIDIA Corporation & Affiliates
    All rights reserved.

    cudaq@container:~$ ls examples/
    cpp  python

.. note:: 

    If you have NVIDIA GPUs available and NVIDIA Docker correctly configured, 
    you can add :code:`--gpus all` to the :code:`docker run` command to expose all available GPUs 
    to the container, or :code:`--gpus '"device=1"'` to select a specific GPU device.
    Unless you specify this flag, you will not be able to compile to the :code:`--target nvidia`
    target. 

.. note:: 

    If you would like a temporary container, pass :code:`--rm`. This will delete your 
    container upon exit. 

You can stop and exit the container by typing the command :code:`exit`. If you did not specify
:code:`--rm`, the container still exists as well as any changes you made in it. You can get back to it using
the command :code:`docker start -i cuda-quantum`. 
You can delete an existing container and any changes you made using :code:`docker rm -v cuda-quantum`. 

Use CUDA Quantum in VS Code
+++++++++++++++++++++++++++++++++++++

If you have `VS Code`_ installed, you can use it to work inside your container.
To do so, install the `Dev Containers extension`_:

.. image:: _static/devContainersExtension.png 

Follow the steps :ref:`above<use-cuda-quantum-in-terminal>` to start the container. 
Open VS Code and navigate to the Remote Explorer. You should see the running cuda-quantum development container listed there.

.. image:: _static/attachToDevContainer.png 

Click on :code:`Attach to Container`. A new VS Code instance will open in that container. Open the `/home/cudaq`
folder to see the `README.md` file and the CUDA Quantum examples that are included in the container. To run the examples, 
open a terminal by going to the Terminal menu and select :code:`New Terminal`. 

.. image:: _static/openTerminal.png 

You can now compile and run the C++ examples using the :code:`nvq++` compiler, which is installed in your :code:`PATH`, 
or run the Python examples using the Python interpreter.

.. image:: _static/getToWork.png 

.. _VS Code: https://code.visualstudio.com/download
.. _Dev Containers extension: https://marketplace.visualstudio.com/items?itemName=ms-vscode-remote.remote-containers
.. _command palette: https://code.visualstudio.com/docs/getstarted/userinterface#_command-palette

.. note:: 

    VS Code extensions that you have installed locally, such as e.g. an extension for Jupyter notebooks, 
    may not be automatically active in the container environment. You may need to install your preferred 
    extension in the container environment for all of your development tools to be available.


Build CUDA Quantum from Source
------------------------------

For more information about building CUDA Quantum from source, 
we refer to the `CUDA Quantum GitHub repository`_.

.. _CUDA Quantum GitHub repository: https://github.com/NVIDIA/cuda-quantum/blob/main/Building.md

Next Steps
----------
With the CUDA Quantum Docker image installed and a container up and running, check out the
Using CUDA Quantum page_. To run the examples codes in the container, checkout the Compiling
and Executing section here_. 

Once in the VS Code IDE or in the terminal for the container in headless mode, you'll 
notice there is an :code:`examples/` folder. These examples are provided to 
get you started with CUDA Quantum and understanding the programming and execution model. 
Start of by trying to compile a simple one, like :code:`examples/cpp/basics/static_kernel.cpp`

.. code-block:: console 

    nvq++ examples/cpp/basics/static_kernel.cpp 
    ./a.out

If you have GPU support (e.g. you successfully provided :code:`--gpus` to your docker 
run command), try out the 30 qubit version of this example.

.. code-block:: console 

    nvq++ examples/cpp/basics/cuquantum_backends.cpp --target nvidia 
    ./a.out 

.. _page: using/cudaq.html
.. _here: using/cudaq/compiling.html<|MERGE_RESOLUTION|>--- conflicted
+++ resolved
@@ -8,11 +8,7 @@
 ++++++++++++++++++++++++++++++++++++
 
 Docker images for all CUDA Quantum releases are available on the `NGC Container Registry`_.
-<<<<<<< HEAD
-The image for the latest version under development is built from source on our `GitHub repository <https://github.com/NVIDIA/cuda-quantum>`.
-=======
 The image for the latest version under development is built from source on our `GitHub repository <https://github.com/NVIDIA/cuda-quantum>`_.
->>>>>>> 4b2ace25
 
 .. _NGC Container Registry: https://catalog.ngc.nvidia.com/orgs/nvidia/containers/cuda-quantum
 
