CUDA Quantum Open Beta Installation
*******************************************

Docker Image
--------------------

Install the Docker Image
++++++++++++++++++++++++++++++++++++

Docker images for all CUDA Quantum releases are available on the `NGC Container Registry`_.
The image for the latest version under development is built from source on our `GitHub repository <https://github.com/NVIDIA/cuda-quantum>`_.

.. _NGC Container Registry: https://catalog.ngc.nvidia.com/orgs/nvidia/containers/cuda-quantum

To download the latest version on the main branch of our GitHub repository, for example, use the command

.. code-block:: console

    docker pull ghcr.io/nvidia/cuda-quantum:latest

.. _use-cuda-quantum-in-terminal:

Use CUDA Quantum in a Terminal
+++++++++++++++++++++++++++++++++++++

The container can be run using the following command

.. code-block:: console

    docker run -it --name cuda-quantum <image_name>

replacing :code:`<image_name>` with the name and tag of the image you downloaded.

This will give you terminal access to the created container, for example

.. code-block:: console 

    user@host:~$ docker run -it --name cuda-quantum ghcr.io/nvidia/cuda-quantum:latest
    To run a command as administrator (user "root"), use "sudo <command>".
    See "man sudo_root" for details.

    =========================
    NVIDIA CUDA Quantum
    =========================

    Version: latest

    Copyright (c) 2023 NVIDIA Corporation & Affiliates
    All rights reserved.

    cudaq@container:~$ ls examples/
    cpp  python

.. note:: 

    If you have NVIDIA GPUs available and NVIDIA Docker correctly configured, 
    you can add :code:`--gpus all` to the :code:`docker run` command to expose all available GPUs 
    to the container, or :code:`--gpus '"device=1"'` to select a specific GPU device.
    Unless you specify this flag, you will not be able to compile to the :code:`--target nvidia`
    target. 

.. note:: 

    If you would like a temporary container, pass :code:`--rm`. This will delete your 
    container upon exit. 

You can stop and exit the container by typing the command :code:`exit`. If you did not specify
:code:`--rm`, the container still exists as well as any changes you made in it. You can get back to it using
the command :code:`docker start -i cuda-quantum`. 
You can delete an existing container and any changes you made using :code:`docker rm -v cuda-quantum`. 

Use CUDA Quantum in VS Code
+++++++++++++++++++++++++++++++++++++

If you have `VS Code`_ installed, you can use it to work inside your container.
To do so, install the `Dev Containers extension`_:

.. image:: _static/devContainersExtension.png 

Follow the steps :ref:`above<use-cuda-quantum-in-terminal>` to start the container. 
Open VS Code and navigate to the Remote Explorer. You should see the running cuda-quantum development container listed there.

.. image:: _static/attachToDevContainer.png 

Click on :code:`Attach to Container`. A new VS Code instance will open in that container. Open the `/home/cudaq`
folder to see the `README.md` file and the CUDA Quantum examples that are included in the container. To run the examples, 
open a terminal by going to the Terminal menu and select :code:`New Terminal`. 

.. image:: _static/openTerminal.png 

You can now compile and run the C++ examples using the :code:`nvq++` compiler, which is installed in your :code:`PATH`, 
or run the Python examples using the Python interpreter.

.. image:: _static/getToWork.png 

.. _VS Code: https://code.visualstudio.com/download
.. _Dev Containers extension: https://marketplace.visualstudio.com/items?itemName=ms-vscode-remote.remote-containers
.. _command palette: https://code.visualstudio.com/docs/getstarted/userinterface#_command-palette

.. note:: 

    VS Code extensions that you have installed locally, such as e.g. an extension for Jupyter notebooks, 
    may not be automatically active in the container environment. You may need to install your preferred 
    extension in the container environment for all of your development tools to be available.

Python wheels
--------------------

CUDA Quantum Python wheels are available on [PyPI.org](https://pypi.org/project/cuda-quantum). 
The CUDA Quantum Python wheels contain the Python API and core components of
CUDA Quantum. For more information about available packages and documentation,
see :doc:`versions`.

To install the latest release using `pip <https://pypi.org/project/pip/>`__, run

.. code-block:: console

<<<<<<< HEAD
    pip install cuda-quantum
=======
    python3 -m pip install cuda-quantum
>>>>>>> 4647e679

There are currently no source distributions available on PyPI, but you can download the source code 
for all releases `here <https://github.com/NVIDIA/cuda-quantum/releases>`__. 
For more information about building a CUDA Quantum Python wheel from source, see the 
`README <https://github.com/NVIDIA/cuda-quantum/blob/main/python/README.md>`__.


Build CUDA Quantum from Source
------------------------------

For more information about building CUDA Quantum from source, 
we refer to the `CUDA Quantum GitHub repository`_.

.. _CUDA Quantum GitHub repository: https://github.com/NVIDIA/cuda-quantum/blob/main/Building.md

Next Steps
----------
With the CUDA Quantum Docker image installed and a container up and running, check out the
Using CUDA Quantum page_. To run the examples codes in the container, checkout the Compiling
and Executing section here_. 

Once in the VS Code IDE or in the terminal for the container in headless mode, you'll 
notice there is an :code:`examples/` folder. These examples are provided to 
get you started with CUDA Quantum and understanding the programming and execution model. 
Start of by trying to compile a simple one, like :code:`examples/cpp/basics/static_kernel.cpp`

.. code-block:: console 

    nvq++ examples/cpp/basics/static_kernel.cpp 
    ./a.out

If you have GPU support (e.g. you successfully provided :code:`--gpus` to your docker 
run command), try out the 30 qubit version of this example.

.. code-block:: console 

    nvq++ examples/cpp/basics/cuquantum_backends.cpp --target nvidia 
    ./a.out 

.. _page: using/cudaq.html
.. _here: using/cudaq/compiling.html<|MERGE_RESOLUTION|>--- conflicted
+++ resolved
@@ -115,11 +115,7 @@
 
 .. code-block:: console
 
-<<<<<<< HEAD
-    pip install cuda-quantum
-=======
     python3 -m pip install cuda-quantum
->>>>>>> 4647e679
 
 There are currently no source distributions available on PyPI, but you can download the source code 
 for all releases `here <https://github.com/NVIDIA/cuda-quantum/releases>`__. 
