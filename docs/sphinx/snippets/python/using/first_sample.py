# ============================================================================ #
# Copyright (c) 2022 - 2023 NVIDIA Corporation & Affiliates.                   #
# All rights reserved.                                                         #
#                                                                              #
# This source code and the accompanying materials are made available under     #
# the terms of the Apache License 2.0 which accompanies this distribution.     #
# ============================================================================ #

import cudaq

<<<<<<< HEAD
qubit_count = 2
kernel = cudaq.make_kernel()
qvector = kernel.qalloc(qubit_count)
kernel.h(qvector[0])
for qubit in range(qubit_count - 1):
    kernel.cx(qvector[qubit], qvector[qubit + 1])
kernel.mz(qvector)
=======
cudaq.set_target('nvidia')


@cudaq.kernel
def kernel(qubit_count: int):
    qvector = cudaq.qvector(qubit_count)
    h(qvector[0])
    for qubit in range(qubit_count - 1):
        x.ctrl(qvector[qubit], qvector[qubit + 1])
    mz(qvector)

>>>>>>> 5837327d

#[Begin Sample1]
qubit_count = 2
results = cudaq.sample(kernel, qubit_count)
# Should see a roughly 50/50 distribution between the |00> and
# |11> states. Example: {00: 505  11: 495}
print(results)
#[End Sample1]

#[Begin Sample2]
# With an increased shots count, we will still see the same 50/50 distribution,
# but now with 10,000 total measurements instead of the default 1000.
# Example: {00: 5005  11: 4995}
results = cudaq.sample(kernel, qubit_count, shots_count=10000)
print(results)
#[End Sample2]

#[Begin Sample3]
print(results.most_probable())  # prints: `00`
print(results.probability(results.most_probable()))  # prints: `0.5005`
#[End Sample3]<|MERGE_RESOLUTION|>--- conflicted
+++ resolved
@@ -8,27 +8,13 @@
 
 import cudaq
 
-<<<<<<< HEAD
-qubit_count = 2
-kernel = cudaq.make_kernel()
-qvector = kernel.qalloc(qubit_count)
-kernel.h(qvector[0])
-for qubit in range(qubit_count - 1):
-    kernel.cx(qvector[qubit], qvector[qubit + 1])
-kernel.mz(qvector)
-=======
-cudaq.set_target('nvidia')
-
-
 @cudaq.kernel
 def kernel(qubit_count: int):
     qvector = cudaq.qvector(qubit_count)
     h(qvector[0])
     for qubit in range(qubit_count - 1):
-        x.ctrl(qvector[qubit], qvector[qubit + 1])
+        cx(qvector[qubit], qvector[qubit + 1])
     mz(qvector)
-
->>>>>>> 5837327d
 
 #[Begin Sample1]
 qubit_count = 2
