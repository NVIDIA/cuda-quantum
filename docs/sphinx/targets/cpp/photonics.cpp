--- conflicted
+++ resolved
@@ -1,11 +1,7 @@
 // Compile and run with:
 // ```
-<<<<<<< HEAD
-// nvq++ --target photonics photonics.cpp && ./a.out
-=======
 // nvq++ --target orca-photonics photonics.cpp
 // ./a.out
->>>>>>> 827dd323
 // ```
 
 #include "cudaq/photonics.h"
