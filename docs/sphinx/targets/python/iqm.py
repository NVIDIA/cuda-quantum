import cudaq

# You only have to set the target once! No need to redefine it
# for every execution call on your kernel.
# To use different targets in the same file, you must update
# it via another call to `cudaq.set_target()`
<<<<<<< HEAD
cudaq.set_target("iqm", url="http://localhost/")
=======
cudaq.set_target("iqm",
                 url="http://localhost/cocos",
                 **{"qpu-architecture": "Crystal_5"})
>>>>>>> 1c91275b

# Crystal_5 QPU architecture:
#       QB1
#        |
# QB2 - QB3 - QB4
#        |
#       QB5


# Create the kernel we'd like to execute on IQM.
@cudaq.kernel
def kernel():
    qvector = cudaq.qvector(5)
    h(qvector[2])  # QB3
    x.ctrl(qvector[2], qvector[0])
    mz(qvector)


# Execute on IQM Server and print out the results.

# Option A:
# By using the asynchronous `cudaq.sample_async`, the remaining
# classical code will be executed while the job is being handled
# by IQM Server. This is ideal when submitting via a queue over
# the cloud.
async_results = cudaq.sample_async(kernel)
# ... more classical code to run ...

# We can either retrieve the results later in the program with
# ```
# async_counts = async_results.get()
# ```
# or we can also write the job reference (`async_results`) to
# a file and load it later or from a different process.
file = open("future.txt", "w")
file.write(str(async_results))
file.close()

# We can later read the file content and retrieve the job
# information and results.
same_file = open("future.txt", "r")
retrieved_async_results = cudaq.AsyncSampleResult(str(same_file.read()))

counts = retrieved_async_results.get()
print(counts)

# Option B:
# By using the synchronous `cudaq.sample`, the execution of
# any remaining classical code in the file will occur only
# after the job has been returned from IQM Server.
counts = cudaq.sample(kernel)
print(counts)<|MERGE_RESOLUTION|>--- conflicted
+++ resolved
@@ -4,13 +4,7 @@
 # for every execution call on your kernel.
 # To use different targets in the same file, you must update
 # it via another call to `cudaq.set_target()`
-<<<<<<< HEAD
 cudaq.set_target("iqm", url="http://localhost/")
-=======
-cudaq.set_target("iqm",
-                 url="http://localhost/cocos",
-                 **{"qpu-architecture": "Crystal_5"})
->>>>>>> 1c91275b
 
 # Crystal_5 QPU architecture:
 #       QB1
