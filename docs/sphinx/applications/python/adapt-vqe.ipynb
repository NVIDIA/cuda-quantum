{
    "cells": [
        {
            "cell_type": "markdown",
            "metadata": {},
            "source": [
                "# ADAPT-VQE algorithm\n",
                "\n",
                "\n",
                "This tutorial explains the implementation of Adaptive Derivative-Assembled Pseudo-Trotter VQE (ADAPT-VQE) algorithm introduced in this [paper](https://www.nature.com/articles/s41467-019-10988-2). \n",
                "\n",
                "In VQE (see this [tutorial](https://nvidia.github.io/cuda-quantum/latest/applications/python/vqe_advanced.html)), a parameterized wave-function using UCCSD ansatz is generated and variationally tuned to minimize the expectation value of the molecular electronic Hamiltonian. In VQE approach, we include all possible single and double excitations of electrons from the occupied spin molecular orbitals of a reference state (Hartree Fock) to the unoccupied spin molecular orbitals. The excessive depth of these quantum circuits make them ill-suited for applications in the NISQ regime. \n",
                "\n",
                "The VQE issue has led to the ADAPT-VQE proposal in which the ansatz wave-functions is constructed through the action of a selective subset of possible unitary operators , i.e., only those operators whose inclusion in the ansatz can potentially lead to the largest decrease in the expectation value of the molecular electronic Hamiltonian. In ADAPT-VQE, the ansatz is grown iteratively by appending a sequence of unitary operators to the reference Hartree-Fock state. At each iteration, the unitary operator to be applied is chosen according to a simple criterion based on the gradient of the expectation value of the Hamiltonian. Therefore, allowing us to build a compact quantum circuit which can lead to more efficient use of quantum resources.\n",
                "\n",
                "The ADAPT-VQE algorithm consists of 8 steps:\n",
                "\n",
                "1- On classical hardware, compute one- and two-electron integrals, and transform the fermionic Hamiltonian into a qubit representation using an appropriate transformation: Jordan–Wigner, Bravyi–Kitaev, etc. For this tutorial, we will use Jordan Wigner.\n",
                "\n",
                "2- Define an “Operator Pool”. This is simply a collection of operator definitions which will be used to construct the ansatz. For this tutorial, we will use UCCSD.\n",
                "\n",
                "3- Initialize qubits to an appropriate reference state. Here, we use HF state to initialize the qubits.\n",
                "\n",
                "4- Prepare a trial state with the current ansatz.\n",
                "\n",
                "5- Measure the commutator of the Hamiltonian with each operator in the pool to get the gradient. \n",
                "\n",
                "6- If the norm of the gradient vector is smaller than some threshold, ε, exit. otherwise, identify the operator with the largest gradient and add this single operator to the left end of the ansatz, with a new variational parameter.\n",
                "\n",
                "7- Perform a VQE experiment to re-optimize all parameters in the ansatz.\n",
                "\n",
                "8- go to step 4\n",
                "\n",
                "Below is a Schematic depiction of the ADAPT-VQE algorithm \n",
                "\n",
                "<div>\n",
                "<img src=\"images/adapt-vqe.png\" width=\"800\">\n",
                "</div>\n"
            ]
<<<<<<< HEAD
        },
        {
            "cell_type": "code",
            "execution_count": 1,
            "metadata": {},
            "outputs": [
                {
                    "name": "stdout",
                    "output_type": "stream",
                    "text": [
                        "Defaulting to user installation because normal site-packages is not writeable\n",
                        "Requirement already satisfied: pyscf in /home/cudaq/.local/lib/python3.10/site-packages (2.8.0)\n",
                        "Requirement already satisfied: scipy>=1.6.0 in /usr/local/lib/python3.10/dist-packages (from pyscf) (1.12.0)\n",
                        "Requirement already satisfied: h5py>=2.7 in /home/cudaq/.local/lib/python3.10/site-packages (from pyscf) (3.13.0)\n",
                        "Requirement already satisfied: setuptools in /usr/lib/python3/dist-packages (from pyscf) (59.6.0)\n",
                        "Requirement already satisfied: numpy!=1.16,!=1.17,>=1.13 in /usr/local/lib/python3.10/dist-packages (from pyscf) (1.26.4)\n",
                        "Note: you may need to restart the kernel to use updated packages.\n"
                    ]
                }
            ],
            "source": [
                "# Requires pyscf to be installed\n",
                "%pip install pyscf"
            ]
        },
        {
            "cell_type": "code",
            "execution_count": 1,
            "metadata": {},
            "outputs": [],
            "source": [
                "import cudaq\n",
                "\n",
                "# When use mpi \n",
                "#cudaq.mpi.initialize()\n",
                "#print(f\"My rank {cudaq.mpi.rank()} of {cudaq.mpi.num_ranks()}\", flush=True)\n",
                "\n",
                "# Set the traget\n",
                "# Double precision is recommended for the best performance.\n",
                "cudaq.set_target(\"nvidia\", option = \"fp64\")\n",
                "\n",
                "#cudaq.set_target(\"nvidia\")"
            ]
        },
        {
            "cell_type": "markdown",
            "metadata": {},
            "source": [
                "## Classical pre-processing\n",
                "\n",
                "Here, we compute one and two-electron intgrals using Hartree Fock molecular orbitals."
            ]
        },
        {
            "cell_type": "code",
            "execution_count": 2,
            "metadata": {},
            "outputs": [
                {
                    "name": "stdout",
                    "output_type": "stream",
                    "text": [
                        "converged SCF energy = -1.11675930739643\n",
                        "E(CCSD) = -1.13728399861044  E_corr = -0.02052469121401448\n",
                        "R-CCSD energy =  -1.13728399861044\n"
                    ]
                }
            ],
            "source": [
                "from pyscf import gto, scf, cc, mcscf, ao2mo\n",
                "import numpy as np\n",
                "from functools import reduce\n",
                "\n",
                "mol = gto.Mole()\n",
                "mol.atom = ''' \n",
                "H 0.0 0.0 0.0\n",
                "H 0.0 0.0 0.74\n",
                "'''\n",
                "mol.basis = 'sto-3g'\n",
                "mol.charge = 0\n",
                "mol.spin = 0\n",
                "mol.build()\n",
                "mf = scf.RHF(mol)\n",
                "mf.kernel()\n",
                "\n",
                "mycc=cc.CCSD(mf)\n",
                "mycc.kernel()\n",
                "\n",
                "print('R-CCSD energy = ', mycc.e_tot)\n",
                "                \n",
                "# Compute the electron integrals\n",
                "\n",
                "h1e_ao = mol.intor(\"int1e_kin\") + mol.intor(\"int1e_nuc\")\n",
                "h1e=reduce(np.dot, (mf.mo_coeff.T, h1e_ao, mf.mo_coeff))\n",
                "h2e_ao = mol.intor(\"int2e_sph\", aosym='1')\n",
                "h2e=ao2mo.incore.full(h2e_ao, mf.mo_coeff)\n",
                "h2e=h2e.transpose(0,2,3,1)\n",
                "nuclear_repulsion = mf.energy_nuc()\n"
            ]
        },
        {
            "cell_type": "markdown",
            "metadata": {},
            "source": [
                "## Jordan Wigner: \n",
                "\n",
                "Convert fermionic Hamiltonian to qubit Hamiltonian."
            ]
        },
        {
            "cell_type": "code",
            "execution_count": 3,
            "metadata": {},
            "outputs": [
                {
                    "name": "stdout",
                    "output_type": "stream",
                    "text": [
                        "Total number of pauli hamiltonian terms:  19\n",
                        "[0.1659278503377034+0j] IZZI\n",
                        "[0.12062523483390415+0j] IZIZ\n",
                        "[0.17141282644776912+0j] IZII\n",
                        "[0.17441287612261572+0j] IIZZ\n",
                        "[0.04530261550379926+0j] YXXY\n",
                        "[0.04530261550379926+0j] XYYX\n",
                        "[0+0j] XYXY\n",
                        "[0.12062523483390415+0j] ZIZI\n",
                        "[-0.04530261550379926+0j] XXYY\n",
                        "[0+0j] XXXX\n",
                        "[-0.22343153690813433+0j] IIIZ\n",
                        "[0+0j] YXYX\n",
                        "[0.16868898170361205+0j] ZZII\n",
                        "[-0.09706626816763109+0j] IIII\n",
                        "[0.1659278503377034+0j] ZIIZ\n",
                        "[-0.04530261550379926+0j] YYXX\n",
                        "[0.17141282644776912+0j] ZIII\n",
                        "[0+0j] YYYY\n",
                        "[-0.22343153690813433+0j] IIZI\n",
                        "\n"
                    ]
                }
            ],
            "source": [
                "from adapt_vqe.hamiltonian import jordan_wigner_fermion, generate_molecular_spin_ham_restricted\n",
                "\n",
                "# Get the spin molecular hamiltonian\n",
                "obi, tbi, nuclear_repulsion = generate_molecular_spin_ham_restricted(h1e,h2e, nuclear_repulsion)\n",
                "\n",
                "# Convert the fermionic Hamiltonian to a qubit Hamiltonian\n",
                "tolerance=1e-15\n",
                "spin_ham = jordan_wigner_fermion(obi, tbi, nuclear_repulsion,tolerance)\n",
                "print('Total number of pauli hamiltonian terms: ',spin_ham.get_term_count())\n",
                "\n",
                "print(spin_ham)"
            ]
        },
        {
            "cell_type": "markdown",
            "metadata": {},
            "source": [
                "## UCCSD operator pool\n",
                "\n",
                "### Single excitation\n",
                "$$ T_{ij} = \\frac{i}{2} (X_i Y_j - Y_i X_j) \\prod_{p=i+1}^{j-1} Z_p$$\n",
                "\n",
                "### Double excitation\n",
                "$$ T_{ijkl} = \\frac{i}{8} (X_i Y_j X_k X_l + Y_i X_j X_k X_l + Y_i Y_j Y_k X_l + Y_i Y_j X_k Y_l − X_i X_j Y_k X_l − X_i X_j X_k Y_l − Y_i X_j Y_k Y_l − X_i Y_j Y_k Y_l) \\prod_{p=i+1}^{j-1} Zp \\prod_{r=k+1}^{l-1} Z_r $$\n"
            ]
        },
        {
            "cell_type": "code",
            "execution_count": 4,
            "metadata": {},
            "outputs": [
                {
                    "name": "stdout",
                    "output_type": "stream",
                    "text": [
                        "Number of operator pool:  3\n",
                        "[['XZY', 'YZX'], ['IXZY', 'IYZX'], ['XXYX', 'XXXY', 'XYYY', 'YYXY', 'XYXX', 'YXYY', 'YYYX', 'YXXX']]\n",
                        "[[(-0.5-0j), (0.5+0j)], [(-0.5-0j), (0.5+0j)], [(0.125+0j), (0.125+0j), (0.125+0j), (-0.125-0j), (-0.125-0j), (0.125+0j), (-0.125-0j), (-0.125-0j)]]\n"
                    ]
                }
            ],
            "source": [
                "from adapt_vqe.operator_pool import get_uccsd_pool\n",
                "\n",
                "nelectrons=mol.nelectron\n",
                "n_qubits= mf.mo_coeff.shape[1] * 2\n",
                "\n",
                "pools = get_uccsd_pool(nelectrons, n_qubits)\n",
                "\n",
                "print('Number of operator pool: ', len(pools))\n",
                "\n",
                "sign_pool = []\n",
                "mod_pool = []\n",
                "for i in range(len(pools)):\n",
                "    op_i = pools[i]\n",
                "    temp_op = []\n",
                "    temp_coef = []\n",
                "    \n",
                "    op_i.for_each_term(lambda term: temp_op.append(term.to_string(False)))\n",
                "    op_i.for_each_term(lambda term: temp_coef.append(term.get_coefficient()))\n",
                "    \n",
                "    mod_pool.append(temp_op)\n",
                "    sign_pool.append(temp_coef)\n",
                "print(mod_pool)\n",
                "print(sign_pool)"
            ]
        },
        {
            "cell_type": "markdown",
            "metadata": {},
            "source": [
                "## Commutator [$H$, $A_i$]"
            ]
        },
        {
            "cell_type": "code",
            "execution_count": 5,
            "metadata": {},
            "outputs": [
                {
                    "name": "stdout",
                    "output_type": "stream",
                    "text": [
                        "Number of op for gradient:  3\n"
                    ]
                }
            ],
            "source": [
                "def commutator(pools, ham):\n",
                "    com_op = []\n",
                "    \n",
                "    for i in range(len(pools)):\n",
                "        # We add the imaginary number that we excluded when generating the operator pool.\n",
                "        op = 1j * pools[i]\n",
                "        \n",
                "        com_op.append(ham * op - op * ham)\n",
                "         \n",
                "    return com_op\n",
                "        \n",
                "grad_op = commutator(pools, spin_ham)\n",
                "print('Number of op for gradient: ', len(grad_op))\n",
                "\n",
                "#for op in grad_op:\n",
                "#    print(op)\n",
                "    "
            ]
        },
        {
            "cell_type": "markdown",
            "metadata": {},
            "source": [
                "## Reference State:\n",
                "\n",
                "Reference state here is Haretree Fock"
            ]
        },
        {
            "cell_type": "code",
            "execution_count": 6,
            "metadata": {},
            "outputs": [
                {
                    "name": "stdout",
                    "output_type": "stream",
                    "text": [
                        "SV: [(0,0), (0,0), (0,0), (1,0), (0,0), (0,0), (0,0), (0,0), (0,0), (0,0), (0,0), (0,0), (0,0), (0,0), (0,0), (0,0)]\n",
                        "\n"
                    ]
                }
            ],
            "source": [
                "# Get the initial state (reference state). \n",
                "\n",
                "@cudaq.kernel\n",
                "def initial_state(n_qubits:int, nelectrons:int):\n",
                "    \n",
                "    qubits = cudaq.qvector(n_qubits)\n",
                "    \n",
                "    for i in range(nelectrons):\n",
                "        x(qubits[i])\n",
                "\n",
                "state = cudaq.get_state(initial_state, n_qubits, nelectrons)\n",
                "print(state)"
            ]
        },
        {
            "cell_type": "markdown",
            "metadata": {},
            "source": [
                "## Quantum kernels:"
            ]
        },
        {
            "cell_type": "code",
            "execution_count": 7,
            "metadata": {},
            "outputs": [],
            "source": [
                "###################################\n",
                "# Quantum kernels\n",
                "\n",
                "@cudaq.kernel\n",
                "def gradient(state:cudaq.State):\n",
                "    q = cudaq.qvector(state)\n",
                "\n",
                "\n",
                "@cudaq.kernel\n",
                "def kernel(theta: list[float], qubits_num: int, nelectrons: int, pool_single: list[cudaq.pauli_word], \n",
                "           coef_single: list[float], pool_double: list[cudaq.pauli_word], coef_double: list[float]):\n",
                "    q = cudaq.qvector(qubits_num)\n",
                "    \n",
                "    for i in range(nelectrons):\n",
                "        x(q[i])\n",
                "    \n",
                "    count=0\n",
                "    for  i in range(0, len(coef_single), 2):\n",
                "        exp_pauli(coef_single[i] * theta[count], q, pool_single[i])\n",
                "        exp_pauli(coef_single[i+1] * theta[count], q, pool_single[i+1])\n",
                "        count+=1\n",
                "\n",
                "    for i in range(0, len(coef_double), 8):\n",
                "        exp_pauli(coef_double[i] * theta[count], q, pool_double[i])\n",
                "        exp_pauli(coef_double[i+1] * theta[count], q, pool_double[i+1])\n",
                "        exp_pauli(coef_double[i+2] * theta[count], q, pool_double[i+2])\n",
                "        exp_pauli(coef_double[i+3] * theta[count], q, pool_double[i+3])\n",
                "        exp_pauli(coef_double[i+4] * theta[count], q, pool_double[i+4])\n",
                "        exp_pauli(coef_double[i+5] * theta[count], q, pool_double[i+5])\n",
                "        exp_pauli(coef_double[i+6] * theta[count], q, pool_double[i+6])\n",
                "        exp_pauli(coef_double[i+7] * theta[count], q, pool_double[i+7])\n",
                "        count+=1"
            ]
        },
        {
            "cell_type": "markdown",
            "metadata": {},
            "source": [
                "## Beginning of ADAPT-VQE:"
            ]
        },
        {
            "cell_type": "code",
            "execution_count": 8,
            "metadata": {},
            "outputs": [
                {
                    "name": "stdout",
                    "output_type": "stream",
                    "text": [
                        "Beginning of ADAPT-VQE\n",
                        "Step:  0\n",
                        "Norm of the gradient:  0.36242092403039405\n",
                        "max_grad:  0.36242092403039405\n",
                        "Selected pool at current step:  [['XXYX', 'XXXY', 'XYYY', 'YYXY', 'XYXX', 'YXYY', 'YYYX', 'YXXX']]\n",
                        "pool single:  []\n",
                        "coef_single:  []\n",
                        "pool_double:  ['XXYX', 'XXXY', 'XYYY', 'YYXY', 'XYXX', 'YXYY', 'YYYX', 'YXXX']\n",
                        "coef_double:  [0.125, 0.125, 0.125, -0.125, -0.125, 0.125, -0.125, -0.125]\n",
                        "tot_single:  0\n",
                        "tot_double:  1\n",
                        "theta_single []\n",
                        "theta_double:  [0.0]\n",
                        "theta [0.0]\n",
                        "Optmized Energy:  -1.1372838344885003\n",
                        "Optimizer exited successfully:  True\n",
                        "CONVERGENCE: REL_REDUCTION_OF_F_<=_FACTR*EPSMCH\n",
                        "dE:  -1.1372838344885003\n",
                        "\n",
                        "\n",
                        "Step:  1\n",
                        "Norm of the gradient:  1.1233558207257577e-07\n",
                        "\n",
                        " Final Result:  \n",
                        "\n",
                        "Final parameters:  [0.11278279920936399]\n",
                        "Selected pools:  [['XXYX', 'XXXY', 'XYYY', 'YYXY', 'XYXX', 'YXYY', 'YYYX', 'YXXX']]\n",
                        "Number of pools:  1\n",
                        "Final energy:  -1.1372838344885003\n"
                    ]
                }
            ],
            "source": [
                "from scipy.optimize import minimize\n",
                "\n",
                "print('Beginning of ADAPT-VQE')\n",
                "\n",
                "threshold=1e-3\n",
                "E_prev=0.0\n",
                "e_stop=1e-5\n",
                "init_theta=0.0\n",
                "\n",
                "theta_single=[]\n",
                "theta_double=[]\n",
                "\n",
                "pool_single=[]\n",
                "pool_double=[]\n",
                "\n",
                "coef_single=[]\n",
                "coef_double=[]\n",
                "\n",
                "selected_pool=[]\n",
                "\n",
                "for i in range(10):\n",
                "    \n",
                "    print('Step: ', i)\n",
                "    \n",
                "    gradient_vec=[]\n",
                "    \n",
                "    for op in grad_op:\n",
                "        grad=cudaq.observe(gradient, op, state).expectation()\n",
                "        gradient_vec.append(grad)\n",
                "    \n",
                "    norm=np.linalg.norm(np.array(gradient_vec))\n",
                "    print('Norm of the gradient: ', norm)\n",
                "    \n",
                "    \n",
                "    # When using mpi to parallelize gradient calculation: uncomment the following lines\n",
                "    \n",
                "    #chunks=np.array_split(np.array(grad_op), cudaq.mpi.num_ranks())\n",
                "    #my_rank_op=chunks[cudaq.mpi.rank()]\n",
                "\n",
                "    #print('We have', len(grad_op), 'pool operators which we would like to split', flush=True)\n",
                "    #print('We have', len(my_rank_op), 'pool operators on this rank', cudaq.mpi.rank(), flush=True)\n",
                "\n",
                "    #gradient_vec_async=[]\n",
                "    \n",
                "    #for op in my_rank_op:\n",
                "        #gradient_vec_async.append(cudaq.observe_async(gradient, op, state))\n",
                "\n",
                "    #gradient_vec_rank=[]\n",
                "    #for i in range(len(gradient_vec_async)):\n",
                "    #    get_result=gradient_vec_async[i].get()\n",
                "    #    get_expectation=get_result.expectation()\n",
                "    #    gradient_vec_rank.append(get_expectation)\n",
                "    \n",
                "    #print('My rank has', len(gradient_vec_rank), 'gradients', flush=True)\n",
                "\n",
                "    #gradient_vec=cudaq.mpi.all_gather(len(gradient_vec_rank)*cudaq.mpi.num_ranks(), gradient_vec_rank)\n",
                "    \n",
                "    \n",
                "    if norm <= threshold:\n",
                "        print('\\n', 'Final Result: ', '\\n')\n",
                "        print('Final parameters: ', theta)\n",
                "        print('Selected pools: ', selected_pool)\n",
                "        print('Number of pools: ', len(selected_pool))\n",
                "        print('Final energy: ', result_vqe.fun)\n",
                "        \n",
                "        break\n",
                "    \n",
                "    else:\n",
                "        \n",
                "        max_grad=np.max(np.abs(gradient_vec))\n",
                "        print('max_grad: ', max_grad)\n",
                "        \n",
                "        temp_pool = []\n",
                "        temp_sign = []\n",
                "        for i in range(len(mod_pool)):\n",
                "            if np.abs(gradient_vec[i]) == max_grad:\n",
                "                temp_pool.append(mod_pool[i])\n",
                "                temp_sign.append(sign_pool[i])\n",
                "        \n",
                "        print('Selected pool at current step: ', temp_pool)\n",
                "        \n",
                "        selected_pool=selected_pool+temp_pool\n",
                "        \n",
                "        tot_single=0\n",
                "        tot_double=0\n",
                "        for p in temp_pool:\n",
                "            if len(p) == 2:\n",
                "                tot_single += 1\n",
                "                for word in p:\n",
                "                    pool_single.append(word)\n",
                "            else:\n",
                "                tot_double += 1\n",
                "                for word in p:\n",
                "                    pool_double.append(word)\n",
                "                    \n",
                "        for coef in temp_sign:\n",
                "            if len(coef) == 2:\n",
                "                for value in coef:\n",
                "                    coef_single.append(value.real)\n",
                "            else:\n",
                "                for value in coef:\n",
                "                    coef_double.append(value.real)\n",
                "                    \n",
                "        print('pool single: ', pool_single)\n",
                "        print('coef_single: ', coef_single)\n",
                "        print('pool_double: ', pool_double)\n",
                "        print('coef_double: ', coef_double)\n",
                "        print('tot_single: ', tot_single)\n",
                "        print('tot_double: ', tot_double)\n",
                "        \n",
                "        init_theta_single = [init_theta] * tot_single\n",
                "        init_theta_double = [init_theta] * tot_double\n",
                "        \n",
                "        theta_single = theta_single + init_theta_single\n",
                "        theta_double = theta_double + init_theta_double\n",
                "        print('theta_single', theta_single)\n",
                "        print('theta_double: ', theta_double)\n",
                "        \n",
                "        theta = theta_single + theta_double\n",
                "        print('theta', theta)\n",
                "        \n",
                "        def cost(theta):\n",
                "            \n",
                "            theta=theta.tolist()\n",
                "            \n",
                "            energy=cudaq.observe(kernel, spin_ham, theta, n_qubits, nelectrons, pool_single, \n",
                "                                coef_single, pool_double, coef_double).expectation()\n",
                "            \n",
                "            return energy\n",
                "        \n",
                "        result_vqe=minimize(cost, theta, method='L-BFGS-B', jac='3-point', tol=1e-7)\n",
                "        \n",
                "        theta=result_vqe.x.tolist()\n",
                "        theta_single = theta[:tot_single]\n",
                "        theta_double = theta[tot_single:]\n",
                "        \n",
                "        print('Optmized Energy: ', result_vqe.fun)\n",
                "        print('Optimizer exited successfully: ',result_vqe.success, flush=True)\n",
                "        print(result_vqe.message, flush=True)\n",
                "        \n",
                "        dE= result_vqe.fun-E_prev\n",
                "        print('dE: ', dE)\n",
                "        print('\\n')\n",
                "        \n",
                "        if np.abs(dE)<=e_stop:\n",
                "            print('\\n', 'Final Result: ', '\\n')\n",
                "            print('Final parameters: ', theta)\n",
                "            print('Selected pools: ', selected_pool)\n",
                "            print('Number of pools: ', len(selected_pool))\n",
                "            print('Final energy: ', result_vqe.fun)\n",
                "            \n",
                "            break\n",
                "        \n",
                "        else:\n",
                "            E_prev=result_vqe.fun\n",
                "            \n",
                "            # Prepare a trial state with the current ansatz.\n",
                "            state=cudaq.get_state(kernel, theta, n_qubits, nelectrons, pool_single, \n",
                "                            coef_single, pool_double, coef_double)\n",
                "            \n",
                "# When using mpi\n",
                "#cudaq.mpi.finalize()"
            ]
        },
        {
            "cell_type": "markdown",
            "metadata": {},
            "source": [
                "We obtain the ground state energy of the H2 within chemical accuracy by having only 8 paulit string. This is less than the total number of pauli string (12) of H2. For larger molecules, this can help to reduce the cost and improve perfomance."
            ]
        }
    ],
=======
        }],
        "source": ["# Requires pyscf to be installed\n", "%pip install pyscf"]
    }, {
        "cell_type":
            "code",
        "execution_count":
            9,
        "metadata": {},
        "outputs": [],
        "source": [
            "import cudaq\n", "\n", "# When use mpi \n",
            "#cudaq.mpi.initialize()\n",
            "#print(f\"My rank {cudaq.mpi.rank()} of {cudaq.mpi.num_ranks()}\", flush = True)\n",
            "\n", "# Set the traget\n",
            "# Double precision is recommended for the best performance.\n",
            "cudaq.set_target(\"nvidia\", option = \"fp64\")\n", "\n",
            "#cudaq.set_target(\"nvidia\")"
        ]
    }, {
        "cell_type":
            "markdown",
        "metadata": {},
        "source": [
            "## Classical pre-processing\n", "\n",
            "Here, we compute one and two-electron intgrals using Hartree Fock molecular orbitals."
        ]
    }, {
        "cell_type":
            "code",
        "execution_count":
            10,
        "metadata": {},
        "outputs": [{
            "name":
                "stdout",
            "output_type":
                "stream",
            "text": [
                "converged SCF energy = -1.11675930739643\n",
                "E(CCSD) = -1.13728399861044  E_corr = -0.02052469121401448\n",
                "R-CCSD energy = -1.13728399861044\n"
            ]
        }],
        "source": [
            "from pyscf import gto, scf, cc, mcscf, ao2mo\n",
            "import numpy as np\n", "from functools import reduce\n", "\n",
            "mol = gto.Mole()\n", "mol.atom = ''' \n", "H 0.0 0.0 0.0\n",
            "H 0.0 0.0 0.74\n", "'''\n", "mol.basis = 'sto-3g'\n",
            "mol.charge = 0\n", "mol.spin = 0\n", "mol.build()\n",
            "mf = scf.RHF(mol)\n", "mf.kernel()\n", "\n", "mycc = cc.CCSD(mf)\n",
            "mycc.kernel()\n", "\n", "print('R-CCSD energy = ', mycc.e_tot)\n",
            "                \n", "# Compute the electron integrals\n", "\n",
            "h1e_ao = mol.intor(\"int1e_kin\") + mol.intor(\"int1e_nuc\")\n",
            "h1e = reduce(np.dot, (mf.mo_coeff.T, h1e_ao, mf.mo_coeff))\n",
            "h2e_ao = mol.intor(\"int2e_sph\", aosym = '1')\n",
            "h2e = ao2mo.incore.full(h2e_ao, mf.mo_coeff)\n",
            "h2 = h2e.transpose(0,2,3,1)\n",
            "nuclear_repulsion = mf.energy_nuc()\n"
        ]
    }, {
        "cell_type":
            "markdown",
        "metadata": {},
        "source": [
            "## Jordan Wigner: \n", "\n",
            "Convert fermionic Hamiltonian to qubit Hamiltonian."
        ]
    }, {
        "cell_type":
            "code",
        "execution_count":
            11,
        "metadata": {},
        "outputs": [{
            "name":
                "stdout",
            "output_type":
                "stream",
            "text": [
                "Total number of pauli hamiltonian terms:  19\n",
                "[0.1659278503377034+0j] IZZI\n",
                "[0.12062523483390415+0j] IZIZ\n",
                "[0.17141282644776912+0j] IZII\n",
                "[0.17441287612261572+0j] IIZZ\n",
                "[0.04530261550379926+0j] YXXY\n",
                "[0.04530261550379926+0j] XYYX\n", "[0+0j] XYXY\n",
                "[0.12062523483390415+0j] ZIZI\n",
                "[-0.04530261550379926+0j] XXYY\n", "[0+0j] XXXX\n",
                "[-0.22343153690813433+0j] IIIZ\n", "[0+0j] YXYX\n",
                "[0.16868898170361205+0j] ZZII\n",
                "[-0.09706626816763109+0j] IIII\n",
                "[0.1659278503377034+0j] ZIIZ\n",
                "[-0.04530261550379926+0j] YYXX\n",
                "[0.17141282644776912+0j] ZIII\n", "[0+0j] YYYY\n",
                "[-0.22343153690813433+0j] IIZI\n", "\n"
            ]
        }],
        "source": [
            "from adapt_vqe.hamiltonian import jordan_wigner_fermion, generate_molecular_spin_ham_restricted\n",
            "\n", "# Get the spin molecular hamiltonian\n",
            "obi, tbi, nuclear_repulsion = generate_molecular_spin_ham_restricted(h1e,h2e, nuclear_repulsion)\n",
            "\n",
            "# Convert the fermionic Hamiltonian to a qubit Hamiltonian\n",
            "tolerance = 1e-15\n",
            "spin_ham = jordan_wigner_fermion(obi, tbi, nuclear_repulsion,tolerance)\n",
            "print('Total number of pauli hamiltonian terms: ',spin_ham.get_term_count())\n",
            "\n", "print(spin_ham)"
        ]
    }, {
        "cell_type":
            "markdown",
        "metadata": {},
        "source": [
            "## UCCSD operator pool\n", "\n", "### Single excitation\n",
            "$$ T_{ij} = \\frac{i}{2} (X_i Y_j - Y_i X_j) \\prod_{p = i+1}^{j-1} Z_p$$\n",
            "\n", "### Double excitation\n",
            "$$ T_{ijkl} = \\frac{i}{8} (X_i Y_j X_k X_l + Y_i X_j X_k X_l + Y_i Y_j Y_k X_l + Y_i Y_j X_k Y_l − X_i X_j Y_k X_l − X_i X_j X_k Y_l − Y_i X_j Y_k Y_l − X_i Y_j Y_k Y_l) \\prod_{p = i+1}^{j-1} Zp \\prod_{r = k+1}^{l-1} Z_r $$\n"
        ]
    }, {
        "cell_type":
            "code",
        "execution_count":
            12,
        "metadata": {},
        "outputs": [{
            "name":
                "stdout",
            "output_type":
                "stream",
            "text": [
                "Number of operator pool:  3\n",
                "[['XZY', 'YZX'], ['IXZY', 'IYZX'], ['XXYX', 'XXXY', 'XYYY', 'YYXY', 'XYXX', 'YXYY', 'YYYX', 'YXXX']]\n",
                "[[(-0.5-0j), (0.5+0j)], [(-0.5-0j), (0.5+0j)], [(0.125+0j), (0.125+0j), (0.125+0j), (-0.125-0j), (-0.125-0j), (0.125+0j), (-0.125-0j), (-0.125-0j)]]\n"
            ]
        }],
        "source": [
            "from adapt_vqe.operator_pool import get_uccsd_pool\n", "\n",
            "nelectrons = mol.nelectron\n",
            "n_qubits = mf.mo_coeff.shape[1] * 2\n", "\n",
            "pools = get_uccsd_pool(nelectrons, n_qubits)\n", "\n",
            "print('Number of operator pool: ', len(pools))\n", "\n",
            "sign_pool = []\n", "mod_pool = []\n",
            "for i in range(len(pools)):\n", "    op_i = pools[i]\n",
            "    temp_op = []\n", "    temp_coef = []\n", "    \n",
            "    op_i.for_each_term(lambda term: temp_op.append(term.to_string(False)))\n",
            "    op_i.for_each_term(lambda term: temp_coef.append(term.get_coefficient()))\n",
            "    \n", "    mod_pool.append(temp_op)\n",
            "    sign_pool.append(temp_coef)\n", "print(mod_pool)\n",
            "print(sign_pool)"
        ]
    }, {
        "cell_type": "markdown",
        "metadata": {},
        "source": ["## Commutator [$H$, $A_i$]"]
    }, {
        "cell_type":
            "code",
        "execution_count":
            13,
        "metadata": {},
        "outputs": [{
            "name": "stdout",
            "output_type": "stream",
            "text": ["Number of op for gradient:  3\n"]
        }],
        "source": [
            "def commutator(pools, ham):\n", "    com_op = []\n", "    \n",
            "    for i in range(len(pools)):\n",
            "        # We add the imaginary number that we excluded when generating the operator pool.\n",
            "        op = 1j * pools[i]\n", "        \n",
            "        com_op.append(ham * op - op * ham)\n", "         \n",
            "    return com_op\n", "        \n",
            "grad_op = commutator(pools, spin_ham)\n",
            "print('Number of op for gradient: ', len(grad_op))\n", "\n",
            "#for op in grad_op:\n", "#    print(op)\n", "    "
        ]
    }, {
        "cell_type":
            "markdown",
        "metadata": {},
        "source": [
            "## Reference State:\n", "\n",
            "Reference state here is Haretree Fock"
        ]
    }, {
        "cell_type":
            "code",
        "execution_count":
            14,
        "metadata": {},
        "outputs": [{
            "name":
                "stdout",
            "output_type":
                "stream",
            "text": [
                "SV: [(0,0), (0,0), (0,0), (1,0), (0,0), (0,0), (0,0), (0,0), (0,0), (0,0), (0,0), (0,0), (0,0), (0,0), (0,0), (0,0)]\n",
                "\n"
            ]
        }],
        "source": [
            "# Get the initial state (reference state). \n", "\n",
            "@cudaq.kernel\n",
            "def initial_state(n_qubits:int, nelectrons:int):\n", "    \n",
            "    qubits = cudaq.qvector(n_qubits)\n", "    \n",
            "    for i in range(nelectrons):\n", "        x(qubits[i])\n", "\n",
            "state = cudaq.get_state(initial_state, n_qubits, nelectrons)\n",
            "print(state)"
        ]
    }, {
        "cell_type": "markdown",
        "metadata": {},
        "source": ["## Quantum kernels:"]
    }, {
        "cell_type":
            "code",
        "execution_count":
            15,
        "metadata": {},
        "outputs": [],
        "source": [
            "###################################\n", "# Quantum kernels\n",
            "\n", "@cudaq.kernel\n", "def gradient(state:cudaq.State):\n",
            "    q = cudaq.qvector(state)\n", "\n", "\n", "@cudaq.kernel\n",
            "def kernel(theta: list[float], qubits_num: int, nelectrons: int, pool_single: list[cudaq.pauli_word], \n",
            "           coef_single: list[float], pool_double: list[cudaq.pauli_word], coef_double: list[float]):\n",
            "    q = cudaq.qvector(qubits_num)\n", "    \n",
            "    for i in range(nelectrons):\n", "        x(q[i])\n", "    \n",
            "    count = 0\n", "    for  i in range(0, len(coef_single), 2):\n",
            "        exp_pauli(coef_single[i] * theta[count], q, pool_single[i])\n",
            "        exp_pauli(coef_single[i+1] * theta[count], q, pool_single[i+1])\n",
            "        count += 1\n", "\n",
            "    for i in range(0, len(coef_double), 8):\n",
            "        exp_pauli(coef_double[i] * theta[count], q, pool_double[i])\n",
            "        exp_pauli(coef_double[i+1] * theta[count], q, pool_double[i+1])\n",
            "        exp_pauli(coef_double[i+2] * theta[count], q, pool_double[i+2])\n",
            "        exp_pauli(coef_double[i+3] * theta[count], q, pool_double[i+3])\n",
            "        exp_pauli(coef_double[i+4] * theta[count], q, pool_double[i+4])\n",
            "        exp_pauli(coef_double[i+5] * theta[count], q, pool_double[i+5])\n",
            "        exp_pauli(coef_double[i+6] * theta[count], q, pool_double[i+6])\n",
            "        exp_pauli(coef_double[i+7] * theta[count], q, pool_double[i+7])\n",
            "        count += 1"
        ]
    }, {
        "cell_type": "markdown",
        "metadata": {},
        "source": ["## Beginning of ADAPT-VQE:"]
    }, {
        "cell_type":
            "code",
        "execution_count":
            16,
        "metadata": {},
        "outputs": [{
            "name":
                "stdout",
            "output_type":
                "stream",
            "text": [
                "Beginning of ADAPT-VQE\n", "Step:  0\n",
                "Norm of the gradient:  0.36242092403039405\n",
                "max_grad:  0.36242092403039405\n",
                "Selected pool at current step:  [['XXYX', 'XXXY', 'XYYY', 'YYXY', 'XYXX', 'YXYY', 'YYYX', 'YXXX']]\n",
                "pool single:  []\n", "coef_single:  []\n",
                "pool_double:  ['XXYX', 'XXXY', 'XYYY', 'YYXY', 'XYXX', 'YXYY', 'YYYX', 'YXXX']\n",
                "coef_double:  [0.125, 0.125, 0.125, -0.125, -0.125, 0.125, -0.125, -0.125]\n",
                "tot_single:  0\n", "tot_double:  1\n", "theta_single []\n",
                "theta_double:  [0.0]\n", "theta [0.0]\n",
                "Optmized Energy:  -1.1372838344885003\n",
                "Optimizer exited successfully:  True\n",
                "CONVERGENCE: REL_REDUCTION_OF_F_ <= _FACTR*EPSMCH\n",
                "dE:  -1.1372838344885003\n", "\n", "\n", "Step:  1\n",
                "Norm of the gradient:  1.1233558207257577e-07\n", "\n",
                " Final Result:  \n", "\n",
                "Final parameters:  [0.11278279920936399]\n",
                "Selected pools:  [['XXYX', 'XXXY', 'XYYY', 'YYXY', 'XYXX', 'YXYY', 'YYYX', 'YXXX']]\n",
                "Number of pools:  1\n", "Final energy:  -1.1372838344885003\n"
            ]
        }],
        "source": [
            "from scipy.optimize import minimize\n", "\n",
            "print('Beginning of ADAPT-VQE')\n", "\n", "threshold = 1e-3\n",
            "E_prev = 0.0\n", "e_stop = 1e-5\n", "init_theta = 0.0\n", "\n",
            "theta_single = []\n", "theta_double = []\n", "\n", "pool_single = []\n",
            "pool_double = []\n", "\n", "coef_single = []\n", "coef_double = []\n",
            "\n", "selected_pool = []\n", "\n", "for i in range(10):\n", "    \n",
            "    print('Step: ', i)\n", "    \n", "    gradient_vec = []\n",
            "    \n", "    for op in grad_op:\n",
            "        grad = cudaq.observe(gradient, op, state).expectation()\n",
            "        gradient_vec.append(grad)\n", "    \n",
            "    norm = np.linalg.norm(np.array(gradient_vec))\n",
            "    print('Norm of the gradient: ', norm)\n", "    \n", "    \n",
            "    # When using mpi to parallelize gradient calculation: uncomment the following lines\n",
            "    \n",
            "    #chunks = np.array_split(np.array(grad_op), cudaq.mpi.num_ranks())\n",
            "    #my_rank_op = chunks[cudaq.mpi.rank()]\n", "\n",
            "    #print('We have', len(grad_op), 'pool operators which we would like to split', flush = True)\n",
            "    #print('We have', len(my_rank_op), 'pool operators on this rank', cudaq.mpi.rank(), flush = True)\n",
            "\n", "    #gradient_vec_async = []\n", "    \n",
            "    #for op in my_rank_op:\n",
            "        #gradient_vec_async.append(cudaq.observe_async(gradient, op, state))\n",
            "\n", "    #gradient_vec_rank = []\n",
            "    #for i in range(len(gradient_vec_async)):\n",
            "    #    get_result = gradient_vec_async[i].get()\n",
            "    #    get_expectation = get_result.expectation()\n",
            "    #    gradient_vec_rank.append(get_expectation)\n", "    \n",
            "    #print('My rank has', len(gradient_vec_rank), 'gradients', flush = True)\n",
            "\n",
            "    #gradient_vec = cudaq.mpi.all_gather(len(gradient_vec_rank)*cudaq.mpi.num_ranks(), gradient_vec_rank)\n",
            "    \n", "    \n", "    if norm <= threshold:\n",
            "        print('\\n', 'Final Result: ', '\\n')\n",
            "        print('Final parameters: ', theta)\n",
            "        print('Selected pools: ', selected_pool)\n",
            "        print('Number of pools: ', len(selected_pool))\n",
            "        print('Final energy: ', result_vqe.fun)\n", "        \n",
            "        break\n", "    \n", "    else:\n", "        \n",
            "        max_grad = np.max(np.abs(gradient_vec))\n",
            "        print('max_grad: ', max_grad)\n", "        \n",
            "        temp_pool = []\n", "        temp_sign = []\n",
            "        for i in range(len(mod_pool)):\n",
            "            if np.abs(gradient_vec[i]) == max_grad:\n",
            "                temp_pool.append(mod_pool[i])\n",
            "                temp_sign.append(sign_pool[i])\n", "        \n",
            "        print('Selected pool at current step: ', temp_pool)\n",
            "        \n", "        selected_pool = selected_pool+temp_pool\n",
            "        \n", "        tot_single = 0\n", "        tot_double = 0\n",
            "        for p in temp_pool:\n", "            if len(p) == 2:\n",
            "                tot_single += 1\n",
            "                for word in p:\n",
            "                    pool_single.append(word)\n",
            "            else:\n", "                tot_double += 1\n",
            "                for word in p:\n",
            "                    pool_double.append(word)\n",
            "                    \n", "        for coef in temp_sign:\n",
            "            if len(coef) == 2:\n",
            "                for value in coef:\n",
            "                    coef_single.append(value.real)\n",
            "            else:\n", "                for value in coef:\n",
            "                    coef_double.append(value.real)\n",
            "                    \n",
            "        print('pool single: ', pool_single)\n",
            "        print('coef_single: ', coef_single)\n",
            "        print('pool_double: ', pool_double)\n",
            "        print('coef_double: ', coef_double)\n",
            "        print('tot_single: ', tot_single)\n",
            "        print('tot_double: ', tot_double)\n", "        \n",
            "        init_theta_single = [init_theta] * tot_single\n",
            "        init_theta_double = [init_theta] * tot_double\n",
            "        \n",
            "        theta_single = theta_single + init_theta_single\n",
            "        theta_double = theta_double + init_theta_double\n",
            "        print('theta_single', theta_single)\n",
            "        print('theta_double: ', theta_double)\n", "        \n",
            "        theta = theta_single + theta_double\n",
            "        print('theta', theta)\n", "        \n",
            "        def cost(theta):\n", "            \n",
            "            theta = theta.tolist()\n", "            \n",
            "            energy = cudaq.observe(kernel, spin_ham, theta, n_qubits, nelectrons, pool_single, \n",
            "                                coef_single, pool_double, coef_double).expectation()\n",
            "            \n", "            return energy\n", "        \n",
            "        result_vqe = minimize(cost, theta, method = 'L-BFGS-B', jac = '3-point', tol = 1e-7)\n",
            "        \n", "        theta = result_vqe.x.tolist()\n",
            "        theta_single = theta[:tot_single]\n",
            "        theta_double = theta[tot_single:]\n", "        \n",
            "        print('Optmized Energy: ', result_vqe.fun)\n",
            "        print('Optimizer exited successfully: ',result_vqe.success, flush = True)\n",
            "        print(result_vqe.message, flush = True)\n", "        \n",
            "        dE = result_vqe.fun-E_prev\n",
            "        print('dE: ', dE)\n", "        print('\\n')\n",
            "        \n", "        if np.abs(dE) <= e_stop:\n",
            "            print('\\n', 'Final Result: ', '\\n')\n",
            "            print('Final parameters: ', theta)\n",
            "            print('Selected pools: ', selected_pool)\n",
            "            print('Number of pools: ', len(selected_pool))\n",
            "            print('Final energy: ', result_vqe.fun)\n",
            "            \n", "            break\n", "        \n",
            "        else:\n", "            E_prev = result_vqe.fun\n",
            "            \n",
            "            # Prepare a trial state with the current ansatz.\n",
            "            state = cudaq.get_state(kernel, theta, n_qubits, nelectrons, pool_single, \n",
            "                            coef_single, pool_double, coef_double)\n",
            "            \n", "# When using mpi\n", "#cudaq.mpi.finalize()"
        ]
    }],
>>>>>>> 179ef4da
    "metadata": {
        "kernelspec": {
            "display_name": "Python 3 (ipykernel)",
            "language": "python",
            "name": "python3"
        },
        "language_info": {
            "codemirror_mode": {
                "name": "ipython",
                "version": 3
            },
            "file_extension": ".py",
            "mimetype": "text/x-python",
            "name": "python",
            "nbconvert_exporter": "python",
            "pygments_lexer": "ipython3",
            "version": "3.10.12"
        }
    },
    "nbformat": 4,
    "nbformat_minor": 2
}<|MERGE_RESOLUTION|>--- conflicted
+++ resolved
@@ -37,7 +37,6 @@
                 "<img src=\"images/adapt-vqe.png\" width=\"800\">\n",
                 "</div>\n"
             ]
-<<<<<<< HEAD
         },
         {
             "cell_type": "code",
@@ -209,7 +208,7 @@
         },
         {
             "cell_type": "code",
-            "execution_count": 4,
+            "execution_count": null,
             "metadata": {},
             "outputs": [
                 {
@@ -225,7 +224,7 @@
             "source": [
                 "from adapt_vqe.operator_pool import get_uccsd_pool\n",
                 "\n",
-                "nelectrons=mol.nelectron\n",
+                "nelectrons = mol.nelectron\n",
                 "n_qubits= mf.mo_coeff.shape[1] * 2\n",
                 "\n",
                 "pools = get_uccsd_pool(nelectrons, n_qubits)\n",
@@ -594,392 +593,6 @@
             ]
         }
     ],
-=======
-        }],
-        "source": ["# Requires pyscf to be installed\n", "%pip install pyscf"]
-    }, {
-        "cell_type":
-            "code",
-        "execution_count":
-            9,
-        "metadata": {},
-        "outputs": [],
-        "source": [
-            "import cudaq\n", "\n", "# When use mpi \n",
-            "#cudaq.mpi.initialize()\n",
-            "#print(f\"My rank {cudaq.mpi.rank()} of {cudaq.mpi.num_ranks()}\", flush = True)\n",
-            "\n", "# Set the traget\n",
-            "# Double precision is recommended for the best performance.\n",
-            "cudaq.set_target(\"nvidia\", option = \"fp64\")\n", "\n",
-            "#cudaq.set_target(\"nvidia\")"
-        ]
-    }, {
-        "cell_type":
-            "markdown",
-        "metadata": {},
-        "source": [
-            "## Classical pre-processing\n", "\n",
-            "Here, we compute one and two-electron intgrals using Hartree Fock molecular orbitals."
-        ]
-    }, {
-        "cell_type":
-            "code",
-        "execution_count":
-            10,
-        "metadata": {},
-        "outputs": [{
-            "name":
-                "stdout",
-            "output_type":
-                "stream",
-            "text": [
-                "converged SCF energy = -1.11675930739643\n",
-                "E(CCSD) = -1.13728399861044  E_corr = -0.02052469121401448\n",
-                "R-CCSD energy = -1.13728399861044\n"
-            ]
-        }],
-        "source": [
-            "from pyscf import gto, scf, cc, mcscf, ao2mo\n",
-            "import numpy as np\n", "from functools import reduce\n", "\n",
-            "mol = gto.Mole()\n", "mol.atom = ''' \n", "H 0.0 0.0 0.0\n",
-            "H 0.0 0.0 0.74\n", "'''\n", "mol.basis = 'sto-3g'\n",
-            "mol.charge = 0\n", "mol.spin = 0\n", "mol.build()\n",
-            "mf = scf.RHF(mol)\n", "mf.kernel()\n", "\n", "mycc = cc.CCSD(mf)\n",
-            "mycc.kernel()\n", "\n", "print('R-CCSD energy = ', mycc.e_tot)\n",
-            "                \n", "# Compute the electron integrals\n", "\n",
-            "h1e_ao = mol.intor(\"int1e_kin\") + mol.intor(\"int1e_nuc\")\n",
-            "h1e = reduce(np.dot, (mf.mo_coeff.T, h1e_ao, mf.mo_coeff))\n",
-            "h2e_ao = mol.intor(\"int2e_sph\", aosym = '1')\n",
-            "h2e = ao2mo.incore.full(h2e_ao, mf.mo_coeff)\n",
-            "h2 = h2e.transpose(0,2,3,1)\n",
-            "nuclear_repulsion = mf.energy_nuc()\n"
-        ]
-    }, {
-        "cell_type":
-            "markdown",
-        "metadata": {},
-        "source": [
-            "## Jordan Wigner: \n", "\n",
-            "Convert fermionic Hamiltonian to qubit Hamiltonian."
-        ]
-    }, {
-        "cell_type":
-            "code",
-        "execution_count":
-            11,
-        "metadata": {},
-        "outputs": [{
-            "name":
-                "stdout",
-            "output_type":
-                "stream",
-            "text": [
-                "Total number of pauli hamiltonian terms:  19\n",
-                "[0.1659278503377034+0j] IZZI\n",
-                "[0.12062523483390415+0j] IZIZ\n",
-                "[0.17141282644776912+0j] IZII\n",
-                "[0.17441287612261572+0j] IIZZ\n",
-                "[0.04530261550379926+0j] YXXY\n",
-                "[0.04530261550379926+0j] XYYX\n", "[0+0j] XYXY\n",
-                "[0.12062523483390415+0j] ZIZI\n",
-                "[-0.04530261550379926+0j] XXYY\n", "[0+0j] XXXX\n",
-                "[-0.22343153690813433+0j] IIIZ\n", "[0+0j] YXYX\n",
-                "[0.16868898170361205+0j] ZZII\n",
-                "[-0.09706626816763109+0j] IIII\n",
-                "[0.1659278503377034+0j] ZIIZ\n",
-                "[-0.04530261550379926+0j] YYXX\n",
-                "[0.17141282644776912+0j] ZIII\n", "[0+0j] YYYY\n",
-                "[-0.22343153690813433+0j] IIZI\n", "\n"
-            ]
-        }],
-        "source": [
-            "from adapt_vqe.hamiltonian import jordan_wigner_fermion, generate_molecular_spin_ham_restricted\n",
-            "\n", "# Get the spin molecular hamiltonian\n",
-            "obi, tbi, nuclear_repulsion = generate_molecular_spin_ham_restricted(h1e,h2e, nuclear_repulsion)\n",
-            "\n",
-            "# Convert the fermionic Hamiltonian to a qubit Hamiltonian\n",
-            "tolerance = 1e-15\n",
-            "spin_ham = jordan_wigner_fermion(obi, tbi, nuclear_repulsion,tolerance)\n",
-            "print('Total number of pauli hamiltonian terms: ',spin_ham.get_term_count())\n",
-            "\n", "print(spin_ham)"
-        ]
-    }, {
-        "cell_type":
-            "markdown",
-        "metadata": {},
-        "source": [
-            "## UCCSD operator pool\n", "\n", "### Single excitation\n",
-            "$$ T_{ij} = \\frac{i}{2} (X_i Y_j - Y_i X_j) \\prod_{p = i+1}^{j-1} Z_p$$\n",
-            "\n", "### Double excitation\n",
-            "$$ T_{ijkl} = \\frac{i}{8} (X_i Y_j X_k X_l + Y_i X_j X_k X_l + Y_i Y_j Y_k X_l + Y_i Y_j X_k Y_l − X_i X_j Y_k X_l − X_i X_j X_k Y_l − Y_i X_j Y_k Y_l − X_i Y_j Y_k Y_l) \\prod_{p = i+1}^{j-1} Zp \\prod_{r = k+1}^{l-1} Z_r $$\n"
-        ]
-    }, {
-        "cell_type":
-            "code",
-        "execution_count":
-            12,
-        "metadata": {},
-        "outputs": [{
-            "name":
-                "stdout",
-            "output_type":
-                "stream",
-            "text": [
-                "Number of operator pool:  3\n",
-                "[['XZY', 'YZX'], ['IXZY', 'IYZX'], ['XXYX', 'XXXY', 'XYYY', 'YYXY', 'XYXX', 'YXYY', 'YYYX', 'YXXX']]\n",
-                "[[(-0.5-0j), (0.5+0j)], [(-0.5-0j), (0.5+0j)], [(0.125+0j), (0.125+0j), (0.125+0j), (-0.125-0j), (-0.125-0j), (0.125+0j), (-0.125-0j), (-0.125-0j)]]\n"
-            ]
-        }],
-        "source": [
-            "from adapt_vqe.operator_pool import get_uccsd_pool\n", "\n",
-            "nelectrons = mol.nelectron\n",
-            "n_qubits = mf.mo_coeff.shape[1] * 2\n", "\n",
-            "pools = get_uccsd_pool(nelectrons, n_qubits)\n", "\n",
-            "print('Number of operator pool: ', len(pools))\n", "\n",
-            "sign_pool = []\n", "mod_pool = []\n",
-            "for i in range(len(pools)):\n", "    op_i = pools[i]\n",
-            "    temp_op = []\n", "    temp_coef = []\n", "    \n",
-            "    op_i.for_each_term(lambda term: temp_op.append(term.to_string(False)))\n",
-            "    op_i.for_each_term(lambda term: temp_coef.append(term.get_coefficient()))\n",
-            "    \n", "    mod_pool.append(temp_op)\n",
-            "    sign_pool.append(temp_coef)\n", "print(mod_pool)\n",
-            "print(sign_pool)"
-        ]
-    }, {
-        "cell_type": "markdown",
-        "metadata": {},
-        "source": ["## Commutator [$H$, $A_i$]"]
-    }, {
-        "cell_type":
-            "code",
-        "execution_count":
-            13,
-        "metadata": {},
-        "outputs": [{
-            "name": "stdout",
-            "output_type": "stream",
-            "text": ["Number of op for gradient:  3\n"]
-        }],
-        "source": [
-            "def commutator(pools, ham):\n", "    com_op = []\n", "    \n",
-            "    for i in range(len(pools)):\n",
-            "        # We add the imaginary number that we excluded when generating the operator pool.\n",
-            "        op = 1j * pools[i]\n", "        \n",
-            "        com_op.append(ham * op - op * ham)\n", "         \n",
-            "    return com_op\n", "        \n",
-            "grad_op = commutator(pools, spin_ham)\n",
-            "print('Number of op for gradient: ', len(grad_op))\n", "\n",
-            "#for op in grad_op:\n", "#    print(op)\n", "    "
-        ]
-    }, {
-        "cell_type":
-            "markdown",
-        "metadata": {},
-        "source": [
-            "## Reference State:\n", "\n",
-            "Reference state here is Haretree Fock"
-        ]
-    }, {
-        "cell_type":
-            "code",
-        "execution_count":
-            14,
-        "metadata": {},
-        "outputs": [{
-            "name":
-                "stdout",
-            "output_type":
-                "stream",
-            "text": [
-                "SV: [(0,0), (0,0), (0,0), (1,0), (0,0), (0,0), (0,0), (0,0), (0,0), (0,0), (0,0), (0,0), (0,0), (0,0), (0,0), (0,0)]\n",
-                "\n"
-            ]
-        }],
-        "source": [
-            "# Get the initial state (reference state). \n", "\n",
-            "@cudaq.kernel\n",
-            "def initial_state(n_qubits:int, nelectrons:int):\n", "    \n",
-            "    qubits = cudaq.qvector(n_qubits)\n", "    \n",
-            "    for i in range(nelectrons):\n", "        x(qubits[i])\n", "\n",
-            "state = cudaq.get_state(initial_state, n_qubits, nelectrons)\n",
-            "print(state)"
-        ]
-    }, {
-        "cell_type": "markdown",
-        "metadata": {},
-        "source": ["## Quantum kernels:"]
-    }, {
-        "cell_type":
-            "code",
-        "execution_count":
-            15,
-        "metadata": {},
-        "outputs": [],
-        "source": [
-            "###################################\n", "# Quantum kernels\n",
-            "\n", "@cudaq.kernel\n", "def gradient(state:cudaq.State):\n",
-            "    q = cudaq.qvector(state)\n", "\n", "\n", "@cudaq.kernel\n",
-            "def kernel(theta: list[float], qubits_num: int, nelectrons: int, pool_single: list[cudaq.pauli_word], \n",
-            "           coef_single: list[float], pool_double: list[cudaq.pauli_word], coef_double: list[float]):\n",
-            "    q = cudaq.qvector(qubits_num)\n", "    \n",
-            "    for i in range(nelectrons):\n", "        x(q[i])\n", "    \n",
-            "    count = 0\n", "    for  i in range(0, len(coef_single), 2):\n",
-            "        exp_pauli(coef_single[i] * theta[count], q, pool_single[i])\n",
-            "        exp_pauli(coef_single[i+1] * theta[count], q, pool_single[i+1])\n",
-            "        count += 1\n", "\n",
-            "    for i in range(0, len(coef_double), 8):\n",
-            "        exp_pauli(coef_double[i] * theta[count], q, pool_double[i])\n",
-            "        exp_pauli(coef_double[i+1] * theta[count], q, pool_double[i+1])\n",
-            "        exp_pauli(coef_double[i+2] * theta[count], q, pool_double[i+2])\n",
-            "        exp_pauli(coef_double[i+3] * theta[count], q, pool_double[i+3])\n",
-            "        exp_pauli(coef_double[i+4] * theta[count], q, pool_double[i+4])\n",
-            "        exp_pauli(coef_double[i+5] * theta[count], q, pool_double[i+5])\n",
-            "        exp_pauli(coef_double[i+6] * theta[count], q, pool_double[i+6])\n",
-            "        exp_pauli(coef_double[i+7] * theta[count], q, pool_double[i+7])\n",
-            "        count += 1"
-        ]
-    }, {
-        "cell_type": "markdown",
-        "metadata": {},
-        "source": ["## Beginning of ADAPT-VQE:"]
-    }, {
-        "cell_type":
-            "code",
-        "execution_count":
-            16,
-        "metadata": {},
-        "outputs": [{
-            "name":
-                "stdout",
-            "output_type":
-                "stream",
-            "text": [
-                "Beginning of ADAPT-VQE\n", "Step:  0\n",
-                "Norm of the gradient:  0.36242092403039405\n",
-                "max_grad:  0.36242092403039405\n",
-                "Selected pool at current step:  [['XXYX', 'XXXY', 'XYYY', 'YYXY', 'XYXX', 'YXYY', 'YYYX', 'YXXX']]\n",
-                "pool single:  []\n", "coef_single:  []\n",
-                "pool_double:  ['XXYX', 'XXXY', 'XYYY', 'YYXY', 'XYXX', 'YXYY', 'YYYX', 'YXXX']\n",
-                "coef_double:  [0.125, 0.125, 0.125, -0.125, -0.125, 0.125, -0.125, -0.125]\n",
-                "tot_single:  0\n", "tot_double:  1\n", "theta_single []\n",
-                "theta_double:  [0.0]\n", "theta [0.0]\n",
-                "Optmized Energy:  -1.1372838344885003\n",
-                "Optimizer exited successfully:  True\n",
-                "CONVERGENCE: REL_REDUCTION_OF_F_ <= _FACTR*EPSMCH\n",
-                "dE:  -1.1372838344885003\n", "\n", "\n", "Step:  1\n",
-                "Norm of the gradient:  1.1233558207257577e-07\n", "\n",
-                " Final Result:  \n", "\n",
-                "Final parameters:  [0.11278279920936399]\n",
-                "Selected pools:  [['XXYX', 'XXXY', 'XYYY', 'YYXY', 'XYXX', 'YXYY', 'YYYX', 'YXXX']]\n",
-                "Number of pools:  1\n", "Final energy:  -1.1372838344885003\n"
-            ]
-        }],
-        "source": [
-            "from scipy.optimize import minimize\n", "\n",
-            "print('Beginning of ADAPT-VQE')\n", "\n", "threshold = 1e-3\n",
-            "E_prev = 0.0\n", "e_stop = 1e-5\n", "init_theta = 0.0\n", "\n",
-            "theta_single = []\n", "theta_double = []\n", "\n", "pool_single = []\n",
-            "pool_double = []\n", "\n", "coef_single = []\n", "coef_double = []\n",
-            "\n", "selected_pool = []\n", "\n", "for i in range(10):\n", "    \n",
-            "    print('Step: ', i)\n", "    \n", "    gradient_vec = []\n",
-            "    \n", "    for op in grad_op:\n",
-            "        grad = cudaq.observe(gradient, op, state).expectation()\n",
-            "        gradient_vec.append(grad)\n", "    \n",
-            "    norm = np.linalg.norm(np.array(gradient_vec))\n",
-            "    print('Norm of the gradient: ', norm)\n", "    \n", "    \n",
-            "    # When using mpi to parallelize gradient calculation: uncomment the following lines\n",
-            "    \n",
-            "    #chunks = np.array_split(np.array(grad_op), cudaq.mpi.num_ranks())\n",
-            "    #my_rank_op = chunks[cudaq.mpi.rank()]\n", "\n",
-            "    #print('We have', len(grad_op), 'pool operators which we would like to split', flush = True)\n",
-            "    #print('We have', len(my_rank_op), 'pool operators on this rank', cudaq.mpi.rank(), flush = True)\n",
-            "\n", "    #gradient_vec_async = []\n", "    \n",
-            "    #for op in my_rank_op:\n",
-            "        #gradient_vec_async.append(cudaq.observe_async(gradient, op, state))\n",
-            "\n", "    #gradient_vec_rank = []\n",
-            "    #for i in range(len(gradient_vec_async)):\n",
-            "    #    get_result = gradient_vec_async[i].get()\n",
-            "    #    get_expectation = get_result.expectation()\n",
-            "    #    gradient_vec_rank.append(get_expectation)\n", "    \n",
-            "    #print('My rank has', len(gradient_vec_rank), 'gradients', flush = True)\n",
-            "\n",
-            "    #gradient_vec = cudaq.mpi.all_gather(len(gradient_vec_rank)*cudaq.mpi.num_ranks(), gradient_vec_rank)\n",
-            "    \n", "    \n", "    if norm <= threshold:\n",
-            "        print('\\n', 'Final Result: ', '\\n')\n",
-            "        print('Final parameters: ', theta)\n",
-            "        print('Selected pools: ', selected_pool)\n",
-            "        print('Number of pools: ', len(selected_pool))\n",
-            "        print('Final energy: ', result_vqe.fun)\n", "        \n",
-            "        break\n", "    \n", "    else:\n", "        \n",
-            "        max_grad = np.max(np.abs(gradient_vec))\n",
-            "        print('max_grad: ', max_grad)\n", "        \n",
-            "        temp_pool = []\n", "        temp_sign = []\n",
-            "        for i in range(len(mod_pool)):\n",
-            "            if np.abs(gradient_vec[i]) == max_grad:\n",
-            "                temp_pool.append(mod_pool[i])\n",
-            "                temp_sign.append(sign_pool[i])\n", "        \n",
-            "        print('Selected pool at current step: ', temp_pool)\n",
-            "        \n", "        selected_pool = selected_pool+temp_pool\n",
-            "        \n", "        tot_single = 0\n", "        tot_double = 0\n",
-            "        for p in temp_pool:\n", "            if len(p) == 2:\n",
-            "                tot_single += 1\n",
-            "                for word in p:\n",
-            "                    pool_single.append(word)\n",
-            "            else:\n", "                tot_double += 1\n",
-            "                for word in p:\n",
-            "                    pool_double.append(word)\n",
-            "                    \n", "        for coef in temp_sign:\n",
-            "            if len(coef) == 2:\n",
-            "                for value in coef:\n",
-            "                    coef_single.append(value.real)\n",
-            "            else:\n", "                for value in coef:\n",
-            "                    coef_double.append(value.real)\n",
-            "                    \n",
-            "        print('pool single: ', pool_single)\n",
-            "        print('coef_single: ', coef_single)\n",
-            "        print('pool_double: ', pool_double)\n",
-            "        print('coef_double: ', coef_double)\n",
-            "        print('tot_single: ', tot_single)\n",
-            "        print('tot_double: ', tot_double)\n", "        \n",
-            "        init_theta_single = [init_theta] * tot_single\n",
-            "        init_theta_double = [init_theta] * tot_double\n",
-            "        \n",
-            "        theta_single = theta_single + init_theta_single\n",
-            "        theta_double = theta_double + init_theta_double\n",
-            "        print('theta_single', theta_single)\n",
-            "        print('theta_double: ', theta_double)\n", "        \n",
-            "        theta = theta_single + theta_double\n",
-            "        print('theta', theta)\n", "        \n",
-            "        def cost(theta):\n", "            \n",
-            "            theta = theta.tolist()\n", "            \n",
-            "            energy = cudaq.observe(kernel, spin_ham, theta, n_qubits, nelectrons, pool_single, \n",
-            "                                coef_single, pool_double, coef_double).expectation()\n",
-            "            \n", "            return energy\n", "        \n",
-            "        result_vqe = minimize(cost, theta, method = 'L-BFGS-B', jac = '3-point', tol = 1e-7)\n",
-            "        \n", "        theta = result_vqe.x.tolist()\n",
-            "        theta_single = theta[:tot_single]\n",
-            "        theta_double = theta[tot_single:]\n", "        \n",
-            "        print('Optmized Energy: ', result_vqe.fun)\n",
-            "        print('Optimizer exited successfully: ',result_vqe.success, flush = True)\n",
-            "        print(result_vqe.message, flush = True)\n", "        \n",
-            "        dE = result_vqe.fun-E_prev\n",
-            "        print('dE: ', dE)\n", "        print('\\n')\n",
-            "        \n", "        if np.abs(dE) <= e_stop:\n",
-            "            print('\\n', 'Final Result: ', '\\n')\n",
-            "            print('Final parameters: ', theta)\n",
-            "            print('Selected pools: ', selected_pool)\n",
-            "            print('Number of pools: ', len(selected_pool))\n",
-            "            print('Final energy: ', result_vqe.fun)\n",
-            "            \n", "            break\n", "        \n",
-            "        else:\n", "            E_prev = result_vqe.fun\n",
-            "            \n",
-            "            # Prepare a trial state with the current ansatz.\n",
-            "            state = cudaq.get_state(kernel, theta, n_qubits, nelectrons, pool_single, \n",
-            "                            coef_single, pool_double, coef_double)\n",
-            "            \n", "# When using mpi\n", "#cudaq.mpi.finalize()"
-        ]
-    }],
->>>>>>> 179ef4da
     "metadata": {
         "kernelspec": {
             "display_name": "Python 3 (ipykernel)",
