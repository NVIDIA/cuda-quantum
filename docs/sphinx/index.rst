--- conflicted
+++ resolved
@@ -5,11 +5,7 @@
 Welcome to the CUDA Quantum documentation page!
 
 CUDA Quantum streamlines hybrid application development and promotes productivity and scalability
-<<<<<<< HEAD
-in quantum algorithm research. It offers a unified programming model designed for a hybrid
-=======
 in quantum computing. It offers a unified programming model designed for a hybrid
->>>>>>> ac03f8c0
 setting |---| that is, CPUs, GPUs, and QPUs working together. CUDA Quantum contains support for 
 programming in Python and in C++.
 
@@ -31,11 +27,7 @@
       Extending <using/extending/extending.rst>
       Specifications <specification/index.rst>
       API Reference <api/api.rst>
-<<<<<<< HEAD
-      Other Versions <releases.rst>
-=======
       Other Versions <versions.rst>
->>>>>>> ac03f8c0
 
 .. |---|   unicode:: U+2014 .. EM DASH
    :trim: