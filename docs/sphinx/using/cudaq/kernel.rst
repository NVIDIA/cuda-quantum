
What is a CUDA Quantum Kernel?
------------------------------
A common pattern in the design and implementation of accelerated-node
programming models is the separation of accelerator-device code from
existing CPU host code via function-level boundaries.

.. code-block:: cpp

    __this_is_device__ void deviceCode(...) { ... do some work on the accelerator ... }
    void hostCode(...) {
      ... do host work...
      deviceCode(args...);
      ... continue host work ...
    }

This provides a clear delineation between what must be compiled for, and
executed on, an available computational accelerator. The annotation of device
code is common to aid programming model implementations in device code
discovery, compilation, and runtime-library configuration and setup.

CUDA Quantum follows a similar pattern. Specifically, in an effort to better enable
the development of **generic** libraries of quantum algorithmic primitives
and applications, CUDA Quantum defines quantum device code as stand-alone typed
callables in C++. A typed callable in C++ is any user-defined :code:`struct`
<<<<<<< HEAD
or :code:`class` that provides an operator-call overload
(:code:`void operator()(Args...) {}`). 
C++ lambdas |---|  enabled as automated type definitions through compiler implementations
|---| also implicitly provide this typed-callable pattern. CUDA Quantum requires 
that these callable definitions be annotated in some way to indicate that this 
expression is meant for compilation and execution on the quantum device. 

CUDA Quantum distinguishes between two separate kinds of kernel expressions: entry-point 
and pure-device quantum kernels. Entry-point kernels are those that can be 
=======
or :code:`class` that provides an :code:`void operator()(Args...) {}`
overload (an operator-call overload). Implicitly typed callables - C++
lambdas, which compiler implementations enable as automated type definitions
- also provide this typed-callable pattern. CUDA Quantum requires that these callable
definitions be annotated in some way to indicate that this expression is meant
for compilation and execution on the quantum device.

CUDA Quantum distinguishes between two separate kinds of kernel expressions - entry-point
and pure-device quantum kernels. Entry-point kernels are those that can be
>>>>>>> d65ed4ca
called from host code, while pure-device kernels are those that can only be
called from other quantum kernel code. See the `specification
<https://nvidia.github.io/cuda-quantum/latest/specification/cudaq/kernels.html#quantum-kernels>`__
for more detail,  but here we note that the "typed" requirement can be relaxed
for pure-device kernels:

.. code-block:: cpp 
.. |---| replace:: —

    __qpu__ void freeFunctionDeviceKernel(cudaq::qspan<> q) { ... }
    // Entry points are those that can be called from host code
    // i.e., can only take classical input and return classical output
    struct myEntryPointKernel1 {
      int operator()(int i, int j) __qpu__ {
        ...
      }
    };
    struct myEntryPointKernel2 {
      // All classical input must be provided by value
      void operator()(std::vector<double> x) __qpu__ {
        ...
      }
    };

    // CUDA Quantum Kernels can be lambdas too
    auto pureDeviceLambda = [](cudaq::qubit& q) __qpu__ {
      ...
    };
    auto entryPointLambda = [](double theta, double phi) __qpu__ {
      ... allocate quantum memory q ...
      pureDeviceLambda(q);
      ...
    };<|MERGE_RESOLUTION|>--- conflicted
+++ resolved
@@ -23,7 +23,6 @@
 the development of **generic** libraries of quantum algorithmic primitives
 and applications, CUDA Quantum defines quantum device code as stand-alone typed
 callables in C++. A typed callable in C++ is any user-defined :code:`struct`
-<<<<<<< HEAD
 or :code:`class` that provides an operator-call overload
 (:code:`void operator()(Args...) {}`). 
 C++ lambdas |---|  enabled as automated type definitions through compiler implementations
@@ -33,20 +32,8 @@
 
 CUDA Quantum distinguishes between two separate kinds of kernel expressions: entry-point 
 and pure-device quantum kernels. Entry-point kernels are those that can be 
-=======
-or :code:`class` that provides an :code:`void operator()(Args...) {}`
-overload (an operator-call overload). Implicitly typed callables - C++
-lambdas, which compiler implementations enable as automated type definitions
-- also provide this typed-callable pattern. CUDA Quantum requires that these callable
-definitions be annotated in some way to indicate that this expression is meant
-for compilation and execution on the quantum device.
-
-CUDA Quantum distinguishes between two separate kinds of kernel expressions - entry-point
-and pure-device quantum kernels. Entry-point kernels are those that can be
->>>>>>> d65ed4ca
 called from host code, while pure-device kernels are those that can only be
-called from other quantum kernel code. See the `specification
-<https://nvidia.github.io/cuda-quantum/latest/specification/cudaq/kernels.html#quantum-kernels>`__
+called from other quantum kernel code. See the :ref:`specification <quantum-kernels-spec>`
 for more detail,  but here we note that the "typed" requirement can be relaxed
 for pure-device kernels:
 
