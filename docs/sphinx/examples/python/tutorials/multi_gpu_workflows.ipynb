--- conflicted
+++ resolved
@@ -216,17 +216,13 @@
     "# We create a random hamiltonian\n",
     "hamiltonian = cudaq.SpinOperator.random(qubit_count, term_count)\n",
     "\n",
-<<<<<<< HEAD
-    "# The observe calls allows us to calculate the expectation value of the Hamiltonian, batches the terms, and distributes them over the multiple QPUs/GPUs.\n",
-=======
-    "# The observe calls allows us to calculate the expectation value of the Hamiltonian with respect to a specified kernel.\n",
+    "# The observe call allows us to calculate the expectation value of the Hamiltonian with respect to a specified kernel.\n",
     "\n",
     "# Single node, single GPU.\n",
     "result = cudaq.observe(kernel, hamiltonian)\n",
     "result.expectation()\n",
     "\n",
     "# If we have multiple GPUs/ QPUs available, we can parallelize the workflow with the addition of an argument in the observe call.\n",
->>>>>>> a16616bd
     "\n",
     "# Single node, multi-GPU.\n",
     "result = cudaq.observe(kernel, hamiltonian, execution=cudaq.parallel.thread)\n",
