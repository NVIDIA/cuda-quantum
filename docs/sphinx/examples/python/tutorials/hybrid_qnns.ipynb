{
 "cells": [
  {
   "attachments": {},
   "cell_type": "markdown",
   "metadata": {},
   "source": [
    "# Hybrid Quantum Neural Networks\n",
    "\n",
<<<<<<< HEAD
    "The example below highlights a hybrid quantum neural network workflow with CUDA-Q and Pytorch where both layers are GPU accelerated to maximize performance. \n",
    "\n",
    "\n",
    "<img src=\"images/hybrid.png\" alt=\"hybrid\" width=\"600\">\n",
    "\n"
=======
    "The example below highlights a hybrid quantum neural network workflow with CUDA-Q and PyTorch where both layers can GPU accelerated to maximise performance."
>>>>>>> a16616bd
   ]
  },
  {
   "attachments": {},
   "cell_type": "markdown",
   "metadata": {},
   "source": [
<<<<<<< HEAD
    "We perform binary classification on the MNIST dataset where data flows through the neural network architecture to the quantum circuit whose output is used to classify handwritten digits."
=======
    "<img src=\"images/hybrid.png\" alt=\"hybrid\" width=\"600\">\n"
>>>>>>> a16616bd
   ]
  },
  {
   "attachments": {},
   "cell_type": "markdown",
   "metadata": {},
   "source": [
    "We perform binary classification on the MNIST dataset where data flows through the neural network architecture to the quantum circuit whose output is used to classify hand written digits."
   ]
  },
  {
   "cell_type": "code",
   "execution_count": 1,
   "metadata": {},
   "outputs": [],
   "source": [
    "# Import the relevant packages.\n",
    "\n",
    "!pip install matplotlib==3.8.4\n",
    "!pip install torch==2.2.2\n",
    "!pip install torchvision==0.17.0\n",
    "!pip install scikit-learn==1.4.2\n",
    "\n",
    "import cudaq\n",
    "from cudaq import spin\n",
    "\n",
    "import matplotlib.pyplot as plt\n",
    "\n",
    "import numpy as np\n",
    "\n",
    "import torch\n",
    "from torch.autograd import Function\n",
    "from torchvision import datasets, transforms\n",
    "import torch.optim as optim\n",
    "import torch.nn as nn\n",
    "import torchvision\n",
    "\n",
    "from sklearn.model_selection import train_test_split\n",
    "\n",
    "torch.manual_seed(22)\n",
    "cudaq.set_random_seed(44)"
   ]
  },
  {
   "cell_type": "code",
   "execution_count": 2,
   "metadata": {},
   "outputs": [],
   "source": [
    "# Set CUDAQ and PyTorch to run on either CPU or GPU.\n",
    "\n",
    "device = torch.device('cpu')\n",
    "cudaq.set_target(\"qpp-cpu\")\n",
    "\n",
    "# cudaq.set_target(\"nvidia\")\n",
    "# device = torch.device(\"cuda:0\")"
   ]
  },
  {
   "cell_type": "code",
   "execution_count": 3,
   "metadata": {},
   "outputs": [],
   "source": [
    "def prepare_data(target_digits, sample_count, test_size):\n",
    "    \"\"\"Load and prepare the MNIST dataset to be used \n",
    "    \n",
    "    Args: \n",
    "        target_digits (list): digits to perform classification of \n",
    "        sample_count (int): total number of images to be used\n",
    "        test_size (float): percentage of sample_count to be used as test set, the remainder is the training set\n",
    "        \n",
    "    Returns: \n",
    "        dataset in train, test format with targets \n",
    "    \n",
    "    \"\"\"\n",
    "\n",
<<<<<<< HEAD
    "cudaq.set_target(\"nvidia\")  # Set CUDA-Q to run on GPUs\n",
=======
    "    transform = transforms.Compose(\n",
    "        [transforms.ToTensor(),\n",
    "         transforms.Normalize((0.1307), (0.3081))])\n",
>>>>>>> a16616bd
    "\n",
    "    dataset = datasets.MNIST(\"./data\",\n",
    "                             train=True,\n",
    "                             download=True,\n",
    "                             transform=transform)\n",
    "\n",
<<<<<<< HEAD
    "torch.cuda.device_count()  # Counts the number of GPUs available\n",
=======
    "    # Filter out the required labels.\n",
    "    idx = (dataset.targets == target_digits[0]) | (dataset.targets\n",
    "                                                   == target_digits[1])\n",
    "    dataset.data = dataset.data[idx]\n",
    "    dataset.targets = dataset.targets[idx]\n",
>>>>>>> a16616bd
    "\n",
    "    # Select a subset based on number of datapoints specified by sample_count.\n",
    "    subset_indices = torch.randperm(dataset.data.size(0))[:sample_count]\n",
    "\n",
    "    x = dataset.data[subset_indices].float().unsqueeze(1).to(device)\n",
    "\n",
    "    y = dataset.targets[subset_indices].to(device).float().to(device)\n",
    "\n",
    "    # Relabel the targets as a 0 or a 1.\n",
    "    y = torch.where(y == min(target_digits), 0.0, 1.0)\n",
    "\n",
    "    x_train, x_test, y_train, y_test = train_test_split(x,\n",
    "                                                        y,\n",
    "                                                        test_size=test_size /\n",
    "                                                        100,\n",
    "                                                        shuffle=True,\n",
    "                                                        random_state=42)\n",
    "\n",
    "    return x_train, x_test, y_train, y_test"
   ]
  },
  {
   "cell_type": "code",
   "execution_count": 4,
   "metadata": {},
   "outputs": [],
   "source": [
    "# Classical parameters.\n",
    "\n",
    "sample_count = 1000  # Total number of images to use.\n",
    "target_digits = [5, 6]  # Hand written digits to classify.\n",
    "test_size = 30  # Percentage of dataset to be used for testing.\n",
    "classification_threshold = 0.5  # Classification boundary used to measure accuracy.\n",
    "epochs = 1000  # Number of epochs to train for.\n",
    "\n",
    "# Quantum parmeters.\n",
    "\n",
    "qubit_count = 1\n",
    "hamiltonian = spin.z(0)  # Measurement operator.\n",
    "shift = torch.tensor(torch.pi / 2)  # Magnitude of parameter shift."
   ]
  },
  {
   "cell_type": "code",
   "execution_count": 5,
   "metadata": {},
   "outputs": [],
   "source": [
    "x_train, x_test, y_train, y_test = prepare_data(target_digits, sample_count,\n",
    "                                                test_size)"
   ]
  },
  {
   "cell_type": "code",
   "execution_count": 6,
   "metadata": {},
   "outputs": [
    {
     "data": {
      "image/png": "iVBORw0KGgoAAAANSUhEUgAAAgMAAADgCAYAAACelGVSAAAAOXRFWHRTb2Z0d2FyZQBNYXRwbG90bGliIHZlcnNpb24zLjguNCwgaHR0cHM6Ly9tYXRwbG90bGliLm9yZy8fJSN1AAAACXBIWXMAAA9hAAAPYQGoP6dpAAAcxElEQVR4nO3dd5TU1f3/8YsoIEUMRYOAIk0RkSYqoUgHUQgQUJESQJrBKBIQJRRBAQUikAiCFCmiIkWKaGgiAU44hCKBwEosSAkckar09vvDn+/v6zPOsLPLzu7O3Ofjr9fsfj4z9+zszt5z37dkuXz58mUHAAC8dU1GNwAAAGQsOgMAAHiOzgAAAJ6jMwAAgOfoDAAA4Dk6AwAAeI7OAAAAnqMzAACA5+gMAADguWujvTBLliyxbAcAAIiBaDYaZmQAAADP0RkAAMBzdAYAAPAcnQEAADxHZwAAAM/RGQAAwHN0BgAA8BydAQAAPEdnAAAAz9EZAADAc3QGAADwHJ0BAAA8R2cAAADP0RkAAMBzUR9hDMSKHo9dvXp1ywMHDrRco0YNyzNnzrTcpUuXGLcOkeTPn9/y5s2bLd96662WW7ZsaXnevHnp0zAAKcbIAAAAnqMzAACA5ygTIMPlyZPH8vTp0y2PHz/e8sSJEy1PmzbNMmWCjNO+fXvLRYoUsXzp0qWMaE6mpiWVpUuXWq5UqZLlL774wvK9994buP/kyZMxbB3AyAAAAN6jMwAAgOcoEyDDnThxwnLFihUtHz9+3PLo0aMtL1u2LH0ahoBatWoFHg8ZMiTsdXv37k2H1sSXOnXqWNbf8cuXL1suXbp02Oycc1u2bIlh6wBGBgAA8B6dAQAAPOddmeCZZ56x3KJFC8uFCxcOXPfOO+9Y1pnACxcuvKrXT0pKsrx///6req5EpKWBmjVrWu7Ro4dlXU2A2Kpdu7bluXPnBr6XM2dOy7NmzbKs79X1118fw9YBSCuMDAAA4Dk6AwAAeC7LZZ3OeqULZf/4ePbmm29a7tatW8xfL7QU0KdPH8vvv/9+zF8/3hQoUMDytm3bLB89etRylSpVLLMZS9rT8sySJUssa1nAueAmORUqVLB87ty52DUuTrVr185ypDLXxYsXLYduOvTvf/87Ju2CH6L5N8/IAAAAnqMzAACA5+gMAADgOS+WFt5xxx2WmzRpYvn8+fOWr7km2C+aPXu25TfeeCPVr611VeeCtW/8ROej6MFDBQsWtKy73TFPIO2VK1fO8qRJkyzrPIEDBw4E7mnZsqVl5glcWZs2bZK9ZuvWrZaZI5DYdCl7vnz5wl6jc6bSAyMDAAB4js4AAACeS9gyQbZs2SzPmDHDsu6I1rlzZ8t169YN3L9q1SrL69evj0UT8f81aNDA8tChQy3PnDnTsi4JRdrIlSuX5XXr1oX9+qVLlyz/5S9/Cdy/Y8eOGLYu/ml58sEHH0z2+k2bNsWyOUiFvHnzWtbdUe+55x7LeoCXLo3WkrRzzhUrVsxyjhw5LF+4cMHyokWLLEdTWkpLjAwAAOA5OgMAAHguYcsEw4cPt6w71umsdB2G/uCDD9KnYXDOBYffPvnkE8s7d+603L1793Rtkw9uvPFGy3PmzLGspQHVv39/y6NHj45ZuxLRE088YVnLlpG8+uqrV/V6jz76qOVOnTpZ/uGHHyzrIVLOOffdd99d1WsmgtDddbUc1rNnT8snTpywrJ9furufrqr573//G3hePcxr9erVlrU0cPbs2ZQ0PU0xMgAAgOfoDAAA4LmEKhM0b97c8mOPPWZ5165dliMdDpSRwzM+2rhxo+V9+/ZZ1vfw9OnT6dqmRJU1a1bLWj6rU6eOZR3q1FLaiBEjYty6xJI7d27L1apVS/Z6HXrWv4NQuvlTixYtLP/tb3+znCdPHsuRDpYL/bqWFnTlSKIrWrSo5dBVMr/73e8sf/vtt5b1f8fnn39uWVfVHDlyxHLoIXWZHSMDAAB4js4AAACei/sywS233GJZN6zRrz/11FOWk5KS0qdhCHj77bcDj4sXL25ZN2TRkg5SR2c6O+fcK6+8Yrlr166WtTTQr18/y5QGUk/P1qhdu3ay148cOdKybj4TelbK9OnTLWuZQGkJINL59VqGc8657NmzW070slz+/PktT5482XL9+vUD1+nZHL169bKc6GeiMDIAAIDn6AwAAOC5LJcjjSeFXhhhdmpGe/fddy0//vjjlpcsWWK5WbNmli9evJgu7fKVDm9q2aZv376B69q1a2dZN+PA1dMhUOec69ixY9jr9IjUChUqhL2matWqll944YXA9woVKhT2Ht1jX0sO33zzTfgGx7Frrw1WWpctW2Y50nkEeqx52bJlLVesWNHyRx99FLjn5ptvDvtcuqHQ0qVLLevx0leiqx8SsUygP9/58+dbLlmypOUxY8YE7nn++ectJ8r/i2j+zTMyAACA5+gMAADgubhfTaAbqqjXXnvNcqIM9cSDAQMGWNbSgJ4D4Zxzs2fPTtHz6pGfuv+3TxulXEm3bt0sd+jQIeJ1ug96pKHkPn36WNb99fXY1iupXLmyZd3cRWdmJ8qqkd/85jeBx9EcVTxv3jzLWn7V0kCksoBzwd/5KVOmWH799dctR3pvP/7448DjRNxs7b777rO8ePFiywULFrSsmz1VqlQpcP/LL79sedy4cZbjbROhlGJkAAAAz9EZAADAc3QGAADwXNzPGYikTZs2lteuXZuBLUl89erVs/ynP/3J8oYNGyzrzmzOBXdba9q0qWWtdZYrV85yrly5LGvN9c033ww87549e1LU9njWuXNny3/9618thy4D1kNVdG6BLjd65plnLPfv39+y1vZ1/oBzzh04cMBysWLFLOt78tBDD1neuXOnZZ2XEM9Cd/SL5Pvvv7es75XOnbnSPAGtcevfyObNmy0vXLgw7L36+xB6KE8izrk5duyY5VOnTlmeO3euZZ13FLqzoP5dPfvss5ZLlSpl+X//+1+atDUzYWQAAADP0RkAAMBzcb8DoS5d+vTTTy2XKFHCsp5JvXr16rDPs3z58sDjgwcPWl63bp3lM2fOpL6xCaRAgQKW169fb1mH/xs2bGj5+PHjgfv1HHbdOXLNmjWWP/vsM8u605vuKBk6zFmrVi3LOlyYKPT3WofddYmt7gDonHMPP/yw5UOHDllu3LixZV2C9cYbb1jW5aHR/u6PHj3aspYf9P3QQ2Pijf4uhi6RvO2228Leozul6s/6vffeC3t96O91o0aNLGv5TZ+rRo0aYZ/rq6++shy606QOo+MnWpKcOHGi5fLly1vWEmY8YAdCAACQLDoDAAB4Lu5XE+zdu9dygwYNLA8ZMsSynivevn37sM8T6evOOTdjxgzLV9rdzSfDhg2zXLx4ccv6HujQlB7O4lxw5rMOuSUlJSX72jqD+oMPPgh8r0iRIpYTsUzQpEkTy1oa0CH8p59+OnCPlgb0Z/3+++9b1p+VlnCiLQ1oqUdXLKjQUly8at26teVIZYFQeoCRrtaI5O233w48/u677yxHUxpQurKKskDydHXB7t27Lev7njdvXsuhJdB4xcgAAACeozMAAIDn4r5MoPS89Hbt2lnWmcu6cYQevHLDDTcEnmv48OGWW7VqZXnUqFGWt2/ffpUtji86+1zLJZMnT7a8YsUKyzqUpht+OBfcdCaaoUudwa0z1HUFiXOJ/57069cv7NePHDliWWebh6pfv75lnTXdvXt3y19++WXYe6tUqRJ4PGjQIMt16tSxnD17dsv6vifKRkO6SiZ0lZWWxiJtTFO2bNlkX+ORRx4JPNYh6pw5c4a9R1cgzJkzx7KW1ZAy58+ft3z06FHLiVIaUIwMAADgOToDAAB4LqHKBJEcPnw4bNbNckLdfffdlnWlQe7cudO4dfFDh5h12F5nnysdSuvRo0dUr6HPq8OpAwYMsKznlevseh9EGiK+Ei0H6F7rOgQ6adIky4ULF7asZ0r84Q9/CDyvlt90731dTaBlnHg+D15/L0uWLGn5Spu55MuXz7L+3KNxpXMKItHSQOg5EvEqdLWGnoeh5wukJX3ftNy8b9++mLxeZsHIAAAAnqMzAACA57woE6SGbqKis6s3btyYEc3J1FJzbLBufnP77bdb1uHNRx991PLWrVst6177kc6aSFS6l32nTp0s67CyHpHrXHA4Xzdl0tnnixYtsqxlmIIFC1q+ePFi4Hl1xc24ceMs61BuotAzN/TzQH9WzgXLBjly5LBcsWLFq3p9XbWgGxD17t3bcqRzDuLZiy++GHj8wAMPWB4/frxl3UBLj3uOhpaAnAuuetHPpunTp6foeeMNIwMAAHiOzgAAAJ6jMwAAgOeyXI7moGP3y522Eo3uMuicc7Nnz7a8YMECyy1atEivJmU6esCKHgSlB+HogSy63KxAgQKB59Id1fTAHT14atasWZa1Pp3SmmAi0fkSWudPS1qT1jkyI0aMCFy3Zs2amLx+ZlevXj3L8+bNC3wvrZYeh34sjxkzxvKECRMsR9otMlFcd911gceDBw+23LNnT8s6n2XlypWWIy0f1+WzlSpVCnxP54Horra1atWyHGl3ycwqmn/zjAwAAOA5OgMAAHjO6zLBvffea/njjz8OfE+XVFWtWtXylXYtTHS6BOfVV1+1XKJECcvVqlWzrKWBbdu2BZ5r7dq1lnWo9Z///Kfl06dPX2WLE48eAqTLypo1a2Y5dNgzEl1aOHToUMt68FSi77p2tXS3Reec69u3r+XQ3fPC0c9V/SjWHSGdCx4khZ/ozppt27a1rId56ZLbbNmyWT579qzl0KWwupOjvg/xXJKhTAAAAJJFZwAAAM95USbQHdh69eplWYdZQ2et6jB248aNLf/444+xaCKABHDjjTdaLl26tOXixYtb1l319EC0qVOnWtYVA845t2nTprRspjd01YAeQKQroA4ePJiubcoIlAkAAECy6AwAAOC5uCwT3HnnnZb1UImvv/7acpkyZSzXrl3bcqFChSx/9dVXlocNGxZ4DZ3h7vMmNwCA+EaZAAAAJIvOAAAAnovLMoFuHpGUlGS5WLFiYa/fvXu35blz51p+6aWXLJ86dSrN2gcAQGZBmQAAACSLzgAAAJ6LyzIBAACIDmUCAACQLDoDAAB4js4AAACeozMAAIDn6AwAAOA5OgMAAHiOzgAAAJ6jMwAAgOfoDAAA4Dk6AwAAeI7OAAAAnqMzAACA5+gMAADgOToDAAB4js4AAACeozMAAIDn6AwAAOA5OgMAAHiOzgAAAJ6jMwAAgOfoDAAA4Dk6AwAAeI7OAAAAnqMzAACA5+gMAADguWszugHwQ548eQKPFy1aZLlWrVqW77//fssbNmyIebsA+GHFihWW69SpY/nEiROB6+rWrWt506ZNsW9YJsHIAAAAnqMzAACA5ygTIF306NEj8LhmzZqWL126lN7NwRVUrlzZ8vLlyy0fO3YscF2jRo0s79q1K+bt8tlNN91kedWqVZZ37NhhuVWrVunapnigJUj9zLl8+bJl/R13zrlt27bFvF2ZESMDAAB4js4AAACe865McM01/9f/efLJJy0PGjQocF3hwoWTfa5Ro0ZZ7tatm+WJEydaPn36dOCe4cOHR/xeomnbtq3lgQMHRrxu6tSplrdu3RrTNiE8fX969uxp+YYbbgibnXNuzpw5lsuXLx+7xsFNmTLFcpkyZSyvXLkyI5oTNxo3bmw5a9aslg8dOmR58ODBgXvOnTsX+4ZlQowMAADgOToDAAB4zosyQalSpSy/9NJLlh9//HHLSUlJgXvGjh2b7PNqOaBIkSKWv/vuu4j3PP3005ZHjhyZ7GvEGy3DNG/e3HL27NkD1+nM9C5dusS8XfiJbv5UvXp1y/oe5M2b17LOug4VWjZA2unQoUPgsQ53q7lz56ZDa+LXXXfdFfbrBQsWtFyxYsXA97Zv3x7TNmVWjAwAAOA5OgMAAHjOizLB6NGjLRctWtRyr169LO/evTtwz8KFC1P0Gq1bt05d4xJMmzZtLDdr1izidR9++GE6tAahXnvtNctdu3ZN0b1nz54NPH7rrbfSpE34pdDPkyxZslieMGGC5XXr1qVbm+KRlgPUqVOnLB88eDC9mpOpMTIAAIDn6AwAAOC5hC0T3HrrrZbLli1r+bnnnrO8YMGC9GySF5o0aRLVdYsXL45xS/CzChUqWI72/QkndHOWESNGpPq58Ev9+vWzXL9+/cD39u3bZ3nmzJmWL168GPuGJaA9e/ZYDj2bwFeMDAAA4Dk6AwAAeC7uywQFChSwnDt3bst6VoCWDJ599lnLlAnSXtWqVcN+/V//+lfg8dKlS9OjOV7SI4idCw6D6oZCkejGUbqZ1v79+9OgdVAPPvig5eeff97y5s2bA9c1bNjQ8uHDh2PfsAQ3a9asjG5CpsPIAAAAnqMzAACA5+gMAADguUw7Z0DPni5RokTge4888ojlzp07W9Zap561/uc//9ny0aNH07SdCNaVr7/++rDXfPPNN4HHZ86ciWmbfKaHYTkXPFDoSgcP/axHjx6W2Z0t7ennlB6cpu9TgwYNAvccOXIk5u3yyY4dOzK6CZkOIwMAAHiOzgAAAJ7LVGUCLQ3cfffdlvVwFeecq1WrlmVdNnU1u6sh9e677z7Lv/rVr8JeE3rIDdKWLplt37594HvRlAbGjh1refz48Zbz589vOXRXvD/+8Y9hn6t3796WN23aZPncuXPJtsMH1apVs6xLCz/55BPLlAWQ3hgZAADAc3QGAADwXIaXCXRmre7ANXDgQMvffvtt4J5BgwZZDi0hIHOaNGlSRjch4egqm+7du0d1j5ZrRo0aZfmdd96xXLRoUcsTJkywrLvgXcnatWstDx06NGz2rWyUK1cuy/q3oD+H/v37p2ubAMXIAAAAnqMzAACA5zK8THDddddZfuWVV8Jeky9fvsDjd99913KfPn0sr1mzxvKuXbssMzM3tlq1ahWT59VDj0aPHm15586dlrt06RK458KFCzFpS2Y0bNgwy6VKlYrqHj0AR8ttv/3tby3Pnz/fcjQrEa6kX79+lnW1kG4E5gPdyKl06dKWBw8ebHnLli0R77///vstt2zZ0vLJkycta9nnxx9/TH1j49wdd9xh+ZZbbrGcJUuWjGhO3GBkAAAAz9EZAADAcxleJnjxxReTvUY3PnHOuVWrVlm+/fbbw96zbNkyyzNnzrTcoUOHqNo1efJkyxs2bLCcI0cOy0lJSVE9V6K76aab0uy59Oe7YMECywUKFLBcpUqVsNc751zr1q3TrC2ZkZZOdLhY6Qod55y7dOmS5ddff92y7os/YMCAsPfrvdGKdL9usOMbfa/Onz9v+dChQ5ZHjhxp+YEHHgjcrxsVKR36rlOnjmU9v+XEiROpaHH8uuuuuyxrmWDjxo2WP/roozR7vY4dO1rWz6x4OweHkQEAADxHZwAAAM9leJlgyJAhlnWzEl0lEGrJkiWW9+zZY7lcuXKWq1evblmHQ0OP0v2ZDkM751zPnj0t69GiWrL44osvLLdo0cIyqxdST8szoe9JOJGGTxNV+fLlLUea6R86tD9t2jTLWg645557wj6X3q9fP3z4cOB5P/3007Dt0tncev/VrkyIN7oCplKlSpZ1aF/PhNDVFnpOgXPOderUKexraOnl97//vWU9L2TFihUpaXbC0nNTtHyg/0OuRM/i6Nu3r+Wbb77Zctu2bS0/9thjgfu///776BubARgZAADAc3QGAADwHJ0BAAA8l+FzBrQ+qbWt1NS5dFmHKly4sOX9+/eHvUbrSc4Fz15v2rSp5bfeestyjRo1LJctW9ay7oTog9mzZ1uuVatW2Gt0uY9zzq1bty7sdSVLlgz7dd118t5777UcurRUl1dpTTtRtGvXLsX36Hty2223pejeTZs2Wdbd8pxzbuXKlZanTp1qWecM+KxevXqWQ5d7/kyXuOl8meXLlweu088jpUsTdc6AziVgzsBPihcvblnncITOGdD5L3qPzrcJXe7+M/1be++99wLfe+KJJyzr+5ZZMDIAAIDn6AwAAOC5DC8TpIdIpQF1pd2idLhHz3ofPny45blz51rWg0iOHz8edTvj1WeffWb5hx9+sJwnTx7LOnzvXPBMd/2ZatYS0gcffGBZSzJ60JVzzuXNmzclTY8LuutgNAcS6dJb5365m11yZs2aZblbt26WQ5cs9u/f33LoMqpwfPhbuPPOOy3r54B67rnnLE+YMMHy2bNnU/x6tWvXDvt1n5c36+eRHmpWpkwZy71797bcqFGjwP16aJfurqrlhM8//zzsaxcsWNBy6GeeLn3PjCVMRgYAAPAcnQEAADznRZkgLR08eDDs13W3PN1JzAe7du2yHKlMELpToK4u0J+pnsN+4MABy19++aXlYsWKXV2D40yRIkUs58uXL9nrCxUqFHicLVu2FL1e+/btLVeoUMFy6K6g0ZQGXn75Zcu6EidRNW/e3LKWsPSwoA8//NByakoDuXLlCvt6Z86csbx48eIUP2+i0JLvyZMnw16jpTfNzjl38eJFy/r7qwfeffXVV2GfV98PLR0759yTTz5pmTIBAADIdOgMAADgOcoESFPbt2+3rIeB6MZPzjn397//3bJuzvLQQw9Z1pKDbmSjKwZChwEjHUQVz/RgG82R6KZMzv1yFUByIh1aFK0tW7ZYHjNmjGUfVhPkzJkz7Nd1w6ZoD8aJRFcx6aZbgwYNsqxlNZ+lZnOfiRMnWtZD7qKhqwlC6QZGmREjAwAAeI7OAAAAnqNMkEI6uxq/1KxZM8urV6+2XKVKlcB1Wjb4z3/+Y/n999+3rEOgej670jMLnIu8GUg802F7zZGEDu1Hc0+k+6O9V3/udevWtexDaSAaV3teyVNPPWW5e/fulrUsNn78+Kt6jUTUpUsXy8uWLbMcelaK0s2BQsub4bzwwguW27ZtG/G60NUFmQ0jAwAAeI7OAAAAnqNMEIHO/OzVq5flrl27hr1+2rRplo8dOxarZmV6uomK7muvM6Cdc65hw4aW9XhXPeYzEj1romfPnqlpZlzRDUr03IGHH344Xduhqzucc65v376WdZMbSgO/pOdpbNy40bJuzKXHd+tnjnPOtW7d2rKuRtC/o8OHD6dNYxOIblym50Do55Fu4uRc8Gh6/Vnr51SkVTYXLlywrKtqnAse9Z4ZMTIAAIDn6AwAAOC5LJejnC4czWYn6aV+/fqW+/XrZ3ns2LGWFyxYYFlnuEfa175jx46Bx3pd7ty5k22T3j9jxoxkr/eNDoc651zTpk0tN2nSxHKrVq0snz592vKUKVMs6/HHusmRDypXrmxZf8f1PILQv9Vo/sS1tKUbOQ0ZMsTy119/Hbhn1apVyT6vb3TDJy2d6EZZ//jHPyzr+5k/f37L58+fDzzvvHnzLGt5Zu/evVfZYj/pzzq0JKOrA1SkMoGWHDZv3mx5/vz5V93OtBLNZwAjAwAAeI7OAAAAnqMzAACA5+JyzkD27Nktt2zZ0rKeS61nsufIkcNy1qxZr+q1dbe8Ro0aWT548KDl1BzuAqSUzsPQs9Jr1qwZuE7nZ0TSu3dvy3q4EFLv17/+tWWd25IvXz7LOg9jzpw5lseNGxd4rn379sWiifAEcwYAAECy6AwAAOC5uCwTRKJtvPba/9tcUXfvWr9+vWUdTi1atGjguSZPnmxZSwD649LdpgAAyIwoEwAAgGTRGQAAwHMJVSYAAABBlAkAAECy6AwAAOA5OgMAAHiOzgAAAJ6jMwAAgOfoDAAA4Dk6AwAAeI7OAAAAnqMzAACA5+gMAADgOToDAAB4js4AAACeozMAAIDn6AwAAOA5OgMAAHiOzgAAAJ6jMwAAgOfoDAAA4Dk6AwAAeI7OAAAAnqMzAACA566N9sLLly/Hsh0AACCDMDIAAIDn6AwAAOA5OgMAAHiOzgAAAJ6jMwAAgOfoDAAA4Dk6AwAAeI7OAAAAnqMzAACA5/4f5kKbg4Vh3lIAAAAASUVORK5CYII=",
      "text/plain": [
       "<Figure size 640x480 with 1 Axes>"
      ]
     },
     "metadata": {},
     "output_type": "display_data"
    }
   ],
   "source": [
    "# Plot some images from the training set to visualise.\n",
    "\n",
    "grid_img = torchvision.utils.make_grid(x_train[:10],\n",
    "                                       nrow=5,\n",
    "                                       padding=3,\n",
    "                                       normalize=True)\n",
    "plt.imshow(grid_img.permute(1, 2, 0))\n",
    "plt.axis('off')  \n",
    "plt.show()"
   ]
  },
  {
   "cell_type": "code",
   "execution_count": 7,
   "metadata": {},
   "outputs": [],
   "source": [
    "class QuantumFunction(Function):\n",
    "    \"\"\"Allows the quantum circuit to input data, output expectation values \n",
    "    and calculate gradients of variational parameters via finite difference\"\"\"\n",
    "\n",
    "    def __init__(self, qubit_count: int, hamiltonian: cudaq.SpinOperator):\n",
    "        \"\"\"Define the quantum circuit in CUDA Quantum\"\"\"\n",
    "\n",
    "        @cudaq.kernel\n",
    "        def kernel(qubit_count: int, thetas: np.ndarray):\n",
    "\n",
    "            qubits = cudaq.qvector(qubit_count)\n",
    "\n",
    "            ry(thetas[0], qubits[0])\n",
    "            rx(thetas[1], qubits[0])\n",
    "\n",
    "        self.kernel = kernel\n",
    "        self.qubit_count = qubit_count\n",
    "        self.hamiltonian = hamiltonian\n",
    "\n",
    "    def run(self, theta_vals: torch.tensor) -> torch.tensor:\n",
    "        \"\"\"Excetute the quantum circuit to output an expectation value\"\"\"\n",
    "\n",
    "        #If running on GPU, thetas is a torch.tensor that will live on GPU memory. The observe function calls a .tolist() method on inputs which moves thetas from GPU to CPU.\n",
    "\n",
<<<<<<< HEAD
    "        # Variational gate parameters which are optimized during training.\n",
    "        self.kernel.ry(thetas[0], qubits[0])\n",
    "        self.kernel.rx(thetas[1], qubits[0])\n",
=======
    "        qubit_count = [self.qubit_count for _ in range(theta_vals.shape[0])]\n",
>>>>>>> a16616bd
    "\n",
    "        results = cudaq.observe(self.kernel, self.hamiltonian, qubit_count,\n",
    "                                theta_vals)\n",
    "\n",
    "        exp_vals = [results[i].expectation() for i in range(len(results))]\n",
    "        exp_vals = torch.Tensor(exp_vals).to(device)\n",
    "\n",
    "        return exp_vals\n",
    "\n",
    "    @staticmethod\n",
    "    def forward(ctx, thetas: torch.tensor, quantum_circuit,\n",
    "                shift) -> torch.tensor:\n",
    "\n",
    "        # Save shift and quantum_circuit in context to use in backward.\n",
    "        ctx.shift = shift\n",
    "        ctx.quantum_circuit = quantum_circuit\n",
    "\n",
    "        # Calculate expectation value.\n",
    "        exp_vals = ctx.quantum_circuit.run(thetas).reshape(-1, 1)\n",
    "\n",
    "        ctx.save_for_backward(thetas, exp_vals)\n",
    "\n",
    "        return exp_vals\n",
    "\n",
    "    @staticmethod\n",
    "    def backward(ctx, grad_output):\n",
    "        \"\"\"Backward pass computation via finite difference\"\"\"\n",
    "\n",
    "        thetas, _ = ctx.saved_tensors\n",
    "\n",
    "        gradients = torch.zeros(thetas.shape, device=device)\n",
    "\n",
    "        for i in range(thetas.shape[1]):\n",
    "\n",
    "            thetas_plus = thetas.clone()\n",
    "            thetas_plus[:, i] += ctx.shift\n",
    "            exp_vals_plus = ctx.quantum_circuit.run(thetas_plus)\n",
    "\n",
    "            thetas_minus = thetas.clone()\n",
    "            thetas_minus[:, i] -= ctx.shift\n",
    "            exp_vals_minus = ctx.quantum_circuit.run(thetas_minus)\n",
    "\n",
    "            gradients[:, i] = (exp_vals_plus - exp_vals_minus) / (2 * ctx.shift)\n",
    "\n",
    "        gradients = torch.mul(grad_output, gradients)\n",
    "\n",
    "        return gradients, None, None"
   ]
  },
  {
   "cell_type": "code",
   "execution_count": 8,
   "metadata": {},
   "outputs": [],
   "source": [
    "class QuantumLayer(nn.Module):\n",
    "    \"\"\"Encapsulates a quantum circuit into a quantum layer adhering PyTorch convention\"\"\"\n",
    "\n",
    "    def __init__(self, qubit_count: int, hamiltonian, shift: torch.tensor):\n",
    "        super(QuantumLayer, self).__init__()\n",
    "\n",
    "        self.quantum_circuit = QuantumFunction(qubit_count, hamiltonian)\n",
    "        self.shift = shift\n",
    "\n",
    "    def forward(self, input):\n",
    "\n",
    "        result = QuantumFunction.apply(input, self.quantum_circuit, self.shift)\n",
    "\n",
    "        return result"
   ]
  },
  {
   "cell_type": "code",
   "execution_count": 9,
   "metadata": {},
   "outputs": [],
   "source": [
    "class Hyrbid_QNN(nn.Module):\n",
    "    \"\"\"Structure of the hybrid neural network with classical fully connected layers and quantum layers\"\"\"\n",
    "\n",
    "    def __init__(self):\n",
    "        super(Hyrbid_QNN, self).__init__()\n",
    "\n",
    "        self.fc1 = nn.Linear(28 * 28, 256)\n",
    "        self.fc2 = nn.Linear(256, 128)\n",
    "        self.dropout = nn.Dropout(0.25)\n",
    "\n",
    "        self.fc3 = nn.Linear(128, 64)\n",
    "        self.fc4 = nn.Linear(64, 32)\n",
    "        self.fc5 = nn.Linear(32, 2)\n",
    "        self.dropout = nn.Dropout(0.25)\n",
    "\n",
    "        # The 2 outputs from PyTorch fc5 layer feed into the 2 variational gates in the quantum circuit.\n",
    "        self.quantum = QuantumLayer(qubit_count, hamiltonian, shift)\n",
    "\n",
    "    def forward(self, x):\n",
    "\n",
    "        x = x.view(-1, 28 * 28)  # Turns images into vectors.\n",
    "\n",
    "        x = torch.relu(self.fc1(x))\n",
    "        x = torch.relu(self.fc2(x))\n",
    "        x = self.dropout(x)\n",
    "\n",
    "        x = torch.relu(self.fc3(x))\n",
    "        x = torch.relu(self.fc4(x))\n",
    "        x = torch.relu(self.fc5(x))\n",
    "        x = self.dropout(x)\n",
    "\n",
    "        # Quantum circuit outputs an expectation value which is fed into the sigmoid activation function to perform classification.\n",
    "        x = torch.sigmoid(self.quantum(x))\n",
    "\n",
    "        return x.view(-1)"
   ]
  },
  {
   "cell_type": "code",
   "execution_count": 10,
   "metadata": {},
   "outputs": [],
   "source": [
    "def accuracy_score(y, y_hat):\n",
    "    return sum((y == (y_hat >= classification_threshold))) / len(y)"
   ]
  },
  {
   "cell_type": "code",
   "execution_count": 11,
   "metadata": {},
   "outputs": [],
   "source": [
    "hybrid_model = Hyrbid_QNN().to(device)\n",
    "\n",
    "optimizer = optim.Adadelta(hybrid_model.parameters(),\n",
    "                           lr=0.001,\n",
    "                           weight_decay=0.8)\n",
    "\n",
    "loss_function = nn.BCELoss().to(device)\n",
    "\n",
    "training_cost = []\n",
    "testing_cost = []\n",
    "training_accuracy = []\n",
    "testing_accuracy = []\n",
    "\n",
    "hybrid_model.train()\n",
    "for epoch in range(epochs):\n",
    "\n",
    "    optimizer.zero_grad()\n",
    "\n",
    "    y_hat_train = hybrid_model(x_train).to(device)\n",
    "\n",
    "    train_cost = loss_function(y_hat_train, y_train).to(device)\n",
    "\n",
    "    train_cost.backward()\n",
    "\n",
    "    optimizer.step()\n",
    "\n",
    "    training_accuracy.append(accuracy_score(y_train, y_hat_train))\n",
    "    training_cost.append(train_cost.item())\n",
    "\n",
    "    hybrid_model.eval()\n",
    "    with torch.no_grad():\n",
    "\n",
    "        y_hat_test = hybrid_model(x_test).to(device)\n",
    "\n",
    "        test_cost = loss_function(y_hat_test, y_test).to(device)\n",
    "\n",
    "        testing_accuracy.append(accuracy_score(y_test, y_hat_test))\n",
    "        testing_cost.append(test_cost.item())"
   ]
  },
  {
   "cell_type": "code",
   "execution_count": 12,
   "metadata": {},
   "outputs": [
    {
     "data": {
      "image/png": "iVBORw0KGgoAAAANSUhEUgAAA9wAAAHpCAYAAABweDQqAAAAOXRFWHRTb2Z0d2FyZQBNYXRwbG90bGliIHZlcnNpb24zLjguNCwgaHR0cHM6Ly9tYXRwbG90bGliLm9yZy8fJSN1AAAACXBIWXMAAA9hAAAPYQGoP6dpAACj50lEQVR4nOzdd3hUVf7H8ffMpAeSkF4IJKGETiBAqNZAEBfFihVFRX8sroVVVyxgW7GyrMouiuCirgvKWtgVsQRBkSoR6SW0hJJOEhJIm5nfHwODWQIkIclN+bye5z4zc+beO5+ZnXX45px7jslut9sRERERERERkTplNjqAiIiIiIiISHOkgltERERERESkHqjgFhEREREREakHKrhFRERERERE6oEKbhEREREREZF6oIJbREREREREpB6o4BYRERERERGpByq4RUREREREROqBCm4RERERERGReqCCW0RERERERKQeGF5wz5o1i6ioKDw8PEhISGDdunXn3H/mzJnExsbi6elJZGQkDz/8MCUlJRd0ThEREREREZG65mLkiy9cuJDJkycze/ZsEhISmDlzJklJSezcuZPg4OAz9v/oo494/PHHmTdvHoMHD2bXrl3ceeedmEwmZsyYUatzVsVms3H48GFat26NyWSq0/csIiJSXXa7nWPHjhEeHo7ZbPjfyA2n32cREWkMavT7bDfQgAED7JMmTXI+tlqt9vDwcPv06dOr3H/SpEn2yy67rFLb5MmT7UOGDKn1OauSnp5uB7Rp06ZNm7ZGsaWnp1f7N6w50++zNm3atGlrTFt1fp8N6+EuKytjw4YNTJkyxdlmNptJTExk9erVVR4zePBgPvzwQ9atW8eAAQPYu3cvS5Ys4fbbb6/1OQFKS0spLS11Prbb7QCkp6fj4+NzQe9TRESktgoLC4mMjKR169ZGR2kUTn0O+n0WEREj1eT32bCCOycnB6vVSkhISKX2kJAQduzYUeUxt9xyCzk5OQwdOhS73U5FRQX/93//xxNPPFHrcwJMnz6dZ5999ox2Hx8f/aCLiIjhNHza4dTnoN9nERFpDKrz+9ykLghbvnw5L774In/7299ISUnh008/5csvv+T555+/oPNOmTKFgoIC55aenl5HiUVERERERKSlMqyHOzAwEIvFQmZmZqX2zMxMQkNDqzzm6aef5vbbb+eee+4BoGfPnhQXF3Pvvffy5JNP1uqcAO7u7ri7u1/gOxIRERERERE5zbAebjc3N+Lj40lOTna22Ww2kpOTGTRoUJXHHD9+/IxZ4CwWC+C47ro25xQRERERERGpD4YuCzZ58mTuuOMO+vXrx4ABA5g5cybFxcWMHz8egHHjxhEREcH06dMBGD16NDNmzKBPnz4kJCSQmprK008/zejRo52F9/nOKSIidcdms1FWVmZ0jCbL1dXV+fsldcdqtVJeXm50jCZL30sRkbpjaME9duxYsrOzmTp1KhkZGcTFxbF06VLnpGdpaWmVerSfeuopTCYTTz31FIcOHSIoKIjRo0fz5z//udrnFBGRulFWVsa+ffuw2WxGR2nS/Pz8CA0N1cRodcBut5ORkUF+fr7RUZo8fS9FROqGyX5qDSxxKiwsxNfXl4KCAs2CKiJSBbvdTlpaGuXl5YSHh59xuY+cn91u5/jx42RlZeHn50dYWNgZ++j3qLLzfR5HjhwhPz+f4OBgvLy8VCzWQnW+lyIiLV1Nfp8N7eEWEZGmqaKiguPHjxMeHo6Xl5fRcZosT09PALKysggODtYw3gtgtVqdxXZAQIDRcZo0fS9FROqOuiRERKTGrFYr4JgAUy7MqT9Y6JrjC3Pq89MfgOqGvpciInVDBbeIiNSahuxeOH2GdUufZ93Q5ygiUjdUcIuIiIiIiIjUAxXcIiIiFyAqKoqZM2caHUOkEn0vRUQaBxXcIiLSIphMpnNuzzzzTK3Ou379eu699966DSsthr6XIiLNm2YpFxGRFuHIkSPO+wsXLmTq1Kns3LnT2daqVSvnfbvdjtVqxcXl/D+TQUFBdRtUWhR9L0VEmjf1cIuISIsQGhrq3Hx9fTGZTM7HO3bsoHXr1nz11VfEx8fj7u7OypUr2bNnD1dffTUhISG0atWK/v37891331U67/8O3TWZTLz77rtcc801eHl50alTJxYvXtzA71aaCn0vRUSaNxXc9c1aYXQCEZF6Z7fbOV5WYchmt9vr7H08/vjjvPTSS2zfvp1evXpRVFTEqFGjSE5O5pdffmHkyJGMHj2atLS0c57n2Wef5cYbb2TTpk2MGjWKW2+9lby8vDrLKdVj1PeyLr+ToO+liEhTpiHl9W3ReLBVwMCJEDUMtMyGiDRDJ8qtdJv6tSGvve25JLzc6ubn7LnnnmP48OHOx/7+/vTu3dv5+Pnnn+ezzz5j8eLF3H///Wc9z5133snNN98MwIsvvsgbb7zBunXrGDlyZJ3klOox6ntZl99J0PdSRJqmbYcLmf7VdkrKrXV+7qTuodwzLOac+3yacpAF69KxU/mPoO/e0R9fT9c6z3Q2KrjrU1EW9h1fYrJbYecSCOkJQx6EHteBWYMLREQam379+lV6XFRUxDPPPMOXX37JkSNHqKio4MSJE+ftSezVq5fzvre3Nz4+PmRlZdVLZmn+9L0UkbqSUVDCf349TLnNVu+v9c3WTDam59fLuVPS8imtsJ2zL/PtFXspOFF+RnuFtf7f+2+p4K5PrYJZ0P8TKlb9jetcfsQrczN8eg+s/Atc9hTEXqEebxFpFjxdLWx7Lsmw164r3t7elR4/8sgjfPvtt7z22mt07NgRT09Prr/+esrKys55HlfXyn85N5lM2BrgHzdSmVHfy7r8ToK+lyJSN3KLSrnl3TXszS5u0Nd96squRPh51tn5Xv16J3tzinn1653n3dfX05WXru1Zqa2VR8OWwCq469lHe9zZXHEXr1XcyO2Wb7nX5Ut8srbCgpuh3WC48jUI6W50TBGRC2Iymep0CG1j8dNPP3HnnXdyzTXXAI6exf379xsbSqpN30sREYeDR49z+esrKK1w/JHtqt7heLjW/4jbziGtuXtoNKY67GQM8fXgk5/TsdrOPV+GCRNX9AzlktjgOnvt2mh+v0KNyLGScnZmHgPgyesG859NUQzbPZz7XP7LeMtSPNNWYZ89DNPAiXDJFHBvdZ4ziohIQ+rUqROffvopo0ePxmQy8fTTT6tHUAyn76VI87Iz4xh/+FcKx0rqb7LlE+VWZ7F9dVw4M8fG1WkR3JD6tmtD33ZtjI5RbSq461FrD1d+eXo4v6bnM7hjIDf2j+SXtM7M+DaKD3YP52nXDxhlWQer38K+cwmma96ByP5GxxYRkZNmzJjBXXfdxeDBgwkMDORPf/oThYWFRseSFk7fS5GmyW63M++n/aRmFVVq33KogF2ZRWc5qm69en0vbugX2SCvJQ4me12vXdEMFBYW4uvrS0FBAT4+PvXyGmv35vLsf7YRnPkDL7jOo60pB7vJgumiR+DiP4G5bq//EhGpSyUlJezbt4/o6Gg8PDyMjtOkneuzbIjfo6bkXJ+HvpN1S5+nyPnZ7XbW7curcmKuqhzKP8Gz/9l21udfvKYnvdr61lW8M3i5WYgO9G6yPduNSU1+n9XDbZCEmAD+84eh/HNtJDd+3ZVHre9yjeUnWPEy9oPrMV03F7z8jY4pIiIiIiK/cWqW66+2ZPCHf/1S4+N7R/qR2KXydcWhvh5cH99WxXAzpILbQBaziXGDohjeLYQ/fhzO9/sW85Lru3jtWYZtzmWYb/oIQroZHVNEREREpMkpt9q49d21+Hi4MGdcvzopZp/+fAsfrDlQqS3S35PAVu7VOt7T1cJTV3ajW7hGLbUUKrgbgTBfTz68O4F3VwZx49eR/N3yOpFH92GbOwLzLQsgaqjREUVEREREmpQ92UWs25cHwM1z1uBqufBZudfsza30uJW7C/8YP4AOQZr8WKqmgruRMJtN3HtRB3q3vZE7PgxmesUrJJTtwPbBtZhveA+6XGl0RBERERGRJiH/eBl//nK78/GavXl1du7OIa345L7BAHi4mXF30dxLcnYquBuZhJgA5t9/Bb//hw8PHJ3OcDZgX3g7phveg25XGx1PRERERKTRe3HJdn7cnQOAm4uZl6/rWSfnNWFiQLQ/vl6udXI+af5UcDdCkf5efPB/F3P3e+4UZrzCdZYfsX9yF6abP4LOSUbHExERERFptKw2O99uywQcvdF/vy1eQ77FMBd+IYPUCz8vNz6YMJjP2z3BF9bBmOwV2BbeDvt+MDqaiIiIiEijlJJ2lJ7PfM3R4+X4eLiw5IFhKrbFUOrhbsS83Fx4+44BjH93Cu5HnmMk67EuuB3LvcsgoIPR8UREREREGsTP+/NYsjkDO/Zz7rd6Ty7Hy6wAXNkrHJc6mChN5EKo4G7kvNxceGf8IMa9PYWQvMfoU5qK7Z83YJ6QDJ5tjI4nIiIiInJByipspKQdpdxqo0uoD0GtHUts7cw4RtaxEgAe/WQTGYUl1T7n82N6MLZfZL3kFakJFdxNgK+nK3PuGsIdbz7Ou2V/IiJvD/ZF92C69RMw6692IiIiItJ0vfTVDub9tA+AcF8PfnjsUjYfKuCav62qtJ+Xm4XxQ6LOe74OQa24tm/b+ogqUmMquJuIYB8P/nx7Ir9/+1EWuEzFc893sPotGPKA0dFERJoEk8l0zuenTZvGM888U+tzf/bZZ4wZM6ZWx0vLpe+ltHQzvtnpLLYBDheUEPv0Umx2x9DxwFZuBLX2wASM7R/JHYOjjAkqUksquJuQvu3aMPaqK3lu8W6mu87F/t2zmKKGQES80dFERBq9I0eOOO8vXLiQqVOnsnPnTmdbq1aaVEcanr6X0pLtyjzGG8tSAfDxcOGaPhHMX30Aq81RbFvMJt68uS+DOgQYGVPkgmg8chNz84BI8mJvZol1gGPm8kV3Q1mx0bFERBq90NBQ5+br64vJZKrUtmDBArp27YqHhwddunThb3/7m/PYsrIy7r//fsLCwvDw8KB9+/ZMnz4dgKioKACuueYaTCaT87FIdeh7KS1Ret5x/rUujac/3+JsW/9UIs9e3YOfn0pk7ROXs/aJy9k4dbiKbWny1MPdxJhMJl66rjc3zryf3mUPE3F0HyyfDiNeMDqaiLRkdjuUHzfmtV294DzDcs/nn//8J1OnTuWtt96iT58+/PLLL0yYMAFvb2/uuOMO3njjDRYvXszHH39Mu3btSE9PJz09HYD169cTHBzMe++9x8iRI7FYLHXxrqQuGPW9rIPvJOh7KU2f1WZ3Tnr2W/fM/5mdmcecj1++rifuLo7vaGAr9wbLJ9IQVHA3QW283Xji+kE8Of8u/uH2KvbVszD1uB7C44yOJiItVflxeDHcmNd+4jC4eV/QKaZNm8brr7/OtddeC0B0dDTbtm3j7bff5o477iAtLY1OnToxdOhQTCYT7du3dx4bFBQEgJ+fH6GhoReUQ+qYUd/LOvhOgr6X0rTZ7Xau+/sqNqbnV/m8i9nEZV2C6RzSmhs1m7g0YxpS3kRdGhuMT88r+Y91ICa7DfviP4C1wuhYIiJNTnFxMXv27OHuu++mVatWzu2FF15gz549ANx5551s3LiR2NhYHnjgAb755huDU0tzp++lNHVzV+5zFtuuFlOlzc1i5raB7XlnXD8eSYo97+SBIk2ZeribsKmju3Hjrru5yLYJ34xN8PNcSLjP6Fgi0hK5ejl69Yx67QtQVFQEwJw5c0hISKj03KlhuH379mXfvn189dVXfPfdd9x4440kJiayaNGiC3ptqWdGfS8v8DsJ+l5K0/fPtWkADIoJ4F/3DjQ4jYhxVHA3YYGt3BmflMCr/xnLC67vYVv+EuZeY8HTz+hoItLSmEx1MoTWCCEhIYSHh7N3715uvfXWs+7n4+PD2LFjGTt2LNdffz0jR44kLy8Pf39/XF1dsVqtDZhaqkXfS30vpUbS846TUXjmNdc1lVtUyr4cx6S+b9zc54LPJ9KUqeBu4m7uH8mon65id8E3dDpxCH58HUY8b3QsEZEm5dlnn+WBBx7A19eXkSNHUlpays8//8zRo0eZPHkyM2bMICwsjD59+mA2m/nkk08IDQ3Fz88PcMwInZyczJAhQ3B3d6dNmzbGviFpFvS9lIa0P6eY4X9ZQbnVXmfnHNoxkKDWmgRNWjYV3E2ci8XMlN/14MX5t/Ce26vY187G1P8eaNP+/AeLiAgA99xzD15eXrz66qs8+uijeHt707NnTx566CEAWrduzSuvvMLu3buxWCz079+fJUuWYDY7pkJ5/fXXmTx5MnPmzCEiIoL9+/cb92ak2dD3UhrSLXPWUG6109rDhaA6mCnczcXMxEs61EEyqRd2O/z7btjVAud+ePBX8G645eZMdru97v6M1UwUFhbi6+tLQUEBPj4+RsepllvnrOb3aX9kiGUrxN8Jo/9qdCQRacZKSkrYt28f0dHReHh4GB2nSTvXZ9kUf4/q07k+D30n65Y+z6Yvt6iUGd/uorDk/JPqWm02lmzOABxDwK/qbdCqE9JwThyFl6OMTmGMR/eAd+AFnaImv8/q4W4mHkyM5ZV3rmOIZSv2X/6J6aJHwbet0bFERERExACfbDjonLisuuIi/VRstxT5J78bXoFwz7fGZmlong17eY0K7mZiQLQ/lqjBrD7YjUFsg5Uz4crXjI4lIiIiIgZIzXLMdJ/YNYQhHc8/fNbFbGJEd63Z3uh8+Qhs/rjuz3tqOeE2UeAfU/fnF6dGUXDPmjWLV199lYyMDHr37s2bb77JgAEDqtz3kksuYcWKFWe0jxo1ii+//BJwrEs5f/78Ss8nJSWxdOnSug/fiDx4eSfemHcNgyzbsKe8j2nYH8EnzOhYIiIiItLA9mY7Cu6r48IZrV7rpslaAT/PA3s9rjYQPaz+zi1AIyi4Fy5cyOTJk5k9ezYJCQnMnDmTpKQkdu7cSXBw8Bn7f/rpp5SVlTkf5+bm0rt3b2644YZK+40cOZL33nvP+djdvfnPkDioQwAvhw9mXVYsA9gJq9+CpD8bHUtEREREGtCrX+8gJS0fgB4RvsaGkdorPOQoti1uMHEVYKrb81tcwE8TLdc3wwvuGTNmMGHCBMaPHw/A7Nmz+fLLL5k3bx6PP/74Gfv7+/tXerxgwQK8vLzOKLjd3d0JDW1Zw2JMJhN3DY3mbx9fxQC3Vx293Jc8Du6tjY4mIs2U5t28cE35M6zJCLXy8nKmT5/O/PnzOXToELGxsbz88suMHDmyTjM15c+zMdHn2DRtPljAt9szmfX9HgC6hLYmOrBprkXfLO37AT7/PZQVV29/28mebd9ICOxUf7mkXpmNfPGysjI2bNhAYmKis81sNpOYmMjq1aurdY65c+dy00034e1d+T8my5cvJzg4mNjYWCZOnEhubu5Zz1FaWkphYWGlraka1TOMHd4D2GMLw1RaCBv/ZXQkEWmGLBYLQKURR1I7x48fB8DV1dXgJDVzaoTatGnTSElJoXfv3iQlJZGVlVXl/k899RRvv/02b775Jtu2beP//u//uOaaa/jll1/qJM+pz+/U5ykXpql+L1sym83OPe+v543k3c62f96TYGAiOcPmT6AgHU7kVW8rLXAcFzXE2NxyQQzt4c7JycFqtRISElKpPSQkhB07dpz3+HXr1rFlyxbmzp1bqX3kyJFce+21REdHs2fPHp544gmuuOIKVq9e7fxH4m9Nnz6dZ5999sLeTCPhajFz++AY/vFdEs+b/3F6XW6zoX9bEZFmxsXFBS8vL7Kzs3F1dXWu+yvVZ7fbOX78OFlZWfj5+VX5+9SY1XSE2gcffMCTTz7JqFGjAJg4cSLfffcdr7/+Oh9++OEF57FYLPj5+TkLfi8vL0ymOh5+2QI09e9lS7bpUAGZhaV4uVm4Pr4tN/aLJKAO1tOWOnT0gOM28RnofEX1jjFbwF/rmTdlhg8pvxBz586lZ8+eZwxfu+mmm5z3e/bsSa9evejQoQPLly/n8ssvP+M8U6ZMYfLkyc7HhYWFREZG1l/wenbzgHZclnwJj9o/xidvD6R+C52TjI4lIs2IyWQiLCyMffv2ceDAAaPjNGl+fn5N7hKoUyPUpkyZ4mw73wi10tLSM9Zz9vT0ZOXKlWd9ndLSUkpLS52PzzcC7dTneLZedqm+pvi9bOmWbc8E4JLYIJ67uofBaVqoPd/Dfx6A8hNVP388z3HbdgAEd2m4XGIoQwvuwMBALBYLmZmZldozMzPP+x/54uJiFixYwHPPPXfe14mJiSEwMJDU1NQqC253d/dmNamav7cbF3WPYsHWS7nX5UtY83cV3CJS59zc3OjUqZOGlV8AV1fXJtmDWJsRaklJScyYMYOLLrqIDh06kJyczKefforVevbZd2s6Au3UH4KCg4MpLy+v9nFSWVP9XrZEH6w5wKb0fAB+3J0DwGVdQs5xhNSrTQtPr299Nu6+ENK9YfJIo2Bowe3m5kZ8fDzJycmMGTMGAJvNRnJyMvfff/85j/3kk08oLS3ltttuO+/rHDx4kNzcXMLCWs4SWTf1j+SxTSO4x7IE897vIW8f+EcbHUtEmhmz2XxGr6VIVf76178yYcIEunTpgslkokOHDowfP5558+ad9ZjajkCzWCwqGKXZ+/yXQzz9+ZZKba4WE5fEBhmUSJxDxoc/Dx3P7OQDwCcCPP0aLJIYz/Ah5ZMnT+aOO+6gX79+DBgwgJkzZ1JcXOy8JmzcuHFEREQwffr0SsfNnTuXMWPGEBAQUKm9qKiIZ599luuuu47Q0FD27NnDY489RseOHUlKajm9vANjArD4t2dlYQ8usmyGXz6Ey582OpaIiDQDtRmhFhQUxOeff05JSQm5ubmEh4fz+OOPExMTc9bXaW4j0ETqSmrWMR5auBFwzER+dVwEAL3b+hKo67YbxoFV8MX9lWccL8523LYbpF5scTK84B47dizZ2dlMnTqVjIwM4uLiWLp0qXOYWlpa2hmT8ezcuZOVK1fyzTffnHE+i8XCpk2bmD9/Pvn5+YSHhzNixAief/75FvWjbTabuLFfJP/69jJHwb3xn3DJFMd6eyIiIhfgQkaoeXh4EBERQXl5Of/+97+58cYbGyCxSPOy6WCB8/6L1/akb7s2BqZpoTYthLw9Z7Z7+EFQbIPHkcarUVRf999//1l/oJcvX35GW2xs7FnXh/T09OTrr7+uy3hN1vXxbfnrN/Hk2lsTcOwIpH4HsXW73qmIiLRMNR2htnbtWg4dOkRcXByHDh3imWeewWaz8dhjjxn5NkSapJe+csyVcPOAdiq2jXJq+PilT1WeK8mvHXj4GJNJGqVGUXBL/Qjx8aB/hxD+vf8ix+RpKe+r4BYRkTpR0xFqJSUlPPXUU+zdu5dWrVoxatQoPvjgA/z8/Ax6ByKNn9Vm59OUg+QVn56cstxqI+uYY/b+Xm19jYrW9H31J9j+n9ofX3Tykpp2AyGsV91kkmbJZD9bV3ELVlhYiK+vLwUFBfj4NO2/UH28Pp23P/2KZPdHsZssmCZvg9Za5kNEpCloTr9HdUGfh7QkecVlfPbLIZ7/77Yqn/d0tbD5mRG4WMxVPi/nUH4C/lwH/x52awUPbQYv/ws/lzQpNfk9Ug93MzeyZyhPfRFJiq0jfc2psPUzGDjR6FgiIiIichZ7sou4YuaPlFltAPSO9KNDkLfzeRezidsHRqnYrq38dMetWyu487+1P49vOxXbcl4quJs5Hw9XLosN5osdQxwF9+ZPVHCLiIiINBJFpRXcM3896XknnG3Hyyoos9pwdzHTto0nb93ch0h/LwNTNgCbDRbdCYd+qf/Xqihx3Pq1h/A+9f960qKp4G4Bro4L5+mtA5nq+gGWQxsgdw8EdDA6loiIiEiL9uGaAyzbkcWavXlVPj/jxjiu7BXWwKkMkrMLtn3RsK8ZOaBhX09aJBXcLcClXYIpdQ/gJ2t3xxJhW/4NF2tWWBERERGjbDlUwFOfb3E+HjeoPdf2bet83NrDhZhA76oObZ7y0xy3AZ3gmrfr//XMFgjtWf+vIy2eCu4WwMPVwmVdg/li0xBHwb35E7joUTCZjI4mIiIi0iIlb88CoHu4D2PiIrgloR3e7i3kn+ar/wbr3gF+M3dzaZHjNrAztI03JJZIfWgh/6+Wkd1DeXRjP17EFfecXZCxWUsYiIiIiNSjLYcKuGXOGgpLKs66z7hB7Rnbv10DpmoEVr0Bx45U/Vxk/4bNIlLPVHC3EBfHBlHu0opkax9GWdY5hpWr4BYRERGpM+VWG8//dxtpeccBOJB7/JzFdmArN4Z3a2HLtZaXnC62b/s3uP9mSSUXDw3zlmZHBXcL4eXmwkWdg1iyI8FRcG//DyQ+o2HlIiIiIhcoNauIVXty2JtdzPurD5zx/Ozb4ukf1eaM9tYerri5NNDSXmXHYeGtcPQAeAfCDf8An/DTz3/zNOz4sv5z2E7+AcLVGzpcrn+LSrOngrsFSeoeyrRtcZThglveHsjeAcFdjY4lIiIi0iTZ7XYO5Z/gjnnrOJR/elmvxK4hjOzh6LkObu3ORZ2DjIp42v6VsGeZ437eHtj+X0i41/G4/IRjmHdDahuvYltaBBXcLUhi12D+ZPbiR2tPLrf84ujlVsEtIiIiUisPLtjI4l8PA+DhaubyLiF4u1v444hYQnw8DE73P/IPnP1xwUHHrVsruHVR/WcxmSBUlzZKy6CCuwXx83JjYIw/S/f1P1lwL9byYCIiIiK18OPubGex3crdhbuHRvPw8M4NF2Dt27B+LpVm+j6X47mOW5MZ7DZIeR92f+NoKz/ZO+/XHtoPqvOoIi2ZCu4WJrFrCG+k9sXmasacsRmO7oc2UUbHEhEREWlS5q3cB4C/txspTw9v+AA/zoCijJoflzAR1syC0kLH9ltajkukzqngbmEujQ3m2f/4sNbWhUHmbY7rdwbfb3QsERERkSYj/3gZ3+/MBuCd2w0oUstPnC62b/kY3Lyrd5yHL4T0gH7joSiz8nNmFwjvW7c5RUQFd0sTFehNTKA3Xx3t7yi4d6jgFhEREamJhxZuBCDCz5P49mfOPn7Byorhk/FQkF7189Zyx61bK+g0ouaTjwV2cmwiUu9UcLdAl3YJ5quV8TznOh/S18LxPPDyNzqWiIiISKP3zOKtLD/Zu31jv0hM9THT9t4VsPvr8+8X0VczfYs0ciq4W6BLY4OZuzKQVNrR0Z7mWCKi5/VGxxIRERFptFbuzuGjdQf4ZqtjKHZ0oDd/uKxj/bxYfprjNmoYXPRo1fuYTBoCLtIEqOBugfpHt8HbzcK3Fb3p6JIGu5aq4BYRERGpQv7xMpbtyOL1b3Y519oObOXOtw9fhNlch73LJ/Lh33fDsczT12eHx0HMxXX3GiLS4FRwt0DuLhaGdAxk2fY+THT5D6R+BzYrmC1GRxMRERExXGFJOSXlVgCmfr6VpVsdBbCbxczU0d24uHMQLhZz3b7orq8d/yb7LfVgizR5KrhbqMu6BPPktk4cM7Wi9YmjcHA9tBtodCwRERERQy3dksHv/7kB2/8sbz2sUyCje4dzY7/I+nnh/AOO204jYOBE8PCD8D7181oi0mBUcLdQl3YJxoqF7yt6cpVlteOvqiq4RUREpIVbsSvLWWyfmo9saMdA3r9rQN1NkPb1k7D/x8ptBYcct237Q4fL6uZ1RMRwKrhbqBAfD7qEtmZZVh9Hwb37G0icZnQsEREREcPY7Xb+tc6xFNfMsXGM6RNR9y9SlAWr3zr78xpGLtKsqOBuwYZ2DOTfGb2wYcKcuQUKD4NPuNGxRERERAyxaMNB5/2Owa3q50WOnhw63ioErv5b5ee8AyAsrn5eV0QMoYK7BRvSKZB3V/qww9SBbvZU2Lsc4m4xOpaIiIhIgyspt/Look0AhPt60D3cp3YnytsH/30YSgrO8kIn2wM6QqfE2r2GiDQZKrhbsAFR/rhaTCwr7043l1TY870KbhEREWlR/rn2ADO+2UVZhc3Z9v7dCbW/XnvTQtj7/fn3U0+2SIuggrsF83Z3oU+7Nvy4vxf3u3zh+HGw2cBcx8tciIiIiDQyH/+czqrUHFbsyubo8XJn+6RLO1zYcPJTQ8bjboVuV1e9j8UN2g+u/WuISJOhgruFG9oxkDf3daLE5IFHcTZkbYXQnkbHEhEREak3uzOP8djJ4eMA3m4W/v37wXi7udC2jWftTlqcA1/cD2mrHI9jLoXOSXWQVkSaMnVltnBDOgZSjgvr7F0dDXuqMQRKREREpIkqq7Bx3wcbAIgK8OKpK7vyzwkD6RLqQ6S/V+2Hkm/7AnZ9dfoa7bDedZRYRJoyFdwtXO+2vrRyd2F5eQ9Hw55lxgYSERERqSf7c4rp/ew37M0pBuDh4Z25Z1gMcZF+F37y/JNDyWOvhP9bCUGdL/ycItLkaUh5C+diMTMwJoAfdpwcRp62GspLwNXD2GAiIiIidSg97ziXvLbc+Xh4txCujqvGOtulRfDFJDiWce798vY4bqOG6PI8EXFSwS0M7RjAd9sjyDMH4F+R6yi6O1xqdCwRERGROvPeT/ud91+7oTfXx7et3oG7v4Ztn1f/hTT7uIj8hgpuYUjHQMDE8oruXGv+wTFbuQpuERERaUaW7cgE4M7BUVzXtxo926cc3e+4jb4YBkw4976tQqBt/9oFFJFmSQW30DG4FQHebqw40YNr3X5wXMc9/DmjY4mIiIjUib3ZRezPPY6rxcQjSbE1mxgtP81x224gdB1dPwFFpNnSpGmCyWRiYEwAP9lOXm+UsdmxtIWIiIhIM7BsRxYAA2MCaOVew/6mU+tq+7Wr41Qi0hKo4BYABsb4k4MvaS7Rjob9K40NJCIiIlJHkrc7Cu7LugTX/OBTPdx+7eswkYi0FBpSLgAM6hAAwPKyWMaZ9zkK7u5jjA0lIiIiUksnyqys2ZvLiXIr6/fnAXBF673wwR/BWlb9E526hls93CJSCyq4BYAOQa0IbOXGT8e7Ms5tKez/0ehIIiIiIrX2wpfb+OfaNOfjjsGtCN30JuxJrvnJPP3BpwYTrYmInKSCWwDHddwJMQH8tKmLoyF7BxRlQ6sgY4OJiIiI1JDVZuerLY51s7uH++Dt7sK9w2Igeb9jh4sfh6DO1T9hWBxY9M9mEam5RnEN96xZs4iKisLDw4OEhATWrVt31n0vueQSTCbTGduVV17p3MdutzN16lTCwsLw9PQkMTGR3bt3N8RbadIGxgSQT2sOOK/jVi+3iIiIND2/Hswnr7iM1h4ufD5pCB/fN4jErsFQkO7YofdN0OO66m8BHYx9QyLSZBlecC9cuJDJkyczbdo0UlJS6N27N0lJSWRlZVW5/6effsqRI0ec25YtW7BYLNxwww3OfV555RXeeOMNZs+ezdq1a/H29iYpKYmSkpKGeltN0qAYfwCWl53s5dbEaSIiItLEFJaU84ePfgHgos5BuFpO/nO3KBMqSsBkBt+2BiYUkZbE8IJ7xowZTJgwgfHjx9OtWzdmz56Nl5cX8+bNq3J/f39/QkNDndu3336Ll5eXs+C22+3MnDmTp556iquvvppevXrx/vvvc/jwYT7//PMGfGdNj/M67goV3CIiItK0WG129uUUM33Jdg7lnwDg8t/OSn5qtnGfCLC4GpBQRFoiQy9GKSsrY8OGDUyZMsXZZjabSUxMZPXq1dU6x9y5c7npppvw9vYGYN++fWRkZJCYmOjcx9fXl4SEBFavXs1NN910xjlKS0spLS11Pi4sLKztW2rSTl3HvXJTV+yYMOXshGOZ0DrE6GgiIiIi53TP/PV8vzPb+fja4COM2fEBbD05I3nxyee0vJeINCBDe7hzcnKwWq2EhFQu6EJCQsjIyDjv8evWrWPLli3cc889zrZTx9XknNOnT8fX19e5RUZG1vStNBsDYwIooBUHXGMcDQfUyy0iIiKN16H8E4z4ywpnse3j4cKAKH9eDfse866vHLOS70mGjE2OA0J7GphWRFqaJj3d4ty5c+nZsycDBgy4oPNMmTKFyZMnOx8XFha22KLbeR13aWfuNO+BfT86JgsRERERaYS+2nyEXZlFAAyM8WfBvYMcT8x+1HE7+AEI6e64b3GDTsMNSCkiLZWhBXdgYCAWi4XMzMxK7ZmZmYSGhp7z2OLiYhYsWMBzzz1Xqf3UcZmZmYSFhVU6Z1xcXJXncnd3x93dvRbvoPk5dR33yuPduNPtK13HLSIiIo3ail2Onu3BHQKYe0f/008cPXnNdtwtENzVgGQiIgYPKXdzcyM+Pp7k5GRnm81mIzk5mUGDBp3z2E8++YTS0lJuu+22Su3R0dGEhoZWOmdhYSFr16497znl9HXc62yx2DFB7m44dv7h/SIiIiINLaOghB935wBwbd+2eLpZHE+cyIfSAsd9v3bGhBMRoRHMUj558mTmzJnD/Pnz2b59OxMnTqS4uJjx48cDMG7cuEqTqp0yd+5cxowZQ0BAQKV2k8nEQw89xAsvvMDixYvZvHkz48aNIzw8nDFjxjTEW2ryBsYEUEgr9rueXHNSvdwiIiLSCN353jrn/eFdfzN/T/4Bx61XILh5N3AqEZHTDL+Ge+zYsWRnZzN16lQyMjKIi4tj6dKlzknP0tLSMJsr/11g586drFy5km+++abKcz722GMUFxdz7733kp+fz9ChQ1m6dCkeHh71/n6ag1PXcX9fGku0ORX2/wg9rzc4lYiIiAjszDjGG8m7KSm3siOjkMkun3BteD6+n39weqdTM5K30YzkImIsk91utxsdorEpLCzE19eXgoICfHx8jI7T4Ox2O/3/nEzv46uY6/Y6+HeAB1KMjiUi0uK09N+j/6XPo2Xbl1PMqj05/HvDQVLS8gHoZDrIt+6Pnf2gvuPgqjcbJqCItBg1+T0yvIdbGh+TycTAGH9+2NTFsR533h6txy0iIiKGsdvt3PneOg7kHne2PZoUS6/jebAeaBMFw/5Y+SCLG3ROatCcIiL/SwW3VGlgTAD/3XSEAy7RRFXshbRV0P0ao2OJiIhIC7Qj4xgHco/j5mLmybANDLWtJybTG1P+yZnIQ3s5erNFRBoZFdxSpYEnr+P+sawTUea9cGC1Cm4RERExxLIdWQBc0rENd6T/FaxlkPubHUJ6GBNMROQ8VHBLlToEtSLA2401J2K53e1rRw+3iIiISAMrKbfy6tc7ARgVZYf9ZY7h4le84tjBzRu6XGlgQhGRs1PBLVUymUwMiPZn3ZZYR0PGFigpAA9fY4OJiIhIi5BVWMK+nGK+257pbBsWWOy44xsJ/cYblExEpPpUcMtZDYj256stbch0CSek4jCkr4NOw42OJSIiIs1cYUk5iTNWUFhS4Wy7NDaIgPJdjgd+7QxKJiJSM+bz7yItVUJ0AACryjs5Gg5oWLmIiIjUr6VbjtDrmW8oLKnA09VCTJA3A2P8mXFjHJyaJE3ra4tIE6Eebjmr2NDW+Hi4sKo8lmtcV0DaaqMjiYiISDP3acoh5/0HLuvIRNO/IXs7LAEO/+J4Qj3cItJEqOCWs7KYHddxr99x8jruQxugvARcPYwNJiIiIs3WvhzHddqvXN+LGyOOwtsvnrlTcPcGTiUiUjsquOWcBkT78932UPIt/vhZ8xxFd9QQo2OJiIhIM1RSbuVA7nEABsUEQEaK44k20TDw94773oHQaYRBCUVEakYFt5zTgOgAwMRaa2eSWONYHkwFt4iIiNSDNXtzKbdWMM37c9ou+xTy9jieiOgLCfcaG05EpBZUcMs59Qj3wcvNwqryWJJc18ABXcctIiIi9WPbkUL6mXYx3roItvzmieCuhmUSEbkQKrjlnFwsZuLbt2F96snruNPXgc0KZouxwURERKTZ2Z9TTJQ5w/EgqCvE3wFu3tD9WmODiYjUkgpuOa+BMQG8vrsdJ8zeeJYdg4zNEB5ndCwRERFpRo6k72Hs5gnEu+50NLQbCAMnGhtKROQCaR1uOa8B0f7YMJNi7+xo0PJgIiIiUoe2Hi4gbc4txJt2nm7UMHIRaQZUcMt59Wrri7uLmZ/KThbcB1YZG0hERESalf9uOkKCecfphv73QN9xxgUSEakjGlIu5+XuYqFPOz/W7Tt5HfeBVWC3g8lkbDARERFpuspPwPLpUJTNwN3ZlZ+77Clw9TQml4hIHVLBLdWSEB3A3/d2oNzkiuvxHMhNhcBORscSERGRpmr7f+GnvwJw8f8+5+HX0GlEROqFhpRLtSRE+1OGK5s5WWRrWLmIiIhciLy9jps2vZlefjPTy2+mJG483LtCo+hEpNlQwS3V0qddG1wtJn4q18RpIiIiUgfyDwCw0XMAb1tH8y/Xa/AYM1MroYhIs6KCW6rF081Cr7Z+rLf95jpuERERkdrKTwNg8X5XAKaM0qzkItL8qOCWahsQ7U+KrRM2zI6/ShceNjqSiIiINFVHHT3c6fYgAHpG+BqZRkSkXmjSNKm2hGh//r7ci92mKGLtex293D2vNzqWiIiINFZH98OavztmJP8f9sKDmICD9iBeGNODHiq4RaQZUsEt1Rbfvg1mE/xU3plYl72O67hVcIuIiMjZ/Pg6pLxf5VMmoNDuhbl1KLcmtGvYXCIiDUQFt1Rbaw9XekT4su5wF+5iKaStMTqSiIiINGa5jpnI6XEdBJ2+Rnt7RiFfbjrCKlt3fj+yEybNSi4izZQKbqmRAVH+fHHw5EzlmVuhpAA8NARMREREqnByJnIG3AftEpzN7yzcyGfWQ9x3cQy3D4oyJpuISAPQpGlSIwkxAWTjxyFTKGCH9PVGRxIREZHGyFoOhYcc99u0dzan5R7ns18c7Zd3CTEimYhIg1HBLTXSP6oNJhOsqejkaEjXsHIRERGpQuEhsNvA4g7ewQCUlFtJ/MsKAHw9Xenbzs/AgCIi9U8Ft9SIn5cbsSGtT6/Hreu4RUREpConl/3Crx2YHf/kXL0nl7IKGwBPjuqKi0X/FBWR5k3/lZMaS4j252fbyeu4D/7sGDImIiIi8lunhpP7tnU2Je/IBOC2ge24sX+kEalERBqUCm6psQHRAeyxh1Noag0VJyBjk9GRREREpLE5ke+49QpwNq3fdxSAizoFGRBIRKThqeCWGhsQ7Y8dM+srOjoaNKxcRERE/ldJgeP25GomNpudfbnFAMSGtjYqlYhIg1LBLTUW1NqdmCBvftZ13CIiLdqsWbOIiorCw8ODhIQE1q1bd879Z86cSWxsLJ6enkRGRvLwww9TUlLSQGmlwZXkO25PFtyHC05QVmHD1WIiws/TuFwiIg1IBbfUSkJ0AOtPXcedtgbsdmMDiYhIg1q4cCGTJ09m2rRppKSk0Lt3b5KSksjKyqpy/48++ojHH3+cadOmsX37dubOncvChQt54oknGji5NJj/6eHen3McgHb+XposTURaDP3XTmolIdqfzfYYynGB4iw4us/oSCIi0oBmzJjBhAkTGD9+PN26dWP27Nl4eXkxb968KvdftWoVQ4YM4ZZbbiEqKooRI0Zw8803n7NXvLS0lMLCwkqbNCGnCm5PPwD25RQBEB3YyqBAIiINTwW31MqAaH9KceNXW4yjQcPKRURajLKyMjZs2EBiYqKzzWw2k5iYyOrVq6s8ZvDgwWzYsMFZYO/du5clS5YwatSos77O9OnT8fX1dW6RkZrVukk5nue49fADYH+uo4c7KsDLoEAiIg1PBbfUSrifJ5H+nqeXB1PBLSLSYuTk5GC1WgkJCanUHhISQkZGRpXH3HLLLTz33HMMHToUV1dXOnTowCWXXHLOIeVTpkyhoKDAuaWnp9fp+5B6lp/muPV1/KEks9BxvX6or4dRiUREGpwKbqm1hOgANpwquNPXGhtGREQateXLl/Piiy/yt7/9jZSUFD799FO+/PJLnn/++bMe4+7ujo+PT6VNmohjGXDssOO+XzsAso6VAhDio4JbRFoOF6MDSNM1INqflzacLLizdziGjnn5GxtKRETqXWBgIBaLhczMzErtmZmZhIaGVnnM008/ze23384999wDQM+ePSkuLubee+/lySefxGxWH0Czsn7u6fvegQBknyy4g1u7G5FIRMQQhv+61XRJkfz8fCZNmkRYWBju7u507tyZJUuWOJ9/5plnMJlMlbYuXbrU99tokQZGB5CHD3vs4Y6G9HP/byciIs2Dm5sb8fHxJCcnO9tsNhvJyckMGjSoymOOHz9+RlFtsVgAsGuli+an9Jjjtm1/MJlYvSeXfTmONbjDtSSYiLQghvZwn1pSZPbs2SQkJDBz5kySkpLYuXMnwcHBZ+xfVlbG8OHDCQ4OZtGiRURERHDgwAH8/Pwq7de9e3e+++4752MXF3Xk14dIf09CfTxYf7wzHVwOQ9pqiB1pdCwREWkAkydP5o477qBfv34MGDCAmTNnUlxczPjx4wEYN24cERERTJ8+HYDRo0czY8YM+vTpQ0JCAqmpqTz99NOMHj3aWXhLM1LuKK7plEROUSk3z3HM9dLO34u2bVRwi0jLYWgl+tslRQBmz57Nl19+ybx583j88cfP2H/evHnk5eWxatUqXF1dAYiKijpjPxcXl7MOaZO6YzKZGBDtz4YtnbmJ5bqOW0SkBRk7dizZ2dlMnTqVjIwM4uLiWLp0qXMitbS0tEo92k899RQmk4mnnnqKQ4cOERQUxOjRo/nzn/9s1FuQ+lTmmJEcNy++33F6bfbnx/TAZDIZFEpEpOEZNqS8NkuKLF68mEGDBjFp0iRCQkLo0aMHL774IlartdJ+u3fvJjw8nJiYGG699VbS0tLOmUXrfNZeQow/P9tiHQ8OpUBFqbGBRESkwdx///0cOHCA0tJS1q5dS0JCgvO55cuX849//MP52MXFhWnTppGamsqJEydIS0tj1qxZZ4xSk2ai3FFwl5k9eHTRJgAeuLwTF3cOMjKViEiDM6zgrs2SInv37mXRokVYrVaWLFnC008/zeuvv84LL7zg3CchIYF//OMfLF26lL///e/s27ePYcOGcezYsbNm0TqftZcQ7c8+eyi5dh+wlsLhjUZHEhEREaOVOYaUb84qdzaN6qnRhyLS8hg+aVpN2Gw2goODeeedd4iPj2fs2LE8+eSTzJ4927nPFVdcwQ033ECvXr1ISkpiyZIl5Ofn8/HHH5/1vFrns/Y6BLUiwNv99Hrc6VqPW0REpMUrPwHALxllACR1D6FLqJZ1E5GWx7CCuzZLioSFhdG5c+dKk6t07dqVjIwMysrKqjzGz8+Pzp07k5qaetYsWuez9k5dx73+1LDyNBXcIiIiLd7JIeU/H3ZcajZhWIyRaUREDGNYwV2bJUWGDBlCamoqNpvN2bZr1y7CwsJwc3Or8piioiL27NlDWFhY3b4BcUqI9mfDqR7utDWg5V1ERERaLrsdMrcAkF1iwWI20autn7GZREQMYuiQ8smTJzNnzhzmz5/P9u3bmThx4hlLikyZMsW5/8SJE8nLy+PBBx9k165dfPnll7z44otMmjTJuc8jjzzCihUr2L9/P6tWreKaa67BYrFw8803N/j7aykGRAewxR5Nid0VTuRBzm6jI4mIiIhR9v/ovHuU1kS28cTNpUldxSgiUmcMXRaspkuKREZG8vXXX/Pwww/Tq1cvIiIiePDBB/nTn/7k3OfgwYPcfPPN5ObmEhQUxNChQ1mzZg1BQZoVs750CW2Np4cHv9o6kGDa4biOO6iz0bFERETECNk7nXf32sO5PKiVgWFERIxlaMENjiVF7r///iqfW758+RltgwYNYs2as18nvGDBgrqKJtVkNjuu4/55d2cSzDsgbS30HWd0LBEREWloWTtgySMAfOFxNZTA0E6BBocSETGOxvdInUiIDvjNxGlVr6MuIiIizdzi050oPx9rA8BlXYKNSiMiYjgV3FInBkT7k2Lr5HiQtweKso0NJCIiIg3LbncOJ19q7c9n1qEkdg2mfYC3wcFERIyjglvqRPdwH6xuvuy0tXU0aD1uERGRluXEUSgtBOCh8t9zZb9Y3r2jv8GhRESMpYJb6oSLxUx8lD8/az1uERGRlqngoOPG7EcJ7nQObW1wIBER46ngljqTEO3Pz6fW405fa2wYERERaVgnjgKQbXXMSj4oJsDINCIijYIKbqkzCdH+rLc7erjthzdC+QljA4mIiEjDKSkAIN/uhavFRBf1cIuIqOCWutOzrS/ZlhAy7X6YbOVwaIPRkURERKShnCy4C+1eBLf2wGw2GRxIRMR4Krilzri7WOjb7rfDytcZG0hEREQazqmCGy+CWrsbHEZEpHFQwS11qtLyYCq4RUREWo6SfAAK7d4quEVETlLBLXUqIcaflJM93PaD6xxrcoqIiEizZz/umDStEC8uiQ0yOI2ISOOgglvqVJ/INuwyR1Nqd8F0PBfy9hodSURERBpAeV4aAIftgVzXt63BaUREGgcV3FKnPN0sdGkbxGZ7jKNBw8pFRESav70rcNv7DQBlrdri4WoxOJCISOOgglvqXEKl67i1HreIiEizVpwLH17rfBge083AMCIijYsKbqlzA6L92XCq4D643tgwIiIiUr9yU8FWAcDz5bcSoYJbRMRJBbfUuX5R/my0Owpue+ZWKCk0OJGIiIjUmz3JAKSYezDXeiXRga0MDiQi0nio4JY618rdhZCIKNJtQZiww6ENRkcSERGR+rL2bQDSyn0BaOfvZWQaEZFGRQW31IuEaH9S7FqPW0REpFmzWaGsCICF1kswmSCwlZvBoUREGg8V3FIvBkQH/OY6bhXcIiIizdLOJWCrwGZ2Za2tKwHe7rhY9M9LEZFT9F9EqRcDovz55WQPty19HdhsBicSERGROmUth4W3AVDiFYYNMyE+7gaHEhFpXFRwS73w9XLFFtSd43Z3zKWFkLPL6EgiIiJSlwrSnXeXtH0YgJggTZgmIvJbKril3vTvEMIme4zjgdbjFhERaV7STv62B3bm3YyOAFzWJcjAQCIijY8Kbqk3ldfj1nXcIiIizcqqNwEo8wxiR8YxTCa4uHOwwaFERBoXFdxSb/pH+ZNysuC2HlAPt4iISLNiqwAgI2gYAJFtvPD31gzlIiK/pYJb6k1Qa3fy2sQBYMnbDcfzjA0kIiIidaekAIA39rcFIDrQ28g0IiKNkgpuqVddOkSz1xbqeHDwZ2PDiIi0cFFRUTz33HOkpaUZHUWag5J8ANYcsQLQLdzHwDAiIo2TCm6pVwNj/Emxd3Y80HXcIiKGeuihh/j000+JiYlh+PDhLFiwgNLSUqNjSVNUXgIVJQAU2r0AeGRErJGJREQaJRXcUq8GRJ++jrviwBqD04iItGwPPfQQGzduZN26dXTt2pU//OEPhIWFcf/995OSkmJ0PGlKSgsBsNlNHMOTzycNwWI2GRxKRKTxUcEt9SrM15PDrXs6HhxKAWuFsYFERIS+ffvyxhtvcPjwYaZNm8a7775L//79iYuLY968edjtdqMjSmN34igAx/Bk4iWdiIv0MzaPiEgjpYJb6l1QTG+O2T1xqSiGrG1GxxERafHKy8v5+OOPueqqq/jjH/9Iv379ePfdd7nuuut44oknuPXWW42OKI1dQToAR+wBDO4QaHAYEZHGy8XoANL8DYgJ4pfNHbnIstlxHXdYL6MjiYi0SCkpKbz33nv861//wmw2M27cOP7yl7/QpUsX5z7XXHMN/fv3NzClNAXWvP1YgHR7ED2CNTu5iMjZqIdb6l1CdAC/2E9dx631uEVEjNK/f392797N3//+dw4dOsRrr71WqdgGiI6O5qabbjIooTQV+Yf3AJBhCiaktYfBaUREGi/1cEu9i/T3ZJ9ndyj/lPL9a/SlExExyN69e2nfvv059/H29ua9995roETSVOUfTiUAMPu3x6zJ0kREzko93FLvTCYTnlEDAPAsSoOibIMTiYi0TFlZWaxde+ZIo7Vr1/Lzzz8bkEiaKpdCxzXcbSI6GpxERKRxU8EtDaJnxyh22to6Hmg9bhERQ0yaNIn09PQz2g8dOsSkSZMMSCRNkc1mx/vEIQB8QlVwi4iciwpuaRAJMVqPW0TEaNu2baNv375ntPfp04dt27SKhFTPt7/uJdDkWIc7PKqzwWlERBo3FdzSIGICvdnl1g2A43tWG5xGRKRlcnd3JzMz84z2I0eO4OKiGTakejI2/AeAIryJiWxrcBoRkcZNBbc0CJPJhKmd4zpur5xNUFFmcCIRkZZnxIgRTJkyhYKCAmdbfn4+TzzxBMOHDzcwmTQZpUXccXAaADa/c0/AJyIimqVcGlB0514c3deKNrYiyNgMbeONjiQi0qK89tprXHTRRbRv354+ffoAsHHjRkJCQvjggw8MTidNgT1vL6fmJC8a/Bg+hqYREWn81MMtDSahQxAbnNdxa1i5iEhDi4iIYNOmTbzyyit069aN+Ph4/vrXv7J582YiIyONjidNQMGRVAB+tcUQ0Pcqg9OIiDR+hhfcs2bNIioqCg8PDxISEli37twzWOfn5zNp0iTCwsJwd3enc+fOLFmy5ILOKQ2jY1Artro4ruM+tutHg9OIiLRM3t7e3HvvvcyaNYvXXnuNcePG4erqanQsaSIKDu8BINc1FHcXi8FpREQav1oV3M899xzHjx8/o/3EiRM899xz1T7PwoULmTx5MtOmTSMlJYXevXuTlJREVlZWlfuXlZUxfPhw9u/fz6JFi9i5cydz5swhIiKi1ueUhmM2mygNc1zH7X54HdjtBicSEWmZtm3bxtKlS1m8eHGlTeR8SnL2AXDCS5OliYhUh8lur3nVY7FYOHLkCMHBwZXac3NzCQ4Oxmq1Vus8CQkJ9O/fn7feegsAm81GZGQkf/jDH3j88cfP2H/27Nm8+uqr7Nix46x/ja/pOatSWFiIr68vBQUF+Pjo6qS69I8fdnJz8hDcTeXwhxQI6GB0JBGRRquuf4/27t3LNddcw+bNmzGZTJz6J4DJ5Lgqt7q/30bR77PxNr82ip5FP/FN1GOMuPNJo+OIiBiiJr9Hterhttvtzh/n3/r111/x9/ev1jnKysrYsGEDiYmJp8OYzSQmJrJ6ddXX9y5evJhBgwYxadIkQkJC6NGjBy+++KLzHwi1OSdAaWkphYWFlTapH/07hrLJHg2AVddxi4g0qAcffJDo6GiysrLw8vJi69at/PDDD/Tr14/ly5cbHU8auQqrDbeigwBEd+pqcBoRkaahRgV3mzZt8Pf3x2Qy0blzZ/z9/Z2br68vw4cP58Ybb6zWuXJycrBarYSEhFRqDwkJISMjo8pj9u7dy6JFi7BarSxZsoSnn36a119/nRdeeKHW5wSYPn06vr6+zk0Tx9SfLqE+bDI7fqTzd/xgcBoRkZZl9erVPPfccwQGBmI2mzGbzQwdOpTp06fzwAMPGB1PGrnthwsJtzsu0Yvp1N3gNCIiTUONlgWbOXMmdrudu+66i2effRZfX1/nc25ubkRFRTFo0KA6D3mKzWYjODiYd955B4vFQnx8PIcOHeLVV19l2rRptT7vlClTmDx5svNxYWGhiu56YjGbKA7pD5lfYDm41ug4IiItitVqpXXr1gAEBgZy+PBhYmNjad++PTt37jQ4nTR2Jw5upLXpBACWNu0MTiMi0jTUqOC+4447AIiOjmbIkCG4uNR+Ge/AwEAsFguZmZmV2jMzMwkNDa3ymLCwMFxdXbFYTs+K2bVrVzIyMigrK6vVOQHc3d1xd3ev9XuRmvHtPAQywe/4fijOAe9AoyOJiLQIPXr04NdffyU6OpqEhAReeeUV3NzceOedd4iJiTE6njRmdjvx314PQIHZD19XT4MDiYg0DbW6hrt169Zs377d+fiLL75gzJgxPPHEE5SVlVXrHG5ubsTHx5OcnOxss9lsJCcnn7WXfMiQIaSmpmKz2Zxtu3btIiwsDDc3t1qdUxpeXOcYdtocs5vqOm4RkYbz1FNPOX9Dn3vuOfbt28ewYcNYsmQJb7zxhsHppFErzsZiKwfgq6C7DA4jItJ01Krgvu+++9i1axfguK567NixeHl58cknn/DYY49V+zyTJ09mzpw5zJ8/n+3btzNx4kSKi4sZP348AOPGjWPKlCnO/SdOnEheXh4PPvggu3bt4ssvv+TFF19k0qRJ1T6nGK97uA+/mroAkLdD63GLiDSUpKQkrr32WgA6duzIjh07yMnJISsri8suu8zgdNKo7VkGwCF7ANvCrzM4jIhI01GrMeG7du0iLi4OgE8++YSLL76Yjz76iJ9++ombbrqJmTNnVus8Y8eOJTs7m6lTp5KRkUFcXBxLly51TnqWlpaG2Xz6bwKRkZF8/fXXPPzww/Tq1YuIiAgefPBB/vSnP1X7nGI8F4uZo4F9Ifc77OrhFhFpEOXl5Xh6erJx40Z69OjhbK/u6iLSgh3Pg8/uA+CgPQg/z6qXZhURkTPVquC22+3OIWnfffcdv/vd7wBHQZyTk1Ojc91///3cf//9VT5X1RIlgwYNYs2aNbU+pzQOXh2HQu4r+Bdsg7Lj4OZldCQRkWbN1dWVdu3aNfq1tqURyj49od7fK0Yzqo1+s0VEqqtWQ8r79evHCy+8wAcffMCKFSu48sorAdi3b596kqVaunXtSYa9DS5UYDu4weg4IiItwpNPPskTTzxBXl6e0VGkKTnyKwCrrN1YbutDdJC3wYFERJqOWvVwz5w5k1tvvZXPP/+cJ598ko4dOwKwaNEiBg8eXKcBpXnq2daPZHssV5jWkLv9B4JihhkdSUSk2XvrrbdITU0lPDyc9u3b4+1duXBKSUkxKJk0at89A8ARAgDoHNzawDAiIk1LrQruXr16sXnz5jPaX3311UpLdomcjZuLmew2faBgDaV7fzI6johIizBmzBijI0gTZDNbMAPLrb25JaEdvl66hltEpLpqv5A2sGHDBufyYN26daNv3751EkpaBvcOQyDl7wQc3Qg2K5j1xxoRkfo0bdo0oyNIU2K3w8GfMZcVAbDS1oNVV3YzOJSISNNSq4I7KyuLsWPHsmLFCvz8/ADIz8/n0ksvZcGCBQQFBdVlRmmmOvUayLENnrS2FWM7shlzRJzRkUREROSUnUtgwS3Ohwldo/F00x/HRURqolaTpv3hD3+gqKiIrVu3kpeXR15eHlu2bKGwsJAHHnigrjNKM9UrMoCNxAKQuWWZwWlERJo/s9mMxWI56yZSSW5qpYftg3wNCiIi0nTVqod76dKlfPfdd3Tt2tXZ1q1bN2bNmsWIESPqLJw0by4WMxlt4iF/IyWpP0LSZKMjiYg0a5999lmlx+Xl5fzyyy/Mnz+fZ5991qBU0miVn6j0MDpQs5OLiNRUrQpum82Gq+uZE2a4uro61+cWqQ63DkNhw1wCc392XCtmMhkdSUSk2br66qvPaLv++uvp3r07Cxcu5O677zYglTRaZcXOuza7SQW3iEgt1GpI+WWXXcaDDz7I4cOHnW2HDh3i4Ycf5vLLL6+zcNL8dew9jBN2N1rbCqnI2GZ0HBGRFmngwIEkJycbHUMam/LjzruPlt+n9bdFRGqhVgX3W2+9RWFhIVFRUXTo0IEOHToQHR1NYWEhb775Zl1nlGasS9tAfjU5ruM+skn/2BMRaWgnTpzgjTfeICIiwugo0tiUOQru6eU387XrZQS1cjc4kIhI01OrIeWRkZGkpKTw3XffsWPHDgC6du1KYmJinYaT5s9iNpHZpi8c3XzyOm5NuiciUl/atGmD6TeX7tjtdo4dO4aXlxcffvihgcmkMbKVFWMGjuNOpL9Xpe+OiIhUT40K7mXLlnH//fezZs0afHx8GD58OMOHDwegoKCA7t27M3v2bIYNG1YvYaV5cosZBhvmE6TruEVE6tVf/vKXSkWT2WwmKCiIhIQE2rRpY2AyaYwOZeUQCZTgxjOjtf62iEht1KjgnjlzJhMmTMDHx+eM53x9fbnvvvuYMWOGCm6pkQ59Lqb0Zxf8bHmUZe/GLbiz0ZFERJqlO++80+gI0kTkHy/jcHYukWYI9PcnISbA6EgiIk1Sja7h/vXXXxk5cuRZnx8xYgQbNmy44FDSsnSKCGKrqRMAh375zuA0IiLN13vvvccnn3xyRvsnn3zC/PnzDUgkjdXG9Hw8KQXg3st6GJxGRKTpqlHBnZmZWeVyYKe4uLiQnZ19waGkZTGZTGT69wOgJPUHg9OIiDRf06dPJzAw8Iz24OBgXnzxRQMSSWO1L6eYUNNRANqEtDU4jYhI01WjgjsiIoItW7ac9flNmzYRFhZ2waGk5XHrMBSAwDyNkBARqS9paWlER0ef0d6+fXvS0tIMSCSNVXpWHsGmfMcDv/aGZhERacpqVHCPGjWKp59+mpKSkjOeO3HiBNOmTeN3v/tdnYWTlqND38spt1sIsmZRmr3P6DgiIs1ScHAwmzZtOqP9119/JSBA1+jKacWZewEod/EGT02oJyJSWzUquJ966iny8vLo3Lkzr7zyCl988QVffPEFL7/8MrGxseTl5fHkk0/WV1ZpxtqHBrLTHAPAgV++NTiNiEjzdPPNN/PAAw/w/fffY7VasVqtLFu2jAcffJCbbrrJ6HjSSBzOP0Fm2i4AyltHavUQEZELUKNZykNCQli1ahUTJ05kypQp2O12wHENblJSErNmzSIkJKRegkrzZjKZyPLvB7m7Kdn9A4y41+hIIiLNzvPPP8/+/fu5/PLLcXFx/BPAZrMxbtw4XcMtThs2rCHBvB0At8AoY8OIiDRxNSq4wXGd15IlSzh69CipqanY7XY6deqk9TvlgrnEDIPcfxGU97PRUUREmiU3NzcWLlzICy+8wMaNG/H09KRnz560b69rdOWkzYsY/ePdzn8huvhHGRpHRKSpq3HBfUqbNm3o379/XWaRFq5D/OVY15kIsx6hOCcN78B2RkcSEWmWOnXqRKdOnYyOIY1RpmNy3EK7FxU+kfj31qUGIiIXokbXcIvUp4jQUFLNjtlz92/QddwiInXtuuuu4+WXXz6j/ZVXXuGGG24wIJE0NhXF+QDMs44k+9ZkCO9jbCARkSZOBbc0Kln+8QCU7vnR4CQiIs3PDz/8wKhRo85ov+KKK/jhhx9qfL5Zs2YRFRWFh4cHCQkJrFu37qz7XnLJJZhMpjO2K6+8ssavK/UnJzcLAJOHH51DWhmcRkSk6VPBLY2KW4dhAATm6jpuEZG6VlRUhJub2xntrq6uFBYW1uhcCxcuZPLkyUybNo2UlBR69+5NUlISWVlZVe7/6aefcuTIEee2ZcsWLBaLetYbEbvdzv6DhwGIDA/FpNnJRUQumApuaVSi44djs5toZ02nMOug0XFERJqVnj17snDhwjPaFyxYQLdu3Wp0rhkzZjBhwgTGjx9Pt27dmD17Nl5eXsybN6/K/f39/QkNDXVu3377LV5eXiq4G5Gt27fiW5ELQOf2bQ1OIyLSPNR60jSR+hAcEs4uSwydbXvY//MSeo3S8mAiInXl6aef5tprr2XPnj1cdtllACQnJ/PRRx+xaNGiap+nrKyMDRs2MGXKFGeb2WwmMTGR1atXV+scc+fO5aabbsLb2/us+5SWllJaWup8XNNeeKmB/T/R4+NRzq6YbtGauFREpC6oh1sanczABACsqd8bnEREpHkZPXo0n3/+Oampqfz+97/nj3/8I4cOHWLZsmV07Nix2ufJycnBarUSEhJSqT0kJISMjIzzHr9u3Tq2bNnCPffcc879pk+fjq+vr3OLjIysdkapGfvJ2clP2N3Y16ov5sh+BicSEWkeVHBLo+PWydHrEnF0HdjtBqcREWlerrzySn766SeKi4vZu3cvN954I4888gi9e/dusAxz586lZ8+eDBgw4Jz7TZkyhYKCAueWnp7eQAlbntyj+QB8aRvIzpH/AldPYwOJiDQTKril0enYL5FSuwvB9hyOpm83Oo6ISLPzww8/cMcddxAeHs7rr7/OZZddxpo1a6p9fGBgIBaLhczMzErtmZmZhIaGnvPY4uJiFixYwN13333e13F3d8fHx6fSJvVjQ+ohADy8WjOyx7n/NxQRkepTwS2NTkCbNmx3dUzec2jDVwanERFpHjIyMnjppZfo1KkTN9xwAz4+PpSWlvL555/z0ksv0b9//2qfy83Njfj4eJKTk51tNpuN5ORkBg0adM5jP/nkE0pLS7nttttq/V6kbqXnHedARg4A0WGBBqcREWleVHBLo5QXPNBxZ/8KY4OIiDQDo0ePJjY2lk2bNjFz5kwOHz7Mm2++eUHnnDx5MnPmzGH+/Pls376diRMnUlxczPjx4wEYN25cpUnVTpk7dy5jxowhICDggl5f6k7y9ky8KAGgY0SwwWlERJoXzVIujZJ3l0Q4/A7tC34GmxXMFqMjiYg0WV999RUPPPAAEydOpFOnTnVyzrFjx5Kdnc3UqVPJyMggLi6OpUuXOidSS0tLw2yu/Hf9nTt3snLlSr755ps6ySB1Y1dWEfEmx2zw7l6tDU4jItK8qOCWRqlrv4soTPbCx1RM5s61hHQdbHQkEZEma+XKlcydO5f4+Hi6du3K7bffzk033XTB573//vu5//77q3xu+fLlZ7TFxsZi12SYjU5WYSlenFx+zdXL2DAiIs2MhpRLo+Tj5ckOD8eMuUd+0XXcIiIXYuDAgcyZM4cjR45w3333sWDBAsLDw7HZbHz77bccO3bM6IhioJ2ZhacLbrezr4suIiI1p4JbGq0TbYcC4J6+0uAkIiLNg7e3N3fddRcrV65k8+bN/PGPf+Sll14iODiYq666yuh4YoDUrCLS807gYSpzNGg5MBGROqWCWxqt0D4jAYg5vpnykiKD04iINC+xsbG88sorHDx4kH/9619GxxGD/JqeD4APxx0N7lp6TUSkLqnglkarU9e+HCEQd1M5e9d/bXQcEZFmyWKxMGbMGBYvXmx0FDFA5jHH7OQh7ieHlHv4GRdGRKQZUsEtjZbZYmaPr2OytOItSwxOIyIi0vxkFToKbS/byZFkHr4GphERaX5UcEujZu48AoCI7B9BM9uKiIjUqczCEszY8LAWOxpUcIuI1KlGUXDPmjWLqKgoPDw8SEhIYN26dWfd9x//+Acmk6nS5uHhUWmfO++884x9Ro4cWd9vQ+pBx0GjKLW7EGLL5GjaVqPjiIiINCsHco/T6tT126CCW0SkjhlecC9cuJDJkyczbdo0UlJS6N27N0lJSWRlZZ31GB8fH44cOeLcDhw4cMY+I0eOrLSPJoRpmoL9A9jq2hOAg+t1faGIiEhdySgoYduRQnxNJ3u3Xb3Axc3YUCIizYzhBfeMGTOYMGEC48ePp1u3bsyePRsvLy/mzZt31mNMJhOhoaHOLSQk5Ix93N3dK+3Tpk2b+nwbUo/ywi8GwG3fdwYnERERaT4m/nMDAKEcdTS0CjYwjYhI82RowV1WVsaGDRtITEx0tpnNZhITE1m9evVZjysqKqJ9+/ZERkZy9dVXs3XrmUONly9fTnBwMLGxsUycOJHc3Nyznq+0tJTCwsJKmzQe/n1+B0BM8a/YSo4ZnEZERKTp2515jF/S8gGY0ONko197w/KIiDRXhhbcOTk5WK3WM3qoQ0JCyMjIqPKY2NhY5s2bxxdffMGHH36IzWZj8ODBHDx40LnPyJEjef/990lOTubll19mxYoVXHHFFVit1irPOX36dHx9fZ1bZGRk3b1JuWA9evQljRBcqWDvOs1WLiIicqG2Hj7duTB8z3THHb92BqUREWm+DB9SXlODBg1i3LhxxMXFcfHFF/Ppp58SFBTE22+/7dznpptu4qqrrqJnz56MGTOG//73v6xfv57ly5dXec4pU6ZQUFDg3NLT0xvo3Uh1uLla2Os3BICiLV8anEZERKTp25vjuG77pv6RmCyujsa2/QxMJCLSPBlacAcGBmKxWMjMzKzUnpmZSWhoaLXO4erqSp8+fUhNTT3rPjExMQQGBp51H3d3d3x8fCpt0ri4dxsFQLvsFWCreqSCiIiIVM/Bo46Zydv7uUL5yVnKu11tYCIRkebJ0ILbzc2N+Ph4kpOTnW02m43k5GQGDRpUrXNYrVY2b95MWFjYWfc5ePAgubm559xHGrdug0dRYPfG357P4S0rjI4jIiLSpGUVlgIQ6Vl2utFdHQ4iInXN8CHlkydPZs6cOcyfP5/t27czceJEiouLGT9+PADjxo1jypQpzv2fe+45vvnmG/bu3UtKSgq33XYbBw4c4J577gEcE6o9+uijrFmzhv3795OcnMzVV19Nx44dSUpKMuQ9yoXzbeXNJm/HH2Fy1y8yOI2IiEjTlnWsBIBQd8ct7r5gthiYSESkeXIxOsDYsWPJzs5m6tSpZGRkEBcXx9KlS50TqaWlpWE2n/67wNGjR5kwYQIZGRm0adOG+Ph4Vq1aRbdu3QCwWCxs2rSJ+fPnk5+fT3h4OCNGjOD555/H3d3dkPcodaO885Ww8TtCD30LdjuYTEZHEhERaXL2ZhexK7MIgGDXkwW3h6+BiUREmi+T3W63Gx2isSksLMTX15eCggJdz92IHMzOxf+trniZSim4/Vt8OwwwOpKISL3S71Fl+jwuTLnVxktf7eCn1Bx2ZDiW2dx1pytuC26AkJ4wcaXBCUVEmoaa/B4ZPqRcpLraBgWQ4uaYQfXQqoUGpxEREWlaftydzdyV+5zF9syxcbjZTg0pb2VgMhGR5ksFtzQpxR2vBKDNgaWOYeUiIiJSLalZjmHkvSP9mHVLX66OC4cKx+RpuOiyOxGR+qCCW5qUrhddR6ndhbCKg+Tv/9XoOCIiIk3CpoP5vLhkBwAXdwrkyl5hmEwmqDjh2MHFw8B0IiLNlwpuaVLahYXyq1tfANJXfmRwGhERkaZhxre7nPe7R/xmgjT1cIuI1CsV3NLkFHYaA0Dw/i80rFxERKQaXMynV/YY2jHw9BMVJ6/hVg+3iEi9UMEtTU6Xi8dSZPcgxJpB3k7NqCoiInI++3KKAXjxmp54u/9mVVhnwa0ebhGR+qCCW5qctiGBrPMYAkD2T+8bnEZERKRxO5R/gj3ZxVjMJq7sFVb5SeeQcvVwi4jUBxXc0iSVdr0OgLCDS6GizOA0IiIijdeBXEfvdvsAL3w9XSs/qR5uEZF6pYJbmqTeF11Flt0PH3shOb8uMTqOiIhIo5VV6OjFDmldRS+2erhFROqVCm5pksL9W/Nzq8sAOLr6Q4PTiIiINF4paUcBCPapohdbPdwiIvVKBbc0WW59bwagXc4K7CeOGpxGRESk8bHa7Ly/+gAAoT5V9GIX5zpu1cMtIlIvVHBLkzVoyKXsskfiThnpKzR5moiIyP/6Je30H6Rv6Ne28pP/nQw7v3TcV8EtIlIvVHBLk+Xt4cqWsGsAcN04X2tyi4iI/EZa7nGun70agKt6h9MxuHXlHbb/5/T9yIQGTCYi0nKo4JYmLXzYnZTYXQkr2UPpgXVGxxEREWk0Pv453Xl/VM/Qyk+Wn4DiLMf9R/dAWK8GTCYi0nKo4JYmbUDXGL63DAYg8/u3DU4jIiLSeOzNKQJgeLcQkrr/T8G95u+OW3cf8Apo4GQiIi2HCm5p0sxmE0e73gJASNp/oaTQ4EQiIiKNw95sx/rbNw+IxGQyVX7yyEbHrbsP/O9zIiJSZ1RwS5M39NLR7LZF4G4vJXe1Jk8TERGx2ezsz3UU3NGBrRyN1gooL3FsR/c72ka9YkxAEZEWQgW3NHntAr1ZHeCYPI21b4PNZmwgERERg2UUllBSbsPFbKJtG084lAIvR8GfQxzbkV8dO/q1NzSniEhzp4JbmoW2l9xNod2LgJI0ynd9Y3QcERERQx3IPQ5A2zaeuFrMkPodlB2rvFNgLAR2MiCdiEjLoYJbmoWLe0bzX5dEAI4m/9XgNCIiIsbKOlYCQKjvyfW1Tw0hv+hReDzdsf1+Dbi4GxNQRKSFUMEtzYLFbKK07z1Y7SaCs1dB1najI4mIiBgmq7AUgODWHlB6DDb+0/FEQCfw8HFsZv0zUESkvum/tNJsXDksgW/t/QE4+v2bBqcRERExzqke7uDW7nD4l9NPtB9sUCIRkZZJBbc0G8E+Hmxv51girNWOT6Ao2+BEIiIixsg65ujhDvHxgKMHHI1Rw8Av0sBUIiItjwpuaVYuHn41G20xuNrLKP5B13KLiEjLdGpIeZQlGxbf72gM6GBgIhGRlkkFtzQrfdv781Wb2wFw2TAPThw1OJGIiEjDyzw5pDz62PrTjR0TDUojItJyqeCWZifu8rFst0Xibi2mfNVso+OIiIg0uOyTPdwBZUccDb1vga6jDUwkItIyqeCWZmdEj3AWeNwIgG3N3x2zs4qIiLQQBSfKOVZagQUrbVLecjQGdzU2lIhIC6WCW5odi9lE9EW3sMcWhnt5AbZ1c42OJCIi0mD25xQD0K913unG6IsMSiMi0rKp4JZm6fr+Ucy3XANA+Y9/gZJCgxOJiIg0jN1ZRQDEtTr52+cfA+FxxgUSEWnBVHBLs9TK3YXgIeNItYXjXpaPfZXW5RYRkZZh15afWe8+kcePTnU0BGk4uYiIUVRwS7M1bmhH3jLfDID1p7egKMvgRCIiIvUv8MgKgkwFmLA7GjpeZmwgEZEWTAW3NFs+Hq60HzyWjbYOuFiPY//hVaMjiYiI1KuyChvuRekA5PUYD4/tg/73GJxKRKTlUsEtzdpdQ2P4q+lWAOzr34O8fQYnEhERqT+vLdnEHS7fAuAW1h28/A1OJCLSsqnglmbN18uV7oN/xw/Wnpjt5di/edroSCIiIvVm3eoVzvtenTQzuYiI0VRwS7M3YVgMMy13UGE3Y9rxH9jzvdGRRERE6lx63nHamrIBOOjeEXNwrMGJREREBbc0e75eriRdehkfWIcDYPvqT2AtNziViIhI3Vq2I4vIkwV329h+BqcRERFQwS0txB2Do/iX163k2ltjztkJ6981OpKIiEidWrUnx9nDjV87Y8OIiAiggltaCA9XC3cP78OrFWMBsC/7MxQeMTiViIhI3dmTXayCW0SkkVHBLS3GdX3bkuJ/JRttMZjKjsFXjxodSUREpE5YbXaKcw9zsWWTo6FNe2MDiYgI0EgK7lmzZhEVFYWHhwcJCQmsW7furPv+4x//wGQyVdo8PDwq7WO325k6dSphYWF4enqSmJjI7t276/ttSCPnYjHzxO968Hj5vZTbLbD9P7BtsdGxRERELlhucSkD7JtON4T2NC6MiIg4GV5wL1y4kMmTJzNt2jRSUlLo3bs3SUlJZGVlnfUYHx8fjhw54twOHDhQ6flXXnmFN954g9mzZ7N27Vq8vb1JSkqipKSkvt+ONHKXxAbTtkt/ZltHA2Bf8gicyDc2lIiIyAXKP17unDCN7teAZxtjA4mICNAICu4ZM2YwYcIExo8fT7du3Zg9ezZeXl7MmzfvrMeYTCZCQ0OdW0hIiPM5u93OzJkzeeqpp7j66qvp1asX77//PocPH+bzzz9vgHckjd3U33Xjba5ljy0MU1EmfP2k0ZFEREQuyNGiUh5x/cTxIKirsWFERMTJ0IK7rKyMDRs2kJiY6Gwzm80kJiayevXqsx5XVFRE+/btiYyM5Oqrr2br1q3O5/bt20dGRkalc/r6+pKQkHDWc5aWllJYWFhpk+arXYAX4y/qwp/KJ2DDBBs/1NByERFp0k7k/Ga0X/vBxgUREZFKDC24c3JysFqtlXqoAUJCQsjIyKjymNjYWObNm8cXX3zBhx9+iM1mY/DgwRw8eBDAeVxNzjl9+nR8fX2dW2Rk5IW+NWnkfn9JRw77xDG7wjG0nP88AIWHjQ0lIiJSS9a8/QAUmVtD9DBjw4iIiJPhQ8pratCgQYwbN464uDguvvhiPv30U4KCgnj77bdrfc4pU6ZQUFDg3NLT0+swsTRGnm4Wpl3Vnb9UXM9mWzScOAqf/R/YbEZHExERqb78dHhrAIPWTgLgiFcXgwOJiMhvGVpwBwYGYrFYyMzMrNSemZlJaGhotc7h6upKnz59SE1NBXAeV5Nzuru74+PjU2mT5i+peyiJPdryYPkkSnCHfSvgp5lGxxIREam+3V9Dzk68OAGAvf0QgwOJiMhvGVpwu7m5ER8fT3JysrPNZrORnJzMoEGDqnUOq9XK5s2bCQsLAyA6OprQ0NBK5ywsLGTt2rXVPqe0HM9e1Z1s93ZMKx/naFj2POz7wdhQIiIi1XXUce32v63DuLz8r3S4dprBgURE5LcMH1I+efJk5syZw/z589m+fTsTJ06kuLiY8ePHAzBu3DimTJni3P+5557jm2++Ye/evaSkpHDbbbdx4MAB7rnnHsAxg/lDDz3ECy+8wOLFi9m8eTPjxo0jPDycMWPGGPEWpREL9vHgiVFdWWi9hM9sF4PdBovugsIjRkcTERE5v/w0ALbaorgp6SIsFsP/aSciIr/hYnSAsWPHkp2dzdSpU8nIyCAuLo6lS5c6Jz1LS0vDbD7943H06FEmTJhARkYGbdq0IT4+nlWrVtGtWzfnPo899hjFxcXce++95OfnM3ToUJYuXYqHh0eDvz9p/Mb2i+TzXw4xZd+d9GmVRlTxPvjkTrjzv2BxNTqeiIjI2eU7ergP2gPp6qXfLBGRxsZkt9vtRodobAoLC/H19aWgoEDXc7cQabnHueKvPxBUfpCvvabhbi2CfnfDla+DyWR0PBFpofR7VJk+jyq8EgPHc7midDp/vP06EruFnP8YERG5IDX5PdK4IxEca3NPHd2N/fYwHiy9Dzsm+HkurHvH6GgiIiJVKy2C47kAHLQH0cZbPdwiIo2NCm6Rk27sF8nwbiEsrYhnrscdjsalj8Pub40NJiIiUpWT128X2L05hhe+nm4GBxIRkf+lglvkJJPJxPRrexLYyo0X8oeT4v87xyRqn4yHzK1GxxMREansZMGdbg8CIMTH3cg0IiJSBRXcIr8R2MqdV6/vDZgYe/hGcgP7Q9kx+OBaOLrf6HgiIiKnnZwwLd0eRFBrd1p7aEi5iEhjo4Jb5H9c2iWY+y6OoRwXrsqeSFlAFyjKgPfHQFGW0fFEREQAKMhKByDD7k/HoFYGpxERkaqo4BapwiMjYunXvg2HSj242zoFm287OLrP0dN9It/oeCIiIhzJzACgAG+mjOpicBoREamKCm6RKrhazLx5Sx/8vd34McOVv4S9At5BkLkZPrwOSgqMjigiIi1cybE8AHp3ak+vtn7GhhERkSqp4BY5izBfT2bc2BuTCd7caGNJ3N/Asw0c+tkxvFw93SIiYhCbzU5+Xg4Avn6BBqcREZGzUcEtcg6XxAbzyIhYAB74voLNl38Inv5wOAXevxqO5xmcUEREWqK1+/LwMRUDEBQcYnAaERE5GxXcIufx+0s68LteYVTY7Nzx1QkyrlkEXoFwZCO8fxUcyzQ6ooiItDDBK/5EX3MqAJFhYQanERGRs1HBLXIeJpOJV6/vTY8IH/KKy7hzSTHHb/nCcU13xmaYOxxy9xgdU0REWoriXDqkfQKAFQsEdDI4kIiInI0KbpFq8HSz8M7t/Qhs5c6OjGM8kFxCxZ1LoU2UYx3UuSPgUIrRMUVEpCXI3++8O7vvYmitIeUiIo2VCm6Ragr38+Tt2+NxczHz3fZMnv7xBPa7voGw3nA8B/7xO0j9zuiYIiLSzFnzDgDws60zvsGRBqcREZFzUcEtUgPx7dvwxk1xmEzwr3VpvLG2EO78EmIugfJi+OeNsPZtsNuNjioiUu9mzZpFVFQUHh4eJCQksG7dunPun5+fz6RJkwgLC8Pd3Z3OnTuzZMmSBkrbfKza8AsA6fYghnXSDOUiIo2ZCm6RGhrZI4znru4BwF++28WCX4/CLZ9A71vAboWvHoP/PAgVZQYnFRGpPwsXLmTy5MlMmzaNlJQUevfuTVJSEllZWVXuX1ZWxvDhw9m/fz+LFi1i586dzJkzh4iIiAZO3rR9/HM6+1O3AVDeqi3tA7wNTiQiIufiYnQAkabo9oHtySwo4a3vU3nis834e7sxYszfILgrfDsVUuZDbirc+D54q/dBRJqfGTNmMGHCBMaPHw/A7Nmz+fLLL5k3bx6PP/74GfvPmzePvLw8Vq1ahaurKwBRUVHnfI3S0lJKS0udjwsLC+vuDTRR3qtf40YXx+VLSUMGGJxGRETORz3cIrX0xxGdubFfW2x2mPRRCt/vyoYhD8AtC8GtNRz4Cd6+CNLXGx1VRKROlZWVsWHDBhITE51tZrOZxMREVq9eXeUxixcvZtCgQUyaNImQkBB69OjBiy++iNVqPevrTJ8+HV9fX+cWGdnCr1e2WRmR+6HzoW/HgQaGERGR6lDBLVJLJpOJF6/pyZU9wyi32rnvgw38lJoDnZPgnu8goCMUHoL3RsKav+u6bhFpNnJycrBarYSEVJ4dOyQkhIyMjCqP2bt3L4sWLcJqtbJkyRKefvppXn/9dV544YWzvs6UKVMoKChwbunp6XX6PpqcY0dwpQKAAzevgNAeBgcSEZHzUcEtcgFcLGZm3hTH8G4hlFXYuHv+etbuzYXgLjDhe+h+DdgqYOnj8MkdUFJgdGQREUPYbDaCg4N55513iI+PZ+zYsTz55JPMnj37rMe4u7vj4+NTaWvJTmTtBWC/LYSAKBXbIiJNgQpukQvkajHz1i19uCQ2iJJyG3f9Yz3r9uWBhw9c/x5c8QqYXWHbF/D3IbDvR6Mji4hckMDAQCwWC5mZmZXaMzMzCQ0NrfKYsLAwOnfujMVicbZ17dqVjIwMyso0yWR1FGU6Cu4jpiBauWsaHhGRpkAFt0gdcHexMPu2eIZ2DKS4zMq4eWtZsSsbTCZIuA/uWgptoqAgHeaPhq+fhPISo2OLiNSKm5sb8fHxJCcnO9tsNhvJyckMGjSoymOGDBlCamoqNpvN2bZr1y7CwsJwc3Or98zNQWm2o+DOc636jxoiItL4qOAWqSMerhbevaMfl57s6b5n/nqWbjnieLJtP/i/ldD3DsAOq9+COZfCkV8NzSwiUluTJ09mzpw5zJ8/n+3btzNx4kSKi4uds5aPGzeOKVOmOPefOHEieXl5PPjgg+zatYsvv/ySF198kUmTJhn1Fpoca94BAI55aCk1EZGmQgW3SB3ycLXw9u39nBOp/f6fKfx7w0HHk+6t4ao34OYF4B0EWdvgnUvhm6egrNjY4CIiNTR27Fhee+01pk6dSlxcHBs3bmTp0qXOidTS0tI4cuSIc//IyEi+/vpr1q9fT69evXjggQd48MEHq1xCTM7imOPzNPup4BYRaSpMdrumTv5fhYWF+Pr6UlBQ0OInaJHasdrsTPl0Ex//7Ci2/zSyC/93cQwmk8mxQ3EOLHkEtn7meOzXDq78C3RKPMsZRaQl0u9RZS358/hxdzatPxhBnHkvS3v+hZHX3WV0JBGRFqsmv0fq4RapBxaziZeu7cU9Q6MBeHnpDp78fAsV1pPXLnoHwg3/gFs+Bt9IyE+Df14Hi+6GY5lnP7GIiLQ4J8qs3D53HT4cByAiLMzgRCIiUl0quEXqidls4qnfdWPa6G6YTPDR2jTuef9nikorTu/UOQl+vwYGTgKTGbYsgjfj4ac3oEKz9oqICHy91bG2uY/JUXB3iWprZBwREakBFdwi9Wz8kGhm3xaPh6uZ5TuzuWH2atLzjp/ewb0VjHwRJiyD8L5Qdgy+fRr+Pgh2fWNccBERaRTmr94P2PE9WXC7evsbmkdERKpPBbdIA0jqHsqCewcR2MqN7UcK+d2bKx3Lhv1WeB+4JxmungXewZCbCh/dAB9eD5lbjQkuIiKGWrErm1/S8uliSseVkyOkPHyNDSUiItWmglukgcRF+vGfPwyld6QfBSfKufO9dcz6PpVK8xaazdDnNvjDBhj8BzC7Quq38Pch8Ol9cHS/YflFRKRhlVtt3DFvHQBjXNeefsLN26BEIiJSUyq4RRpQmK8nH983kJsHRGK3w6tf72TC+z9ztPh/rtf28IERLziu7+5+DWCHTQvgzX6w5DEoyjIkv4iINJxdmcec92/qfPLOwN/DqRUvRESk0VPBLdLA3F0sTL+2Fy9d2xM3i5nvtmcx8q8/sGpPzpk7B3Z0zGZ+73LocBnYymHd2/DXOFj2Apw42sDpRUSkoWQVlhJAAR96zcAvfZmjsW0/Y0OJiEiNqOAWMchNA9rx2aTBxAR5k1lYyq3vruXVr3dQfmrpsN8K7wO3fwbjFkNEPJQXww+vwl96wnfPQFH2mceIiEiTlnWshCss6xhq+xlKCwAThPY2OpaIiNSACm4RA3UP9+W/fxjK2H6OIeazvt/DjW//zyzmvxVzsWNitbEfQkgPx4zmK/8CM3vC0ilQeLhh34CIiNSbrMJSIk0nLyHq8jv4v5WOkU8iItJkqOAWMZiXmwsvX9+Lt27pQ2sPF35Jy+eKv/7IwvVplSdUO8Vkgq6jHf/wunmBo8e74gSs+Rv8tTf85yFNriYi0gyk5xVzn8uXjgdRwyC0h7GBRESkxlRwizQSv+sVzpIHhtGvfRuKSiv40783c+d76zlScKLqA0wmiL3C0eN9+2fQfghYy2DDe/BGX8es5hlbGvZNiIhInSnN3HX6QZiGkouINEUquEUakUh/LxbeN4gnRnXBzcXMil3ZjJjxAx+vT6+6txschXeHy2D8ErhzieO+3eqY1Xz2EHh/DKQmw9mOFxGRRunY0czTD9oPMi6IiIjUmgpukUbGYjZx70UdWPLAMOIi/ThWWsFj/97EuHnr2J9TfO6Do4Y4ersnLHMsJ2Yyw97v4cNrHWt5b/wIKsrOfQ4RETFcwYlybCcKALBqojQRkSZLBbdII9UxuBX/njiYKVc4ert/3J3DiJk/8EbybkorrOc+OCLesZzYA79AwkRw9YasrfD5RMcEa8tfgsIjDfI+RESk5vbnFOODYwJNi6evwWlERKS2VHCLNGIWs4n7Lu7A1w9dxNCOgZRV2Jjx7S6u+OuPVa/b/b/aRMEVL8HkrZD4DLQOg6IMWD4d/tIdPh4H+37QcHMRkUbm5wNH8TGdXLHCQwW3iEhT1SgK7lmzZhEVFYWHhwcJCQmsW7euWsctWLAAk8nEmDFjKrXfeeedmEymStvIkSPrIblIw4gO9OaDuwfw15viCGzlzt7sYm6Zs5ZJH6WcfQmx3/JsA0Mfhgc3wbXvQrtBjuu8t30B80fDrAGwZjacyK/39yIiIuf34/Y0XnB9z/FABbeISJNleMG9cOFCJk+ezLRp00hJSaF3794kJSWRlZV1zuP279/PI488wrBhw6p8fuTIkRw5csS5/etf/6qP+CINxmQycXVcBMl/vJjbBrbDbIIvNx3h8hkrePXrHRSVVpz/JC5u0OsGuGspTFwF/e4Gt1aQswuW/glmdHXMbr53Bdhs9f+mRETkDMdKynHZ/+PpBv8OxoUREZELYnjBPWPGDCZMmMD48ePp1q0bs2fPxsvLi3nz5p31GKvVyq233sqzzz5LTExMlfu4u7sTGhrq3Nq0aVNfb0GkQfl6uvLCmJ789w/DGBQTQFmFjVnf7+HS15bz8c/p2GzVHB4e0h1+NwP+uAOufB2Cu0H5ccfs5u9f5VjT+/sXIW9f/b4hERGpZOXuHHzsx043DJpkXBgREbkghhbcZWVlbNiwgcTERGeb2WwmMTGR1atXn/W45557juDgYO6+++6z7rN8+XKCg4OJjY1l4sSJ5ObmnnXf0tJSCgsLK20ijV23cB8+mpDAO7fH0z7Ai+xjpTy2aBNXzVrJT6nVuL77FPfW0P8eR4/3PckQPx7cfaEgDVa8DG/EwXuj4Jd/QmlRvb0fERFx2HK4AF/TyVUpul8LLu7GBhIRkVoztODOycnBarUSEhJSqT0kJISMjIwqj1m5ciVz585lzpw5Zz3vyJEjef/990lOTubll19mxYoVXHHFFVitVc/sPH36dHx9fZ1bZGRk7d+USAMymUyM6B7KNw9fxJOjutLa3YUthwq59d213PruGn5Nz6/JyaBtPxg9Ex7ZCdfNdazpjQkO/ARf/B5e6wT/vgd2fQPW8np6VyIiLdv+nOPOGcp1/baISNPmYnSAmjh27Bi33347c+bMITAw8Kz73XTTTc77PXv2pFevXnTo0IHly5dz+eWXn7H/lClTmDx5svNxYWGhim5pUtxdLEy4KIZr+0bw5rJUPlqbxk+puVyd+hNJ3UN4ZEQsnUJaV/+Erp7Q83rHVnDIMcx840eQmwqbP3Fsnv6Otb573gCRCWA2/AoVEZFmYXtGIX1PzVDu6WdoFhERuTCGFtyBgYFYLBYyMzMrtWdmZhIaGnrG/nv27GH//v2MHj3a2WY7ObGTi4sLO3fupEOHMycWiYmJITAwkNTU1CoLbnd3d9zdNVxLmr6AVu48c1V37h4azczvdvPZLwf5emsm327L5Nq+bXkosRNt23jV7KS+ETDsjzB0Mhza4Ci2t/wbirPh57mOzbcd9LzOUXyHdK+fNyci0gKk5R5nb3Yxd3t85WhQD7eISJNmaJeUm5sb8fHxJCcnO9tsNhvJyckMGjTojP27dOnC5s2b2bhxo3O76qqruPTSS9m4ceNZe6UPHjxIbm4uYWFh9fZeRBqTSH8vXr+xN18/dBFJ3UOw2WHRhoNc9toKnvxsMwePVmMpsf91asj5FS/D5B1w+2fQ+xZwa+243nvlX+Dvg+Fvg+HH1yF3T92/MRGRZm7Zjkz8+c1cMm2ijQsjIiIXzPAh5ZMnT+aOO+6gX79+DBgwgJkzZ1JcXMz48eMBGDduHBEREUyfPh0PDw969OhR6Xg/Pz8AZ3tRURHPPvss1113HaGhoezZs4fHHnuMjh07kpSU1KDvTcRonUJa8/bt/diYns8rS3ewak8u/1ybxsL16Vwf35bfX9KRdgE17PEGsLg4ru/ucJljpvNdXzt6vnd/A1lbIXkrJD8Hwd2h21XQ7WoI6uIo2kVE5KySd2QRafrN0qhdR599ZxERafQML7jHjh1LdnY2U6dOJSMjg7i4OJYuXeqcSC0tLQ1zDa4NtVgsbNq0ifnz55Ofn094eDgjRozg+eef17BxabHiIv34aMJA1uzN5c1lu/kpNZcF69P5ZMNBrukTwaRLOxId6F27k7t6Qvcxju3EUdi2GLZ+Bvt+cBTfWVth+XQI6OT4h2O3qyAsTsW3iMj/sNvtrNuXx59dvnM0tBsEZouxoURE5IKY7HZ7NRftbTkKCwvx9fWloKAAHx8fo+OI1Lmf9+fxxrJUftiVDYDZBFfHRfB/F3cgNrQGk6udy/E82PkVbF8Me5aBtez0c63DoNMI6DwSYi4Gt1oW+yLNnH6PKmvun8fR4jL6PP8ty90eJsqcCV2vgrEfGB1LRET+R01+j1RwV6G5/6CLnPJL2lHeXJbKsh2nhy8O6xTIPcNiuKhTIKa66oUuKXQMN9/2BaQmQ3nx6ecs7hB9EXROcmx+7ermNUWaAf0eVdbcP4+dGccYOXM5Oz3uxI0K+L+fILTH+Q8UEZEGVZPfI8OHlIuIcfq0a8O8O/uz+WABf1ueytdbM/hxdw4/7s6hc0gr7h4azdVxEXi4XuCQRg+f08uMVZTC/pWOAnznV5B/AFK/dWxLHoHgbo7Cu8PljuXGXNzq5s2KiDRyWcdKCKLAUWybLI65L0REpElTD3cVmvtf0EXOJj3vOO/9tJ+F69MoLrMCEODtxi0J7bh5QDvC/Tzr9gXtdsjZBbuWOiZeS1sDduvp5129IXqYo/jucBkEdNC139Ki6Peosub+eSxcn8bHny7i3+7POkb7PLTZ6EgiIlIF9XCLSK1E+nsxdXQ3HhreiYXr0nnvp30cLijhzWWpzPo+lcSuIdw2sD1DOwZiNtdB4WsyQVCsYxvyoOO67z3LHL3fe5Y51vretdSxgWO9744nZ0ePvgg821x4BhGRRmJfznHamhxza+DX3tgwIiJSJ1Rwi8gZfDxcmXBRDOOHRPH11kw+XHOA1Xtz+WZbJt9syyQqwIvbBrbn+vi2+HnV4ZBvL//TQ89tNsjc4ii89yyDtNWO9b43/MOxmcwQ0c9RfHe8HML7OpYrExFpovblFNFJBbeISLOif52KyFm5WMxc2SuMK3uFsTvzGP9cm8a/Nxxkf+5xXvhyO69+vZPRvcO5bWB7erf1rbtJ1gDMZgjr5diGPgRlxXBglWPStT3LIGcnHFzn2Fa8BO6+EHMRxFwC0Zdo+LmINDn7c45zqbPg1gSSIiLNgQpuEamWTiGteeaq7jyaFMviXw/zweoDbDtSyKINB1m04SBdw3y4sV9bxsRF0Ma7HiY6c/OGTsMdG0B+Ouz9/mQP+PdQkg/b/+PYAHwiHMPOoy92LD3mE173mURE6siv6fnszDxGpKsKbhGR5kSTplWhuU/KIlIX7HY7KWn5/HPNAf67+QhlFTYA3CxmhncPYWy/yLq71vt8bFY4vNFRfO9bAelrK6/7DRDQyVGAx1wMUcMcw9dFGjn9HlXWbD8PawVzpt1OhCmHoebN+JhOwPivoP1go5OJiEgVtA73BWq2P+gi9ST/eBlfbDzMwvXpbDtS6GyP8PPk+vi2XB/flkh/r4YLVH7CMeP5vhWw7wc4/AvYbZX3CeriWHas3SBoNxDaRGkIujQ6+j2qrLl+HiU7vsVjwfWnG8wuMHkHtAoyLpSIiJyVCu4L1Fx/0EUawpZDBXz8czqf/3KIwpIKwFHHDu4QwJi4CJJ6hOLj4dqwoU7kw4GfYO8KRxGevePMfVqFQrvfFOAhPTUJmxhOv0eVNdfP48h3bxG28km22KJoPeRu2ncd4PjvkIiINEoquC9Qc/1BF2lIJeVWvt6awSc/H2Rlao6z3c3FTGLXYK7qHcElsUF4uFoaPlxxrmPYedpqx+2hFLCVV97H1Rva9jtZgCdA2/7g3rrhs0qLpt+jyprr51H0UhdalRxhifcYRj063+g4IiJyHlqHW0QM5+Fq4eq4CK6OiyA97zhfbDzE5xsPk5pVxJLNGSzZnEFrDxeu6BHKVb0jSIjxx9Vibphw3gHQZZRjA8cQ9MO/OArwtDWOIryk4OSQ9BWOfUxmCO3pKLwj4h1bQCfHbOoiIrVVWkSrkiMAeEd0MziMiIjUNfVwV6G5/gVdxGh2u51tRwpZvPEwi389zJGCEudzfl6uJHYNYWT3UIZ2CjSm5/sUm80x7PxUAZ62xrEG+P9yaw3hcacL8Ih4x2zouhZc6oh+jyprlp9H5jb4+yAAlt+wlUu6tzU4kIiInI+GlF+gZvmDLtLI2Gx21u/P4/ONh/l6awZ5xadnFfd2s3Bpl2BG9gjlkthgWrk3gsE4BYdODj/f4BiCfmQjlB8/c79WoSeL776O2/A+4OnX0GmlmdDvUWXN8fOwbV+CeeHNbLZF0fqBVUQFehsdSUREzkMF9wVqjj/oIo1ZhdXG+v1H+XprBku3ZJBReLrn283FzNCOgVzeNZjLu4QQ6uthYNLfsFY4esEPbThdhGdtA7v1zH392kNYbwjrBWFxENoLWoc0eGRpevR7VFlz/DyKf3gL72VP8pW1P5dP+wY3F12mIiLS2OkabhFpUlwsZgZ1CGBQhwCm/q4bmw4VsHRLBku3HGF/7nGW7chi2Y4snmQLPSJ8uKxLCIldg+kR7vv/7d15WFNn3jfwbxLIBiQBAgkgCFbqvlWU4tI+HXlKbadTO3Ydaqnt1FerHa1dfVq17YyjTztXx7bj2OWt7bxPO9pxrtYuU+1j6aYd931B1IqgQMIaErYAyf3+cSAYASVKCMv3c13nysk5dw73+Sn8+HGfc+7umee7PYogwDxSWsZnSdsaagHL4dYi/PxewJbfuuR83vr5UJNUhJtHtxbjhoG8HJ2on6kvzUMIgLIgM4ttIqI+iCPc7eiLf0En6o2EEDhprcY3OVZ8k2PFwXM2XPgTKzpM5Rn5njzYCI0ygPd9d6S2ArAcAYoPScV48SGg7BSAdn70qvVSAW4eDZiGA9HDpfnCld04hzn1KMxH3vpcPIQAXjIAANZo5mL+s/8d2P4QEVGncISbiPoEmUyGIeYwDDGHYf5Ng1FW7cR3J0qQnVOCbadKUeJwYv3uc1i/+xxUQXJM7omXnmsjgEE3SksLZzVgPdZagBcfAkpypCejn90mLR4yICJJKr5NI6TX6OFAxCDOE07U25Wf9qxWhQ0OYEeIiMhfOMLdjj73F3SiPsjZ5MLOMxXIzrEiO6cEhbY6r/095tLzzmpqAEpzgOLDgPWoVJCXHAdqy9tvr1ABUUOaR8GHSIvxWiA8iYV4H8J85K2vxaP25A/Q/v1XAIAPMw7hgbTEwHaIiIg6hQ9Nu0p9LaET9XVCCORaHcjOKWn30nNjqBJTBhsxNTkKU5KNMOl6yOh3Z1SXNBffOUDJMWkKodIT7T8hHQDkwUDkNYAxGTA2F+FR10pzhqtCu7fvdNWYj7z1pXg0utz4y9o38ETZchyTJWPE8r2B7hIREXUSLyknon5FJpNhqFmHoWZdm0vPfzxVirLqBmw6WIRNB4sAAENMYZiSbMTUZCNSkyJ75r3fLUKjpeWam1q3ud2A7axUfJfkAGW5QNlJ6d7wxlqpIC89AeAL72PpBkjFeORg6TWieT18IKAI7s6zIur3lm46ioaiYkAJuFT6QHeHiIj8hAU3EfU5xlAV7k6Jx90p8XA2ubA/34btp0ux7VQZjhRWIdfqQK7Vgfe250GpkCMlMVwqwAdHYXisDoqefvm5XC7dwx0xCBj2y9btbjdgPy8V36Unm4vw5qWmVNpnPw/k/eB9PJkCMCS0FuMR1wCRg6RXQwIg78F/kCDqhSprGrBhzzk8pGi+UkXNgpuIqK/iJeXt6EuXrBGRt8qaBvz0cxm2nyrDtlNlbe79DlMHYWJiBK4fFInUQREYHqNDkKIPTNVTWyEV3uU/AxU/S68t6x1dng4ACqU0XVl4YvNywbphIKDmz0h/Yj7y1mvjcXA9kL9dus1j0uP49GAhnvl4H06pHwQAVA1/APp71gS4k0RE1Fm8pJyIqAPhIUr8cnQsfjk6FkII5JXVYNupMmw7VYpdZyrgqG9C9okSZJ8oAQCEqYIwISkCqUlSET4itpcW4NoIIOF6abmQEIDD0lyEn24uws9I6xV5gMsJlJ+SlvZoIjouxvUDeKk6kbMa+Gw+IFwAgIZB0/DEx2eRIT/gaaI3Jwaoc0RE5G8suImo35LJZBgUFYpBUaHImpQIl1vgeJEdO8+UY+eZcuw+KxXg354owbfNBXioKggpieGYkBiBcQkGjI03QKvsxT9KZTJAFyMtiVO897ldgL1QKrwrzwK2fOm1ZaktB+oqpKVofzvHVkhF98WFeHiStK6NkL4+UV9WV+kptgFg3/FTAIKRKLO0tpn4f7q/X0RE1C168W+JRERdSyGXYdQAPUYN0OPRGwbB5RbIKW4pwCuwO68c9vomfJ9biu9zSz2fGRYThusSwjF+YDiuSwjHgHANZH2hkJQ339ttSABwY9v9TgdQmd9OMZ4vvW+ql15t+UDej20/rwyTinFdHKCLlV71F6zrYgFliH/PkairnPwaOPEvaT0+FRiXKa3XV3k1c+/7G/4YJDBFcxZoBDD1Kd6aQUTUh/Ee7nb02nvEiMivWgrwXXkV2F9Qif35lSiuqm/TLipMhXHxBoyJN2BUnB6jB+hh0CoD0OMAcruBamvbQrxl3VHUueOoDe0U4i3rsdIT3NWGPjtSznzkrcfGQwjglSRpNBsAIAOeOSNdxXF2O/DBbR1/9tf/Fxh9d7d0k4iIugbv4SYi8gOFXIaRcXqMjNPjESQBAIpsddhfUIl9+VIBfqzIjlKHE/973Ir/PW71fHZgpBaj4vQYM8CAUQOkY4Sq+vCPYLm89VL1i+8bB4DGeqDqnFSE2wsBe1HzU9SLpKWqEGhwAPU2aSk51vHXUiiBUFPzFGrtvTavh0QDSq2/zpj6s7rK1mJbrZdGtSvy8O9iN77a+BP+cFFzpwhG0E3PQBFqBIbf0e3dJSKi7tOHf9sjIvK/WIMGsQYNfjk6FgBQ1+DCkcIqHDpnw+HCKhw+b0N+ea1n+fJwMQBpQHZwVKh0CXucHiNi9RgWE4YwdT95yFiwGjAmS0tH6u3tFOIt64XSw97qbYCrQSreq85d/usqwy5fmIeagJAoQMEUSZchBPDvN4Gi5geghZqkZxSc2wl8/0eIMi1uqfkZuGhmPWFIgOI/nun+/hIRUbfjbxNERF1Io1RgYlIEJiZFeLbZahtwpLAKh89LBfjh81UorqrHqZJqnCqpxif7Cz1tEyK0GBGrw/AYHYbHSotZp+4b94T7Sq2TluihHbdpcgLVJc2LtXnpYL2pXho1r3BIT2W/HE24VHhrjUCIUVpvedVGer/XhHO+8v6ocB+wdWnre+O1QMQgqeA+/Q0mA22KbQBQxwzrrh4SEVGAseAmIvIzg1aJqclRmJoc5dlW4qjHkfNVOHS+CseLqnC8yI6iqnoUVNSioKIWm4+2PsE4IkTZWoDH6DAiVodEYwiCe+P0ZF0tSAUY4qXlUoSQHvLWbjF+0baaEkC4L7hM+OTl+yGTS1OkeYpwIzDzPRbhfV35aek1YhAw9jfA8DsBVSgQMQhf7s/DSWs1AGDWlGREpfwaOP0N0FQHjLwrgJ0mIqLuxIKbiCgAosPUmDZMjWnDTJ5tFTUNyCm243iRHceL7ThWVIWfS2tQUdOA7afLsP10madtsEKGa6JCkWwKwxBTy2sY4iO0UMj74Wj45chkrSPmxsGXbut2AbUVQG0ZUFMG1JRKU6DVlDYvzdtrm/fVVUoFem3ztlJIl66z2O779rwnvQ6cBNzwtGfzNlMmFhTtBgBMTTbiiVsmSv8Ho64NRC+JiCiAWHATEfUQESFKTB5sxOTBRs+2+kYXTlodniL8eJEdOcV21DS4cMLiwAmLA19ccAxVkBzJplBcGx2Ga81huNYUimtNYYjVayBnId45cgUQGiUtneFqvKBAby7Im5z+7SMFnqsJOC8V1RvPBOOLdbs9u34ukUa2lUFy/L+HJ/bPW0KIiAgAC24ioh5NHazA6AEGjB5g8GxzuwUKbXU4VeJArqUap6wO5FodOF1SDWeTG0cL7ThaaPc6jiZYgURjCAYZQ5DUskRJ7/vdlGVdTREMhJmkhfoPe+uzF162TobDWtqmySfzJrHYJiLq51hwExH1MnK5DPERWsRHaPGLoa1FnsstcK6iFrlWR3MRLhXjP5dWo67RhZxiaXT8YuHa4OYiPBSDoloL8sTIEGiUvCya+qaKmgZU1DgRo9cgxJcp+txuYMdfUJ+/F2oAeW4zHNDiDzNGQhPc+v0SH6HFyDh913eciIh6FRbcRER9hEIuQ6IxBInGEGSMMHu2N7ncOF9Zh7yyGpwpq0FeWbW0XlqD4qp6VNY2orLAhv0FtjbHjNWrkRCpxcCIEOk1UouECOm9XttPpjCjPumet3fgdEk1/v7bVEy64DaOy8r7Hti6FOrmt6dFLHTqIGSmJnA0m4iI2mDBTUTUxwUp5J5C/KaL9tU2NOFsWS3ymgtxqSCXivGqukYUVdWjqKoeO89UtDmuXhOMgZHSSPvACG3remQIzDo1H95GPVp48x+MKmsbfftguTSl3El3HLaINGyW34DfpA5ksU1ERO1iwU1E1I9plUGe+b4vVlnTgDNl1SioqEV+eS0KyqUpy/IralHqcKKqrrF5bvGqNp9VKuQYEKFpHg3XIiEyBAkRWsRHaBBr0ECn5ug4BVbLswsqaxs6bmQrAPa+DzQ5ISBwotiBsLL9GABgm3s0Bt71MjaPjeueDhMRUa/EgpuIiNoVHqLE+JAIjB8Y0WZfbUOTNGd4SxFeLhXi5ypqcb6yFg0uN86USiPl7QlTByHOIBXfLa+xBjXiDBrEhWsQHcYRcvKvlhFu26UK7h/+GzjwIQBABmDYBbt+FrGYbA7zXweJiKhP6BEF95o1a/Dqq6/CYrFgzJgxePPNNzFx4sTLfm7Dhg24//77cccdd2DTpk2e7UIILF++HO+++y5sNhsmT56MtWvXIjk52Y9nQUTUf2iVQRhq1mGoue3IuMstUGSrw7nm0fD88loUVNQgv7wWRbY6VNY2wlHf5JnWrD1BchlMOjXiwlsKcjXiDFqY9SpEh6kRrVMhMkTFopyuWLhnhPsSl5SXnQYAiGG/wttHAbcAokJVMEabkDIiq93//0RERBcKeMH98ccfY/HixXjrrbeQmpqK1atXIyMjA7m5uYiOju7wc2fPnsVTTz2FqVOnttn3yiuv4I033sDf/vY3JCUlYenSpcjIyMDx48ehVqvbORoREXUVxQVPUZ/Uzv4aZxOKq+pQaKtHka0OhZV10mvzYqmqR1Pz1GeFtrpLfh1jqFIqwMNUiNZJryZdy3tpPTJEiSCF3H8nTL1SyyXl637Kw//syPdsj4cFd8m/RzCacI/8MHQyYOaRidjfNAgA8PkDk72m6SMiIroUmRBCBLIDqampmDBhAv7yl78AANxuN+Lj4/H444/jueeea/czLpcLN9xwAx5++GFs27YNNpvNM8IthEBsbCyefPJJPPXUUwCAqqoqmEwmfPDBB7jvvvsu2ye73Q69Xo+qqirodPzrNRFRd3K5BUodThTaaj1FeUthbrHXo8ThRHm1E+5OZi+ZDIgMUcGkU0mFeJgaJp0KUTo1jCFKRIaqEBmqhDFEBZ0mqEc9/Ir5yFtXxmPP2Qr85t2daHR5/0daE7watyl2e943CTlSnGthQxiy0gbipTtGXtXXJSKi3s+XfBTQEe6Ghgbs27cPS5Ys8WyTy+VIT0/Hjh07Ovzcyy+/jOjoaDzyyCPYtm2b1768vDxYLBakp6d7tun1eqSmpmLHjh3tFtxOpxNOp9Pz3m5vO08tERF1D4VcBrNeDbNejfED22/T5HKjvKYBJXYnShz1sF7wWuqQinKrvR5l1Q1wuQXKqp0oq3bi2GW+dpBchshQJSJCVDCGKhF5UUEeGdr8PkSJyFAltMqAXyhGV2hCYgT2Lf1P1DibvLYb/+f3QBlQN2QGXKGxaIy5DpuTfwmFTIaoMFWAektERL1VQH9TKCsrg8vlgslk8tpuMplw4sSJdj+zfft2vPfeezh48GC7+y0Wi+cYFx+zZd/FVq5ciZdeesnH3hMRUaAEKeQw6dQw6dQA9B22c7kFKmoaYLXXo7S5CC9xSMV5id2J8poGVNQ0oKzaCUd9E5rcAla7E1a7s8NjXkgdLEeEVonwECUiQpQI10qvESFKLLhpMOS8x7zn2vU2dPYitBmXsJ0FAGj+8wXAyGe/EBHR1elVf5p3OByYNWsW3n33XRiNxi477pIlS7B48WLPe7vdjvj4+C47PhERBYZCLo1KdmZk0tnkQkVNA8qrpQK8vLoB5TXO5vet6xU1DSitdqKhyY36RrdnrvILaYIV+N00Fms92sGPgOJD7e9TqAA9fw8gIqKrF9CC22g0QqFQwGq1em23Wq0wm81t2v/88884e/Ysbr/9ds82t9sNAAgKCkJubq7nc1arFTExMV7HHDt2bLv9UKlUUKl4mRgRUX+mClIgRq9BjF5z2bZCCFQ7m2CrbURFTQMqahtQ2TxaXlnbgKbO3mBOgTP6XiCx7YNXAQCJU4BgPmSViIiuXkALbqVSifHjxyM7OxszZswAIBXQ2dnZWLBgQZv2Q4cOxZEjR7y2vfDCC3A4HHj99dcRHx+P4OBgmM1mZGdnewpsu92OXbt2Yd68ef4+JSIi6gdkMhnC1MEIUwcjPkIb6O7QlUibH+geEBFRPxDwS8oXL16MrKwspKSkYOLEiVi9ejVqamowe/ZsAMCDDz6IuLg4rFy5Emq1GiNHej8d1GAwAIDX9kWLFuEPf/gDkpOTPdOCxcbGeop6IiIiIiIiIn8LeMF97733orS0FMuWLYPFYsHYsWOxZcsWz0PPCgoKIJf7Nn/qM888g5qaGsyZMwc2mw1TpkzBli1bOAc3ERERERERdZuAz8PdE3HeUyIi6gmYj7wxHkRE1BP4ko98GzomIiIiIiIiok5hwU1ERERERETkByy4iYiIiIiIiPyABTcRERFdkTVr1iAxMRFqtRqpqanYvXt3h20/+OADyGQyr4UPMyUior6OBTcRERH57OOPP8bixYuxfPly7N+/H2PGjEFGRgZKSko6/IxOp0NxcbFnyc/P78YeExERdT8W3EREROSz1157DY8++ihmz56N4cOH46233oJWq8W6des6/IxMJoPZbPYsLVOAEhER9VUsuImIiMgnDQ0N2LdvH9LT0z3b5HI50tPTsWPHjg4/V11djYEDByI+Ph533HEHjh07dsmv43Q6YbfbvRYiIqLehAU3ERER+aSsrAwul6vNCLXJZILFYmn3M0OGDMG6devw2Wef4cMPP4Tb7cakSZNw/vz5Dr/OypUrodfrPUt8fHyXngcREZG/seAmIiIiv0tLS8ODDz6IsWPH4sYbb8Qnn3yCqKgovP322x1+ZsmSJaiqqvIs586d68YeExERXb2gQHeAiIiIehej0QiFQgGr1eq13Wq1wmw2d+oYwcHBGDduHE6fPt1hG5VKBZVKdVV9JSIiCiSOcBMREZFPlEolxo8fj+zsbM82t9uN7OxspKWldeoYLpcLR44cQUxMjL+6SUREFHAc4SYiIiKfLV68GFlZWUhJScHEiROxevVq1NTUYPbs2QCABx98EHFxcVi5ciUA4OWXX8b111+PwYMHw2az4dVXX0V+fj5++9vfBvI0iIiI/IoFNxEREfns3nvvRWlpKZYtWwaLxYKxY8diy5YtngepFRQUQC5vvZCusrISjz76KCwWC8LDwzF+/Hj8+9//xvDhwwN1CkRERH4nE0KIQHeip6mqqoLBYMC5c+eg0+kC3R0iIuqn7HY74uPjYbPZoNfrA92dgGN+JiKinsCX/MwR7nY4HA4A4PQjRETUIzgcDhbcYH4mIqKepTP5mSPc7XC73SgqKkJYWBhkMtlVHavlrx/8a3znMWa+Ybx8w3j5jjHzTVfGSwgBh8OB2NhYr8uz+yvm58BizHzDePmOMfMN4+WbQOVnjnC3Qy6XY8CAAV16TJ1Ox28EHzFmvmG8fMN4+Y4x801XxYsj262Yn3sGxsw3jJfvGDPfMF6+6e78zD+XExEREREREfkBC24iIiIiIiIiP2DB7WcqlQrLly+HSqUKdFd6DcbMN4yXbxgv3zFmvmG8egf+O/mOMfMN4+U7xsw3jJdvAhUvPjSNiIiIiIiIyA84wk1ERERERETkByy4iYiIiIiIiPyABTcRERERERGRH7DgJiIiIiIiIvIDFtx+tmbNGiQmJkKtViM1NRW7d+8OdJe63cqVKzFhwgSEhYUhOjoaM2bMQG5urleb+vp6zJ8/H5GRkQgNDcXMmTNhtVq92hQUFOC2226DVqtFdHQ0nn76aTQ1NXXnqQTMqlWrIJPJsGjRIs82xsxbYWEhHnjgAURGRkKj0WDUqFHYu3evZ78QAsuWLUNMTAw0Gg3S09Nx6tQpr2NUVFQgMzMTOp0OBoMBjzzyCKqrq7v7VLqFy+XC0qVLkZSUBI1Gg2uuuQa///3vceFzNPtzzH788UfcfvvtiI2NhUwmw6ZNm7z2d1VsDh8+jKlTp0KtViM+Ph6vvPKKv0+NmjE/S5ijrw7z8+UxP/uG+fnSemV+FuQ3GzZsEEqlUqxbt04cO3ZMPProo8JgMAir1RrornWrjIwM8f7774ujR4+KgwcPiltvvVUkJCSI6upqT5u5c+eK+Ph4kZ2dLfbu3Suuv/56MWnSJM/+pqYmMXLkSJGeni4OHDggvvrqK2E0GsWSJUsCcUrdavfu3SIxMVGMHj1aLFy40LOdMWtVUVEhBg4cKB566CGxa9cucebMGfH111+L06dPe9qsWrVK6PV6sWnTJnHo0CHxq1/9SiQlJYm6ujpPm1tuuUWMGTNG7Ny5U2zbtk0MHjxY3H///YE4Jb9bsWKFiIyMFF9++aXIy8sTGzduFKGhoeL111/3tOnPMfvqq6/E888/Lz755BMBQHz66ade+7siNlVVVcJkMonMzExx9OhRsX79eqHRaMTbb7/dXafZbzE/t2KOvnLMz5fH/Ow75udL6435mQW3H02cOFHMnz/f897lconY2FixcuXKAPYq8EpKSgQA8cMPPwghhLDZbCI4OFhs3LjR0yYnJ0cAEDt27BBCSN9ccrlcWCwWT5u1a9cKnU4nnE5n955AN3I4HCI5OVls3bpV3HjjjZ6Ezph5e/bZZ8WUKVM63O92u4XZbBavvvqqZ5vNZhMqlUqsX79eCCHE8ePHBQCxZ88eT5vNmzcLmUwmCgsL/df5ALntttvEww8/7LXt17/+tcjMzBRCMGYXujihd1Vs/vrXv4rw8HCv78dnn31WDBkyxM9nRMzPHWOO7hzm585hfvYd83Pn9Zb8zEvK/aShoQH79u1Denq6Z5tcLkd6ejp27NgRwJ4FXlVVFQAgIiICALBv3z40NjZ6xWro0KFISEjwxGrHjh0YNWoUTCaTp01GRgbsdjuOHTvWjb3vXvPnz8dtt93mFRuAMbvY559/jpSUFNx9992Ijo7GuHHj8O6773r25+XlwWKxeMVLr9cjNTXVK14GgwEpKSmeNunp6ZDL5di1a1f3nUw3mTRpErKzs3Hy5EkAwKFDh7B9+3ZMnz4dAGN2KV0Vmx07duCGG26AUqn0tMnIyEBubi4qKyu76Wz6H+bnS2OO7hzm585hfvYd8/OV66n5OehKT4guraysDC6Xy+uHKQCYTCacOHEiQL0KPLfbjUWLFmHy5MkYOXIkAMBisUCpVMJgMHi1NZlMsFgsnjbtxbJlX1+0YcMG7N+/H3v27GmzjzHzdubMGaxduxaLFy/Gf/3Xf2HPnj343e9+B6VSiaysLM/5thePC+MVHR3ttT8oKAgRERF9Ll4A8Nxzz8Fut2Po0KFQKBRwuVxYsWIFMjMzAYAxu4Suio3FYkFSUlKbY7TsCw8P90v/+zvm544xR3cO83PnMT/7jvn5yvXU/MyCm7rV/PnzcfToUWzfvj3QXenRzp07h4ULF2Lr1q1Qq9WB7k6P53a7kZKSgj/+8Y8AgHHjxuHo0aN46623kJWVFeDe9Uz/+Mc/8NFHH+Hvf/87RowYgYMHD2LRokWIjY1lzIj6Keboy2N+9g3zs++Yn/seXlLuJ0ajEQqFos1TKa1WK8xmc4B6FVgLFizAl19+ie+++w4DBgzwbDebzWhoaIDNZvNqf2GszGZzu7Fs2dfX7Nu3DyUlJbjuuusQFBSEoKAg/PDDD3jjjTcQFBQEk8nEmF0gJiYGw4cP99o2bNgwFBQUAGg930t9P5rNZpSUlHjtb2pqQkVFRZ+LFwA8/fTTeO6553Dfffdh1KhRmDVrFp544gmsXLkSAGN2KV0Vm/70PdqTMD+3jzm6c5iffcP87Dvm5yvXU/MzC24/USqVGD9+PLKzsz3b3G43srOzkZaWFsCedT8hBBYsWIBPP/0U3377bZtLNMaPH4/g4GCvWOXm5qKgoMATq7S0NBw5csTrG2Tr1q3Q6XRtfpD3BdOmTcORI0dw8OBBz5KSkoLMzEzPOmPWavLkyW2msTl58iQGDhwIAEhKSoLZbPaKl91ux65du7ziZbPZsG/fPk+bb7/9Fm63G6mpqd1wFt2rtrYWcrl3ClAoFHC73QAYs0vpqtikpaXhxx9/RGNjo6fN1q1bMWTIEF5O7kfMz96Yo33D/Owb5mffMT9fuR6bn6/oUWvUKRs2bBAqlUp88MEH4vjx42LOnDnCYDB4PZWyP5g3b57Q6/Xi+++/F8XFxZ6ltrbW02bu3LkiISFBfPvtt2Lv3r0iLS1NpKWlefa3TKFx8803i4MHD4otW7aIqKioPjmFRkcufAqqEIzZhXbv3i2CgoLEihUrxKlTp8RHH30ktFqt+PDDDz1tVq1aJQwGg/jss8/E4cOHxR133NHuNBHjxo0Tu3btEtu3bxfJycl9YgqN9mRlZYm4uDjPtCOffPKJMBqN4plnnvG06c8xczgc4sCBA+LAgQMCgHjttdfEgQMHRH5+vhCia2Jjs9mEyWQSs2bNEkePHhUbNmwQWq2W04J1A+bnVszRV4/5uWPMz75jfr603pifWXD72ZtvvikSEhKEUqkUEydOFDt37gx0l7odgHaX999/39Omrq5OPPbYYyI8PFxotVpx5513iuLiYq/jnD17VkyfPl1oNBphNBrFk08+KRobG7v5bALn4oTOmHn74osvxMiRI4VKpRJDhw4V77zzjtd+t9stli5dKkwmk1CpVGLatGkiNzfXq015ebm4//77RWhoqNDpdGL27NnC4XB052l0G7vdLhYuXCgSEhKEWq0WgwYNEs8//7zXFBj9OWbfffdduz+3srKyhBBdF5tDhw6JKVOmCJVKJeLi4sSqVau66xT7PeZnCXP01WN+vjTmZ98wP19ab8zPMiGE8H1cnIiIiIiIiIguhfdwExEREREREfkBC24iIiIiIiIiP2DBTUREREREROQHLLiJiIiIiIiI/IAFNxEREREREZEfsOAmIiIiIiIi8gMW3ERERERERER+wIKbiIiIiIiIyA9YcBNRwMlkMmzatCnQ3SAiIqILMD8TXT0W3ET93EMPPQSZTNZmueWWWwLdNSIion6L+ZmobwgKdAeIKPBuueUWvP/++17bVCpVgHpDREREAPMzUV/AEW4igkqlgtls9lrCw8MBSJeTrV27FtOnT4dGo8GgQYPwz3/+0+vzR44cwS9+8QtoNBpERkZizpw5qK6u9mqzbt06jBgxAiqVCjExMViwYIHX/rKyMtx5553QarVITk7G559/7tlXWVmJzMxMREVFQaPRIDk5uc0vIERERH0N8zNR78eCm4gua+nSpZg5cyYOHTqEzMxM3HfffcjJyQEA1NTUICMjA+Hh4dizZw82btyIb775xithr127FvPnz8ecOXNw5MgRfP755xg8eLDX13jppZdwzz334PDhw7j11luRmZmJiooKz9c/fvw4Nm/ejJycHKxduxZGo7H7AkBERNQDMT8T9QKCiPq1rKwsoVAoREhIiNeyYsUKIYQQAMTcuXO9PpOamirmzZsnhBDinXfeEeHh4aK6utqz/1//+peQy+XCYrEIIYSIjY0Vzz//fId9ACBeeOEFz/vq6moBQGzevFkIIcTtt98uZs+e3TUnTERE1AswPxP1DbyHm4hw0003Ye3atV7bIiIiPOtpaWle+9LS0nDw4EEAQE5ODsaMGYOQkBDP/smTJ8PtdiM3NxcymQxFRUWYNm3aJfswevRoz3pISAh0Oh1KSkoAAPPmzcPMmTOxf/9+3HzzzZgxYwYmTZp0RedKRETUWzA/E/V+LLiJCCEhIW0uIesqGo2mU+2Cg4O93stkMrjdbgDA9OnTkZ+fj6+++gpbt27FtGnTMH/+fPzpT3/q8v4SERH1FMzPRL0f7+EmosvauXNnm/fDhg0DAAwbNgyHDh1CTU2NZ/9PP/0EuVyOIUOGICwsDImJicjOzr6qPkRFRSErKwsffvghVq9ejXfeeeeqjkdERNTbMT8T9Xwc4SYiOJ1OWCwWr21BQUGeB59s3LgRKSkpmDJlCj766CPs3r0b7733HgAgMzMTy5cvR1ZWFl588UWUlpbi8ccfx6xZs2AymQAAL774IubOnYvo6GhMnz4dDocDP/30Ex5//PFO9W/ZsmUYP348RowYAafTiS+//NLzCwUREVFfxfxM1Pux4CYibNmyBTExMV7bhgwZghMnTgCQnlC6YcMGPPbYY4iJicH69esxfPhwAIBWq8XXX3+NhQsXYsKECdBqtZg5cyZee+01z7GysrJQX1+PP//5z3jqqadgNBpx1113dbp/SqUSS5YswdmzZ6HRaDB16lRs2LChC86ciIio52J+Jur9ZEIIEehOEFHPJZPJ8Omnn2LGjBmB7goRERE1Y34m6h14DzcRERERERGRH7DgJiIiIiIiIvIDXlJORERERERE5Acc4SYiIiIiIiLyAxbcRERERERERH7AgpuIiIiIiIjID1hwExEREREREfkBC24iIiIiIiIiP2DBTUREREREROQHLLiJiIiIiIiI/IAFNxEREREREZEf/H8rxRwfOwOqAAAAAABJRU5ErkJggg==",
      "text/plain": [
       "<Figure size 1000x500 with 2 Axes>"
      ]
     },
     "metadata": {},
     "output_type": "display_data"
    }
   ],
   "source": [
    "plt.figure(figsize=(10, 5))\n",
    "\n",
    "plt.subplot(1, 2, 1)\n",
    "plt.plot(training_cost, label='Train')\n",
    "plt.plot(testing_cost, label='Test')\n",
    "plt.xlabel('Epochs')\n",
    "plt.ylabel('Cost')\n",
    "plt.legend()\n",
    "\n",
    "plt.subplot(1, 2, 2)\n",
    "plt.plot(training_accuracy, label='Train')\n",
    "plt.plot(testing_accuracy, label='Test')\n",
    "plt.xlabel('Epochs')\n",
    "plt.ylabel('Accuracy')\n",
    "plt.legend()\n",
    "\n",
    "plt.tight_layout()\n",
    "plt.show()"
   ]
  },
  {
   "cell_type": "code",
   "execution_count": 13,
   "metadata": {},
   "outputs": [
    {
     "name": "stdout",
     "output_type": "stream",
     "text": [
      "CUDA-Q Version latest (https://github.com/NVIDIA/cuda-quantum a726804916fd397408cbf595ce6fe5f33dcd8b4c)\n"
     ]
    }
   ],
   "source": [
    "print(cudaq.__version__)"
   ]
  }
 ],
 "metadata": {
  "kernelspec": {
   "display_name": "Python 3 (ipykernel)",
   "language": "python",
   "name": "python3"
  },
  "language_info": {
   "codemirror_mode": {
    "name": "ipython",
    "version": 3
   },
   "file_extension": ".py",
   "mimetype": "text/x-python",
   "name": "python",
   "nbconvert_exporter": "python",
   "pygments_lexer": "ipython3",
   "version": "3.10.12 (main, Nov 20 2023, 15:14:05) [GCC 11.4.0]"
  },
  "orig_nbformat": 4,
  "vscode": {
   "interpreter": {
    "hash": "31f2aee4e71d21fbe5cf8b01ff0e069b9275f58929596ceb00d14d90e3e16cd6"
   }
  }
 },
 "nbformat": 4,
 "nbformat_minor": 2
}<|MERGE_RESOLUTION|>--- conflicted
+++ resolved
@@ -7,15 +7,11 @@
    "source": [
     "# Hybrid Quantum Neural Networks\n",
     "\n",
-<<<<<<< HEAD
     "The example below highlights a hybrid quantum neural network workflow with CUDA-Q and Pytorch where both layers are GPU accelerated to maximize performance. \n",
     "\n",
     "\n",
     "<img src=\"images/hybrid.png\" alt=\"hybrid\" width=\"600\">\n",
     "\n"
-=======
-    "The example below highlights a hybrid quantum neural network workflow with CUDA-Q and PyTorch where both layers can GPU accelerated to maximise performance."
->>>>>>> a16616bd
    ]
   },
   {
@@ -23,11 +19,7 @@
    "cell_type": "markdown",
    "metadata": {},
    "source": [
-<<<<<<< HEAD
     "We perform binary classification on the MNIST dataset where data flows through the neural network architecture to the quantum circuit whose output is used to classify handwritten digits."
-=======
-    "<img src=\"images/hybrid.png\" alt=\"hybrid\" width=\"600\">\n"
->>>>>>> a16616bd
    ]
   },
   {
@@ -105,28 +97,20 @@
     "    \n",
     "    \"\"\"\n",
     "\n",
-<<<<<<< HEAD
-    "cudaq.set_target(\"nvidia\")  # Set CUDA-Q to run on GPUs\n",
-=======
     "    transform = transforms.Compose(\n",
     "        [transforms.ToTensor(),\n",
     "         transforms.Normalize((0.1307), (0.3081))])\n",
->>>>>>> a16616bd
     "\n",
     "    dataset = datasets.MNIST(\"./data\",\n",
     "                             train=True,\n",
     "                             download=True,\n",
     "                             transform=transform)\n",
     "\n",
-<<<<<<< HEAD
-    "torch.cuda.device_count()  # Counts the number of GPUs available\n",
-=======
     "    # Filter out the required labels.\n",
     "    idx = (dataset.targets == target_digits[0]) | (dataset.targets\n",
     "                                                   == target_digits[1])\n",
     "    dataset.data = dataset.data[idx]\n",
     "    dataset.targets = dataset.targets[idx]\n",
->>>>>>> a16616bd
     "\n",
     "    # Select a subset based on number of datapoints specified by sample_count.\n",
     "    subset_indices = torch.randperm(dataset.data.size(0))[:sample_count]\n",
@@ -237,13 +221,7 @@
     "\n",
     "        #If running on GPU, thetas is a torch.tensor that will live on GPU memory. The observe function calls a .tolist() method on inputs which moves thetas from GPU to CPU.\n",
     "\n",
-<<<<<<< HEAD
-    "        # Variational gate parameters which are optimized during training.\n",
-    "        self.kernel.ry(thetas[0], qubits[0])\n",
-    "        self.kernel.rx(thetas[1], qubits[0])\n",
-=======
     "        qubit_count = [self.qubit_count for _ in range(theta_vals.shape[0])]\n",
->>>>>>> a16616bd
     "\n",
     "        results = cudaq.observe(self.kernel, self.hamiltonian, qubit_count,\n",
     "                                theta_vals)\n",
