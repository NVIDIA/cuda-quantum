/*******************************************************************************
 * Copyright (c) 2022 - 2023 NVIDIA Corporation & Affiliates.                  *
 * All rights reserved.                                                        *
 *                                                                             *
 * This source code and the accompanying materials are made available under    *
 * the terms of the Apache License 2.0 which accompanies this distribution.    *
 ******************************************************************************/

// Note: change |& to 2>&1 if running in bash
<<<<<<< HEAD
// RUN: nvq++ -v %s -o %basename_t.x --target quantinuum --emulate && ./%basename_t.x |& FileCheck %s
=======
// RUN: nvq++ -v %s -o %basename_t.x --target oqc --emulate && ./%basename_t.x |& FileCheck %s
// XFAIL: *
>>>>>>> bf84be43

#include <cudaq.h>
#include <iostream>

__qpu__ void init_state() {
  cudaq::qubit q0;
  cudaq::qubit q1;
  x(q0);
  mz(q0);
  // The Base Profile spec technically allows a measurement like this because it
  // isn't operating on an already-measured qubit, but it requires that the
  // compiler to reorder the q1 operation to be before the q0 measurement.
  x(q1);
  mz(q1);
};

int main() {
  auto result = cudaq::sample(1000, init_state);
  for (auto &&[bits, counts] : result) {
    std::cout << bits << '\n';
  }
  return 0;
}

// CHECK-NOT: reversible function __quantum__qis__x__body came after irreversible function<|MERGE_RESOLUTION|>--- conflicted
+++ resolved
@@ -7,12 +7,7 @@
  ******************************************************************************/
 
 // Note: change |& to 2>&1 if running in bash
-<<<<<<< HEAD
-// RUN: nvq++ -v %s -o %basename_t.x --target quantinuum --emulate && ./%basename_t.x |& FileCheck %s
-=======
 // RUN: nvq++ -v %s -o %basename_t.x --target oqc --emulate && ./%basename_t.x |& FileCheck %s
-// XFAIL: *
->>>>>>> bf84be43
 
 #include <cudaq.h>
 #include <iostream>
