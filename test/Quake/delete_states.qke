--- conflicted
+++ resolved
@@ -11,45 +11,25 @@
 module {
   func.func @test_state_param() attributes {"cudaq-entrypoint", "cudaq-kernel", no_this} {
     %c8_i64 = arith.constant 8 : i64
-<<<<<<< HEAD
-    %0 = cc.address_of @function_test_state_param._Z16test_state_paramPN5cudaq5stateE.rodata_synth_0 : !cc.ptr<!cc.array<complex<f32> x 8>>
-    %1 = cc.create_state %0, %c8_i64 : (!cc.ptr<!cc.array<complex<f32> x 8>>, i64) -> !cc.ptr<!cc.state>
-    %2 = cc.get_number_of_qubits %1 : (!cc.ptr<!cc.state>) -> i64
-=======
     %0 = cc.address_of @test_state_param.rodata_synth_0 : !cc.ptr<!cc.array<complex<f32> x 8>>
     %1 = quake.create_state %0, %c8_i64 : (!cc.ptr<!cc.array<complex<f32> x 8>>, i64) -> !cc.ptr<!cc.state>
     %2 = quake.get_number_of_qubits %1 : (!cc.ptr<!cc.state>) -> i64
->>>>>>> 2137a4a3
     %3 = quake.alloca !quake.veq<?>[%2 : i64]
     %4 = quake.init_state %3, %1 : (!quake.veq<?>, !cc.ptr<!cc.state>) -> !quake.veq<?>
     return
   }
-<<<<<<< HEAD
-  cc.global constant @function_test_state_param._Z16test_state_paramPN5cudaq5stateE.rodata_synth_0 (dense<[(0.707106769,0.000000e+00), (0.707106769,0.000000e+00), (0.000000e+00,0.000000e+00), (0.000000e+00,0.000000e+00), (0.000000e+00,0.000000e+00), (0.000000e+00,0.000000e+00), (0.000000e+00,0.000000e+00), (0.000000e+00,0.000000e+00)]> : tensor<8xcomplex<f32>>) : !cc.array<complex<f32> x 8>
-
-// CHECK-LABEL:   func.func @__nvqpp__mlirgen__function_test_state_param._Z16test_state_paramPN5cudaq5stateE() attributes {"cudaq-entrypoint", "cudaq-kernel", no_this} {
-// CHECK:           %[[VAL_0:.*]] = cc.address_of @function_test_state_param._Z16test_state_paramPN5cudaq5stateE.rodata_synth_0 : !cc.ptr<!cc.array<complex<f32> x 8>>
-=======
   cc.global constant private @test_state_param.rodata_synth_0 (dense<[(0.707106769,0.000000e+00), (0.707106769,0.000000e+00), (0.000000e+00,0.000000e+00), (0.000000e+00,0.000000e+00), (0.000000e+00,0.000000e+00), (0.000000e+00,0.000000e+00), (0.000000e+00,0.000000e+00), (0.000000e+00,0.000000e+00)]> : tensor<8xcomplex<f32>>) : !cc.array<complex<f32> x 8>
 
 // CHECK-LABEL:   func.func @test_state_param() attributes {"cudaq-entrypoint", "cudaq-kernel", no_this} {
 // CHECK:           %[[VAL_0:.*]] = cc.address_of @test_state_param.rodata_synth_0 : !cc.ptr<!cc.array<complex<f32> x 8>>
->>>>>>> 2137a4a3
 // CHECK:           %[[VAL_1:.*]] = quake.alloca !quake.veq<3>
 // CHECK:           %[[VAL_2:.*]] = quake.init_state %[[VAL_1]], %[[VAL_0]] : (!quake.veq<3>, !cc.ptr<!cc.array<complex<f32> x 8>>) -> !quake.veq<3>
 // CHECK:           return
 // CHECK:         }
-<<<<<<< HEAD
-// CHECK-DAG:    cc.global constant @function_test_state_param._Z16test_state_paramPN5cudaq5stateE.rodata_synth_0 (dense<[(0.707106769,0.000000e+00), (0.707106769,0.000000e+00), (0.000000e+00,0.000000e+00), (0.000000e+00,0.000000e+00), (0.000000e+00,0.000000e+00), (0.000000e+00,0.000000e+00), (0.000000e+00,0.000000e+00), (0.000000e+00,0.000000e+00)]> : tensor<8xcomplex<f32>>) : !cc.array<complex<f32> x 8>
-
-  func.func @__nvqpp__mlirgen__sub_kernel(%arg : !cc.ptr<!cc.state>) attributes {"cudaq-kernel", no_this} {
-    %0 = cc.get_number_of_qubits %arg : (!cc.ptr<!cc.state>) -> i64
-=======
 // CHECK-DAG:    cc.global constant private @test_state_param.rodata_synth_0 (dense<[(0.707106769,0.000000e+00), (0.707106769,0.000000e+00), (0.000000e+00,0.000000e+00), (0.000000e+00,0.000000e+00), (0.000000e+00,0.000000e+00), (0.000000e+00,0.000000e+00), (0.000000e+00,0.000000e+00), (0.000000e+00,0.000000e+00)]> : tensor<8xcomplex<f32>>) : !cc.array<complex<f32> x 8>
 
   func.func @sub_kernel(%arg : !cc.ptr<!cc.state>) attributes {"cudaq-kernel", no_this} {
     %0 = quake.get_number_of_qubits %arg : (!cc.ptr<!cc.state>) -> i64
->>>>>>> 2137a4a3
     %1 = quake.alloca !quake.veq<?>[%0 : i64]
     %2 = quake.init_state %1, %arg : (!quake.veq<?>, !cc.ptr<!cc.state>) -> !quake.veq<?>
     return
@@ -57,44 +37,21 @@
 
   func.func @test_state_param1() attributes {"cudaq-entrypoint", "cudaq-kernel", no_this} {
     %c8_i64 = arith.constant 8 : i64
-<<<<<<< HEAD
-    %0 = cc.address_of @function_test_state_param1._Z16test_state_paramPN5cudaq5stateE.rodata_synth_0 : !cc.ptr<!cc.array<complex<f32> x 8>>
-    %1 = cc.create_state %0, %c8_i64 : (!cc.ptr<!cc.array<complex<f32> x 8>>, i64) -> !cc.ptr<!cc.state>
-    call @__nvqpp__mlirgen__sub_kernel(%1) : (!cc.ptr<!cc.state>) -> ()
-=======
     %0 = cc.address_of @test_state_param1.rodata_synth_0 : !cc.ptr<!cc.array<complex<f32> x 8>>
     %1 = quake.create_state %0, %c8_i64 : (!cc.ptr<!cc.array<complex<f32> x 8>>, i64) -> !cc.ptr<!cc.state>
     call @sub_kernel(%1) : (!cc.ptr<!cc.state>) -> ()
->>>>>>> 2137a4a3
     return
   }
 
   cc.global constant private @test_state_param1.rodata_synth_0 (dense<[(0.707106769,0.000000e+00), (0.707106769,0.000000e+00), (0.000000e+00,0.000000e+00), (0.000000e+00,0.000000e+00), (0.000000e+00,0.000000e+00), (0.000000e+00,0.000000e+00), (0.000000e+00
 ,0.000000e+00), (0.000000e+00,0.000000e+00)]> : tensor<8xcomplex<f32>>) : !cc.array<complex<f32> x 8>
 
-<<<<<<< HEAD
-// CHECK:         func.func @__nvqpp__mlirgen__sub_kernel(%arg0: !cc.ptr<!cc.state>) attributes {"cudaq-kernel", no_this} {
-// CHECK:           %[[VAL_0:.*]] = cc.get_number_of_qubits %arg0 : (!cc.ptr<!cc.state>) -> i64
-=======
 // CHECK:         func.func @sub_kernel(%arg0: !cc.ptr<!cc.state>) attributes {"cudaq-kernel", no_this} {
 // CHECK:           %[[VAL_0:.*]] = quake.get_number_of_qubits %arg0 : (!cc.ptr<!cc.state>) -> i64
->>>>>>> 2137a4a3
 // CHECK:           %[[VAL_1:.*]] = quake.alloca !quake.veq<?>[%[[VAL_0]] : i64]
 // CHECK:           %[[VAL_2:.*]] = quake.init_state %[[VAL_1]], %arg0 : (!quake.veq<?>, !cc.ptr<!cc.state>) -> !quake.veq<?>
 // CHECK:           return
 // CHECK:         }
-<<<<<<< HEAD
-// CHECK:         func.func @__nvqpp__mlirgen__function_test_state_param1._Z16test_state_paramPN5cudaq5stateE() attributes {"cudaq-entrypoint", "cudaq-kernel", no_this} {
-// CHECK:           %[[VAL_0:.*]] = arith.constant 8 : i64
-// CHECK:           %[[VAL_1:.*]] = cc.address_of @function_test_state_param1._Z16test_state_paramPN5cudaq5stateE.rodata_synth_0 : !cc.ptr<!cc.array<complex<f32> x 8>>
-// CHECK:           %[[VAL_2:.*]] = cc.create_state %[[VAL_1]], %[[VAL_0]] : (!cc.ptr<!cc.array<complex<f32> x 8>>, i64) -> !cc.ptr<!cc.state>
-// CHECK:           call @__nvqpp__mlirgen__sub_kernel(%[[VAL_2]]) : (!cc.ptr<!cc.state>) -> ()
-// CHECK:           call @__nvqpp_cudaq_state_delete(%[[VAL_2]]) : (!cc.ptr<!cc.state>) -> ()
-// CHECK:           return
-// CHECK:         }
-// CHECK-DAG:     cc.global constant @function_test_state_param1._Z16test_state_paramPN5cudaq5stateE.rodata_synth_0 (dense<[(0.707106769,0.000000e+00), (0.707106769,0.000000e+00), (0.000000e+00,0.000000e+00), (0.000000e+00,0.000000e+00), (0.000000e+00,0.000000e+00), (0.000000e+00,0.000000e+00), (0.000000e+00,0.000000e+00), (0.000000e+00,0.000000e+00)]> : tensor<8xcomplex<f32>>) : !cc.array<complex<f32> x 8>
-// CHECK-DAG:     func.func private @__nvqpp_cudaq_state_delete(!cc.ptr<!cc.state>)
-=======
 // CHECK:         func.func @test_state_param1() attributes {"cudaq-entrypoint", "cudaq-kernel", no_this} {
 // CHECK:           %[[VAL_0:.*]] = arith.constant 8 : i64
 // CHECK:           %[[VAL_1:.*]] = cc.address_of @test_state_param1.rodata_synth_0 : !cc.ptr<!cc.array<complex<f32> x 8>>
@@ -104,5 +61,4 @@
 // CHECK:           return
 // CHECK:         }
 // CHECK-DAG:     cc.global constant private @test_state_param1.rodata_synth_0 (dense<[(0.707106769,0.000000e+00), (0.707106769,0.000000e+00), (0.000000e+00,0.000000e+00), (0.000000e+00,0.000000e+00), (0.000000e+00,0.000000e+00), (0.000000e+00,0.000000e+00), (0.000000e+00,0.000000e+00), (0.000000e+00,0.000000e+00)]> : tensor<8xcomplex<f32>>) : !cc.array<complex<f32> x 8>
->>>>>>> 2137a4a3
 }