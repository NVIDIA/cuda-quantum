// ========================================================================== //
// Copyright (c) 2022 - 2024 NVIDIA Corporation & Affiliates.                 //
// All rights reserved.                                                       //
//                                                                            //
// This source code and the accompanying materials are made available under   //
// the terms of the Apache License 2.0 which accompanies this distribution.   //
// ========================================================================== //

// RUN: cudaq-opt -lift-array-alloc %s | FileCheck %s
// RXN: cudaq-opt -lift-array-alloc -globalize-array-values %s | FileCheck --check-prefix=GLOBAL %s


module attributes {quake.mangled_name_map = {__nvqpp__mlirgen__kernel = "__nvqpp__mlirgen__kernel_PyKernelEntryPointRewrite"}} {
  func.func @__nvqpp__mlirgen__kernel() attributes {"cudaq-entrypoint"} {
    %c1_i64 = arith.constant 1 : i64
    %c2_i64 = arith.constant 2 : i64
    %c0_i64 = arith.constant 0 : i64
    %c3_i64 = arith.constant 3 : i64
    %0 = quake.alloca !quake.veq<3>
    %1 = cc.alloca !cc.array<i64 x 2>
    %2 = cc.cast %1 : (!cc.ptr<!cc.array<i64 x 2>>) -> !cc.ptr<!cc.array<i64 x ?>>
    %3 = cc.cast %1 : (!cc.ptr<!cc.array<i64 x 2>>) -> !cc.ptr<i64>
    cc.store %c0_i64, %3 : !cc.ptr<i64>
    %4 = cc.compute_ptr %1[1] : (!cc.ptr<!cc.array<i64 x 2>>) -> !cc.ptr<i64>
    cc.store %c3_i64, %4 : !cc.ptr<i64>
    %5 = cc.stdvec_init %2, %c2_i64 : (!cc.ptr<!cc.array<i64 x ?>>, i64) -> !cc.stdvec<i64>
    %6 = cc.undef !cc.stdvec<i64>
    %7 = cc.stdvec_data %5 : (!cc.stdvec<i64>) -> !cc.ptr<!cc.array<i64 x ?>>
    %8 = cc.compute_ptr %7[1] : (!cc.ptr<!cc.array<i64 x ?>>) -> !cc.ptr<i64>
    %9 = cc.load %8 : !cc.ptr<i64>
    %10 = cc.undef i64
    %11 = cc.loop while ((%arg0 = %c0_i64) -> (i64)) {
      %12 = arith.cmpi slt, %arg0, %9 : i64
      cc.condition %12(%arg0 : i64)
    } do {
    ^bb0(%arg0: i64):
      %12 = quake.extract_ref %0[%arg0] : (!quake.veq<3>, i64) -> !quake.ref
      quake.x %12 : (!quake.ref) -> ()
      cc.continue %arg0 : i64
    } step {
    ^bb0(%arg0: i64):
      %12 = arith.addi %arg0, %c1_i64 : i64
      cc.continue %12 : i64
    } {invariant}
    return
  }
}


// module attributes {quake.mangled_name_map = {__nvqpp__mlirgen__kernel = "__nvqpp__mlirgen__kernel_PyKernelEntryPointRewrite"}} {
//   func.func @__nvqpp__mlirgen__kernel() attributes {"cudaq-entrypoint"} {
//     %c0_i64 = arith.constant 0 : i64
//     %c1_i64 = arith.constant 1 : i64
//     %0 = quake.alloca !quake.veq<4>
//     %1 = cc.alloca !cc.array<i64 x 4>
//     %2 = cc.cast %1 : (!cc.ptr<!cc.array<i64 x 4>>) -> !cc.ptr<i64>
//     cc.store %c0_i64, %2 : !cc.ptr<i64>
//     %3 = cc.compute_ptr %1[1] : (!cc.ptr<!cc.array<i64 x 4>>) -> !cc.ptr<i64>
//     cc.store %c0_i64, %3 : !cc.ptr<i64>
//     %4 = cc.compute_ptr %1[2] : (!cc.ptr<!cc.array<i64 x 4>>) -> !cc.ptr<i64>
//     cc.store %c0_i64, %4 : !cc.ptr<i64>
//     %5 = cc.compute_ptr %1[3] : (!cc.ptr<!cc.array<i64 x 4>>) -> !cc.ptr<i64>
//     cc.store %c0_i64, %5 : !cc.ptr<i64>
//     %6 = cc.load %2 : !cc.ptr<i64>
//     %7 = cc.load %3 : !cc.ptr<i64>
//     %8 = cc.loop while ((%arg0 = %6) -> (i64)) {
//       %12 = arith.cmpi slt, %arg0, %7 : i64
//       cc.condition %12(%arg0 : i64)
//     } do {
//     ^bb0(%arg0: i64):
//       %12 = quake.extract_ref %0[%arg0] : (!quake.veq<4>, i64) -> !quake.ref
//       %13 = arith.addi %arg0, %c1_i64 : i64
//       %14 = quake.extract_ref %0[%13] : (!quake.veq<4>, i64) -> !quake.ref
//       quake.x [%12] %14 : (!quake.ref, !quake.ref) -> ()
//       cc.continue %arg0 : i64
//     } step {
//     ^bb0(%arg0: i64):
//       %12 = arith.addi %arg0, %c1_i64 : i64
//       cc.continue %12 : i64
//     } {invariant}
//     %9 = cc.load %2 : !cc.ptr<i64>
//     %10 = cc.load %3 : !cc.ptr<i64>
//     %11 = cc.loop while ((%arg0 = %9) -> (i64)) {
//       %12 = arith.cmpi slt, %arg0, %10 : i64
//       cc.condition %12(%arg0 : i64)
//     } do {
//     ^bb0(%arg0: i64):
//       %12 = quake.extract_ref %0[%arg0] : (!quake.veq<4>, i64) -> !quake.ref
//       %13 = arith.addi %arg0, %c1_i64 : i64
//       %14 = quake.extract_ref %0[%13] : (!quake.veq<4>, i64) -> !quake.ref
//       quake.x [%12] %14 : (!quake.ref, !quake.ref) -> ()
//       cc.continue %arg0 : i64
//     } step {
//     ^bb0(%arg0: i64):
//       %12 = arith.addi %arg0, %c1_i64 : i64
//       cc.continue %12 : i64
//     } {invariant}
//     return
//   }
// }


// func.func @__nvqpp__mlirgen__function_test_complex_constant_array._Z27test_complex_constant_arrayv() attributes {"cudaq-entrypoint", "cudaq-kernel", no_this} {
//   %cst = complex.constant [0.707106769 : f32, 0.000000e+00 : f32] : complex<f32>
//   %cst_0 = complex.constant [0.000000e+00 : f32, 0.000000e+00 : f32] : complex<f32>
//   %0 = cc.alloca !cc.array<complex<f32> x 4>
//   %1 = cc.cast %0 : (!cc.ptr<!cc.array<complex<f32> x 4>>) -> !cc.ptr<complex<f32>>
//   cc.store %cst, %1 : !cc.ptr<complex<f32>>
//   %2 = cc.compute_ptr %0[1] : (!cc.ptr<!cc.array<complex<f32> x 4>>) -> !cc.ptr<complex<f32>>
//   cc.store %cst, %2 : !cc.ptr<complex<f32>>
//   %3 = cc.compute_ptr %0[2] : (!cc.ptr<!cc.array<complex<f32> x 4>>) -> !cc.ptr<complex<f32>>
//   cc.store %cst_0, %3 : !cc.ptr<complex<f32>>
//   %4 = cc.compute_ptr %0[3] : (!cc.ptr<!cc.array<complex<f32> x 4>>) -> !cc.ptr<complex<f32>>
//   cc.store %cst_0, %4 : !cc.ptr<complex<f32>>
//   %5 = quake.alloca !quake.veq<2>
//   %6 = quake.init_state %5, %1 : (!quake.veq<2>, !cc.ptr<complex<f32>>) -> !quake.veq<2>
//   return
// }

// // CHECK-LABEL:   func.func @__nvqpp__mlirgen__function_test_complex_constant_array._Z27test_complex_constant_arrayv() attributes {"cudaq-entrypoint", "cudaq-kernel", no_this} {
// // CHECK:           %[[VAL_0:.*]] = cc.const_array {{\[\[}}0.707106769 : f32, 0.000000e+00 : f32], [0.707106769 : f32, 0.000000e+00 : f32], [0.000000e+00 : f32, 0.000000e+00 : f32], [0.000000e+00 : f32, 0.000000e+00 : f32]] : !cc.array<complex<f32> x 4>
// // CHECK:           %[[VAL_1:.*]] = cc.alloca !cc.array<complex<f32> x 4>
// // CHECK:           cc.store %[[VAL_0]], %[[VAL_1]] : !cc.ptr<!cc.array<complex<f32> x 4>>
// // CHECK:           %[[VAL_2:.*]] = cc.cast %[[VAL_1]] : (!cc.ptr<!cc.array<complex<f32> x 4>>) -> !cc.ptr<complex<f32>>
// // CHECK:           %[[VAL_3:.*]] = quake.alloca !quake.veq<2>
// // CHECK:           %[[VAL_4:.*]] = quake.init_state %[[VAL_3]], %[[VAL_2]] : (!quake.veq<2>, !cc.ptr<complex<f32>>) -> !quake.veq<2>
// // CHECK:           return
// // CHECK:         }

// // GLOBAL-LABEL:   func.func @__nvqpp__mlirgen__function_test_complex_constant_array._Z27test_complex_constant_arrayv() attributes {"cudaq-entrypoint", "cudaq-kernel", no_this} {
// // GLOBAL:           %[[VAL_0:.*]] = cc.address_of @__nvqpp__mlirgen__function_test_complex_constant_array._Z27test_complex_constant_arrayv.rodata_{{[0-9]+}} : !cc.ptr<!cc.array<complex<f32> x 4>>
// // GLOBAL:           %[[VAL_1:.*]] = quake.alloca !quake.veq<2>
// // GLOBAL:           %[[VAL_2:.*]] = quake.init_state %[[VAL_1]], %[[VAL_0]] : (!quake.veq<2>, !cc.ptr<!cc.array<complex<f32> x 4>>) -> !quake.veq<2>
// // GLOBAL:           return
// // GLOBAL:         }

// func.func private @__nvqpp_vectorCopyCtor(!cc.ptr<i8>, i64, i64) -> !cc.ptr<i8>

// func.func @__nvqpp__mlirgen__function_custom_h_generator_1._Z20custom_h_generator_1v() -> !cc.stdvec<complex<f64>> attributes {"cudaq-entrypoint", "cudaq-kernel", no_this} {
//   %cst = complex.constant [0.70710678118654757, 0.000000e+00] : complex<f64>
//   %cst_0 = complex.constant [-0.70710678118654757, 0.000000e+00] : complex<f64>
//   %c16_i64 = arith.constant 16 : i64
//   %c4_i64 = arith.constant 4 : i64
//   %0 = cc.alloca !cc.array<complex<f64> x 4>
//   %1 = cc.cast %0 : (!cc.ptr<!cc.array<complex<f64> x 4>>) -> !cc.ptr<complex<f64>>
//   cc.store %cst, %1 : !cc.ptr<complex<f64>>
//   %2 = cc.compute_ptr %0[1] : (!cc.ptr<!cc.array<complex<f64> x 4>>) -> !cc.ptr<complex<f64>>
//   cc.store %cst, %2 : !cc.ptr<complex<f64>>
//   %3 = cc.compute_ptr %0[2] : (!cc.ptr<!cc.array<complex<f64> x 4>>) -> !cc.ptr<complex<f64>>
//   cc.store %cst, %3 : !cc.ptr<complex<f64>>
//   %4 = cc.compute_ptr %0[3] : (!cc.ptr<!cc.array<complex<f64> x 4>>) -> !cc.ptr<complex<f64>>
//   cc.store %cst_0, %4 : !cc.ptr<complex<f64>>
//   %5 = cc.cast %0 : (!cc.ptr<!cc.array<complex<f64> x 4>>) -> !cc.ptr<i8>
//   %6 = call @__nvqpp_vectorCopyCtor(%5, %c4_i64, %c16_i64) : (!cc.ptr<i8>, i64, i64) -> !cc.ptr<i8>
//   %7 = cc.stdvec_init %6, %c4_i64 : (!cc.ptr<i8>, i64) -> !cc.stdvec<complex<f64>>
//   return %7 : !cc.stdvec<complex<f64>>
// }
  
// // CHECK-LABEL:   func.func @__nvqpp__mlirgen__function_custom_h_generator_1._Z20custom_h_generator_1v() -> !cc.stdvec<complex<f64>> attributes {"cudaq-entrypoint", "cudaq-kernel", no_this} {
// // CHECK:           %[[VAL_0:.*]] = arith.constant 16 : i64
// // CHECK:           %[[VAL_1:.*]] = arith.constant 4 : i64
// // CHECK:           %[[VAL_2:.*]] = cc.const_array {{\[\[}}0.70710678118654757, 0.000000e+00], [0.70710678118654757, 0.000000e+00], [0.70710678118654757, 0.000000e+00], [-0.70710678118654757, 0.000000e+00]] : !cc.array<complex<f64> x 4>
// // CHECK:           %[[VAL_3:.*]] = cc.alloca !cc.array<complex<f64> x 4>
// // CHECK:           cc.store %[[VAL_2]], %[[VAL_3]] : !cc.ptr<!cc.array<complex<f64> x 4>>
// // CHECK:           %[[VAL_4:.*]] = cc.cast %[[VAL_3]] : (!cc.ptr<!cc.array<complex<f64> x 4>>) -> !cc.ptr<i8>
// // CHECK:           %[[VAL_5:.*]] = call @__nvqpp_vectorCopyCtor(%[[VAL_4]], %[[VAL_1]], %[[VAL_0]]) : (!cc.ptr<i8>, i64, i64) -> !cc.ptr<i8>
// // CHECK:           %[[VAL_6:.*]] = cc.stdvec_init %[[VAL_5]], %[[VAL_1]] : (!cc.ptr<i8>, i64) -> !cc.stdvec<complex<f64>>
// // CHECK:           return %[[VAL_6]] : !cc.stdvec<complex<f64>>
// // CHECK:         }

// // GLOBAL-LABEL:   func.func @__nvqpp__mlirgen__function_custom_h_generator_1._Z20custom_h_generator_1v() -> !cc.stdvec<complex<f64>> attributes {"cudaq-entrypoint", "cudaq-kernel", no_this} {
// // GLOBAL:           %[[VAL_0:.*]] = arith.constant 16 : i64
// // GLOBAL:           %[[VAL_1:.*]] = arith.constant 4 : i64
// // GLOBAL:           %[[VAL_2:.*]] = cc.address_of @__nvqpp__mlirgen__function_custom_h_generator_1._Z20custom_h_generator_1v.rodata_{{[0-9]+}} : !cc.ptr<!cc.array<complex<f64> x 4>>
// // GLOBAL:           %[[VAL_3:.*]] = cc.cast %[[VAL_2]] : (!cc.ptr<!cc.array<complex<f64> x 4>>) -> !cc.ptr<i8>
// // GLOBAL:           %[[VAL_4:.*]] = call @__nvqpp_vectorCopyCtor(%[[VAL_3]], %[[VAL_1]], %[[VAL_0]]) : (!cc.ptr<i8>, i64, i64) -> !cc.ptr<i8>
// // GLOBAL:           %[[VAL_5:.*]] = cc.stdvec_init %[[VAL_4]], %[[VAL_1]] : (!cc.ptr<i8>, i64) -> !cc.stdvec<complex<f64>>
// // GLOBAL:           return %[[VAL_5]] : !cc.stdvec<complex<f64>>
// // GLOBAL:         }

// func.func @test2() -> !quake.veq<2> {
//   %cst = arith.constant 9.000000e+00 : f64
//   %cst_0 = arith.constant 6.000000e+00 : f64
//   %cst_1 = arith.constant 2.000000e+00 : f64
//   %cst_2 = arith.constant 1.000000e+00 : f64
//   %0 = cc.alloca !cc.array<f64 x 4>
//   %1 = cc.compute_ptr %0[0] : (!cc.ptr<!cc.array<f64 x 4>>) -> !cc.ptr<f64>
//   cc.store %cst_2, %1 : !cc.ptr<f64>
//   %2 = cc.compute_ptr %0[1] : (!cc.ptr<!cc.array<f64 x 4>>) -> !cc.ptr<f64>
//   cc.store %cst_1, %2 : !cc.ptr<f64>
//   %3 = cc.compute_ptr %0[2] : (!cc.ptr<!cc.array<f64 x 4>>) -> !cc.ptr<f64>
//   cc.store %cst_0, %3 : !cc.ptr<f64>
//   %4 = cc.compute_ptr %0[3] : (!cc.ptr<!cc.array<f64 x 4>>) -> !cc.ptr<f64>
//   cc.store %cst, %4 : !cc.ptr<f64>
//   %5 = quake.alloca !quake.veq<2>
//   %6 = quake.init_state %5, %0 : (!quake.veq<2>, !cc.ptr<!cc.array<f64 x 4>>) -> !quake.veq<2>
//   return %6 : !quake.veq<2>
// }

// // CHECK-LABEL:   func.func @test2() -> !quake.veq<2> {
// // CHECK:           %[[VAL_0:.*]] = cc.const_array [1.000000e+00, 2.000000e+00, 6.000000e+00, 9.000000e+00] : !cc.array<f64 x 4>
// // CHECK:           %[[VAL_1:.*]] = cc.alloca !cc.array<f64 x 4>
// // CHECK:           cc.store %[[VAL_0]], %[[VAL_1]] : !cc.ptr<!cc.array<f64 x 4>>
// // CHECK:           %[[VAL_2:.*]] = quake.alloca !quake.veq<2>
// // CHECK:           %[[VAL_3:.*]] = quake.init_state %[[VAL_2]], %[[VAL_1]] : (!quake.veq<2>, !cc.ptr<!cc.array<f64 x 4>>) -> !quake.veq<2>
// // CHECK:           return %[[VAL_3]] : !quake.veq<2>
// // CHECK:         }

// // GLOBAL-LABEL:   func.func @test2() -> !quake.veq<2> {
// // GLOBAL:           %[[VAL_0:.*]] = cc.address_of @test2.rodata_{{[0-9]+}} : !cc.ptr<!cc.array<f64 x 4>>
// // GLOBAL:           %[[VAL_1:.*]] = quake.alloca !quake.veq<2>
// // GLOBAL:           %[[VAL_2:.*]] = quake.init_state %[[VAL_1]], %[[VAL_0]] : (!quake.veq<2>, !cc.ptr<!cc.array<f64 x 4>>) -> !quake.veq<2>
// // GLOBAL:           return %[[VAL_2]] : !quake.veq<2>
// // GLOBAL:         }

<<<<<<< HEAD
// // GLOBAL-DAG:     cc.global constant @__nvqpp__mlirgen__function_test_complex_constant_array._Z27test_complex_constant_arrayv.rodata_{{[0-9]+}} (dense<[(0.707106769,0.000000e+00), (0.707106769,0.000000e+00), (0.000000e+00,0.000000e+00), (0.000000e+00,0.000000e+00)]> : tensor<4xcomplex<f32>>) : !cc.array<complex<f32> x 4>
// // GLOBAL-DAG:     cc.global constant @__nvqpp__mlirgen__function_custom_h_generator_1._Z20custom_h_generator_1v.rodata_{{[0-9]+}} (dense<[(0.70710678118654757,0.000000e+00), (0.70710678118654757,0.000000e+00), (0.70710678118654757,0.000000e+00), (-0.70710678118654757,0.000000e+00)]> : tensor<4xcomplex<f64>>) : !cc.array<complex<f64> x 4>
// // GLOBAL-DAG:     cc.global constant @test2.rodata_{{[0-9]+}} (dense<[1.000000e+00, 2.000000e+00, 6.000000e+00, 9.000000e+00]> : tensor<4xf64>) : !cc.array<f64 x 4>
=======
// CHECK-LABEL:   func.func @test2() -> !quake.veq<2> {
// CHECK:           %[[VAL_0:.*]] = cc.const_array [1.000000e+00, 2.000000e+00, 6.000000e+00, 9.000000e+00] : !cc.array<f64 x 4>
// CHECK:           %[[VAL_1:.*]] = cc.alloca !cc.array<f64 x 4>
// CHECK:           cc.store %[[VAL_0]], %[[VAL_1]] : !cc.ptr<!cc.array<f64 x 4>>
// CHECK:           %[[VAL_2:.*]] = quake.alloca !quake.veq<2>
// CHECK:           %[[VAL_3:.*]] = quake.init_state %[[VAL_2]], %[[VAL_1]] : (!quake.veq<2>, !cc.ptr<!cc.array<f64 x 4>>) -> !quake.veq<2>
// CHECK:           return %[[VAL_3]] : !quake.veq<2>
// CHECK:         }

// GLOBAL-LABEL:   func.func @test2() -> !quake.veq<2> {
// GLOBAL:           %[[VAL_0:.*]] = cc.address_of @test2.rodata_{{[0-9]+}} : !cc.ptr<!cc.array<f64 x 4>>
// GLOBAL:           %[[VAL_1:.*]] = quake.alloca !quake.veq<2>
// GLOBAL:           %[[VAL_2:.*]] = quake.init_state %[[VAL_1]], %[[VAL_0]] : (!quake.veq<2>, !cc.ptr<!cc.array<f64 x 4>>) -> !quake.veq<2>
// GLOBAL:           return %[[VAL_2]] : !quake.veq<2>
// GLOBAL:         }

// GLOBAL-DAG:     cc.global constant private @__nvqpp__mlirgen__function_test_complex_constant_array._Z27test_complex_constant_arrayv.rodata_{{[0-9]+}} (dense<[(0.707106769,0.000000e+00), (0.707106769,0.000000e+00), (0.000000e+00,0.000000e+00), (0.000000e+00,0.000000e+00)]> : tensor<4xcomplex<f32>>) : !cc.array<complex<f32> x 4>
// GLOBAL-DAG:     cc.global constant private @__nvqpp__mlirgen__function_custom_h_generator_1._Z20custom_h_generator_1v.rodata_{{[0-9]+}} (dense<[(0.70710678118654757,0.000000e+00), (0.70710678118654757,0.000000e+00), (0.70710678118654757,0.000000e+00), (-0.70710678118654757,0.000000e+00)]> : tensor<4xcomplex<f64>>) : !cc.array<complex<f64> x 4>
// GLOBAL-DAG:     cc.global constant private @test2.rodata_{{[0-9]+}} (dense<[1.000000e+00, 2.000000e+00, 6.000000e+00, 9.000000e+00]>" : tensor<4xf64>) : !cc.array<f64 x 4>
>>>>>>> c9d0e4c0
<|MERGE_RESOLUTION|>--- conflicted
+++ resolved
@@ -213,28 +213,6 @@
 // // GLOBAL:           return %[[VAL_2]] : !quake.veq<2>
 // // GLOBAL:         }
 
-<<<<<<< HEAD
-// // GLOBAL-DAG:     cc.global constant @__nvqpp__mlirgen__function_test_complex_constant_array._Z27test_complex_constant_arrayv.rodata_{{[0-9]+}} (dense<[(0.707106769,0.000000e+00), (0.707106769,0.000000e+00), (0.000000e+00,0.000000e+00), (0.000000e+00,0.000000e+00)]> : tensor<4xcomplex<f32>>) : !cc.array<complex<f32> x 4>
-// // GLOBAL-DAG:     cc.global constant @__nvqpp__mlirgen__function_custom_h_generator_1._Z20custom_h_generator_1v.rodata_{{[0-9]+}} (dense<[(0.70710678118654757,0.000000e+00), (0.70710678118654757,0.000000e+00), (0.70710678118654757,0.000000e+00), (-0.70710678118654757,0.000000e+00)]> : tensor<4xcomplex<f64>>) : !cc.array<complex<f64> x 4>
-// // GLOBAL-DAG:     cc.global constant @test2.rodata_{{[0-9]+}} (dense<[1.000000e+00, 2.000000e+00, 6.000000e+00, 9.000000e+00]> : tensor<4xf64>) : !cc.array<f64 x 4>
-=======
-// CHECK-LABEL:   func.func @test2() -> !quake.veq<2> {
-// CHECK:           %[[VAL_0:.*]] = cc.const_array [1.000000e+00, 2.000000e+00, 6.000000e+00, 9.000000e+00] : !cc.array<f64 x 4>
-// CHECK:           %[[VAL_1:.*]] = cc.alloca !cc.array<f64 x 4>
-// CHECK:           cc.store %[[VAL_0]], %[[VAL_1]] : !cc.ptr<!cc.array<f64 x 4>>
-// CHECK:           %[[VAL_2:.*]] = quake.alloca !quake.veq<2>
-// CHECK:           %[[VAL_3:.*]] = quake.init_state %[[VAL_2]], %[[VAL_1]] : (!quake.veq<2>, !cc.ptr<!cc.array<f64 x 4>>) -> !quake.veq<2>
-// CHECK:           return %[[VAL_3]] : !quake.veq<2>
-// CHECK:         }
-
-// GLOBAL-LABEL:   func.func @test2() -> !quake.veq<2> {
-// GLOBAL:           %[[VAL_0:.*]] = cc.address_of @test2.rodata_{{[0-9]+}} : !cc.ptr<!cc.array<f64 x 4>>
-// GLOBAL:           %[[VAL_1:.*]] = quake.alloca !quake.veq<2>
-// GLOBAL:           %[[VAL_2:.*]] = quake.init_state %[[VAL_1]], %[[VAL_0]] : (!quake.veq<2>, !cc.ptr<!cc.array<f64 x 4>>) -> !quake.veq<2>
-// GLOBAL:           return %[[VAL_2]] : !quake.veq<2>
-// GLOBAL:         }
-
 // GLOBAL-DAG:     cc.global constant private @__nvqpp__mlirgen__function_test_complex_constant_array._Z27test_complex_constant_arrayv.rodata_{{[0-9]+}} (dense<[(0.707106769,0.000000e+00), (0.707106769,0.000000e+00), (0.000000e+00,0.000000e+00), (0.000000e+00,0.000000e+00)]> : tensor<4xcomplex<f32>>) : !cc.array<complex<f32> x 4>
 // GLOBAL-DAG:     cc.global constant private @__nvqpp__mlirgen__function_custom_h_generator_1._Z20custom_h_generator_1v.rodata_{{[0-9]+}} (dense<[(0.70710678118654757,0.000000e+00), (0.70710678118654757,0.000000e+00), (0.70710678118654757,0.000000e+00), (-0.70710678118654757,0.000000e+00)]> : tensor<4xcomplex<f64>>) : !cc.array<complex<f64> x 4>
-// GLOBAL-DAG:     cc.global constant private @test2.rodata_{{[0-9]+}} (dense<[1.000000e+00, 2.000000e+00, 6.000000e+00, 9.000000e+00]>" : tensor<4xf64>) : !cc.array<f64 x 4>
->>>>>>> c9d0e4c0
+// GLOBAL-DAG:     cc.global constant private @test2.rodata_{{[0-9]+}} (dense<[1.000000e+00, 2.000000e+00, 6.000000e+00, 9.000000e+00]>" : tensor<4xf64>) : !cc.array<f64 x 4>