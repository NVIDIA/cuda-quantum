--- conflicted
+++ resolved
@@ -31,13 +31,8 @@
 // CHECK:           return
 // CHECK:         }
 
-<<<<<<< HEAD
-  func.func @__nvqpp__mlirgen__function_test_real_constant_array._Z24test_real_constant_arrayv() attributes {"cudaq-entrypoint", "cudaq-kernel", no_this} {
-    %0 = cc.address_of @__nvqpp__mlirgen__function_test_real_constant_array._Z24test_real_constant_arrayv.rodata_0 : !cc.ptr<!cc.array<f64 x 4>>
-=======
  func.func @test_real_constant_array() attributes {"cudaq-entrypoint", "cudaq-kernel", no_this} {
     %0 = cc.address_of @test_real_constant_array.rodata_0 : !cc.ptr<!cc.array<f64 x 4>>
->>>>>>> 2137a4a3
     %1 = quake.alloca !quake.veq<2>
     %2 = quake.init_state %1, %0 : (!quake.veq<2>, !cc.ptr<!cc.array<f64 x 4>>) -> !quake.veq<2>
     return
