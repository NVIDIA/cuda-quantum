/*******************************************************************************
 * Copyright (c) 2022 - 2024 NVIDIA Corporation & Affiliates.                  *
 * All rights reserved.                                                        *
 *                                                                             *
 * This source code and the accompanying materials are made available under    *
 * the terms of the Apache License 2.0 which accompanies this distribution.    *
 ******************************************************************************/

// clang-format off
// RUN: cudaq-quake -D CUDAQ_SIMULATION_SCALAR_FP64 %cpp_std %s | cudaq-opt | FileCheck %s
// RUN: cudaq-quake -D CUDAQ_SIMULATION_SCALAR_FP64 %cpp_std %s | cudaq-opt | cudaq-translate --convert-to=qir | FileCheck --check-prefix=QIR %s
// clang-format on

// Test various flavors of qubits declared with initial state information.

#include <cudaq.h>

struct Vanilla {
  std::vector<bool> operator()() __qpu__ {
    cudaq::qvector v = {0., 1., 1., 0.};
    h(v);
    return mz(v);
  }
};

// clang-format off
// CHECK-LABEL:   func.func @__nvqpp__mlirgen__Vanilla() -> !cc.stdvec<i1> attributes {"cudaq-entrypoint", "cudaq-kernel"} {
// CHECK-DAG:       %[[VAL_0:.*]] = arith.constant 1 : i64
// CHECK-DAG:       %[[VAL_3:.*]] = cc.address_of @__nvqpp__rodata_init_0 : !cc.ptr<!cc.array<f64 x 4>>
// CHECK:           %[[VAL_4:.*]] = quake.alloca !quake.veq<2>
// CHECK:           %[[VAL_5:.*]] = quake.init_state %[[VAL_4]], %[[VAL_3]] : (!quake.veq<2>, !cc.ptr<!cc.array<f64 x 4>>) -> !quake.veq<2>
// clang-format on

struct Cherry {
  std::vector<bool> operator()() __qpu__ {
    using namespace std::complex_literals;
    cudaq::qvector v = std::initializer_list<std::complex<double>>{
        {0.0, 1.0}, {0.6, 0.4}, {1.0, 0.0}, {0.0, 0.0}};
    h(v);
    return mz(v);
  }
};

// clang-format off
// CHECK-LABEL:   func.func @__nvqpp__mlirgen__Cherry() -> !cc.stdvec<i1> attributes {"cudaq-entrypoint", "cudaq-kernel"} {
// CHECK-DAG:       %[[VAL_0:.*]] = arith.constant 2 : i64
// CHECK-DAG:       %[[VAL_1:.*]] = complex.constant [0.000000e+00, 0.000000e+00] : complex<f64>
// CHECK-DAG:       %[[VAL_2:.*]] = complex.constant [1.000000e+00, 0.000000e+00] : complex<f64>
// CHECK-DAG:       %[[VAL_3:.*]] = complex.constant [6.000000e-01, 4.000000e-01] : complex<f64>
// CHECK-DAG:       %[[VAL_4:.*]] = complex.constant [0.000000e+00, 1.000000e+00] : complex<f64>
// CHECK-DAG:       %[[VAL_5:.*]] = arith.constant 1 : i64
// CHECK-DAG:       %[[VAL_6:.*]] = arith.constant 0 : i64
// CHECK-DAG:       %[[VAL_7:.*]] = cc.alloca !cc.array<complex<f64> x 4>
// CHECK:           %[[VAL_8:.*]] = cc.cast %[[VAL_7]] : (!cc.ptr<!cc.array<complex<f64> x 4>>) -> !cc.ptr<complex<f64>>
// CHECK:           cc.store %[[VAL_4]], %[[VAL_8]] : !cc.ptr<complex<f64>>
// CHECK:           %[[VAL_9:.*]] = cc.compute_ptr %[[VAL_7]][1] : (!cc.ptr<!cc.array<complex<f64> x 4>>) -> !cc.ptr<complex<f64>>
// CHECK:           cc.store %[[VAL_3]], %[[VAL_9]] : !cc.ptr<complex<f64>>
// CHECK:           %[[VAL_10:.*]] = cc.compute_ptr %[[VAL_7]][2] : (!cc.ptr<!cc.array<complex<f64> x 4>>) -> !cc.ptr<complex<f64>>
// CHECK:           cc.store %[[VAL_2]], %[[VAL_10]] : !cc.ptr<complex<f64>>
// CHECK:           %[[VAL_11:.*]] = cc.compute_ptr %[[VAL_7]][3] : (!cc.ptr<!cc.array<complex<f64> x 4>>) -> !cc.ptr<complex<f64>>
// CHECK:           cc.store %[[VAL_1]], %[[VAL_11]] : !cc.ptr<complex<f64>>
// CHECK:           %[[VAL_12:.*]] = quake.alloca !quake.veq<2>
// CHECK:           %[[VAL_13:.*]] = quake.init_state %[[VAL_12]], %[[VAL_7]] : (!quake.veq<2>, !cc.ptr<!cc.array<complex<f64> x 4>>) -> !quake.veq<2>
// clang-format on

struct MooseTracks {
  std::vector<bool> operator()() __qpu__ {
    using namespace std::complex_literals;
    cudaq::qvector v = {
        std::complex<double>{0.0, 1.0}, std::complex<double>{0.75, 0.25},
        std::complex<double>{1.0, 0.0}, std::complex<double>{0.0, 0.0}};
    h(v);
    return mz(v);
  }
};

// clang-format off
// CHECK-LABEL:   func.func @__nvqpp__mlirgen__MooseTracks() -> !cc.stdvec<i1> attributes {"cudaq-entrypoint", "cudaq-kernel"} {
// CHECK-DAG:       %[[VAL_0:.*]] = arith.constant 2 : i64
// CHECK-DAG:       %[[VAL_1:.*]] = complex.constant [0.000000e+00, 0.000000e+00] : complex<f64>
// CHECK-DAG:       %[[VAL_2:.*]] = complex.constant [1.000000e+00, 0.000000e+00] : complex<f64>
// CHECK-DAG:       %[[VAL_3:.*]] = complex.constant [7.500000e-01, 2.500000e-01] : complex<f64>
// CHECK-DAG:       %[[VAL_4:.*]] = complex.constant [0.000000e+00, 1.000000e+00] : complex<f64>
// CHECK-DAG:       %[[VAL_5:.*]] = arith.constant 1 : i64
// CHECK-DAG:       %[[VAL_6:.*]] = arith.constant 0 : i64
// CHECK-DAG:       %[[VAL_7:.*]] = cc.alloca !cc.array<complex<f64> x 4>
// CHECK:           %[[VAL_8:.*]] = cc.cast %[[VAL_7]] : (!cc.ptr<!cc.array<complex<f64> x 4>>) -> !cc.ptr<complex<f64>>
// CHECK:           cc.store %[[VAL_4]], %[[VAL_8]] : !cc.ptr<complex<f64>>
// CHECK:           %[[VAL_9:.*]] = cc.compute_ptr %[[VAL_7]][1] : (!cc.ptr<!cc.array<complex<f64> x 4>>) -> !cc.ptr<complex<f64>>
// CHECK:           cc.store %[[VAL_3]], %[[VAL_9]] : !cc.ptr<complex<f64>>
// CHECK:           %[[VAL_10:.*]] = cc.compute_ptr %[[VAL_7]][2] : (!cc.ptr<!cc.array<complex<f64> x 4>>) -> !cc.ptr<complex<f64>>
// CHECK:           cc.store %[[VAL_2]], %[[VAL_10]] : !cc.ptr<complex<f64>>
// CHECK:           %[[VAL_11:.*]] = cc.compute_ptr %[[VAL_7]][3] : (!cc.ptr<!cc.array<complex<f64> x 4>>) -> !cc.ptr<complex<f64>>
// CHECK:           cc.store %[[VAL_1]], %[[VAL_11]] : !cc.ptr<complex<f64>>
// CHECK:           %[[VAL_12:.*]] = quake.alloca !quake.veq<2>
// CHECK:           %[[VAL_13:.*]] = quake.init_state %[[VAL_12]], %[[VAL_7]] : (!quake.veq<2>, !cc.ptr<!cc.array<complex<f64> x 4>>) -> !quake.veq<2>
// clang-format on

struct RockyRoad {
  std::vector<bool> operator()() __qpu__ {
    using namespace std::complex_literals;
    cudaq::qvector v = {0.0 + 1.0i, std::complex<double>{0.8, 0.2}, 1.0 + 0.0i,
                        std::complex<double>{0.0, 0.0}};
    h(v);
    return mz(v);
  }
};

// clang-format off
// CHECK-LABEL:   func.func @__nvqpp__mlirgen__RockyRoad() -> !cc.stdvec<i1> attributes {"cudaq-entrypoint", "cudaq-kernel"} {
// CHECK-DAG:       %[[VAL_0:.*]] = arith.constant 2 : i64
// CHECK-DAG:       %[[VAL_1:.*]] = complex.constant [0.000000e+00, 0.000000e+00] : complex<f64>
// CHECK-DAG:       %[[VAL_2:.*]] = complex.constant [8.000000e-01, 2.000000e-01] : complex<f64>
// CHECK-DAG:       %[[VAL_3:.*]] = arith.constant 1 : i64
// CHECK-DAG:       %[[VAL_4:.*]] = arith.constant 0 : i64
// CHECK-DAG:       %[[VAL_5:.*]] = arith.constant 0.000000e+00 : f{{[0-9]+}}
// CHECK-DAG:       %[[VAL_6:.*]] = arith.constant 1.000000e+00 : f64
// CHECK-DAG:       %[[VAL_7:.*]] = arith.constant 1.000000e+00 : f{{[0-9]+}}
// CHECK-DAG:       %[[VAL_8:.*]] = arith.constant 0.000000e+00 : f64
// CHECK-DAG:       %[[VAL_9:.*]] = cc.alloca f64
// CHECK:           cc.store %[[VAL_8]], %[[VAL_9]] : !cc.ptr<f64>
<<<<<<< HEAD
// CHECK:           %[[VAL_10:.*]] = call @_ZNSt{{.*}}8literals16complex_literalsli1i{{.*}}Ee(%[[VAL_7]]) : (f{{[1280]+}}) -> complex<f64>
// CHECK:           %[[VAL_11:.*]] = cc.alloca complex<f64>
// CHECK:           cc.store %[[VAL_10]], %[[VAL_11]] : !cc.ptr<complex<f64>>
// CHECK:           %[[VAL_12:.*]] = call @_Z{{.*}}7complexIT_{{.*}}_(%[[VAL_9]], %[[VAL_11]]) : (!cc.ptr<f64>, !cc.ptr<complex<f64>>) -> complex<f64>
// CHECK:           %[[VAL_13:.*]] = complex.create %[[VAL_6]], %[[VAL_5]] : complex<f64>
// CHECK:           %[[VAL_14:.*]] = cc.alloca f64
// CHECK:           cc.store %[[VAL_4]], %[[VAL_14]] : !cc.ptr<f64>
// CHECK:           %[[VAL_15:.*]] = call @_ZNSt{{.*}}8literals16complex_literalsli1i{{.*}}Ee(%[[VAL_3]]) : (f{{[1280]+}}) -> complex<f64>
// CHECK:           %[[VAL_16:.*]] = cc.alloca complex<f64>
// CHECK:           cc.store %[[VAL_15]], %[[VAL_16]] : !cc.ptr<complex<f64>>
// CHECK:           %[[VAL_17:.*]] = call @_Z{{.*}}7complexIT_{{.*}}_(%[[VAL_14]], %[[VAL_16]]) : (!cc.ptr<f64>, !cc.ptr<complex<f64>>) -> complex<f64>
// CHECK:           %[[VAL_18:.*]] = cc.alloca !cc.array<complex<f64> x 4>
// CHECK:           %[[VAL_24:.*]] = cc.cast %[[VAL_18]]
// CHECK:           %[[VAL_19:.*]] = cc.cast %[[VAL_18]] : (!cc.ptr<!cc.array<complex<f64> x 4>>) -> !cc.ptr<complex<f64>>
// CHECK:           cc.store %[[VAL_12]], %[[VAL_19]] : !cc.ptr<complex<f64>>
// CHECK:           %[[VAL_20:.*]] = cc.compute_ptr %[[VAL_18]][1] : (!cc.ptr<!cc.array<complex<f64> x 4>>) -> !cc.ptr<complex<f64>>
// CHECK:           cc.store %[[VAL_13]], %[[VAL_20]] : !cc.ptr<complex<f64>>
// CHECK:           %[[VAL_21:.*]] = cc.compute_ptr %[[VAL_18]][2] : (!cc.ptr<!cc.array<complex<f64> x 4>>) -> !cc.ptr<complex<f64>>
// CHECK:           cc.store %[[VAL_17]], %[[VAL_21]] : !cc.ptr<complex<f64>>
=======
// CHECK:           %[[VAL_10:.*]] = call @_ZNSt{{.*}}8literals16complex_literalsli1i{{.*}}Ee(%[[VAL_7]]) : (f{{[0-9]+}}) -> complex<f64>
// CHECK:           %[[VAL_11:.*]] = cc.alloca complex<f64>
// CHECK:           cc.store %[[VAL_10]], %[[VAL_11]] : !cc.ptr<complex<f64>>
// CHECK:           %[[VAL_12:.*]] = call @_Z{{.*}}7complexIT_{{.*}}_(%[[VAL_9]], %[[VAL_11]]) : (!cc.ptr<f64>, !cc.ptr<complex<f64>>) -> complex<f64>
// CHECK:           %[[VAL_13:.*]] = cc.alloca f64
// CHECK:           cc.store %[[VAL_6]], %[[VAL_13]] : !cc.ptr<f64>
// CHECK:           %[[VAL_14:.*]] = call @_ZNSt{{.*}}8literals16complex_literalsli1i{{.*}}Ee(%[[VAL_5]]) : (f{{[0-9]+}}) -> complex<f64>
// CHECK:           %[[VAL_15:.*]] = cc.alloca complex<f64>
// CHECK:           cc.store %[[VAL_14]], %[[VAL_15]] : !cc.ptr<complex<f64>>
// CHECK:           %[[VAL_16:.*]] = call @_Z{{.*}}7complexIT_{{.*}}_(%[[VAL_13]], %[[VAL_15]]) : (!cc.ptr<f64>, !cc.ptr<complex<f64>>) -> complex<f64>
// CHECK:           %[[VAL_17:.*]] = cc.alloca !cc.array<complex<f64> x 4>
// CHECK:           %[[VAL_18:.*]] = cc.cast %[[VAL_17]] : (!cc.ptr<!cc.array<complex<f64> x 4>>) -> !cc.ptr<complex<f64>>
// CHECK:           cc.store %[[VAL_12]], %[[VAL_18]] : !cc.ptr<complex<f64>>
// CHECK:           %[[VAL_19:.*]] = cc.compute_ptr %[[VAL_17]][1] : (!cc.ptr<!cc.array<complex<f64> x 4>>) -> !cc.ptr<complex<f64>>
// CHECK:           cc.store %[[VAL_2]], %[[VAL_19]] : !cc.ptr<complex<f64>>
// CHECK:           %[[VAL_20:.*]] = cc.compute_ptr %[[VAL_17]][2] : (!cc.ptr<!cc.array<complex<f64> x 4>>) -> !cc.ptr<complex<f64>>
// CHECK:           cc.store %[[VAL_16]], %[[VAL_20]] : !cc.ptr<complex<f64>>
// CHECK:           %[[VAL_21:.*]] = cc.compute_ptr %[[VAL_17]][3] : (!cc.ptr<!cc.array<complex<f64> x 4>>) -> !cc.ptr<complex<f64>>
// CHECK:           cc.store %[[VAL_1]], %[[VAL_21]] : !cc.ptr<complex<f64>>
>>>>>>> e72ebf2b
// CHECK:           %[[VAL_22:.*]] = quake.alloca !quake.veq<2>
// CHECK:           %[[VAL_23:.*]] = quake.init_state %[[VAL_22]], %[[VAL_17]] : (!quake.veq<2>, !cc.ptr<!cc.array<complex<f64> x 4>>) -> !quake.veq<2>
// clang-format on

std::vector<double> getTwoTimesRank();

struct Pistachio {
  bool operator()() __qpu__ {
    cudaq::qvector v{getTwoTimesRank()};
    h(v);
    return mz(v[0]);
  }
};

// clang-format off
// CHECK-LABEL:   func.func @__nvqpp__mlirgen__Pistachio() -> i1 attributes {"cudaq-entrypoint", "cudaq-kernel"} {
// CHECK:           %[[VAL_2:.*]] = call @_Z15getTwoTimesRankv() : () -> !cc.stdvec<f64>
// CHECK:           %[[VAL_30:.*]] = cc.stdvec_size %[[VAL_2]] : (!cc.stdvec<f64>) -> i64
// CHECK:           %[[VAL_3:.*]] = math.cttz %[[VAL_30]] : i64
// CHECK:           %[[VAL_4:.*]] = cc.stdvec_data %[[VAL_2]] : (!cc.stdvec<f64>) -> !cc.ptr<f64>
// CHECK:           %[[VAL_5:.*]] = quake.alloca !quake.veq<?>[%[[VAL_3]] : i64]
// CHECK:           %[[VAL_6:.*]] = quake.init_state %[[VAL_5]], %[[VAL_4]] : (!quake.veq<?>, !cc.ptr<f64>) -> !quake.veq<?>
// clang-format on

struct ChocolateMint {
  bool operator()() __qpu__ {
    cudaq::qvector v = getTwoTimesRank();
    h(v);
    return mz(v[0]);
  }
};

// clang-format off
// CHECK-LABEL:   func.func @__nvqpp__mlirgen__ChocolateMint() -> i1 attributes {"cudaq-entrypoint", "cudaq-kernel"} {
// CHECK:           %[[VAL_2:.*]] = call @_Z15getTwoTimesRankv() : () -> !cc.stdvec<f64>
// CHECK:           %[[VAL_30:.*]] = cc.stdvec_size %[[VAL_2]] : (!cc.stdvec<f64>) -> i64
// CHECK:           %[[VAL_3:.*]] = math.cttz %[[VAL_30]] : i64
// CHECK:           %[[VAL_4:.*]] = cc.stdvec_data %[[VAL_2]] : (!cc.stdvec<f64>) -> !cc.ptr<f64>
// CHECK:           %[[VAL_5:.*]] = quake.alloca !quake.veq<?>[%[[VAL_3]] : i64]
// CHECK:           %[[VAL_6:.*]] = quake.init_state %[[VAL_5]], %[[VAL_4]] : (!quake.veq<?>, !cc.ptr<f64>) -> !quake.veq<?>
// clang-format on

std::vector<std::complex<double>> getComplexInit();

struct Neapolitan {
  std::vector<bool> operator()() __qpu__ {
    cudaq::qvector v{getComplexInit()};
    h(v);
    return mz(v);
  }
};

// clang-format off
// CHECK-LABEL:   func.func @__nvqpp__mlirgen__Neapolitan() -> !cc.stdvec<i1> attributes {"cudaq-entrypoint", "cudaq-kernel"} {
// CHECK:           %[[VAL_3:.*]] = call @_Z14getComplexInitv() : () -> !cc.stdvec<complex<f64>>
// CHECK:           %[[VAL_30:.*]] = cc.stdvec_size %[[VAL_3]] : (!cc.stdvec<complex<f64>>) -> i64
// CHECK:           %[[VAL_4:.*]] = math.cttz %[[VAL_30]] : i64
// CHECK:           %[[VAL_5:.*]] = cc.stdvec_data %[[VAL_3]] : (!cc.stdvec<complex<f64>>) -> !cc.ptr<complex<f64>>
// CHECK:           %[[VAL_6:.*]] = quake.alloca !quake.veq<?>[%[[VAL_4]] : i64]
// CHECK:           %[[VAL_7:.*]] = quake.init_state %[[VAL_6]], %[[VAL_5]] : (!quake.veq<?>, !cc.ptr<complex<f64>>) -> !quake.veq<?>
// clang-format on

struct ButterPecan {
  std::vector<bool> operator()() __qpu__ {
    cudaq::qvector v = getComplexInit();
    h(v);
    return mz(v);
  }
};

// clang-format off
// CHECK-LABEL:   func.func @__nvqpp__mlirgen__ButterPecan() -> !cc.stdvec<i1> attributes {"cudaq-entrypoint", "cudaq-kernel"} {
// CHECK:           %[[VAL_3:.*]] = call @_Z14getComplexInitv() : () -> !cc.stdvec<complex<f64>>
// CHECK:           %[[VAL_30:.*]] = cc.stdvec_size %[[VAL_3]] : (!cc.stdvec<complex<f64>>) -> i64
// CHECK:           %[[VAL_4:.*]] = math.cttz %[[VAL_30]] : i64
// CHECK:           %[[VAL_5:.*]] = cc.stdvec_data %[[VAL_3]] : (!cc.stdvec<complex<f64>>) -> !cc.ptr<complex<f64>>
// CHECK:           %[[VAL_6:.*]] = quake.alloca !quake.veq<?>[%[[VAL_4]] : i64]
// CHECK:           %[[VAL_7:.*]] = quake.init_state %[[VAL_6]], %[[VAL_5]] : (!quake.veq<?>, !cc.ptr<complex<f64>>) -> !quake.veq<?>
// clang-format on

__qpu__ auto Strawberry() {
  cudaq::qubit q = {0., 1.};
  return mz(q);
}

// clang-format off
// CHECK-LABEL:   func.func @__nvqpp__mlirgen__function_Strawberry._Z10Strawberryv() -> i1 attributes {"cudaq-entrypoint", "cudaq-kernel", no_this} {
// CHECK:           %[[VAL_0:.*]] = complex.constant [1.000000e+00, 0.000000e+00] : complex<f64>
// CHECK:           %[[VAL_1:.*]] = complex.constant [0.000000e+00, 0.000000e+00] : complex<f64>
// CHECK:           %[[VAL_2:.*]] = cc.alloca !cc.array<complex<f64> x 2>
// CHECK:           %[[VAL_3:.*]] = cc.cast %[[VAL_2]] : (!cc.ptr<!cc.array<complex<f64> x 2>>) -> !cc.ptr<complex<f64>>
// CHECK:           cc.store %[[VAL_1]], %[[VAL_3]] : !cc.ptr<complex<f64>>
// CHECK:           %[[VAL_4:.*]] = cc.compute_ptr %[[VAL_2]][1] : (!cc.ptr<!cc.array<complex<f64> x 2>>) -> !cc.ptr<complex<f64>>
// CHECK:           cc.store %[[VAL_0]], %[[VAL_4]] : !cc.ptr<complex<f64>>
// CHECK:           %[[VAL_5:.*]] = quake.alloca !quake.veq<1>
// CHECK:           %[[VAL_6:.*]] = quake.init_state %[[VAL_5]], %[[VAL_2]] : (!quake.veq<1>, !cc.ptr<!cc.array<complex<f64> x 2>>) -> !quake.veq<1>
// CHECK:           %[[VAL_7:.*]] = quake.extract_ref %[[VAL_6]][0] : (!quake.veq<1>) -> !quake.ref
// CHECK:           %[[VAL_8:.*]] = quake.mz %[[VAL_7]] : (!quake.ref) -> !quake.measure
// CHECK:           %[[VAL_9:.*]] = quake.discriminate %[[VAL_8]] : (!quake.measure) -> i1
// CHECK:           return %[[VAL_9]] : i1
// CHECK:         }
// clang-format on

#if 0
// The ket syntax is not yet provided in the headers.
__qpu__ auto GoldRibbon() {
  cudaq::qubit q = cudaq::ket::one;
  return mz(q);
}
#endif

__qpu__ bool Peppermint() { 
  cudaq::qubit q = {M_SQRT1_2, M_SQRT1_2};
  return mz(q);
}

// clang-format off
// CHECK-LABEL:   func.func @__nvqpp__mlirgen__function_Peppermint._Z10Peppermintv() -> i1 attributes {"cudaq-entrypoint", "cudaq-kernel", no_this} {
// CHECK:           %[[VAL_0:.*]] = complex.constant [0.70710678118654757, 0.000000e+00] : complex<f64>
// CHECK:           %[[VAL_1:.*]] = cc.alloca !cc.array<complex<f64> x 2>
// CHECK:           %[[VAL_2:.*]] = cc.cast %[[VAL_1]] : (!cc.ptr<!cc.array<complex<f64> x 2>>) -> !cc.ptr<complex<f64>>
// CHECK:           cc.store %[[VAL_0]], %[[VAL_2]] : !cc.ptr<complex<f64>>
// CHECK:           %[[VAL_3:.*]] = cc.compute_ptr %[[VAL_1]][1] : (!cc.ptr<!cc.array<complex<f64> x 2>>) -> !cc.ptr<complex<f64>>
// CHECK:           cc.store %[[VAL_0]], %[[VAL_3]] : !cc.ptr<complex<f64>>
// CHECK:           %[[VAL_4:.*]] = quake.alloca !quake.veq<1>
// CHECK:           %[[VAL_5:.*]] = quake.init_state %[[VAL_4]], %[[VAL_1]] : (!quake.veq<1>, !cc.ptr<!cc.array<complex<f64> x 2>>) -> !quake.veq<1>
// CHECK:           %[[VAL_6:.*]] = quake.extract_ref %[[VAL_5]][0] : (!quake.veq<1>) -> !quake.ref
// CHECK:           %[[VAL_7:.*]] = quake.mz %[[VAL_6]] : (!quake.ref) -> !quake.measure
// CHECK:           %[[VAL_8:.*]] = quake.discriminate %[[VAL_7]] : (!quake.measure) -> i1
// CHECK:           return %[[VAL_8]] : i1
// CHECK:         }
// clang-format on

//===----------------------------------------------------------------------===//
//
// QIR checks
//
//===----------------------------------------------------------------------===//

// clang-format off
// QIR-LABEL: define { i1*, i64 } @__nvqpp__mlirgen__Vanilla() local_unnamed_addr {
// QIR:         %[[VAL_0:.*]] = tail call %[[VAL_1:.*]]* @__quantum__rt__qubit_allocate_array_with_state_fp64(i64 2, i8* nonnull bitcast ([4 x double]* @__nvqpp__rodata_init_0 to i8*))
// QIR:       }

// QIR-LABEL: define { i1*, i64 } @__nvqpp__mlirgen__Cherry() local_unnamed_addr {
// QIR:         %[[VAL_0:.*]] = alloca [4 x { double, double }], align 8
// QIR:         %[[VAL_1:.*]] = getelementptr inbounds [4 x { double, double }], [4 x { double, double }]* %[[VAL_0]], i64 0, i64 0, i32 0
// QIR:         store double 0.000000e+00, double* %[[VAL_1]], align 8
// QIR:         %[[VAL_2:.*]] = getelementptr inbounds [4 x { double, double }], [4 x { double, double }]* %[[VAL_0]], i64 0, i64 0, i32 1
// QIR:         store double 1.000000e+00, double* %[[VAL_2]], align 8
// QIR:         %[[VAL_3:.*]] = getelementptr inbounds [4 x { double, double }], [4 x { double, double }]* %[[VAL_0]], i64 0, i64 1, i32 0
// QIR:         store double 6.000000e-01, double* %[[VAL_3]], align 8
// QIR:         %[[VAL_4:.*]] = getelementptr inbounds [4 x { double, double }], [4 x { double, double }]* %[[VAL_0]], i64 0, i64 1, i32 1
// QIR:         store double 4.000000e-01, double* %[[VAL_4]], align 8
// QIR:         %[[VAL_5:.*]] = getelementptr inbounds [4 x { double, double }], [4 x { double, double }]* %[[VAL_0]], i64 0, i64 2, i32 0
// QIR:         store double 1.000000e+00, double* %[[VAL_5]], align 8
// QIR:         %[[VAL_6:.*]] = getelementptr inbounds [4 x { double, double }], [4 x { double, double }]* %[[VAL_0]], i64 0, i64 2, i32 1
// QIR:         %[[VAL_7:.*]] = bitcast [4 x { double, double }]* %[[VAL_0]] to i8*
// QIR:         call void @llvm.memset
// QIR:         %[[VAL_8:.*]] = call %[[VAL_9:.*]]* @__quantum__rt__qubit_allocate_array_with_state_complex64(i64 2, i8* nonnull %[[VAL_7]])
// QIR:       }

// QIR-LABEL: define { i1*, i64 } @__nvqpp__mlirgen__MooseTracks() local_unnamed_addr {
// QIR:         %[[VAL_0:.*]] = alloca [4 x { double, double }], align 8
// QIR:         %[[VAL_1:.*]] = getelementptr inbounds [4 x { double, double }], [4 x { double, double }]* %[[VAL_0]], i64 0, i64 0, i32 0
// QIR:         store double 0.000000e+00, double* %[[VAL_1]], align 8
// QIR:         %[[VAL_2:.*]] = getelementptr inbounds [4 x { double, double }], [4 x { double, double }]* %[[VAL_0]], i64 0, i64 0, i32 1
// QIR:         store double 1.000000e+00, double* %[[VAL_2]], align 8
// QIR:         %[[VAL_3:.*]] = getelementptr inbounds [4 x { double, double }], [4 x { double, double }]* %[[VAL_0]], i64 0, i64 1, i32 0
// QIR:         store double 7.500000e-01, double* %[[VAL_3]], align 8
// QIR:         %[[VAL_4:.*]] = getelementptr inbounds [4 x { double, double }], [4 x { double, double }]* %[[VAL_0]], i64 0, i64 1, i32 1
// QIR:         store double 2.500000e-01, double* %[[VAL_4]], align 8
// QIR:         %[[VAL_5:.*]] = getelementptr inbounds [4 x { double, double }], [4 x { double, double }]* %[[VAL_0]], i64 0, i64 2, i32 0
// QIR:         store double 1.000000e+00, double* %[[VAL_5]], align 8
// QIR:         %[[VAL_6:.*]] = getelementptr inbounds [4 x { double, double }], [4 x { double, double }]* %[[VAL_0]], i64 0, i64 2, i32 1
// QIR:         %[[VAL_7:.*]] = bitcast [4 x { double, double }]* %[[VAL_0]] to i8*
// QIR:         call void @llvm.memset
// QIR:         %[[VAL_8:.*]] = call %[[VAL_9:.*]]* @__quantum__rt__qubit_allocate_array_with_state_complex64(i64 2, i8* nonnull %[[VAL_7]])
// QIR:       }

// QIR-LABEL: define { i1*, i64 } @__nvqpp__mlirgen__RockyRoad() local_unnamed_addr {
// QIR:         %[[VAL_0:.*]] = alloca double, align 8
// QIR:         store double 0.000000e+00, double* %[[VAL_0]], align 8
// QIR:         %[[VAL_1:.*]] = tail call { double, double } @_ZNSt{{.*}}8literals16complex_literalsli1i{{.*}}Ee(
// QIR:         %[[VAL_2:.*]] = alloca { double, double }, align 8
// QIR:         %[[VAL_3:.*]] = extractvalue { double, double } %[[VAL_1]], 0
// QIR:         %[[VAL_4:.*]] = getelementptr inbounds { double, double }, { double, double }* %[[VAL_2]], i64 0, i32 0
// QIR:         store double %[[VAL_3]], double* %[[VAL_4]], align 8
// QIR:         %[[VAL_5:.*]] = extractvalue { double, double } %[[VAL_1]], 1
// QIR:         %[[VAL_6:.*]] = getelementptr inbounds { double, double }, { double, double }* %[[VAL_2]], i64 0, i32 1
// QIR:         store double %[[VAL_5]], double* %[[VAL_6]], align 8
// QIR:         %[[VAL_7:.*]] = call { double, double } @_Z{{.*}}7complexIT_{{.*}}_(double* nonnull %[[VAL_0]], { double, double }* nonnull %[[VAL_2]])
// QIR:         %[[VAL_8:.*]] = alloca double, align 8
// QIR:         store double 1.000000e+00, double* %[[VAL_8]], align 8
// QIR:         %[[VAL_9:.*]] = call { double, double } @_ZNSt{{.*}}8literals16complex_literalsli1i{{.*}}Ee(
// QIR:         %[[VAL_10:.*]] = alloca { double, double }, align 8
// QIR:         %[[VAL_11:.*]] = extractvalue { double, double } %[[VAL_9]], 0
// QIR:         %[[VAL_12:.*]] = getelementptr inbounds { double, double }, { double, double }* %[[VAL_10]], i64 0, i32 0
// QIR:         store double %[[VAL_11]], double* %[[VAL_12]], align 8
// QIR:         %[[VAL_13:.*]] = extractvalue { double, double } %[[VAL_9]], 1
// QIR:         %[[VAL_14:.*]] = getelementptr inbounds { double, double }, { double, double }* %[[VAL_10]], i64 0, i32 1
// QIR:         store double %[[VAL_13]], double* %[[VAL_14]], align 8
// QIR:         %[[VAL_15:.*]] = call { double, double } @_Z{{.*}}7complexIT_{{.*}}_(double* nonnull %[[VAL_8]], { double, double }* nonnull %[[VAL_10]])
// QIR:         %[[VAL_16:.*]] = alloca [4 x { double, double }], align 8
// QIR:         %[[VAL_17:.*]] = extractvalue { double, double } %[[VAL_7]], 0
// QIR:         %[[VAL_18:.*]] = getelementptr inbounds [4 x { double, double }], [4 x { double, double }]* %[[VAL_16]], i64 0, i64 0, i32 0
// QIR:         store double %[[VAL_17]], double* %[[VAL_18]], align 8
// QIR:         %[[VAL_19:.*]] = extractvalue { double, double } %[[VAL_7]], 1
// QIR:         %[[VAL_20:.*]] = getelementptr inbounds [4 x { double, double }], [4 x { double, double }]* %[[VAL_16]], i64 0, i64 0, i32 1
// QIR:         store double %[[VAL_19]], double* %[[VAL_20]], align 8
// QIR:         %[[VAL_21:.*]] = getelementptr inbounds [4 x { double, double }], [4 x { double, double }]* %[[VAL_16]], i64 0, i64 1, i32 0
// QIR:         store double 8.000000e-01, double* %[[VAL_21]], align 8
// QIR:         %[[VAL_22:.*]] = getelementptr inbounds [4 x { double, double }], [4 x { double, double }]* %[[VAL_16]], i64 0, i64 1, i32 1
// QIR:         store double 2.000000e-01, double* %[[VAL_22]], align 8
// QIR:         %[[VAL_23:.*]] = extractvalue { double, double } %[[VAL_15]], 0
// QIR:         %[[VAL_24:.*]] = getelementptr inbounds [4 x { double, double }], [4 x { double, double }]* %[[VAL_16]], i64 0, i64 2, i32 0
// QIR:         store double %[[VAL_23]], double* %[[VAL_24]], align 8
// QIR:         %[[VAL_25:.*]] = extractvalue { double, double } %[[VAL_15]], 1
// QIR:         %[[VAL_26:.*]] = getelementptr inbounds [4 x { double, double }], [4 x { double, double }]* %[[VAL_16]], i64 0, i64 2, i32 1
// QIR:         store double %[[VAL_25]], double* %[[VAL_26]], align 8
// QIR:         %[[VAL_27:.*]] = bitcast [4 x { double, double }]* %[[VAL_16]] to i8*
// QIR:         %[[VAL_28:.*]] = call %[[VAL_29:.*]]* @__quantum__rt__qubit_allocate_array_with_state_complex64(i64 2, i8* nonnull %[[VAL_27]])
// QIR:       }

// QIR-LABEL: define i1 @__nvqpp__mlirgen__Pistachio() local_unnamed_addr {
// QIR:         %[[VAL_0:.*]] = tail call { double*, i64 } @_Z15getTwoTimesRankv()
// QIR:         %[[VAL_I:.*]] = extractvalue { double*, i64 } %[[VAL_0]], 1
// QIR: %[[VAL_1:.*]] = tail call i64 @llvm.cttz.i64(i64 %[[VAL_I]], i1 false)
// QIR:         %[[VAL_2:.*]] = extractvalue { double*, i64 } %[[VAL_0]], 0
// QIR:         %[[VAL_3:.*]] = bitcast double* %[[VAL_2]] to i8*
// QIR:         %[[VAL_4:.*]] = tail call %[[VAL_5:.*]]* @__quantum__rt__qubit_allocate_array_with_state_fp64(i64 %[[VAL_1]], i8* %[[VAL_3]])
// QIR:       }

// QIR-LABEL: define i1 @__nvqpp__mlirgen__ChocolateMint() local_unnamed_addr {
// QIR:         %[[VAL_0:.*]] = tail call { double*, i64 } @_Z15getTwoTimesRankv()
// QIR:         %[[VAL_I:.*]] = extractvalue { double*, i64 } %[[VAL_0]], 1
// QIR: %[[VAL_1:.*]] = tail call i64 @llvm.cttz.i64(i64 %[[VAL_I]], i1 false)
// QIR:         %[[VAL_2:.*]] = extractvalue { double*, i64 } %[[VAL_0]], 0
// QIR:         %[[VAL_3:.*]] = bitcast double* %[[VAL_2]] to i8*
// QIR:         %[[VAL_4:.*]] = tail call %[[VAL_5:.*]]* @__quantum__rt__qubit_allocate_array_with_state_fp64(i64 %[[VAL_1]], i8* %[[VAL_3]])
// QIR:       }

// QIR-LABEL: define { i1*, i64 } @__nvqpp__mlirgen__Neapolitan() local_unnamed_addr {
// QIR:         %[[VAL_0:.*]] = tail call { { double, double }*, i64 } @_Z14getComplexInitv()
// QIR:         %[[VAL_I:.*]] = extractvalue { { double, double }*, i64 } %[[VAL_0]], 1
// QIR: %[[VAL_1:.*]] = tail call i64 @llvm.cttz.i64(i64 %[[VAL_I]], i1 false)
// QIR:         %[[VAL_2:.*]] = extractvalue { { double, double }*, i64 } %[[VAL_0]], 0
// QIR:         %[[VAL_3:.*]] = bitcast { double, double }* %[[VAL_2]] to i8*
// QIR:         %[[VAL_4:.*]] = tail call %[[VAL_5:.*]]* @__quantum__rt__qubit_allocate_array_with_state_complex64(i64 %[[VAL_1]], i8* %[[VAL_3]])
// QIR:       }

// QIR-LABEL: define { i1*, i64 } @__nvqpp__mlirgen__ButterPecan() local_unnamed_addr {
// QIR:         %[[VAL_0:.*]] = tail call { { double, double }*, i64 } @_Z14getComplexInitv()
// QIR:         %[[VAL_I:.*]] = extractvalue { { double, double }*, i64 } %[[VAL_0]], 1
// QIR: %[[VAL_1:.*]] = tail call i64 @llvm.cttz.i64(i64 %[[VAL_I]], i1 false)
// QIR:         %[[VAL_2:.*]] = extractvalue { { double, double }*, i64 } %[[VAL_0]], 0
// QIR:         %[[VAL_3:.*]] = bitcast { double, double }* %[[VAL_2]] to i8*
// QIR:         %[[VAL_4:.*]] = tail call %[[VAL_5:.*]]* @__quantum__rt__qubit_allocate_array_with_state_complex64(i64 %[[VAL_1]], i8* %[[VAL_3]])
// QIR:       }
<|MERGE_RESOLUTION|>--- conflicted
+++ resolved
@@ -119,27 +119,6 @@
 // CHECK-DAG:       %[[VAL_8:.*]] = arith.constant 0.000000e+00 : f64
 // CHECK-DAG:       %[[VAL_9:.*]] = cc.alloca f64
 // CHECK:           cc.store %[[VAL_8]], %[[VAL_9]] : !cc.ptr<f64>
-<<<<<<< HEAD
-// CHECK:           %[[VAL_10:.*]] = call @_ZNSt{{.*}}8literals16complex_literalsli1i{{.*}}Ee(%[[VAL_7]]) : (f{{[1280]+}}) -> complex<f64>
-// CHECK:           %[[VAL_11:.*]] = cc.alloca complex<f64>
-// CHECK:           cc.store %[[VAL_10]], %[[VAL_11]] : !cc.ptr<complex<f64>>
-// CHECK:           %[[VAL_12:.*]] = call @_Z{{.*}}7complexIT_{{.*}}_(%[[VAL_9]], %[[VAL_11]]) : (!cc.ptr<f64>, !cc.ptr<complex<f64>>) -> complex<f64>
-// CHECK:           %[[VAL_13:.*]] = complex.create %[[VAL_6]], %[[VAL_5]] : complex<f64>
-// CHECK:           %[[VAL_14:.*]] = cc.alloca f64
-// CHECK:           cc.store %[[VAL_4]], %[[VAL_14]] : !cc.ptr<f64>
-// CHECK:           %[[VAL_15:.*]] = call @_ZNSt{{.*}}8literals16complex_literalsli1i{{.*}}Ee(%[[VAL_3]]) : (f{{[1280]+}}) -> complex<f64>
-// CHECK:           %[[VAL_16:.*]] = cc.alloca complex<f64>
-// CHECK:           cc.store %[[VAL_15]], %[[VAL_16]] : !cc.ptr<complex<f64>>
-// CHECK:           %[[VAL_17:.*]] = call @_Z{{.*}}7complexIT_{{.*}}_(%[[VAL_14]], %[[VAL_16]]) : (!cc.ptr<f64>, !cc.ptr<complex<f64>>) -> complex<f64>
-// CHECK:           %[[VAL_18:.*]] = cc.alloca !cc.array<complex<f64> x 4>
-// CHECK:           %[[VAL_24:.*]] = cc.cast %[[VAL_18]]
-// CHECK:           %[[VAL_19:.*]] = cc.cast %[[VAL_18]] : (!cc.ptr<!cc.array<complex<f64> x 4>>) -> !cc.ptr<complex<f64>>
-// CHECK:           cc.store %[[VAL_12]], %[[VAL_19]] : !cc.ptr<complex<f64>>
-// CHECK:           %[[VAL_20:.*]] = cc.compute_ptr %[[VAL_18]][1] : (!cc.ptr<!cc.array<complex<f64> x 4>>) -> !cc.ptr<complex<f64>>
-// CHECK:           cc.store %[[VAL_13]], %[[VAL_20]] : !cc.ptr<complex<f64>>
-// CHECK:           %[[VAL_21:.*]] = cc.compute_ptr %[[VAL_18]][2] : (!cc.ptr<!cc.array<complex<f64> x 4>>) -> !cc.ptr<complex<f64>>
-// CHECK:           cc.store %[[VAL_17]], %[[VAL_21]] : !cc.ptr<complex<f64>>
-=======
 // CHECK:           %[[VAL_10:.*]] = call @_ZNSt{{.*}}8literals16complex_literalsli1i{{.*}}Ee(%[[VAL_7]]) : (f{{[0-9]+}}) -> complex<f64>
 // CHECK:           %[[VAL_11:.*]] = cc.alloca complex<f64>
 // CHECK:           cc.store %[[VAL_10]], %[[VAL_11]] : !cc.ptr<complex<f64>>
@@ -159,7 +138,6 @@
 // CHECK:           cc.store %[[VAL_16]], %[[VAL_20]] : !cc.ptr<complex<f64>>
 // CHECK:           %[[VAL_21:.*]] = cc.compute_ptr %[[VAL_17]][3] : (!cc.ptr<!cc.array<complex<f64> x 4>>) -> !cc.ptr<complex<f64>>
 // CHECK:           cc.store %[[VAL_1]], %[[VAL_21]] : !cc.ptr<complex<f64>>
->>>>>>> e72ebf2b
 // CHECK:           %[[VAL_22:.*]] = quake.alloca !quake.veq<2>
 // CHECK:           %[[VAL_23:.*]] = quake.init_state %[[VAL_22]], %[[VAL_17]] : (!quake.veq<2>, !cc.ptr<!cc.array<complex<f64> x 4>>) -> !quake.veq<2>
 // clang-format on
