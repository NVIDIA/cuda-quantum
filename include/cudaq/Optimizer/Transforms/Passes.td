/********************************************************** -*- tablegen -*- ***
 * Copyright (c) 2022 - 2024 NVIDIA Corporation & Affiliates.                  *
 * All rights reserved.                                                        *
 *                                                                             *
 * This source code and the accompanying materials are made available under    *
 * the terms of the Apache License 2.0 which accompanies this distribution.    *
 ******************************************************************************/

#ifndef CUDAQ_OPT_OPTIMIZER_TRANSFORMS_PASSES
#define CUDAQ_OPT_OPTIMIZER_TRANSFORMS_PASSES

include "mlir/Pass/PassBase.td"

def ApplyControlNegations :
    Pass<"apply-control-negations", "mlir::func::FuncOp"> {
  let summary =
    "Replace all operations with negative controls with positive controls and X operations.";

  let description = [{
    For every quantum operation with a negative control, replace that operation 
    with an X operation on the control qubit, the controlled operation with
    positive polarity, and a final X operation on the control qubit. 
  }];
}

// ApplyOpSpecialization is a module pass because it may modify the ModuleOp
// and add new FuncOps.
def ApplySpecialization : Pass<"apply-op-specialization", "mlir::ModuleOp"> {
  let summary =
    "Replace quake.apply with conventional calls to specialized functions.";
  let description = [{
    The quake.apply op allows quake kernels to be called with implicit
    specialization of the function itself. For example, a user-defined kernel
    can be called with an optional veq of control qubits. These extra control
    qubits implicitly create a new and distinct function that threads these
    control qubits to each quantum op in the function.

    The compute-action-opt command-line option is for debug and demonstration
    purposes only.
  }];

  let constructor = "cudaq::opt::createApplyOpSpecializationPass()";

  let options = [
    Option<"computeActionOptimization", "compute-action-opt", "bool",
      /*default=*/"true", "Enable the compute-action control optimization.">
  ];
}

def BasisConversionPass: Pass<"basis-conversion", "mlir::ModuleOp"> {
  let summary = "Converts kernels to a set of basis operations.";
  let description = [{
    This pass takes as input a list of target (allowed) quantum operations.
    It builds a conversion target, and uses it, together with the dialect
    conversion driver, to try converting all operations into the defined basis.

    The `basis` option takes a comma-separated list of elements identifying
    specific quantum operations as input. Each element must have the
    following format:

    ```
    <op-name>(`(` [<number-of-controls> | `n`] `)` )?
    ```

    Examples:
    - `x` means targeting pauli-x operations without controls  (aka, `not`)
    - `x(1)` means targeting pauli-x operations with one control (aka, `cx`)
    - `x(n)` means targeting pauli-x operation with unbounded number of controls
    - `x,x(1)` means targeting both `not` and `cx` operations
  }];
  let options = [
    ListOption<"basis", "basis", "std::string", "Set of basis operations">,
    ListOption<"disabledPatterns", "disable-patterns", "std::string",
               "Labels of decomposition patterns that should be filtered out">,
    ListOption<"enabledPatterns", "enable-patterns", "std::string",
               "Labels of decomposition patterns that should be used, all "
               "other patterns are filtered out">,
  ];
}

def CheckKernelCalls : Pass<"check-kernel-calls", "mlir::func::FuncOp"> {
  let summary = "Check calls between quantum kernels have been inlined.";
  let description = [{
    The aggressive inlining pass should fully inline any calls between quantum
    kernels. Any residual calls will be because the call graph contains cycles.
    This pass checks that there are no residual calls and print a diagnostic if
    any are found.
  }];
}

def CombineQuantumAllocations :
    Pass<"combine-quantum-alloc", "mlir::func::FuncOp"> {
  let summary = "Combines quake alloca operations.";
  let description = [{
    Quake code may contain several distinct `quake.alloca` operations prior to
    final code gen. This pass will combine them into a single allocation of
    type `!quake.veq` with appropriate `quake.extract_ref` operations. The
    combined allocation will be placed in the entry block and thus dominate all
    potential uses.

    This pass will only process `quake.alloca` operations at the top-level of
    a function. It assumes all calls have been inlined, loops unrolled, etc.

    If the function contains deallocations, these are combined as well. The
    combined deallocation will be added to each exit block.
  }];
  let dependentDialects = ["cudaq::cc::CCDialect", "quake::QuakeDialect"];
}

def ConstPropComplex : Pass<"const-prop-complex", "mlir::ModuleOp"> {
  let summary = "Create and propagate complex constants.";
  let description = [{
    Rewrite the complex.CreateOp to complex.ConstantOp when possible.
    Replace array pointer casts with element pointer casts.
  }];
}

def ConvertToDirectCalls :
    Pass<"indirect-to-direct-calls", "mlir::func::FuncOp"> {
  let summary = "Convert calls to direct calls to Quake routines.";
  let description = [{
    Rewrite the calls in the IR so that they point to the generated code and not
    to the entry point thunks that call back to the runtime. After this pass
    quantum code will call other quantum code directly and without going
    indirectly through the launch kernel runtime.
  }];
}

def DelayMeasurements : Pass<"delay-measurements", "mlir::func::FuncOp"> {
  let summary =
    "Move measurements as late as possible";

  let description = [{
    Move measurements as late as possible. This is useful for a Base Profile QIR program.
  }];

  let constructor = "cudaq::opt::createDelayMeasurementsPass()";
}

def DecompositionPass: Pass<"decomposition", "mlir::ModuleOp"> {
  let summary = "Break down quantum operations.";
  let description = [{
    This pass performs decomposition over a set of operations by iteratively
    applying decomposition patterns until either a fixpoint is reached or the
    maximum number of iterations/rewrites is exhausted. Decomposition is
    best-effort and does not guarantee that the entire IR is decomposed after
    running this pass.

    NOTE: The current implementation is conservative w.r.t global phase, which
    means no decomposition will take place under the presence of controlled
    `quake.apply` operations in the module.
  }];
  let options = [
    ListOption<"disabledPatterns", "disable-patterns", "std::string",
               "Labels of decomposition patterns that should be filtered out">,
    ListOption<"enabledPatterns", "enable-patterns", "std::string",
               "Labels of decomposition patterns that should be used, all "
               "other patterns are filtered out">,
    Option<"testConvergence", "test-convergence", "bool", /*default=*/"false",
           "Test only: Fail pass on non-convergence to detect cyclic patterns">,
  ];
}

def EraseNopCalls : Pass<"erase-nop-calls", "mlir::func::FuncOp"> {
  let summary = "Erase calls to any builtin intrinsics that are NOPs.";
  let description = [{
    The code may contain marker function calls that do not generate any actual
    code. These calls are NOPs that will be erased by this pass.
  }];
}

def ExpandControlVeqs: Pass<"expand-control-veqs", "mlir::func::FuncOp"> {
  let summary = "Expands veqs used as controls into individual qubits.";
  let description = [{
    Given an operation of the form
    ```mlir
    quake.any [%veq] %r : (!quake.veq<n>, !quake.ref) -> ()
    ```
    this pass will extract each qubit from `%veq%` and explicitly provide them
    as qubits:
    ```mlir
    %arg0 = quake.extract_ref %veq[0] : (!quake.veq<n>) -> !quake.ref
    ...
    %argn = quake.extract_ref %veq[n] : (!quake.veq<n>) -> !quake.ref
    quake.any [%arg0, ..., %argn] %0 : (!quake.ref, ..., !quake.ref, !quake.ref) -> ()
    ```
  }];
}

def ExpandMeasurements : Pass<"expand-measurements"> {
  let summary = "Expand multi-ref measurements to series on single refs.";
  let description = [{
    The `mx`, `my`, `mz` ops can take a list of qubits and/or veq arguments.
    The target may only support measuring a single qubit however. This pass
    expands these ops in list format into a series of measurements (including
    loops) on individual qubits and into a single `std::vector<bool>` result.

    The `reset` op can also take a veq argument and this pass will also expand
    that to a series of `reset` operations on single qubits.
  }];

  let dependentDialects = ["cudaq::cc::CCDialect", "mlir::LLVM::LLVMDialect"];

  let constructor = "cudaq::opt::createExpandMeasurementsPass()";
}

def FactorQuantumAllocations :
    Pass<"factor-quantum-alloc", "mlir::func::FuncOp"> {
  let summary = "Factors quake alloca operations.";
  let description = [{
    Quake code may contain `quake.alloca` operations that allocate vectors of
    qubits (`!quake.veq`). This pass will factor these single allocations of
    type `!quake.veq` and the associated `quake.extract_ref` operations into a
    series of single qubit allocations, thereby eliminating the
    `quake.extract_ref` operations.

    If the function contains deallocations of quantum vectors (`veq`), these
    will be replaced with a series of deallocations.
  }];
  let dependentDialects = ["quake::QuakeDialect"];
}

def GenerateDeviceCodeLoader : Pass<"device-code-loader", "mlir::ModuleOp"> {
  let summary = "Generate device code loader stubs.";
  let description = [{
    Generate device code loader stubs which are used for code introspection
    by the runtime.
  }];

  let dependentDialects = ["mlir::LLVM::LLVMDialect"];
  let constructor = "cudaq::opt::createGenerateDeviceCodeLoader()";

  let options = [
    Option<"outputFilename", "output-filename", "std::string",
      /*default=*/"\"-\"", "Name of output file.">,
    Option<"generateAsQuake", "use-quake", "bool",
      /*default=*/"false", "Output should be module in Quake dialect.">
  ];
}

def GenerateKernelExecution : Pass<"kernel-execution", "mlir::ModuleOp"> {
  let summary = "Generate kernel execution code.";
  let description = [{
    Generate the kernel execution thunks. The kernel execution thunks allow
    the control side (C++ code) to launch quantum kernels. This pass
    generates the required glue code.
  }];

  let dependentDialects = ["cudaq::cc::CCDialect", "mlir::LLVM::LLVMDialect"];

  let options = [
    Option<"outputFilename", "output-filename", "std::string",
      /*default=*/"\"-\"", "Name of output file.">,
    Option<"startingArgIdx", "starting-arg-idx", "std::size_t", /*default=*/"0",
      "The starting argument index for the argsCreator.">,
  ];
}

def GetConcreteMatrix : Pass<"get-concrete-matrix", "mlir::func::FuncOp"> {
  let summary = "Replace the unitary matrix generator function with concrete matrix.";
  let description = [{
    Given a custom operation whose generator attribute is another function 
    within the module, such that if `LiftArrayAlloc` pass has run, there will
    be a global constant within the module which holds the concrete matrix 
    representation for the custom operation. This pass will find that global
    variable and update the custom operation to directly point to it. 

    Example:
    ```mlir
      module {
        func.func @__nvqpp__mlirgen__function_foo_generator_1.bar(%arg0: !cc.stdvec<f64>) -> !cc.stdvec<complex<f64>> {
          ...
          %0 = cc.address_of @__nvqpp__mlirgen__function_foo_generator_1.bar.rodata_0 : !cc.ptr<!cc.array<complex<f64> x 4>>
          ...
          return %3 : !cc.stdvec<complex<f64>>
        }

        func.func @__nvqpp__mlirgen__function_kernel_1._Z8kernel_1v() {
          %0 = quake.alloca !quake.ref
          quake.custom_op @__nvqpp__mlirgen__function_foo_generator_1.bar %0 : (!quake.ref) -> ()
          return
        }

        cc.global constant @__nvqpp__mlirgen__function_foo_generator_1.bar.rodata_0 ((dense<[(0.000000e+00,0.000000e+00), (1.000000e+00,0.000000e+00), (1.000000e+00,0.000000e+00), (0.000000e+00,0.000000e+00)]> : tensor<4xcomplex<f64>>) : !cc.array<complex<f64> x 4>
      }
    ```

    The `quake.custom_op` call would be converted to

    ```mlir
      func.func @__nvqpp__mlirgen__function_kernel_1._Z8kernel_1v() {
        %0 = quake.alloca !quake.ref
        quake.custom_op @__nvqpp__mlirgen__function_foo_generator_1.bar.rodata_0 %0 : (!quake.ref) -> ()
        return
      }
    ```

  }];
}

// LambdaLifting is a module pass because it may modify the ModuleOp and add
// new FuncOps.
def LambdaLifting : Pass<"lambda-lifting", "mlir::ModuleOp"> {
  let summary = "Lift lambda expressions to global functions.";
  let description = [{
    This pass implements classical lambda lifting.

    1. Eliminate all free ssa-values in the function by adding arguments.
    2. Move the function to the global scope. (ModuleOp)
    3. Convert all uses to CallOps as needed.
  }];

  let constructor = "cudaq::opt::createLambdaLiftingPass()";
}

def LiftArrayAlloc : Pass<"lift-array-value", "mlir::ModuleOp"> {
  let summary = "Convert constant arrays built on the stack to array values";
  let description = [{
    The bridge or other passes may generate inline code to build an array of
    arithmetic types. This construction can involve quite a few CC dialect
    operations and can "hide" what is really being done in the volume of that
    code. This pass folds and lifts those memory operations into a constant
    array value operation.

    Example:
    ```mlir
      %cst = arith.constant 5.000000e+00 : f64
      %cst_0 = arith.constant 6.000000e+00 : f64
      %cst_1 = arith.constant 7.000000e+00 : f64
      %cst_2 = arith.constant 8.000000e+00 : f64
      %0 = cc.alloca !cc.array<f64 x 4>
      %1 = cc.compute_ptr %0[0] : (!cc.ptr<!cc.array<f64 x 4>>) -> !cc.ptr<f64>
      cc.store %cst, %1 : !cc.ptr<f64>
      %2 = cc.compute_ptr %0[1] : (!cc.ptr<!cc.array<f64 x 4>>) -> !cc.ptr<f64>
      cc.store %cst_0, %2 : !cc.ptr<f64>
      %3 = cc.compute_ptr %0[2] : (!cc.ptr<!cc.array<f64 x 4>>) -> !cc.ptr<f64>
      cc.store %cst_1, %3 : !cc.ptr<f64>
      %4 = cc.compute_ptr %0[3] : (!cc.ptr<!cc.array<f64 x 4>>) -> !cc.ptr<f64>
      cc.store %cst_2, %4 : !cc.ptr<f64>
    ```

    would be converted to

    ```mlir
      %0 = cc.const_array [5.0, 6.0, 7.0, 8.0] : !cc.array<f64 x 4>
    ```

    This converts a value in memory SSA form to an SSA value, so additional
    uses must also be considered. For example, if the array is subsequently
    updated or escapes the function, it cannot be replaced by a value. If
    it is elements are accessed in a read-only way, it is a legal transform
    and will enable further constant folding in other passes.
  }];

  let dependentDialects = ["mlir::complex::ComplexDialect"];
}

def LinearCtrlRelations : Pass<"linear-ctrl-form", "mlir::func::FuncOp"> {
  let summary = "Removes control type values between quantum ops.";
  let description = [{
    In the value semantics, quantum gates may be factored in terms of control
    qubits by the introduction of values of type `!quake.control`. These
    relaxed constraints can be removed within the IR to get a linear and overly
    constrained representation of the dataflow of the *logical* qubits. The
    overly constrained representation may be better suited to certain
    transformations.

    The following example is a factored value semantics. The wire type value is
    converted to a control type value, `%ctrl`, which is a proper SSA-value
    until it is converted back to a wire type, `%new.0`.
    ```mlir
      %ctrl = to_ctrl %old.0 : (!wire) -> !control
      %3 = x [%ctrl] %1 : (!control, !wire) -> !wire
      %4 = h [%ctrl] %2 : (!control, !wire) -> !wire
      %5 = y [%ctrl] %3 : (!control, !wire) -> !wire
      %new.0 = from_ctrl %ctrl : (!control) -> !wire
    ```

    Linearizing these control type values increases the coarity of the quantum
    operations and prevents reordering the operations without rewiring the
    use-def chains of wire values in control positions.
    ```mlir
      %3:2 = x [%0] %1 : (!wire, !wire) -> (!wire, !wire)
      %4:2 = h [%3#0] %2 : (!wire, !wire) -> (!wire, !wire)
      %5:2 = y [%4#0] %3#1 : (!wire, !wire) -> (!wire, !wire)
    ```
  }];
}

def LoopNormalize : Pass<"cc-loop-normalize"> {
  let summary = "Normalize classical compute (C++) loops.";
  let description = [{
    Transform a monotonic loop with constant step (slope) into an invariant loop
    or, if the bounds are constant, a simple counted loop.
  }];

  let dependentDialects = ["mlir::arith::ArithDialect"];

  let options = [
    Option<"allowClosedInterval", "allow-closed-iterval", "bool",
      /*default=*/"true", "Allow loop iterations on a closed interval.">,
    Option<"allowBreak", "allow-early-exit", "bool", /*default=*/"true",
      "Allow unrolling of loop with early exit (i.e. break statement).">
  ];
}

def LoopPeeling : Pass<"cc-loop-peeling"> {
  let summary = "Peeling classical do-while loops.";
  let description = [{
    This loop peeling pass currently implements the transformation of a C++
    do-while loop into a peeled body and while sequence.

    ```c++
    do {
      body;
    } while (condition);
    ```
    is transformed to
    ```c++
    body;
    while (condition) {
      body;
    }
    ```

    Other cases of loop peeling may be implemented in the future.
  }];

  let dependentDialects = ["mlir::cf::ControlFlowDialect"];
}

def LoopUnroll : Pass<"cc-loop-unroll"> {
  let summary = "Unroll classical compute (C++) loops.";
  let description = [{
    If a cc.loop op is a simple, constant counted loop, it can be fully
    unrolled into <i>n</i> copies of the body of the loop.

    The signal-failure-if-any-loop-cannot-be-completely-unrolled option controls
    whether to signal a failure if all loops cannot be fully unrolled. This is
    necessary when synthesizing quantum circuits from CUDA-Q kernels, such
    as when generating a QIR base profile. A quantum circuit requires all loops
    be completely unrolled.
  }];

  let dependentDialects = ["mlir::arith::ArithDialect",
                           "mlir::cf::ControlFlowDialect"];

  let options = [
    Option<"threshold", "maximum-iterations", "unsigned", /*default=*/"50",
      "Maximum iterations to unroll.">,
    Option<"signalFailure",
      "signal-failure-if-any-loop-cannot-be-completely-unrolled", "bool",
      /*default=*/"false", "Signal failure if pass can't unroll all loops.">,
    Option<"allowBreak", "allow-early-exit", "bool", /*default=*/"false",
      "Allow unrolling of loop with early exit (i.e. break statement).">
  ];
}

def LowerToCFG : Pass<"lower-to-cfg", "mlir::func::FuncOp"> {
  let summary = "Erase CLoop, CIf, etc. ops, replacing them with a CFG.";
  let description = [{
    This pass converts high-level control flow ops to a more primitive basic
    CFG structure.

    For example, a `quake.loop` model of a C `for` loop
    ```mlir
    quake.loop while {
      // while code
      quake.condition %cond
    } do {
      // loop body
    } step {
      // step body
    }
    // exit loop
    ```
    will be rewritten to
    ```mlir
    ^bb23:
      // while code
      cf.cond_br %cond, ^bb24, ^bb26
    ^bb24:
      // loop body
      cf.br ^bb25
    ^bb25:
      // step body
      cf.br ^bb23
    ^bb26:
      // exit loop
    ```
  }];

  let dependentDialects = [ "mlir::cf::ControlFlowDialect" ];
  let constructor = "cudaq::opt::createLowerToCFGPass()";
}

def MappingPass: Pass<"qubit-mapping", "mlir::func::FuncOp"> {
  let summary = "Perform qubit mapping to account for connectivity constraints";
  let description = [{
    Some backends cannot support any-to-any multi-qubit operations, so this pass
    performs mapping of the qubits by inserting the necessary swap operations
    into the Quake IR.

    Note 1: this pass requires strictly value semantics for any quantum
    operations. It will throw an error if any memory reference semantics are
    present on quantum operations.

    Note 2: this pass can introduce ancilla qubits.

    Note 3: as a result of note 2, if the IR contains no measurements, this pass
    will inject measurements so that the post-mapping measurements correspond
    to all of the input (user) qubits.
  }];

  let options = [
    Option<"device", "device", "std::string", /*default=*/"\"-\"",
      "Device topology: path(N), ring(N), star(N), star(N,c), grid(w,h), file(/path/to/file), bypass">,
    Option<"debug", "debug", "bool", /*default=*/"false", "Enable debug for qubit-mapping pass algorithm">,
    Option<"extendedLayerSize", "extendedLayerSize", "unsigned", /*default=*/"20", "Extended layer size">,
    Option<"extendedLayerWeight", "extendedLayerWeight", "float", /*default=*/"0.5", "Extended layer weight">,
    Option<"decayDelta", "decayDelta", "float", /*default=*/"0.5", "Decay delta">,
    Option<"roundsDecayReset", "roundsDecayReset", "unsigned", /*default=*/"5", "Number of rounds before decay is reset">
  ];
}

def MemToReg : Pass<"memtoreg", "mlir::func::FuncOp"> {
  let summary = "Converts memory-SSA to register-SSA form.";
  let description = [{
    When classical is enabled, loads and stores of simple scalars that are stack
    allocated are converted to register form. The values themselves are promoted
    out of memory and passed directly. Store to load forwarding and the addition
    of block arguments is performed to eliminate the loads and stores.

    When quantum is enabled, this pass converts values of type `!quake.ref` to
    values of type `!quake.wire`. A `ref` value has ordinary SSA semantics. It
    is possible to make copies of its value, pass the ref value, operate on the
    quantum information by reference, etc. A `wire` value does not have ordinary
    SSA semantics. A use can destroy the value itself, therefore it is required
    that `wire` values be threads in and out of each and every use.
  }];
  let dependentDialects = ["cudaq::cc::CCDialect", "quake::QuakeDialect"];

  let options = [
    Option<"classicalValues", "classical", "bool",
      /*default=*/"true", "Promote classical stack slots to values.">,
    Option<"quantumValues", "quantum", "bool",
      /*default=*/"true", "Promote of quantum values.">
  ];
}

def MultiControlDecompositionPass: Pass<"multicontrol-decomposition",
                                        "mlir::func::FuncOp"> {
  let summary = "Break down multi-control quantum operations.";
  let description = [{
    This pass decomposes multi-control quantum operations. The decompostion
    involves allocating new qubits to hold intermediate results. The number of
    extra qubits depends on the particular operation being decomposed.
    Pauli-X and Pauli-Z operations add _N_ - 2 qubits, while other operations
    add _N_ - 1 qubits, where _N_ is the number of controls.

    Note: When a `veq` is used as control, we need to know its size to be able
    to decompose. In such cases, all qubits will be extracted. If the size is
    unknown at compilation-time, the pass leaves the operation as-is.
  }];
}

def ObserveAnsatz : Pass<"observe-ansatz", "mlir::func::FuncOp"> {
 let summary = "Given spin_op input, append measures to the FuncOp";
  let description = [{
    Given an unmeasured Quake representation (i.e. a state prep ansatz), append
    measures based on the given spin_op specified in binary symplectic form.
  }];
  let options = [
    ListOption<"termBSF", "term-bsf", "unsigned",
      "The measurement bases as a Pauli tensor product represented in binary symplectic form.">
  ];
}

def StatePreparation : Pass<"state-prep", "mlir::ModuleOp"> {
  let summary =
    "Convert state vector data into gates";
  let description = [{
    Convert quake representation that includes qubit initialization
    from data into qubit initialization using gates.

    For example:

    ```mlir
    module {
      func.func @foo() attributes {
        %0 = cc.address_of @foo.rodata_0 : !cc.ptr<!cc.array<complex<f32> x 4>>
        %1 = quake.alloca !quake.veq<2>
        %2 = quake.init_state %1, %0 : (!quake.veq<2>, !cc.ptr<!cc.array<complex<f32> x 4>>) -> !quake.veq<2>
        return
      }
      cc.global constant @foo.rodata_0 (dense<[(0.707106769,0.000000e+00), (0.707106769,0.000000e+00), (0.000000e+00,0.000000e+00), (0.000000e+00,0.000000e+00)]> : tensor<4xcomplex<f32>>) : !cc.array<complex<f32> x 4>
    }
    ```
    Will be rewritten to:
    ```mlir
    module {
      func.func @foo() attributes {
        %0 = quake.alloca !quake.veq<2>
        %c1_i64 = arith.constant 1 : i64
        %1 = quake.extract_ref %0[%c1_i64] : (!quake.veq<2>, i64) -> !quake.ref
        %cst = arith.constant 0.000000e+00 : f64
        quake.ry (%cst) %1 : (f64, !quake.ref) -> ()
        %c0_i64 = arith.constant 0 : i64
        %2 = quake.extract_ref %0[%c0_i64] : (!quake.veq<2>, i64) -> !quake.ref
        %cst_0 = arith.constant 0.78539816339744839 : f64
        quake.ry (%cst_0) %2 : (f64, !quake.ref) -> ()
        quake.x [%1] %2 : (!quake.ref, !quake.ref) -> ()
        %cst_1 = arith.constant 0.78539816339744839 : f64
        quake.ry (%cst_1) %2 : (f64, !quake.ref) -> ()
        quake.x [%1] %2 : (!quake.ref, !quake.ref) -> ()
        return
      }
    }
    ```
  }];
<<<<<<< HEAD
=======

  let options = [
    Option<"phaseThreshold", "threshold", "double",
      /*default=*/"1e-10", "Equalize the state if larger than the threshold">,
  ];
>>>>>>> 69afc99b
}

def PromoteRefToVeqAlloc : Pass<"promote-qubit-allocation"> {
  let summary = "Promote single qubit allocations.";
  let description = [{
    This pass converts all single qubit allocations in the quake dialect to
    allocations of vectors of qubits of length one. This conversion makes all
    allocations uniform for the conversion to QIR.
  }];
}

def PruneCtrlRelations : Pass<"pruned-ctrl-form", "mlir::func::FuncOp"> {
  let summary = "Removes artifical control constraints between quantum ops.";
  let description = [{
    In the value semantics, quantum gates may be overly constrained in terms of
    control qubits. These constraints can be removed within the IR to get a more
    accurate representation of the dataflow of the *logical* qubits. This
    alternative representation may be better suited to certain transformations.

    The following example is overly constrained. The control wire, beginning
    with `%0` is imposing what appears to be a strict ordering of
    `[x -> h -> y]`.
    ```mlir
      %3:2 = x [%0] %1 : (!wire, !wire) -> (!wire, !wire)
      %4:2 = h [%3#0] %2 : (!wire, !wire) -> (!wire, !wire)
      %5:2 = y [%4#0] %3#1 : (!wire, !wire) -> (!wire, !wire)
    ```

    This snippet can be rewritten as the following IR to reflect that the
    control wire has an identity applied so is unchanged. We observe less strict
    ordering constraints of `[h | x -> y]`. This might allow a scheduling pass
    to swap the order of the `h` and `x` gates, for instance.
    ```mlir
      %ctrl = to_ctrl %old.0 : (!wire) -> !control
      %3 = x [%ctrl] %1 : (!control, !wire) -> !wire
      %4 = h [%ctrl] %2 : (!control, !wire) -> !wire
      %5 = y [%ctrl] %3 : (!control, !wire) -> !wire
      %new.0 = from_ctrl %ctrl : (!control) -> !wire
    ```
  }];
}

def PySynthCallableBlockArgs :
    Pass<"py-synth-callable-block-args", "mlir::func::FuncOp"> {
  let summary = "Synthesize / Inline cc.callable_func on function block arguments.";
  let description = [{
    This pass is leveraged by the Python bindings to synthesize any 
    cc.callable block arguments. By synthesis we mean replace all uses of the 
    callable block argument with a specific in-Module function call (func.call) 
    retrieved at runtime (the name of the function passed to the kernel at the 
    cc.callable block argument index).
  }];
}

def QuakeSynthesize : Pass<"quake-synth", "mlir::ModuleOp"> {
  let summary =
    "Synthesize concrete quantum program from Quake code plus runtime values.";
  let description = [{
    Convert Quake representing a dynamic quantum kernel to Quake
    representing a concrete quantum program instance using known
     runtime values.
  }];

  let constructor = "cudaq::opt::createQuakeSynthesizer()";
}

def QuakeAddDeallocs : Pass<"add-dealloc", "mlir::func::FuncOp"> {
 let summary = "Add quake deallocs to functions before they return.";
  let description = [{
    This pass ensures that a dealloc is inserted before functions return
    if the function contains a AllocaOp. It should be run before converting
    to QIR, for example, in order to generate correct code.
  }];

  let constructor = "cudaq::opt::createQuakeAddDeallocs()";
}

def QuakeAddMetadata : Pass<"quake-add-metadata", "mlir::func::FuncOp"> {
 let summary = "Add various metadata attributes to a Quake function.";
  let description = [{
   This pass provides a hook for adding various metadata to a Quake
   function's list of compile-time attributes. This type of metadata
   exposure will enable quantum IR introspection in the CUDA-Q
   runtime library.
  }];

  let constructor = "cudaq::opt::createQuakeAddMetadata()";
}

def RegToMem : Pass<"regtomem", "mlir::func::FuncOp"> {
  let summary = "Converts register-SSA to memory-SSA form.";
  let description = [{
    Perform the reverse transformation of the memtoreg pass.

    This pass converts values of type `!quake.wire` to be wrapped as references
    where possible. This is an greedy/exhaustive transformation in that wires
    will be removed from the Quake IR wherever possible. There may be cases
    where the wire cannot be wrapped uniquely. In those cases, this
    transformation will take no action and leave the IR (partially) with wire
    type values.
  }];
  let dependentDialects = ["cudaq::cc::CCDialect", "quake::QuakeDialect"];
}

def UnwindLowering : Pass<"unwind-lowering", "mlir::func::FuncOp"> {
  let summary = "Lower global unwinding control-flow macros to a CFG.";
  let description = [{
    In C++, statements such as `return`, `break`, and `continue` are global
    transfers of control. The control-flow does not necessarily return to the
    next Operation in the Block containing the parent Op. Furthermore, this
    global jumps may imply additional operations depending on the context.
    These operations are stack unwinding operations (within an activation
    frame) that may include calling destructors, deallocations, automatic
    uncomputation, etc.

    `continue` and `break` may only be present in the context of a loop
    currently. The unwinding macros are matched to the nearest enclosing loop
    structure and the body of the loop is expanded to a CFG to expose the
    general control flow within the loop.

    `return` may be present in any context. The full context from the innermost
    structured op containing the unwinding return to the body of the function
    is lowered to a CFG form to expose the general control flow implied.

    The lower to CFG pass removed all structured operations from a function,
    lowering the body of the function completely to a primitive CFG.
  }];
  let constructor = "cudaq::opt::createUnwindLoweringPass()";
}

def UpdateRegisterNames : Pass<"update-register-names"> {
  let summary = "Update classical register names";
  let description = [{
    After loop unrolling, there may be duplicate registerName attributes. Run
    this pass to give them unique attribute values.
  }];
}

#endif // CUDAQ_OPT_OPTIMIZER_TRANSFORMS_PASSES<|MERGE_RESOLUTION|>--- conflicted
+++ resolved
@@ -618,14 +618,11 @@
     }
     ```
   }];
-<<<<<<< HEAD
-=======
 
   let options = [
     Option<"phaseThreshold", "threshold", "double",
       /*default=*/"1e-10", "Equalize the state if larger than the threshold">,
   ];
->>>>>>> 69afc99b
 }
 
 def PromoteRefToVeqAlloc : Pass<"promote-qubit-allocation"> {
