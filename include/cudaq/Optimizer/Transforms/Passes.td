--- conflicted
+++ resolved
@@ -47,17 +47,6 @@
   ];
 }
 
-<<<<<<< HEAD
-def PySynthCallableBlockArgs : Pass<"py-synth-callable-block-args", "mlir::func::FuncOp"> {
-  let summary = "Synthesize / Inline cc.callable_func on function block arguments.";
-  let description = [{
-    This pass is leveraged by the Python bindings to synthesize any 
-    cc.callable block arguments. By synthesis we mean replace all uses of the 
-    callable block argument with a specific in-Module function call (func.call) 
-    retrieved at runtime (the name of the function passed to the kernel at the 
-    cc.callable block argument index).
-  }];
-=======
 def BasisConversionPass: Pass<"basis-conversion", "mlir::ModuleOp"> {
   let summary = "Converts kernels to a set of basis operations.";
   let description = [{
@@ -87,7 +76,17 @@
                "Labels of decomposition patterns that should be used, all "
                "other patterns are filtered out">,
   ];
->>>>>>> d65ed4ca
+}
+
+def PySynthCallableBlockArgs : Pass<"py-synth-callable-block-args", "mlir::func::FuncOp"> {
+  let summary = "Synthesize / Inline cc.callable_func on function block arguments.";
+  let description = [{
+    This pass is leveraged by the Python bindings to synthesize any 
+    cc.callable block arguments. By synthesis we mean replace all uses of the 
+    callable block argument with a specific in-Module function call (func.call) 
+    retrieved at runtime (the name of the function passed to the kernel at the 
+    cc.callable block argument index).
+  }];
 }
 
 def CheckKernelCalls : Pass<"check-kernel-calls", "mlir::func::FuncOp"> {
