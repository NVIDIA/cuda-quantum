/********************************************************** -*- tablegen -*- ***
 * Copyright (c) 2022 - 2024 NVIDIA Corporation & Affiliates.                  *
 * All rights reserved.                                                        *
 *                                                                             *
 * This source code and the accompanying materials are made available under    *
 * the terms of the Apache License 2.0 which accompanies this distribution.    *
 ******************************************************************************/

#ifndef CUDAQ_OPT_OPTIMIZER_TRANSFORMS_PASSES
#define CUDAQ_OPT_OPTIMIZER_TRANSFORMS_PASSES

include "mlir/Pass/PassBase.td"

def AddWireset : Pass<"add-wireset", "mlir::ModuleOp"> {
  let summary = "Adds a topology-less `quake.wire_set` to the module.";
  let description = [{
    Adds a `quake.wire_set` operation without any topological information to the
    ModuleOp.
  }];
}

def AssignWireIndices : Pass<"assign-wire-indices", "mlir::func::FuncOp"> {
  let summary = "Replaces `null_wire` with `borrow_wire` from a `wire_set`.";
  let description = [{
    Replaces all instances of `quake.null_wire` with `quake.borrow_wire` from a
    common `quake.wire_set` without any topological information.  Each wire is
    assigned a unique identifier (the index into the `quake.wire_set`) through
    this process.
  }];
}

def ApplyControlNegations :
    Pass<"apply-control-negations", "mlir::func::FuncOp"> {
  let summary =
    "Replace all `Ops` with negated controls with normal controls and `XOp`s.";

  let description = [{
    For every quantum operation with a negative control, replace that operation 
    with an X operation on the control qubit, the controlled operation with
    positive polarity, and a final X operation on the control qubit. 
  }];
}

// ApplyOpSpecialization is a module pass because it may modify the ModuleOp
// and add new FuncOps.
def ApplySpecialization : Pass<"apply-op-specialization", "mlir::ModuleOp"> {
  let summary =
    "Replace quake.apply with conventional calls to specialized functions.";
  let description = [{
    The quake.apply op allows quake kernels to be called with implicit
    specialization of the function itself. For example, a user-defined kernel
    can be called with an optional veq of control qubits. These extra control
    qubits implicitly create a new and distinct function that threads these
    control qubits to each quantum op in the function.

    The compute-action-opt command-line option is for debug and demonstration
    purposes only.
  }];

  let constructor = "cudaq::opt::createApplyOpSpecializationPass()";

  let options = [
    Option<"computeActionOptimization", "compute-action-opt", "bool",
      /*default=*/"true", "Enable the compute-action control optimization.">
  ];
}

def ArgumentSynthesis : Pass<"argument-synthesis", "mlir::func::FuncOp"> {
  let summary = "Specialize a function by replacing arguments with constants";
  let description = [{
    This pass takes a list of functions and argument substitutions. For each
    function in the list, the arguments to the function in the substitutions
    list will be erased and replaced with a computed value (e.g., a constant)
    provided in the substitution list. All arguments or some subset of arguments
    may be substituted in this way.

    To facilitate command-line testing, this pass can be run with the functions
    suboption using filenames containing the argument substitutions. For
    example, one might run
    ```console
      cudaq-opt input.qke \
        --argument-synthesis=functions="kernel1:subst1.qke,kernel2:subst2.qke"
    ```
    where `kernel1`, `kernel2` are the names of functions and `subst1.qke` and
    `subst2.qke` are quake source files contains arg_subst operations.

<<<<<<< HEAD
    For running this pass from code, one can build the substitution code in a
    std::string and use a prefix character '*' to indicate the text is inline
    and not in a file.
    ```
      kernel1:*"cc.arg_subst [0] { ... }"
    ```
=======
def DependencyAnalysis : Pass<"dep-analysis", "mlir::ModuleOp"> {
  let summary = "Generates qubit dependency graphs based on quake code.";
  let description = [{
    Work in progress.
>>>>>>> fd624faa
  }];

  let options = [
    ListOption<"funcList", "functions", "std::string",
               "Function name and substitutions pairs (<func>:<filename>)">,
  ];
  let dependentDialects = ["cudaq::cc::CCDialect", "mlir::LLVM::LLVMDialect",
    "mlir::cf::ControlFlowDialect"];
}

def AssignIDs : Pass<"assign-ids", "mlir::func::FuncOp"> {
  let summary = "Generate and assign unique identifiers for virtual qubits.";
  let description = [{
   Attachs a matching unique ID attribute to each `quake.null_wire` and
   corresponding `quake.sink`. This is used in DependencyAnalysis to associate
   allocations and deallocations for tracking qubit lifetimes.
  }];

  let dependentDialects = ["quake::QuakeDialect"];
}

def BasisConversionPass : Pass<"basis-conversion", "mlir::ModuleOp"> {
  let summary = "Converts kernels to a set of basis operations.";
  let description = [{
    This pass takes as input a list of target (allowed) quantum operations.
    It builds a conversion target, and uses it, together with the dialect
    conversion driver, to try converting all operations into the defined basis.

    The `basis` option takes a comma-separated list of elements identifying
    specific quantum operations as input. Each element must have the
    following format:

    ```
    <op-name>(`(` [<number-of-controls> | `n`] `)` )?
    ```

    Examples:
    - `x` means targeting pauli-x operations without controls  (aka, `not`)
    - `x(1)` means targeting pauli-x operations with one control (aka, `cx`)
    - `x(n)` means targeting pauli-x operation with unbounded number of controls
    - `x,x(1)` means targeting both `not` and `cx` operations
  }];
  let options = [
    ListOption<"basis", "basis", "std::string", "Set of basis operations">,
    ListOption<"disabledPatterns", "disable-patterns", "std::string",
               "Labels of decomposition patterns that should be filtered out">,
    ListOption<"enabledPatterns", "enable-patterns", "std::string",
               "Labels of decomposition patterns that should be used, all "
               "other patterns are filtered out">,
  ];
}

def CheckKernelCalls : Pass<"check-kernel-calls", "mlir::func::FuncOp"> {
  let summary = "Check calls between quantum kernels have been inlined.";
  let description = [{
    The aggressive inlining pass should fully inline any calls between quantum
    kernels. Any residual calls will be because the call graph contains cycles.
    This pass checks that there are no residual calls and print a diagnostic if
    any are found.
  }];
}

def CombineQuantumAllocations :
    Pass<"combine-quantum-alloc", "mlir::func::FuncOp"> {
  let summary = "Combines quake alloca operations.";
  let description = [{
    Quake code may contain several distinct `quake.alloca` operations prior to
    final code gen. This pass will combine them into a single allocation of
    type `!quake.veq` with appropriate `quake.extract_ref` operations. The
    combined allocation will be placed in the entry block and thus dominate all
    potential uses.

    This pass will only process `quake.alloca` operations at the top-level of
    a function. It assumes all calls have been inlined, loops unrolled, etc.

    If the function contains deallocations, these are combined as well. The
    combined deallocation will be added to each exit block.
  }];
  let dependentDialects = ["cudaq::cc::CCDialect", "quake::QuakeDialect"];
}

def ConstPropComplex : Pass<"const-prop-complex", "mlir::ModuleOp"> {
  let summary = "Create and propagate complex constants.";
  let description = [{
    Rewrite the complex.CreateOp to complex.ConstantOp when possible.
    Replace array pointer casts with element pointer casts.
  }];
}

def ConvertToDirectCalls :
    Pass<"indirect-to-direct-calls", "mlir::func::FuncOp"> {
  let summary = "Convert calls to direct calls to Quake routines.";
  let description = [{
    Rewrite the calls in the IR so that they point to the generated code and not
    to the entry point thunks that call back to the runtime. After this pass
    quantum code will call other quantum code directly and without going
    indirectly through the launch kernel runtime.
  }];
}

def DelayMeasurements : Pass<"delay-measurements", "mlir::func::FuncOp"> {
  let summary =
    "Move measurements as late as possible";

  let description = [{
    Move measurements as late as possible. This is useful for a Base Profile
    QIR program.
  }];

  let constructor = "cudaq::opt::createDelayMeasurementsPass()";
}

def DecompositionPass: Pass<"decomposition", "mlir::ModuleOp"> {
  let summary = "Break down quantum operations.";
  let description = [{
    This pass performs decomposition over a set of operations by iteratively
    applying decomposition patterns until either a fixpoint is reached or the
    maximum number of iterations/rewrites is exhausted. Decomposition is
    best-effort and does not guarantee that the entire IR is decomposed after
    running this pass.

    NOTE: The current implementation is conservative w.r.t global phase, which
    means no decomposition will take place under the presence of controlled
    `quake.apply` operations in the module.
  }];
  let options = [
    ListOption<"disabledPatterns", "disable-patterns", "std::string",
               "Labels of decomposition patterns that should be filtered out">,
    ListOption<"enabledPatterns", "enable-patterns", "std::string",
               "Labels of decomposition patterns that should be used, all "
               "other patterns are filtered out">,
    Option<"testConvergence", "test-convergence", "bool", /*default=*/"false",
           "Test only: Fail pass on non-convergence to detect cyclic patterns">,
  ];
}

def DependencyAnalysis : Pass<"dep-analysis", "mlir::func::FuncOp"> {
  let summary = "Maps qubits and reorders operations based on dependency graph.";
  let description = [{
    A dependency graph is a Directed Acyclic Graph (DAG) where each node
    represents an operation, and each edge represents a "depends on" relation
    between that operation and another operation. For example, in the following
    snippet the `x` operation depends on the `h` operation because it is applied
    to the same qubit (`q`), so the `h` operation must happen before the `x`
    operation:
    ```c++
      cudaq::qubit q;
      x(q);
      h(q);
    ```

    Once a dependency graph is created, it is then scheduled, assigning each
    operation a virtual cycle. Operations that don't depend on each other may
    be scheduled at the same cycle. However, an operation that depends on a
    second operation must be scheduled after the second operation. The
    scheduling algorithm tries to pack operations as densely as possible,
    minimizing the number of cycles between operations.

    From this dependency graph, we can calculate the lifetime of a qubit: from
    the cycle in which it is first used through the cycle in which it is last
    used. If two virtual qubits have non-overlapping lifetimes, they can be
    assigned to the same physical qubit, as every virtual qubit is assumed to be
    fully reset before release. Failure to fully reset virtual qubits before
    release is undefinied behavior, and will likely lead to incorrect output
    when running DependencyAnalysis.
  }];

  let dependentDialects = ["quake::QuakeDialect"];

  let statistics = [
    Statistic<"numVirtualQubits", "num-virtual-qubits",
              "Number of virtual qubits used">,
    Statistic<"numPhysicalQubits", "num-physical-qubits",
              "Number of phyiscal qubits used">,
    Statistic<"numCycles", "num-cycles",
              "Length of kernel in cycles">,
  ];
}

def EraseNopCalls : Pass<"erase-nop-calls", "mlir::func::FuncOp"> {
  let summary = "Erase calls to any builtin intrinsics that are NOPs.";
  let description = [{
    The code may contain marker function calls that do not generate any actual
    code. These calls are NOPs that will be erased by this pass.
  }];
}

def ExpandControlVeqs: Pass<"expand-control-veqs", "mlir::func::FuncOp"> {
  let summary = "Expands veqs used as controls into individual qubits.";
  let description = [{
    Given an operation of the form
    ```mlir
    quake.any [%veq] %r : (!quake.veq<n>, !quake.ref) -> ()
    ```
    this pass will extract each qubit from `%veq%` and explicitly provide them
    as qubits:
    ```mlir
    %arg0 = quake.extract_ref %veq[0] : (!quake.veq<n>) -> !quake.ref
    ...
    %argn = quake.extract_ref %veq[n] : (!quake.veq<n>) -> !quake.ref
    quake.any [%arg0, ..., %argn] %0 : (!quake.ref, ..., !quake.ref, !quake.ref) -> ()
    ```
  }];
}

def ExpandMeasurements : Pass<"expand-measurements"> {
  let summary = "Expand multi-ref measurements to series on single refs.";
  let description = [{
    The `mx`, `my`, `mz` ops can take a list of qubits and/or veq arguments.
    The target may only support measuring a single qubit however. This pass
    expands these ops in list format into a series of measurements (including
    loops) on individual qubits and into a single `std::vector<bool>` result.

    The `reset` op can also take a veq argument and this pass will also expand
    that to a series of `reset` operations on single qubits.
  }];

  let dependentDialects = ["cudaq::cc::CCDialect", "mlir::LLVM::LLVMDialect"];

  let constructor = "cudaq::opt::createExpandMeasurementsPass()";
}

def FactorQuantumAllocations :
    Pass<"factor-quantum-alloc", "mlir::func::FuncOp"> {
  let summary = "Factors quake alloca operations.";
  let description = [{
    Quake code may contain `quake.alloca` operations that allocate vectors of
    qubits (`!quake.veq`). This pass will factor these single allocations of
    type `!quake.veq` and the associated `quake.extract_ref` operations into a
    series of single qubit allocations, thereby eliminating the
    `quake.extract_ref` operations.

    If the function contains deallocations of quantum vectors (`veq`), these
    will be replaced with a series of deallocations.
  }];
  let dependentDialects = ["quake::QuakeDialect"];
}

def GenerateDeviceCodeLoader : Pass<"device-code-loader", "mlir::ModuleOp"> {
  let summary = "Generate device code loader stubs.";
  let description = [{
    Generate device code loader stubs which are used for code introspection
    by the runtime.
  }];

  let dependentDialects = ["mlir::LLVM::LLVMDialect"];
  let constructor = "cudaq::opt::createGenerateDeviceCodeLoader()";

  let options = [
    Option<"outputFilename", "output-filename", "std::string",
      /*default=*/"\"-\"", "Name of output file.">,
    Option<"generateAsQuake", "use-quake", "bool",
      /*default=*/"false", "Output should be module in Quake dialect.">
  ];
}

def GenerateKernelExecution : Pass<"kernel-execution", "mlir::ModuleOp"> {
  let summary = "Generate kernel execution code.";
  let description = [{
    Generate the kernel execution thunks. The kernel execution thunks allow
    the control side (C++ code) to launch quantum kernels. This pass
    generates the required glue code.

    Specifying the alt-launch=2 option will generate different code that makes
    use of library side argument conversion and the argument synthesis pass.
    More generally, this option can be used when JIT compiling kernels on the
    client/host/local processor.
  }];

  let dependentDialects = ["cudaq::cc::CCDialect", "mlir::LLVM::LLVMDialect"];

  let options = [
    Option<"outputFilename", "output-filename", "std::string",
      /*default=*/"\"-\"", "Name of output file.">,
    Option<"startingArgIdx", "starting-arg-idx", "std::size_t", /*default=*/"0",
      "The starting argument index for the argsCreator.">,
    Option<"altLaunchVersion", "alt-launch", "std::size_t", /*default=*/"1",
      "Specify the version of altLaunchKernel to be used.">
  ];
}

def GetConcreteMatrix : Pass<"get-concrete-matrix", "mlir::func::FuncOp"> {
  let summary =
    "Replace the unitary matrix generator function with concrete matrix.";
  let description = [{
    Given a custom operation whose generator attribute is another function 
    within the module, such that if `LiftArrayAlloc` pass has run, there will
    be a global constant within the module which holds the concrete matrix 
    representation for the custom operation. This pass will find that global
    variable and update the custom operation to directly point to it. 

    Example:
    ```mlir
      module {
        func.func @__nvqpp__mlirgen__function_foo_generator_1.bar(%arg0: !cc.stdvec<f64>) -> !cc.stdvec<complex<f64>> {
          ...
          %0 = cc.address_of @__nvqpp__mlirgen__function_foo_generator_1.bar.rodata_0 : !cc.ptr<!cc.array<complex<f64> x 4>>
          ...
          return %3 : !cc.stdvec<complex<f64>>
        }

        func.func @__nvqpp__mlirgen__function_kernel_1._Z8kernel_1v() {
          %0 = quake.alloca !quake.ref
          quake.custom_op @__nvqpp__mlirgen__function_foo_generator_1.bar %0 : (!quake.ref) -> ()
          return
        }

        cc.global constant @__nvqpp__mlirgen__function_foo_generator_1.bar.rodata_0 ((dense<[(0.000000e+00,0.000000e+00), (1.000000e+00,0.000000e+00), (1.000000e+00,0.000000e+00), (0.000000e+00,0.000000e+00)]> : tensor<4xcomplex<f64>>) : !cc.array<complex<f64> x 4>
      }
    ```

    The `quake.custom_op` call would be converted to

    ```mlir
      func.func @__nvqpp__mlirgen__function_kernel_1._Z8kernel_1v() {
        %0 = quake.alloca !quake.ref
        quake.custom_op @__nvqpp__mlirgen__function_foo_generator_1.bar.rodata_0 %0 : (!quake.ref) -> ()
        return
      }
    ```

  }];
}

// LambdaLifting is a module pass because it may modify the ModuleOp and add
// new FuncOps.
def LambdaLifting : Pass<"lambda-lifting", "mlir::ModuleOp"> {
  let summary = "Lift lambda expressions to global functions.";
  let description = [{
    This pass implements classical lambda lifting.

    1. Eliminate all free ssa-values in the function by adding arguments.
    2. Move the function to the global scope. (ModuleOp)
    3. Convert all uses to CallOps as needed.
  }];

  let constructor = "cudaq::opt::createLambdaLiftingPass()";
}

def LiftArrayAlloc : Pass<"lift-array-value", "mlir::ModuleOp"> {
  let summary = "Convert constant arrays built on the stack to array values";
  let description = [{
    The bridge or other passes may generate inline code to build an array of
    arithmetic types. This construction can involve quite a few CC dialect
    operations and can "hide" what is really being done in the volume of that
    code. This pass folds and lifts those memory operations into a constant
    array value operation.

    Example:
    ```mlir
      %cst = arith.constant 5.000000e+00 : f64
      %cst_0 = arith.constant 6.000000e+00 : f64
      %cst_1 = arith.constant 7.000000e+00 : f64
      %cst_2 = arith.constant 8.000000e+00 : f64
      %0 = cc.alloca !cc.array<f64 x 4>
      %1 = cc.compute_ptr %0[0] : (!cc.ptr<!cc.array<f64 x 4>>) -> !cc.ptr<f64>
      cc.store %cst, %1 : !cc.ptr<f64>
      %2 = cc.compute_ptr %0[1] : (!cc.ptr<!cc.array<f64 x 4>>) -> !cc.ptr<f64>
      cc.store %cst_0, %2 : !cc.ptr<f64>
      %3 = cc.compute_ptr %0[2] : (!cc.ptr<!cc.array<f64 x 4>>) -> !cc.ptr<f64>
      cc.store %cst_1, %3 : !cc.ptr<f64>
      %4 = cc.compute_ptr %0[3] : (!cc.ptr<!cc.array<f64 x 4>>) -> !cc.ptr<f64>
      cc.store %cst_2, %4 : !cc.ptr<f64>
    ```

    would be converted to

    ```mlir
      %0 = cc.const_array [5.0, 6.0, 7.0, 8.0] : !cc.array<f64 x 4>
    ```

    This converts a value in memory SSA form to an SSA value, so additional
    uses must also be considered. For example, if the array is subsequently
    updated or escapes the function, it cannot be replaced by a value. If
    it is elements are accessed in a read-only way, it is a legal transform
    and will enable further constant folding in other passes.
  }];

  let dependentDialects = ["mlir::complex::ComplexDialect"];
}

def LinearCtrlRelations : Pass<"linear-ctrl-form", "mlir::func::FuncOp"> {
  let summary = "Removes control type values between quantum ops.";
  let description = [{
    In the value semantics, quantum gates may be factored in terms of control
    qubits by the introduction of values of type `!quake.control`. These
    relaxed constraints can be removed within the IR to get a linear and overly
    constrained representation of the dataflow of the *logical* qubits. The
    overly constrained representation may be better suited to certain
    transformations.

    The following example is a factored value semantics. The wire type value is
    converted to a control type value, `%ctrl`, which is a proper SSA-value
    until it is converted back to a wire type, `%new.0`.
    ```mlir
      %ctrl = to_ctrl %old.0 : (!wire) -> !control
      %3 = x [%ctrl] %1 : (!control, !wire) -> !wire
      %4 = h [%ctrl] %2 : (!control, !wire) -> !wire
      %5 = y [%ctrl] %3 : (!control, !wire) -> !wire
      %new.0 = from_ctrl %ctrl : (!control) -> !wire
    ```

    Linearizing these control type values increases the coarity of the quantum
    operations and prevents reordering the operations without rewiring the
    use-def chains of wire values in control positions.
    ```mlir
      %3:2 = x [%0] %1 : (!wire, !wire) -> (!wire, !wire)
      %4:2 = h [%3#0] %2 : (!wire, !wire) -> (!wire, !wire)
      %5:2 = y [%4#0] %3#1 : (!wire, !wire) -> (!wire, !wire)
    ```
  }];
}

def LoopNormalize : Pass<"cc-loop-normalize"> {
  let summary = "Normalize classical compute (C++) loops.";
  let description = [{
    Transform a monotonic loop with constant step (slope) into an invariant loop
    or, if the bounds are constant, a simple counted loop.
  }];

  let dependentDialects = ["mlir::arith::ArithDialect"];

  let options = [
    Option<"allowClosedInterval", "allow-closed-iterval", "bool",
      /*default=*/"true", "Allow loop iterations on a closed interval.">,
    Option<"allowBreak", "allow-early-exit", "bool", /*default=*/"true",
      "Allow unrolling of loop with early exit (i.e. break statement).">
  ];
}

def LoopPeeling : Pass<"cc-loop-peeling"> {
  let summary = "Peeling classical do-while loops.";
  let description = [{
    This loop peeling pass currently implements the transformation of a C++
    do-while loop into a peeled body and while sequence.

    ```c++
    do {
      body;
    } while (condition);
    ```
    is transformed to
    ```c++
    body;
    while (condition) {
      body;
    }
    ```

    Other cases of loop peeling may be implemented in the future.
  }];

  let dependentDialects = ["mlir::cf::ControlFlowDialect"];
}

def LoopUnroll : Pass<"cc-loop-unroll"> {
  let summary = "Unroll classical compute (C++) loops.";
  let description = [{
    If a cc.loop op is a simple, constant counted loop, it can be fully
    unrolled into <i>n</i> copies of the body of the loop.

    The signal-failure-if-any-loop-cannot-be-completely-unrolled option controls
    whether to signal a failure if all loops cannot be fully unrolled. This is
    necessary when synthesizing quantum circuits from CUDA-Q kernels, such
    as when generating a QIR base profile. A quantum circuit requires all loops
    be completely unrolled.
  }];

  let dependentDialects = ["mlir::arith::ArithDialect",
                           "mlir::cf::ControlFlowDialect"];

  let options = [
    Option<"threshold", "maximum-iterations", "unsigned", /*default=*/"50",
      "Maximum iterations to unroll.">,
    Option<"signalFailure",
      "signal-failure-if-any-loop-cannot-be-completely-unrolled", "bool",
      /*default=*/"false", "Signal failure if pass can't unroll all loops.">,
    Option<"allowBreak", "allow-early-exit", "bool", /*default=*/"false",
      "Allow unrolling of loop with early exit (i.e. break statement).">
  ];
}

def LowerToCFG : Pass<"lower-to-cfg", "mlir::func::FuncOp"> {
  let summary = "Erase CLoop, CIf, etc. ops, replacing them with a CFG.";
  let description = [{
    This pass converts high-level control flow ops to a more primitive basic
    CFG structure.

    For example, a `quake.loop` model of a C `for` loop
    ```mlir
    quake.loop while {
      // while code
      quake.condition %cond
    } do {
      // loop body
    } step {
      // step body
    }
    // exit loop
    ```
    will be rewritten to
    ```mlir
    ^bb23:
      // while code
      cf.cond_br %cond, ^bb24, ^bb26
    ^bb24:
      // loop body
      cf.br ^bb25
    ^bb25:
      // step body
      cf.br ^bb23
    ^bb26:
      // exit loop
    ```
  }];

  let dependentDialects = [ "mlir::cf::ControlFlowDialect" ];
  let constructor = "cudaq::opt::createLowerToCFGPass()";
}

def MappingPass: Pass<"qubit-mapping", "mlir::func::FuncOp"> {
  let summary = "Perform qubit mapping to account for connectivity constraints";
  let description = [{
    Some backends cannot support any-to-any multi-qubit operations, so this pass
    performs mapping of the qubits by inserting the necessary swap operations
    into the Quake IR.

    Note 1: this pass requires strictly value semantics for any quantum
    operations. It will throw an error if any memory reference semantics are
    present on quantum operations.

    Note 2: this pass can introduce ancilla qubits.

    Note 3: as a result of note 2, if the IR contains no measurements, this pass
    will inject measurements so that the post-mapping measurements correspond
    to all of the input (user) qubits.
  }];

  let options = [
    Option<"device", "device", "std::string", /*default=*/"\"-\"",
      "Device topology: path(N), ring(N), star(N), star(N,c), grid(w,h), file(/path/to/file), bypass">,
    Option<"debug", "debug", "bool", /*default=*/"false", "Enable debug for qubit-mapping pass algorithm">,
    Option<"extendedLayerSize", "extendedLayerSize", "unsigned", /*default=*/"20", "Extended layer size">,
    Option<"extendedLayerWeight", "extendedLayerWeight", "float", /*default=*/"0.5", "Extended layer weight">,
    Option<"decayDelta", "decayDelta", "float", /*default=*/"0.5", "Decay delta">,
    Option<"roundsDecayReset", "roundsDecayReset", "unsigned", /*default=*/"5", "Number of rounds before decay is reset">
  ];
}

def MemToReg : Pass<"memtoreg", "mlir::func::FuncOp"> {
  let summary = "Converts memory-SSA to register-SSA form.";
  let description = [{
    When classical is enabled, loads and stores of simple scalars that are stack
    allocated are converted to register form. The values themselves are promoted
    out of memory and passed directly. Store to load forwarding and the addition
    of block arguments is performed to eliminate the loads and stores.

    When quantum is enabled, this pass converts values of type `!quake.ref` to
    values of type `!quake.wire`. A `ref` value has ordinary SSA semantics. It
    is possible to make copies of its value, pass the ref value, operate on the
    quantum information by reference, etc. A `wire` value does not have ordinary
    SSA semantics. A use can destroy the value itself, therefore it is required
    that `wire` values be threads in and out of each and every use.
  }];
  let dependentDialects = ["cudaq::cc::CCDialect", "quake::QuakeDialect"];

  let options = [
    Option<"classicalValues", "classical", "bool",
      /*default=*/"true", "Promote classical stack slots to values.">,
    Option<"quantumValues", "quantum", "bool",
      /*default=*/"true", "Promote of quantum values.">
  ];
}

def MultiControlDecompositionPass: Pass<"multicontrol-decomposition",
                                        "mlir::func::FuncOp"> {
  let summary = "Break down multi-control quantum operations.";
  let description = [{
    This pass decomposes multi-control quantum operations. The decompostion
    involves allocating new qubits to hold intermediate results. The number of
    extra qubits depends on the particular operation being decomposed.
    Pauli-X and Pauli-Z operations add _N_ - 2 qubits, while other operations
    add _N_ - 1 qubits, where _N_ is the number of controls.

    Note: When a `veq` is used as control, we need to know its size to be able
    to decompose. In such cases, all qubits will be extracted. If the size is
    unknown at compilation-time, the pass leaves the operation as-is.
  }];
}

def ObserveAnsatz : Pass<"observe-ansatz", "mlir::func::FuncOp"> {
 let summary = "Given spin_op input, append measures to the FuncOp";
  let description = [{
    Given an unmeasured Quake representation (i.e. a state prep ansatz), append
    measures based on the given spin_op specified in binary symplectic form.
  }];
  let options = [
    ListOption<"termBSF", "term-bsf", "unsigned",
      "The measurement bases as a Pauli tensor product represented in binary symplectic form.">
  ];
}

def StatePreparation : Pass<"state-prep", "mlir::ModuleOp"> {
  let summary =
    "Convert state vector data into gates";
  let description = [{
    Convert quake representation that includes qubit initialization
    from data into qubit initialization using gates.

    For example:

    ```mlir
    module {
      func.func @foo() attributes {
        %0 = cc.address_of @foo.rodata_0 : !cc.ptr<!cc.array<complex<f32> x 4>>
        %1 = quake.alloca !quake.veq<2>
        %2 = quake.init_state %1, %0 : (!quake.veq<2>, !cc.ptr<!cc.array<complex<f32> x 4>>) -> !quake.veq<2>
        return
      }
      cc.global constant @foo.rodata_0 (dense<[(0.707106769,0.000000e+00), (0.707106769,0.000000e+00), (0.000000e+00,0.000000e+00), (0.000000e+00,0.000000e+00)]> : tensor<4xcomplex<f32>>) : !cc.array<complex<f32> x 4>
    }
    ```
    Will be rewritten to:
    ```mlir
    module {
      func.func @foo() attributes {
        %0 = quake.alloca !quake.veq<2>
        %c1_i64 = arith.constant 1 : i64
        %1 = quake.extract_ref %0[%c1_i64] : (!quake.veq<2>, i64) -> !quake.ref
        %cst = arith.constant 0.000000e+00 : f64
        quake.ry (%cst) %1 : (f64, !quake.ref) -> ()
        %c0_i64 = arith.constant 0 : i64
        %2 = quake.extract_ref %0[%c0_i64] : (!quake.veq<2>, i64) -> !quake.ref
        %cst_0 = arith.constant 0.78539816339744839 : f64
        quake.ry (%cst_0) %2 : (f64, !quake.ref) -> ()
        quake.x [%1] %2 : (!quake.ref, !quake.ref) -> ()
        %cst_1 = arith.constant 0.78539816339744839 : f64
        quake.ry (%cst_1) %2 : (f64, !quake.ref) -> ()
        quake.x [%1] %2 : (!quake.ref, !quake.ref) -> ()
        return
      }
    }
    ```
  }];

  let options = [
    Option<"phaseThreshold", "threshold", "double",
      /*default=*/"1e-10", "Threshold to trigger phase equalization">,
  ];
}

def PromoteRefToVeqAlloc : Pass<"promote-qubit-allocation"> {
  let summary = "Promote single qubit allocations.";
  let description = [{
    This pass converts all single qubit allocations in the quake dialect to
    allocations of vectors of qubits of length one. This conversion makes all
    allocations uniform for the conversion to QIR.
  }];
}

def PruneCtrlRelations : Pass<"pruned-ctrl-form", "mlir::func::FuncOp"> {
  let summary = "Removes artifical control constraints between quantum ops.";
  let description = [{
    In the value semantics, quantum gates may be overly constrained in terms of
    control qubits. These constraints can be removed within the IR to get a more
    accurate representation of the dataflow of the *logical* qubits. This
    alternative representation may be better suited to certain transformations.

    The following example is overly constrained. The control wire, beginning
    with `%0` is imposing what appears to be a strict ordering of
    `[x -> h -> y]`.
    ```mlir
      %3:2 = x [%0] %1 : (!wire, !wire) -> (!wire, !wire)
      %4:2 = h [%3#0] %2 : (!wire, !wire) -> (!wire, !wire)
      %5:2 = y [%4#0] %3#1 : (!wire, !wire) -> (!wire, !wire)
    ```

    This snippet can be rewritten as the following IR to reflect that the
    control wire has an identity applied so is unchanged. We observe less strict
    ordering constraints of `[h | x -> y]`. This might allow a scheduling pass
    to swap the order of the `h` and `x` gates, for instance.
    ```mlir
      %ctrl = to_ctrl %old.0 : (!wire) -> !control
      %3 = x [%ctrl] %1 : (!control, !wire) -> !wire
      %4 = h [%ctrl] %2 : (!control, !wire) -> !wire
      %5 = y [%ctrl] %3 : (!control, !wire) -> !wire
      %new.0 = from_ctrl %ctrl : (!control) -> !wire
    ```
  }];
}

def PySynthCallableBlockArgs :
    Pass<"py-synth-callable-block-args", "mlir::func::FuncOp"> {
  let summary = "Synthesize / Inline cc.callable_func on function block arguments.";
  let description = [{
    This pass is leveraged by the Python bindings to synthesize any 
    cc.callable block arguments. By synthesis we mean replace all uses of the 
    callable block argument with a specific in-Module function call (func.call) 
    retrieved at runtime (the name of the function passed to the kernel at the 
    cc.callable block argument index).
  }];
}

def QuakeSynthesize : Pass<"quake-synth", "mlir::ModuleOp"> {
  let summary =
    "Synthesize concrete quantum program from Quake code plus runtime values.";
  let description = [{
    Convert Quake representing a dynamic quantum kernel to Quake
    representing a concrete quantum program instance using known
     runtime values.
  }];

  let constructor = "cudaq::opt::createQuakeSynthesizer()";
}

def QuakeAddDeallocs : Pass<"add-dealloc", "mlir::func::FuncOp"> {
 let summary = "Add quake deallocs to functions before they return.";
  let description = [{
    This pass ensures that a dealloc is inserted before functions return
    if the function contains a AllocaOp. It should be run before converting
    to QIR, for example, in order to generate correct code.
  }];

  let constructor = "cudaq::opt::createQuakeAddDeallocs()";
}

def QuakeAddMetadata : Pass<"quake-add-metadata", "mlir::func::FuncOp"> {
 let summary = "Add various metadata attributes to a Quake function.";
  let description = [{
   This pass provides a hook for adding various metadata to a Quake
   function's list of compile-time attributes. This type of metadata
   exposure will enable quantum IR introspection in the CUDA-Q
   runtime library.
  }];

  let constructor = "cudaq::opt::createQuakeAddMetadata()";
}

def RegToMem : Pass<"regtomem", "mlir::func::FuncOp"> {
  let summary = "Converts register-SSA to memory-SSA form.";
  let description = [{
    Perform the reverse transformation of the memtoreg pass.

    This pass converts values of type `!quake.wire` to be wrapped as references
    where possible. This is an greedy/exhaustive transformation in that wires
    will be removed from the Quake IR wherever possible. There may be cases
    where the wire cannot be wrapped uniquely. In those cases, this
    transformation will take no action and leave the IR (partially) with wire
    type values.
  }];
  let dependentDialects = ["cudaq::cc::CCDialect", "quake::QuakeDialect"];
}

def UnwindLowering : Pass<"unwind-lowering", "mlir::func::FuncOp"> {
  let summary = "Lower global unwinding control-flow macros to a CFG.";
  let description = [{
    In C++, statements such as `return`, `break`, and `continue` are global
    transfers of control. The control-flow does not necessarily return to the
    next Operation in the Block containing the parent Op. Furthermore, this
    global jumps may imply additional operations depending on the context.
    These operations are stack unwinding operations (within an activation
    frame) that may include calling destructors, deallocations, automatic
    uncomputation, etc.

    `continue` and `break` may only be present in the context of a loop
    currently. The unwinding macros are matched to the nearest enclosing loop
    structure and the body of the loop is expanded to a CFG to expose the
    general control flow within the loop.

    `return` may be present in any context. The full context from the innermost
    structured op containing the unwinding return to the body of the function
    is lowered to a CFG form to expose the general control flow implied.

    The lower to CFG pass removed all structured operations from a function,
    lowering the body of the function completely to a primitive CFG.
  }];
  let constructor = "cudaq::opt::createUnwindLoweringPass()";
}

def UpdateRegisterNames : Pass<"update-register-names"> {
  let summary = "Update classical register names";
  let description = [{
    After loop unrolling, there may be duplicate registerName attributes. Run
    this pass to give them unique attribute values.
  }];
}

#endif // CUDAQ_OPT_OPTIMIZER_TRANSFORMS_PASSES<|MERGE_RESOLUTION|>--- conflicted
+++ resolved
@@ -84,19 +84,12 @@
     where `kernel1`, `kernel2` are the names of functions and `subst1.qke` and
     `subst2.qke` are quake source files contains arg_subst operations.
 
-<<<<<<< HEAD
     For running this pass from code, one can build the substitution code in a
     std::string and use a prefix character '*' to indicate the text is inline
     and not in a file.
     ```
       kernel1:*"cc.arg_subst [0] { ... }"
     ```
-=======
-def DependencyAnalysis : Pass<"dep-analysis", "mlir::ModuleOp"> {
-  let summary = "Generates qubit dependency graphs based on quake code.";
-  let description = [{
-    Work in progress.
->>>>>>> fd624faa
   }];
 
   let options = [
@@ -107,18 +100,7 @@
     "mlir::cf::ControlFlowDialect"];
 }
 
-def AssignIDs : Pass<"assign-ids", "mlir::func::FuncOp"> {
-  let summary = "Generate and assign unique identifiers for virtual qubits.";
-  let description = [{
-   Attachs a matching unique ID attribute to each `quake.null_wire` and
-   corresponding `quake.sink`. This is used in DependencyAnalysis to associate
-   allocations and deallocations for tracking qubit lifetimes.
-  }];
-
-  let dependentDialects = ["quake::QuakeDialect"];
-}
-
-def BasisConversionPass : Pass<"basis-conversion", "mlir::ModuleOp"> {
+def BasisConversionPass: Pass<"basis-conversion", "mlir::ModuleOp"> {
   let summary = "Converts kernels to a set of basis operations.";
   let description = [{
     This pass takes as input a list of target (allowed) quantum operations.
@@ -233,7 +215,7 @@
   ];
 }
 
-def DependencyAnalysis : Pass<"dep-analysis", "mlir::func::FuncOp"> {
+def DependencyAnalysis : Pass<"dep-analysis", "mlir::ModuleOp"> {
   let summary = "Maps qubits and reorders operations based on dependency graph.";
   let description = [{
     A dependency graph is a Directed Acyclic Graph (DAG) where each node
