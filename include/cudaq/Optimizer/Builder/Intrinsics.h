/****************************************************************-*- C++ -*-****
 * Copyright (c) 2022 - 2024 NVIDIA Corporation & Affiliates.                  *
 * All rights reserved.                                                        *
 *                                                                             *
 * This source code and the accompanying materials are made available under    *
 * the terms of the Apache License 2.0 which accompanies this distribution.    *
 ******************************************************************************/

#pragma once

#include "cudaq/Optimizer/Builder/Factory.h"

namespace cudaq {

/// This is the name of a dummy builtin to identify a std::move() call. These
/// calls will be erased before code gen.
static constexpr const char stdMoveBuiltin[] = ".std::move";

static constexpr const char llvmMemCopyIntrinsic[] =
    "llvm.memcpy.p0i8.p0i8.i64";

// cudaq::range(count);
static constexpr const char setCudaqRangeVector[] = "__nvqpp_CudaqRangeInit";
// cudaq::range(start, stop, step);
static constexpr const char setCudaqRangeVectorTriple[] =
    "__nvqpp_CudaqRangeInitTriple";
// Computes the number of iterations as from a semi-open interval as given by a
// cudaq::range() triple.
static constexpr const char getCudaqSizeFromTriple[] =
    "__nvqpp_CudaqSizeFromTriple";

// Convert a sequence of booleans (as bytes) into a std::vector<bool> (which is
// typically specialized to be bit packed).
static constexpr const char stdvecBoolCtorFromInitList[] =
    "__nvqpp_initializer_list_to_vector_bool";
// Convert a (likely packed) std::vector<bool> into a sequence of bytes, each
// holding a boolean value.
static constexpr const char stdvecBoolUnpackToInitList[] =
    "__nvqpp_vector_bool_to_initializer_list";

<<<<<<< HEAD
// The internal data of the cudaq::state object must be `2**n` in length. This
// function returns the value `n`.
static constexpr const char getNumQubitsFromCudaqState[] =
    "__nvqpp_cudaq_state_numberOfQubits";

/// Builder for lowering the clang AST to an IR for CUDA-Q. Lowering includes
/// the transformation of both quantum and classical computation. Different
/// features of the CUDA-Q programming model are lowered into different dialects
/// of MLIR. This builder makes heavy use of the Quake (QUAntum Kernel
/// Execution) and CC (Classical Computation) dialects.
=======
/// Builder for lowering the clang AST to an IR for CUDA-Q. Lowering
/// includes the transformation of both quantum and classical computation.
/// Different features of the CUDA-Q programming model are lowered into
/// different dialects of MLIR. This builder makes heavy use of the Quake
/// (QUAntum Kernel Execution) and CC (Classical Computation) dialects.
>>>>>>> 02e766a2
///
/// This builder also allows for the inclusion of predefined intrinsics into
/// the `ModuleOp` on demand. Intrinsics exist in a map accessed by a symbol
/// name.
class IRBuilder : public mlir::OpBuilder {
public:
  using OpBuilder::OpBuilder;

  mlir::LLVM::ConstantOp genLlvmI32Constant(mlir::Location loc,
                                            std::int32_t val) {
    return opt::factory::genLlvmI32Constant(loc, *this, val);
  }

  /// Create a global for a C-style string. (A pointer to a NUL terminated
  /// sequence of bytes.) `cstring` must have the NUL character appended \b
  /// prior to calling this builder function.
  mlir::LLVM::GlobalOp genCStringLiteral(mlir::Location loc,
                                         mlir::ModuleOp module,
                                         llvm::StringRef cstring);

  /// Helper function to create a C-style string from a string that is not
  /// already NUL terminated. No checks are made, so if the string already is
  /// NUL terminated, a second NUL is appended.
  mlir::LLVM::GlobalOp genCStringLiteralAppendNul(mlir::Location loc,
                                                  mlir::ModuleOp module,
                                                  llvm::StringRef cstring) {
    auto buffer = cstring.str();
    buffer += '\0';
    return genCStringLiteral(loc, module, buffer);
  }

  /// Load an intrinsic into \p module. The intrinsic to load has name \p name.
  /// This will automatically load any intrinsics that \p name depends upon.
  /// Return `failure()` when \p name is not in the table of known intrinsics.
  mlir::LogicalResult loadIntrinsic(mlir::ModuleOp module,
                                    llvm::StringRef name);

  std::string hashStringByContent(llvm::StringRef sref);

  static IRBuilder atBlockEnd(mlir::Block *block) {
    return IRBuilder(block, block->end(), nullptr);
  }

  static IRBuilder atBlockTerminator(mlir::Block *block) {
    auto *terminator = block->getTerminator();
    assert(terminator && "block has no terminator");
    return IRBuilder(block, mlir::Block::iterator(terminator), nullptr);
  }
};

} // namespace cudaq<|MERGE_RESOLUTION|>--- conflicted
+++ resolved
@@ -38,24 +38,16 @@
 static constexpr const char stdvecBoolUnpackToInitList[] =
     "__nvqpp_vector_bool_to_initializer_list";
 
-<<<<<<< HEAD
 // The internal data of the cudaq::state object must be `2**n` in length. This
 // function returns the value `n`.
 static constexpr const char getNumQubitsFromCudaqState[] =
     "__nvqpp_cudaq_state_numberOfQubits";
 
-/// Builder for lowering the clang AST to an IR for CUDA-Q. Lowering includes
-/// the transformation of both quantum and classical computation. Different
-/// features of the CUDA-Q programming model are lowered into different dialects
-/// of MLIR. This builder makes heavy use of the Quake (QUAntum Kernel
-/// Execution) and CC (Classical Computation) dialects.
-=======
 /// Builder for lowering the clang AST to an IR for CUDA-Q. Lowering
 /// includes the transformation of both quantum and classical computation.
 /// Different features of the CUDA-Q programming model are lowered into
 /// different dialects of MLIR. This builder makes heavy use of the Quake
 /// (QUAntum Kernel Execution) and CC (Classical Computation) dialects.
->>>>>>> 02e766a2
 ///
 /// This builder also allows for the inclusion of predefined intrinsics into
 /// the `ModuleOp` on demand. Intrinsics exist in a map accessed by a symbol
