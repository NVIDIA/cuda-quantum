--- conflicted
+++ resolved
@@ -72,14 +72,10 @@
     "_ZNK5cudaq10pauli_word11_nvqpp_dataEv";
 static constexpr const char bindingGetStringData[] = "__nvqpp_getStringData";
 static constexpr const char bindingGetStringSize[] = "__nvqpp_getStringSize";
-<<<<<<< HEAD
-
-static constexpr const char enableCudaqRun[] = "quake.cudaq_run";
-
-=======
 static constexpr const char bindingInitializeString[] =
     "__nvqpp_initializeStringFromSpan";
 static constexpr const char bindingDeconstructString[] =
     "__nvqpp_deconstructString";
->>>>>>> b77ccd15
+static constexpr const char enableCudaqRun[] = "quake.cudaq_run";
+
 } // namespace cudaq::runtime