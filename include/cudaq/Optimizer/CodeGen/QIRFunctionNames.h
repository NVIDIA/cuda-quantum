/****************************************************************-*- C++ -*-****
 * Copyright (c) 2022 - 2024 NVIDIA Corporation & Affiliates.                  *
 * All rights reserved.                                                        *
 *                                                                             *
 * This source code and the accompanying materials are made available under    *
 * the terms of the Apache License 2.0 which accompanies this distribution.    *
 ******************************************************************************/

#pragma once

/// This file provides some common QIR function name string s
/// for use throughout our MLIR lowering infrastructure.

#include "mlir/Conversion/LLVMCommon/TypeConverter.h"

namespace cudaq::opt {

/// QIS Function name strings
static constexpr const char QIRQISPrefix[] = "__quantum__qis__";
static constexpr const char QIRMeasureBody[] = "__quantum__qis__mz__body";
static constexpr const char QIRMeasure[] = "__quantum__qis__mz";
static constexpr const char QIRMeasureToRegister[] =
    "__quantum__qis__mz__to__register";
<<<<<<< HEAD
constexpr static const char QIRUnitary[] = "__quantum__qis__unitary";
constexpr static const char QIRConstantUnitary[] =
    "__quantum__qis__constant_unitary";
constexpr static const char QIRCnot[] = "__quantum__qis__cnot";
constexpr static const char QIRCphase[] = "__quantum__qis__cphase";
constexpr static const char QIRReadResultBody[] =
=======

static constexpr const char QIRCnot[] = "__quantum__qis__cnot";
static constexpr const char QIRCphase[] = "__quantum__qis__cphase";
static constexpr const char QIRReadResultBody[] =
>>>>>>> 1c1d8dee
    "__quantum__qis__read_result__body";

static constexpr const char NVQIRInvokeWithControlBits[] =
    "invokeWithControlQubits";
static constexpr const char NVQIRInvokeRotationWithControlBits[] =
    "invokeRotationWithControlQubits";
static constexpr const char NVQIRInvokeU3RotationWithControlBits[] =
    "invokeU3RotationWithControlQubits";
static constexpr const char NVQIRInvokeWithControlRegisterOrBits[] =
    "invokeWithControlRegisterOrQubits";
static constexpr const char NVQIRPackSingleQubitInArray[] =
    "packSingleQubitInArray";
static constexpr const char NVQIRReleasePackedQubitArray[] =
    "releasePackedQubitArray";

/// QIR Array function name strings
static constexpr const char QIRArrayGetElementPtr1d[] =
    "__quantum__rt__array_get_element_ptr_1d";
static constexpr const char QIRArrayQubitAllocateArray[] =
    "__quantum__rt__qubit_allocate_array";
static constexpr const char QIRQubitAllocate[] =
    "__quantum__rt__qubit_allocate";
static constexpr const char QIRArrayQubitReleaseArray[] =
    "__quantum__rt__qubit_release_array";
static constexpr const char QIRArrayQubitReleaseQubit[] =
    "__quantum__rt__qubit_release";
static constexpr const char QIRArraySlice[] = "__quantum__rt__array_slice";
static constexpr const char QIRArrayGetSize[] =
    "__quantum__rt__array_get_size_1d";
static constexpr const char QIRArrayConcatArray[] =
    "__quantum__rt__array_concatenate";
static constexpr const char QIRArrayCreateArray[] =
    "__quantum__rt__array_create_1d";

/// QIR Base/Adaptive Profile record output function names
static constexpr const char QIRRecordOutput[] =
    "__quantum__rt__result_record_output";

inline mlir::Type getQuantumTypeByName(mlir::StringRef type,
                                       mlir::MLIRContext *context) {
  return mlir::LLVM::LLVMStructType::getOpaque(type, context);
}

inline mlir::Type getQubitType(mlir::MLIRContext *context) {
  return mlir::LLVM::LLVMPointerType::get(
      getQuantumTypeByName("Qubit", context));
}

inline mlir::Type getArrayType(mlir::MLIRContext *context) {
  return mlir::LLVM::LLVMPointerType::get(
      getQuantumTypeByName("Array", context));
}

inline mlir::Type getResultType(mlir::MLIRContext *context) {
  return mlir::LLVM::LLVMPointerType::get(
      getQuantumTypeByName("Result", context));
}

inline mlir::Type getCharPointerType(mlir::MLIRContext *context) {
  return mlir::LLVM::LLVMPointerType::get(mlir::IntegerType::get(context, 8));
}

void initializeTypeConversions(mlir::LLVMTypeConverter &typeConverter);

} // namespace cudaq::opt<|MERGE_RESOLUTION|>--- conflicted
+++ resolved
@@ -21,19 +21,12 @@
 static constexpr const char QIRMeasure[] = "__quantum__qis__mz";
 static constexpr const char QIRMeasureToRegister[] =
     "__quantum__qis__mz__to__register";
-<<<<<<< HEAD
-constexpr static const char QIRUnitary[] = "__quantum__qis__unitary";
-constexpr static const char QIRConstantUnitary[] =
+static constexpr const char QIRUnitary[] = "__quantum__qis__unitary";
+static constexpr const char QIRConstantUnitary[] =
     "__quantum__qis__constant_unitary";
-constexpr static const char QIRCnot[] = "__quantum__qis__cnot";
-constexpr static const char QIRCphase[] = "__quantum__qis__cphase";
-constexpr static const char QIRReadResultBody[] =
-=======
-
 static constexpr const char QIRCnot[] = "__quantum__qis__cnot";
 static constexpr const char QIRCphase[] = "__quantum__qis__cphase";
 static constexpr const char QIRReadResultBody[] =
->>>>>>> 1c1d8dee
     "__quantum__qis__read_result__body";
 
 static constexpr const char NVQIRInvokeWithControlBits[] =
