/********************************************************** -*- tablegen -*- ***
 * Copyright (c) 2022 - 2024 NVIDIA Corporation & Affiliates.                  *
 * All rights reserved.                                                        *
 *                                                                             *
 * This source code and the accompanying materials are made available under    *
 * the terms of the Apache License 2.0 which accompanies this distribution.    *
 ******************************************************************************/

#ifndef CUDAQ_OPTIMIZER_DIALECT_CC_OPS
#define CUDAQ_OPTIMIZER_DIALECT_CC_OPS

include "mlir/Interfaces/InferTypeOpInterface.td"
include "cudaq/Optimizer/Dialect/Common/Traits.td"
include "cudaq/Optimizer/Dialect/CC/CCDialect.td"
include "cudaq/Optimizer/Dialect/CC/CCTypes.td"

def AnyPointerType : Type<CPred<"$_self.isa<mlir::LLVM::LLVMPointerType,"
                          "cudaq::cc::PointerType>()">, "any pointer type">;

def AnyCallableType : Type<CPred<"$_self.isa<cudaq::cc::CallableType, "
                          "mlir::FunctionType>()">, "any callable type">;

def AnyAggregateType : Type<CPred<"$_self.isa<cudaq::cc::StructType, "
                            "cudaq::cc::ArrayType>()">, "any aggregate type">;

//===----------------------------------------------------------------------===//
// Base operation definition.
//===----------------------------------------------------------------------===//

class CCOp<string mnemonic, list<Trait> traits = []> :
    Op<CCDialect, mnemonic, traits>;

//===----------------------------------------------------------------------===//
// Local Scope.
//===----------------------------------------------------------------------===//

def cc_ScopeOp : CCOp<"scope",
        [AutomaticAllocationScope, RecursiveMemoryEffects, NoRegionArguments,
         DeclareOpInterfaceMethods<RegionBranchOpInterface,
                                   ["getNumRegionInvocations",
                                    "getRegionInvocationBounds"]>]> {
  let summary = "A compound statement in which allocations are scoped.";
  let description = [{
    A ScopeOp is used to delineate the scope of local allocations, such as
    for variables declared in a compound statement. All such allocations that
    appear in the context of the ScopeOp are dead when the ScopeOp exits.

    For a C++ variable, this means that the variable may require a call to a
    destructor as well as deallocation. For example, after inserting calls to
    dtors the LLVM IR intrinsics `llvm.stacksave` and `llvm.stackrestore` may
    be added to reclaim stack space, or a call to `free` may be inserted to
    deallocate any compiler-generated heap allocations.

    For a CUDA Quantum variable, cc.scope will, at minimum add calls to
    deallocate any quantum references created inside the ScopeOp's region. It
    may also be desirable to autogenerate adjoint code.

    A ScopeOp that contains no allocations has no semantics and can be inlined
    into the parent Region. This transformation is done in canonicalization.

    A ScopeOp may contain a single-entry, multiple-exit CFG with multiple
    basic blocks in its region. A ContinueOp is the terminator that exits a
    ScopeOp.

    Example:
    
    ```mlir
      cc.scope {
        %alloc = cc.alloca i32
        ...
      }
      // %alloc is deallocated at this point
    ```
  }];

  let results = (outs Variadic<AnyType>:$results);
  let regions = (region AnyRegion:$initRegion);
  
  let hasCustomAssemblyFormat = 1;
  let hasCanonicalizer = 1;

  let builders = [
    OpBuilder<(ins 
      CArg<"llvm::function_ref<void(mlir::OpBuilder &, mlir::Location)>",
           "nullptr">)>
  ];

  let extraClassDeclaration = [{
    using BodyBuilderFn =
        llvm::function_ref<void(mlir::OpBuilder &, mlir::Location)>;
  }];
}

//===----------------------------------------------------------------------===//
// Generalized Loop.
//===----------------------------------------------------------------------===//

def cc_LoopOp : CCOp<"loop",
        [AutomaticAllocationScope, RecursiveMemoryEffects,
         DeclareOpInterfaceMethods<LoopLikeOpInterface>,
         DeclareOpInterfaceMethods<RegionBranchOpInterface>]> {
  let summary = "generalized loop construct";
  let description = [{
    A LoopOp is a generalized C-like loop structure. It can be used to capture
    the semantics of C's `for`, `while`, and `do while` statements. A LoopOp is
    at its core a gated backedge with three distinct phases. Each phase is
    a Region in the LoopOp. A LoopOp has the following structure.

    Example:
    
    ```mlir
      cc.loop while {
        <while-code>
      } do {
        <do-code>
      } step {
        <step-code>
      }
    ```

    - `for` statement:
    
    ```c++
      for (<init-code>; <while-code>; <step-code>) {
        <do-code>
      }
    ```
    
    The above C++ `for` loop (C-style) is lowered to the following ScopeOp and
    LoopOp.
    
    ```mlir
      cc.scope {
        <init-code>
        cc.loop while {
          <while-code>
          cc.condition ...
        } do {
          <do-code>
        } step {
          <step-code>
        }
        cc.continue
      }
    ```

    - `while` statement:

    ```c++
      while (<while-code>) {
        <do-code>
      }
    ```
    
    The above C++ `while` loop is lowered to the following LoopOp. Note that
    the LoopOp's step region is left empty.
    
    ```mlir
      cc.loop while {
        <while-code>
        cc.condition ...
      } do {
        <do-code>
      }
    ```

    - `do while` statement:

    ```c++
      do {
        <do-code>
      } while (<while-code>);
    ```
    
    The above C++ `do while` loop is lowered to the following LoopOp. Once
    again, the LoopOp's step region is left empty. The semantics of this form of
    LoopOp are identical to a C `do while` loop. The body of the loop will be
    executed exactly one time before the control condition is evaluated.
    
    ```mlir
      cc.loop do {
        <do-code>
      } while {
        <while-code>
        cc.condition ...
      }
    ```
  }];

  let arguments = (ins
    Variadic<AnyType>:$initialArgs,
    BoolAttr:$post_condition
  );
  let results = (outs Variadic<AnyType>:$results);
  let regions = (region
    SizedRegion<1>:$whileRegion,
    AnyRegion:$bodyRegion,
    AnyRegion:$stepRegion
  );

  let hasCanonicalizer = 1;
  let hasCustomAssemblyFormat = 1;
  let hasVerifier = 1;

  let builders = [
    OpBuilder<(ins "mlir::ValueRange":$iterArgs, "bool":$postCond,
      "llvm::function_ref<void(mlir::OpBuilder &, mlir::Location, "
                              "mlir::Region &)>":$whileBuilder,
      "llvm::function_ref<void(mlir::OpBuilder &, mlir::Location, "
                              "mlir::Region &)>":$bodyBuilder,
      CArg<"llvm::function_ref<void(mlir::OpBuilder &, mlir::Location, "
                                   "mlir::Region &)>",
                                   "nullptr">:$stepBuilder)>,
    OpBuilder<(ins "mlir::TypeRange":$results, "mlir::ValueRange":$iterArgs,
      "bool":$postCond,
      "llvm::function_ref<void(mlir::OpBuilder &, mlir::Location, "
                              "mlir::Region &)>":$whileBuilder,
      "llvm::function_ref<void(mlir::OpBuilder &, mlir::Location, "
                              "mlir::Region &)>":$bodyBuilder,
      CArg<"llvm::function_ref<void(mlir::OpBuilder &, mlir::Location, "
                                   "mlir::Region &)>",
                                   "nullptr">:$stepBuilder)>
  ];

  let extraClassDeclaration = [{
    using RegionBuilderFn = llvm::function_ref<void(mlir::OpBuilder &,
        mlir::Location, mlir::Region &)>;

    bool hasArguments() { return getOperands().size(); }
    constexpr static llvm::StringRef postCondAttrName() {
      return llvm::StringLiteral("post_condition");
    }
    bool isPostConditional() {
      return getOperation()
          ->getAttrOfType<mlir::IntegerAttr>(postCondAttrName())
          .getInt();
    }

    mlir::Block *getWhileBlock() { return &getWhileRegion().front(); }
    mlir::Block::BlockArgListType getWhileArguments() {
      return getWhileBlock()->getArguments();
    }
    mlir::Block *getDoEntryBlock() { return &getBodyRegion().front(); }
    mlir::Block::BlockArgListType getDoEntryArguments() {
      return getDoEntryBlock()->getArguments();
    }
    bool hasStep() { return !getStepRegion().empty(); }
    mlir::Block *getStepBlock() {
      return hasStep() ? &getStepRegion().front() : nullptr;
    }
    mlir::Block::BlockArgListType getStepArguments() {
      if (hasStep())
        return getStepBlock()->getArguments();
      return {};
    }

    mlir::OperandRange
    getSuccessorEntryOperands(std::optional<unsigned> index);

    bool hasBreakInBody();
  }];
}

//===----------------------------------------------------------------------===//
// If statement.
//===----------------------------------------------------------------------===//

def cc_IfOp : CCOp<"if",
    [DeclareOpInterfaceMethods<RegionBranchOpInterface,
                               ["getNumRegionInvocations",
                                "getRegionInvocationBounds"]>,
     RecursiveMemoryEffects, NoRegionArguments]> {
  let summary = "if-then-else operation";
  let description = [{
    An IfOp is a C-like if statement that supports single-entry, multiple-exit
    code blocks for both the true (then) and false (else) execution cases. The
    else region may be left empty only if the IfOp does not return any results
    to the parent operation.

    Example:
    
    ```mlir
      cc.if (%cond) {
        ^bb0:
          ...
        ^bb2:
          ...
        ^bb3:
          ...
          cc.continue // exits then region
        ^bb4:
          cf.cond_br ..., ^bb0, ^bb2
      } else {
        ^bb5:
          ...
      }
    ```
  }];

  let arguments = (ins I1:$condition);
  let results = (outs Variadic<AnyType>:$results);
  let regions = (region AnyRegion:$thenRegion, AnyRegion:$elseRegion);

  let builders = [
    OpBuilder<(ins "mlir::TypeRange":$resultTypes, "mlir::Value":$cond,
      "llvm::function_ref<void(mlir::OpBuilder &, mlir::Location, "
                              "mlir::Region &)>":$thenBuilder,
      CArg<"llvm::function_ref<void(mlir::OpBuilder &, mlir::Location, "
           "mlir::Region &)>", "nullptr">:$elseBuilder)>
  ];

  let hasCustomAssemblyFormat = 1;
  let hasVerifier = 1;

  let extraClassDeclaration = [{
    using RegionBuilderFn = llvm::function_ref<void(mlir::OpBuilder &,
        mlir::Location, mlir::Region &)>;

    bool hasResults() { return getResults().size(); }
  }];
}

//===----------------------------------------------------------------------===//
// Terminators for control-flow operations.
//===----------------------------------------------------------------------===//

def cc_ConditionOp : CCOp<"condition",
        [Pure, Terminator, ParentOneOf<["LoopOp"]>,
         DeclareOpInterfaceMethods<RegionBranchTerminatorOpInterface>]> {
  let summary = "Conditional branch in a where region's basic block.";
  let description = [{
    A ConditionOp is used as the terminator of the basic block in the where
    region of a LoopOp. It takes, at minimum, an `i1` value as the control
    condition. If the value is true, a branch to the body of the loop is taken.
    If the value is false, the parent LoopOp exits.

    Any additional arguments to the ConditionOp are forwarded as block
    arguments to the body or the result of the parent LoopOp accordingly.

    Example:

    ```mlir
      cc.loop while {
        ...
        cc.condition %1 (%2, %3 : i32, !quake.wire)
      } do {
       ^bb0(%0 : i32, %1 : !quake.wire):
        ...
      }
    ```
  }];

  let arguments = (ins
    I1:$condition,
    Variadic<AnyType>:$results
  );
  let builders = [OpBuilder<(ins), [{ /* nothing to do */ }]>];

  let assemblyFormat = [{
    $condition ( `(` $results^ `:` qualified(type($results)) `)` )? attr-dict
  }];
  let hasVerifier = 1;
}

def cc_ContinueOp : CCOp<"continue", [Pure, ReturnLike, Terminator,
        ParentOneOf<["LoopOp", "ScopeOp", "IfOp"]>]> {
  let summary = "Continue branch.";
  let description = [{
    A ContinueOp is a generalized exit terminator for the dialect operations
    with regions.

    In the body region of a loop op, a ContinueOp has the standard C semantics.
    If the LoopOp has a step region, control is first transferred to the entry
    block of the step region and from there to the next iteration of the loop,
    which starts at the while region. If the LoopOp does not have a step
    region, control is transferred to the while region's entry block.

    In the step region of a LoopOp, a ContinueOp is an unconditinal branch from
    the step region to the while region's entry block.

    In the parent op is a ScopeOp or IfOp, a ContinueOp is an unconditional
    branch exiting the parent op and returning control to the parent's parent.

    Example:

    ```mlir
    %0 = cc.scope -> (!quake.wire) {
      ...
      cc.continue %4 : !quake.wire
    }
    ```
  }];

  let arguments = (ins Variadic<AnyType>:$operands);
  let builders = [OpBuilder<(ins), [{ /* nothing to do */ }]>];

  let assemblyFormat = [{
    ($operands^ `:` qualified(type($operands)))? attr-dict
  }];
}

def cc_BreakOp : CCOp<"break",
        [Pure, ReturnLike, Terminator, ParentOneOf<["LoopOp"]>]> {
  let summary = "Break branch.";
  let description = [{
    A BreakOp can be used in a LoopOp's body region (only). A BreakOp is a
    terminator. Semantically, a BreakOp is an unconditional, immediate branch
    from the body of the parent LoopOp to the parent's parent operation. When
    a BreakOp is reached, no other operations in the parent LoopOp (from any
    region) will be executed. Any arguments to the BreakOp will be forwarded as
    the results of the parent LoopOp.

    Example:

    ```mlir
      %w = cc.loop while ((%arg0 = %0) -> !quake.wire) {
        ...
      } do {
        ...
       ^bb6:
        cc.break %4 : !quake.wire
       ...
     }
    ```
  }];

  let arguments = (ins Variadic<AnyType>:$operands);
  let builders = [OpBuilder<(ins), [{ /* nothing to do */ }]>];
  let assemblyFormat = [{
    ($operands^ `:` qualified(type($operands)))? attr-dict
  }];
}

def cc_ReturnOp : CCOp<"return", [Pure, ReturnLike, Terminator,
        ParentOneOf<["mlir::func::FuncOp", "CreateLambdaOp"]>]> {
  let summary = "Return (exiting) branch.";
  let description = [{
    A ReturnOp returns control from the current activation of a λ expression to
    the enclosing dynamic scope, the calling function.

    In callable expressions, the ReturnOp is always ends the execution of the
    callable.

    ```mlir
      %lambda = cc.create_lambda {
       ^entry(%arg0 : i32):
        ...
        cc.return
      } : !cc.callable<(i32) -> ()>
      ...
      cc.call_callable %lambda, %20 : (!cc.callable<(i32) -> ()>, i32) -> ()
    ```
  }];

  let arguments = (ins Variadic<AnyType>:$operands);
  let builders = [OpBuilder<(ins), [{ /* nothing to do */ }]>];
  let assemblyFormat = [{
    ($operands^ `:` qualified(type($operands)))? attr-dict
  }];

  let hasVerifier = 1;
  let hasCanonicalizer = 1;

  let extraClassDeclaration = [{
    /// Return true if the cc.return is directly owned by a func.func's region.
    /// If it is in a region of some other op, returns false.
    bool ownedByFuncOp() {
      if (auto *region = getOperation()->getParentRegion())
        return isa<mlir::func::FuncOp>(region->getParentOp());
      return false;
    }
  }];
}

//===----------------------------------------------------------------------===//
// Global transfers of control.
//===----------------------------------------------------------------------===//

def cc_UnwindBreakOp : CCOp<"unwind_break", [
        ParentOneOf<["IfOp", "ScopeOp"]>, JumpWithUnwind]> {
  let summary = "Non-local break (exiting) branch with unwind semantics.";
  let description = [{
    An UnwindBreakOp may imply unwinding the stack frame for the current
    activation. In the following example the break at `(1)` is _not_ a branch
    to the Op `%exit`. Instead it unwinds the various scopes, `S1, S2, S3, S4`,
    consecutively and in the specified order before exiting the loop as in
    `(2)`. Note that this is _not_ the same semantics as `cc.return` or
    `cc.unwind_return`.

    Because an UnwindBreakOp is terminating the current innermost loop, its
    arguments are the return values for the loop, if present.

    ```mlir
      func.func @example() -> (i32, i32) {
        %0 = ... : f64
        %ival = cc.loop while ((%arg0 = %0) -> f64) {
          ...
        } body {
         ^bb0(%arg0 : f64):
          ... // (S4)
          cc.scope { // (S3)
            cc.if ... {
              cc.scope { // (S2)
                cc.loop ... {
                  cc.scope { // (S1)
                    cc.if ... {
                      ...
                      cc.unwind_break %val : f64 // (1)
                    }
                  }
                }
              }
            }
          } step {
           ^bb0(%arg0 : f64):
            ...
          }
        }
        %exit = ...
      }
    ```

    An UnwindBreakOp is clearly not pure. It is also not a terminator. Note
    that it cannot be a ReturnLikeOp because it's arguments do not correspond
    to the nearest enclosing structured Op in any way. MLIR's builtin
    verification does not support Ops with non-local return semantics.
  }];

  let arguments = (ins Variadic<AnyType>:$operands);

  let assemblyFormat = [{
    ($operands^ `:` qualified(type($operands)))? attr-dict
  }];

  let builders = [OpBuilder<(ins), [{ /* nothing to do */ }]>];  
  let hasVerifier = 1;
  let hasCanonicalizer = 1;
}

def cc_UnwindContinueOp : CCOp<"unwind_continue", [
        ParentOneOf<["IfOp", "ScopeOp"]>, JumpWithUnwind]> {
  let summary = "Non-local continue branch with unwind semantics.";
  let description = [{
    An UnwindContinueOp may imply unwinding the stack frame for the current
    activation. In the following example the continue at `(1)` is _not_ a branch
    to the Op `%next_iter`. Instead it unwinds the various scopes, `S1, S2, S3,
    S4`, consecutively and in the specified order before exiting the loop as
    in `(2)`. Note that this is _not_ the same semantics as `cc.return` or
    `cc.unwind_return`.

    Because an UnwindContinueOp is jumping to the next iteration of the current
    innermost loop, its arguments are the return values for the loop's backedge,
    if present.

    ```mlir
      func.func @example() -> (i32, i32) {
        %0 = ... : f64
        %ival = cc.loop while ((%arg0 = %0) -> f64) {
          ...
        } body {
         ^bb0(%arg0 : f64):
          ... // (S4)
          cc.scope { // (S3)
            cc.if ... {
              cc.scope { // (S2)
                cc.loop ... {
                  cc.scope { // (S1)
                    %0 = cc.if ... -> i32 {
                      ...
                      cc.unwind_continue %val : f64 // (1)
                    }
                  }
                }
              }
            }
          } step {
           ^bb0(%arg0 : f64):
            %next_iter = ...
            ...
          }
        }
      }
    ```

    An UnwindContinueOp is clearly not pure. It is also not a terminator. Note
    that it cannot be a ReturnLikeOp because it's arguments do not correspond
    to the nearest enclosing structured Op in any way. MLIR's builtin
    verification does not support Ops with non-local return semantics.
  }];

  let arguments = (ins Variadic<AnyType>:$operands);

  let assemblyFormat = [{
    ($operands^ `:` qualified(type($operands)))? attr-dict
  }];

  let builders = [OpBuilder<(ins), [{ /* nothing to do */ }]>];  
  let hasVerifier = 1;
  let hasCanonicalizer = 1;
}

def cc_UnwindReturnOp : CCOp<"unwind_return", [
        ParentOneOf<["LoopOp", "IfOp", "ScopeOp"]>, JumpWithUnwind]> {
  let summary = "Non-local return (exiting) branch with unwind semantics.";
  let description = [{
    An UnwindReturnOp may imply unwinding the stack frame for the current
    activation. In the following example the return at `(1)` is _not_ a branch
    to the block `^exit`. Instead it unwinds the various scopes, `S1, S2, S3,
    S4`, consecutively and in the specified order before exiting the
    function as in `(2)`. Note that this is _not_ the same semantics as
    `cc.return`.

    Because an UnwindReturnOp is terminating the current function, its
    arguments are the return values for the function, if present. Returning a
    pointer returned by an `alloca` operation has undefined semantics. The
    compiler may raise an error if such a case exists.

    ```mlir
      func.func @example() -> i32 {
        ... // (S4)
        cc.scope { // (S3)
          cc.if ... {
            cc.scope { // (S2)
              cc.loop ... {
                cc.scope { // (S1)
                  cc.if ... {
                    ...
                    cc.unwind_return %val : i32 // (1)
                  }
                }
              }
            }
          }
        }
        ...
       ^exit:
        func.return %result : i32 // (2)
      }
    ```

    An UnwindReturnOp is clearly not pure. It is also not a terminator. Note
    that it cannot be a ReturnLikeOp because it's arguments do not correspond
    to the nearest enclosing structured Op in any way. MLIR's builtin
    verification does not support Ops with non-local return semantics.
  }];

  let arguments = (ins Variadic<AnyType>:$operands);

  let assemblyFormat = [{
    ($operands^ `:` qualified(type($operands)))? attr-dict
  }];

  let builders = [OpBuilder<(ins), [{ /* nothing to do */ }]>];  
  let hasVerifier = 1;
}

//===----------------------------------------------------------------------===//
// Memory operations and initializations.
//===----------------------------------------------------------------------===//

def cc_PoisonOp : CCOp<"poison", [Pure]> {
  let summary = "Explicit poison value";
  let description = [{
    A PoisonOp is used to create an LLVM poison value. A poison value occurs
    in CC when the IR violates its own semantics, such as accessing the 10th
    element of a constant array which only has 3 elements.
  }];
  let results = (outs AnyType:$inputType);
  let assemblyFormat = "type($inputType) attr-dict";
}

def cc_UndefOp : CCOp<"undef", [Pure]> {
  let summary = "Explicit undefined value.";
  let description = [{
    An UndefOp is used to create an undefined value of a specified type. This
    op will be translated to LLVM IR as an undefined instruction.

    Example:

    ```mlir
      %structValue = cc.undef !cc.struct<{i32, i8}>
    ```
  }];
  let results = (outs AnyType:$inputType);
  let assemblyFormat = "type($inputType) attr-dict";
}

def cc_AllocaOp : CCOp<"alloca", [
    MemoryEffects<[MemAlloc<AutomaticAllocationScopeResource>]>]> {
  let summary = "Allocate a dynamic block of memory on the stack.";
  let description = [{
    The AllocaOp is similar to the C library `alloca()` function. The number of
    bytes to be allocated is computed by the size of the `elementType` (which
    may not have a non-positive size) times `seqSize` if present or `1` if
    `seqSize` is omitted. This returns a pointer to the first element in the
    allocated sequence of `seqSize` elements of `elementType`.
  }];

  let arguments = (ins
    TypeAttr:$elementType,
    Optional<AnySignlessInteger>:$seqSize
  );
  let results = (outs cc_PointerType:$address);

  let hasFolder = 1;
  let hasCustomAssemblyFormat = 1;
  let builders = [
    OpBuilder<(ins "mlir::Type":$elementType, "mlir::Value":$seqSize), [{
      auto resTy = cudaq::cc::PointerType::get(seqSize ?
        cudaq::cc::ArrayType::get(elementType) : elementType);
      return build($_builder, $_state, resTy, elementType, seqSize);
    }]>,
    OpBuilder<(ins "mlir::Type":$elementType), [{
      return build($_builder, $_state, elementType, mlir::Value{});
    }]>
  ];
}

def cc_LoadOp : CCOp<"load",
    [TypesMatchWith<"result type matches element type of pointer value",
        "ptrvalue", "result",
        "$_self.cast<cudaq::cc::PointerType>().getElementType()">]> {
  let summary = "Load a value from a pointer into a virtual register.";
  let description = [{
    A LoadOp is used to load a value from a memory location, specified by a
    pointer, into a virtual register.

    Example:

    ```mlir
      %1 = cc.load %0 : !cc.ptr<i32>
    ```
  }];

  let arguments = (ins
    Arg<cc_PointerType,"pointer to memory location",[MemRead]>:$ptrvalue
  );
  let results = (outs AnyType:$result);
  let assemblyFormat = [{
    $ptrvalue `:` qualified(type($ptrvalue)) attr-dict
  }];
}

def cc_StoreOp : CCOp<"store",
    [TypesMatchWith<"type of value matches element type of pointer",
        "ptrvalue", "value",
        "$_self.cast<cudaq::cc::PointerType>().getElementType()">]> {
  let summary = "Store a virtual register value to a memory location.";
  let description = [{
    A StoreOp is used to store the value from a virtual register to a memory
    location, specified by a pointer.

    Example:

    ```mlir
      cc.store %value, %pointer : !cc.ptr<f64> {cpp_variable="my_double"}
    ```
  }];

  let arguments = (ins
    AnyType:$value,
    Arg<cc_PointerType,"pointer to memory location",[MemWrite]>:$ptrvalue
  );
  let assemblyFormat = [{
    $value `,` $ptrvalue `:` qualified(type($ptrvalue)) attr-dict
  }];
}

//===----------------------------------------------------------------------===//
// Aggregate operations.
//===----------------------------------------------------------------------===//

def cc_AddressOfOp : CCOp<"address_of", [Pure,
    DeclareOpInterfaceMethods<SymbolUserOpInterface>]> {
  // Note: should be used to get a pointer to a global object as well, but we
  // haven't added globals to the dialect yet.

  let summary = "Creates a pointer pointing to a function";
  let description = [{
    An AddressOfOp is used to get the address of a function by its symbol name.

    Example:

    ```mlir
      %fp = cc.address_of @my_void_function : !cc.ptr<() -> ()>
    ```
  }];
  
  let arguments = (ins FlatSymbolRefAttr:$global_name);
  let results = (outs cc_PointerType:$res);

  let assemblyFormat = [{
    $global_name `:` qualified(type($res)) attr-dict
  }];
}

def cc_GlobalOp : CCOp<"global", [IsolatedFromAbove, Symbol]> {
  let summary = "Create a global constant or variable";
  let description = [{
    A GlobalOp is used to create a global variable or constant that can be
    referenced by symbol using the AddressOfOp. The type of this op is always
    implicitly a cc::PointerType.

    For example, this op may be used to define arrays of doubles, which may in
    turn be used as initial state vectors for quantum memory (VeqType).
  }];

  let arguments = (ins
    TypeAttr:$global_type,
    StrAttr:$sym_name,
    OptionalAttr<AnyAttr>:$value,
<<<<<<< HEAD
    UnitAttr:$constant
=======
    UnitAttr:$constant,
    UnitAttr:$external
>>>>>>> f3576861
  );

  let hasCustomAssemblyFormat = 1;

  let extraClassDeclaration = [{
    cudaq::cc::PointerType getType() {
      auto globalTy = getGlobalType();
      return cudaq::cc::PointerType::get(globalTy);
    }
  }];
}

def cc_ExtractValueOp : CCOp<"extract_value", [Pure]> {
  let summary = "Extract a value from an aggregate value.";
  let description = [{
    This will translate to LLVM's extract_value instruction. It makes a copy of
    a subvalue that is part of a larger aggregate value.

    Example:

    ```mlir
      %i = cc.extract_value %r [1, 0] : (!cc.struct<{i32, !cc.struct<{i16, f32,
                                        i64}>}>) -> i16
    ```
  }];

  let arguments = (ins
    AnyAggregateType:$container,
    DenseI64ArrayAttr:$position
  );
  let results = (outs AnyType);

  let assemblyFormat = [{
    $container `` $position `:` functional-type(operands, results) attr-dict
  }];

  let builders = [
    OpBuilder<(ins "mlir::Type":$resultType, "mlir::Value":$aggregate,
               "std::int64_t":$index), [{
      return build($_builder, $_state, resultType, aggregate,
                   mlir::ArrayRef<std::int64_t>{index});
    }]>
  ];
}

def cc_InsertValueOp : CCOp<"insert_value", [Pure]> {
  let summary = "Insert a value into an aggregate value.";
  let description = [{
    This will translate to LLVM's insert_value instruction. It copies an
    aggregate value and replaces one particular subvalue with a new value.

    Example:

    ```mlir
      %s = cc.insert_value %i16, %r[1, 0] :
           (!cc.struct<{i32, !cc.struct<{i16, f32}>}>, i16) ->
           !cc.struct<{i32, !cc.struct<{i16, f32}>}>
    ```
  }];

  let arguments = (ins
    AnyAggregateType:$container,
    AnyType:$value,
    DenseI64ArrayAttr:$position
  );
  let results = (outs AnyAggregateType);

  let assemblyFormat = [{
    $value `,` $container `` $position `:` functional-type(operands, results)
      attr-dict
  }];

  let builders = [
    OpBuilder<(ins "mlir::Type":$resultType, "mlir::Value":$aggregate,
               "mlir::Value":$newValue, "std::int64_t":$index), [{
      return build($_builder, $_state, resultType, aggregate, newValue,
                   mlir::ArrayRef<std::int64_t>{index});
    }]>
  ];
}

def cc_ComputePtrOp : CCOp<"compute_ptr", [Pure]> {
  let summary = "Creates a pointer pointing to a subobject in an object.";
  let description = [{
    This translates to LLVM's get_element_ptr operation. The initial thinking
    is that unlike the GEP, the base object must be either an array or a single
    object and a ComputerPtrOp does not accept a pointer as both implicitly.

    Example:

    ```mlir
      %p = cc.compute_ptr %struct, 1 : (!cc.ptr<!cc.struct<{i32, f32}>>) ->
                                       !cc.ptr<f32>
      %q = cc.compute_ptr %array, %i : (!cc.ptr<!cc.array<i32 x 100>>, i64) ->
                                       !cc.ptr<i32>
    ```
  }];

  let arguments = (ins
    cc_PointerType:$base,
    Variadic<AnyInteger>:$dynamicIndices,
    DenseI32ArrayAttr:$rawConstantIndices
  );
  let results = (outs cc_PointerType);

  let assemblyFormat = [{
    $base `[` custom<ComputePtrIndices>($dynamicIndices, $rawConstantIndices)
      `]` `:` functional-type(operands, results) attr-dict
  }];

  let hasFolder = 1;
  let hasCanonicalizer = 1;

  let builders = [
    OpBuilder<(ins "mlir::Type":$resultType, "mlir::Value":$basePtr,
               "mlir::ValueRange":$indices,
               CArg<"mlir::ArrayRef<mlir::NamedAttribute>", "{}">:$attributes)>,
    OpBuilder<(ins "mlir::Type":$resultType, "mlir::Value":$basePtr,
               "mlir::ArrayRef<cudaq::cc::ComputePtrArg>":$indices,
               CArg<"mlir::ArrayRef<mlir::NamedAttribute>", "{}">:$attributes)> 
  ];
  let extraClassDeclaration = [{
    static constexpr std::int32_t kDynamicIndex =
      std::numeric_limits<std::int32_t>::min();
  }];
}

def cc_ConstantArrayOp : CCOp<"const_array", [Pure]> {
  let summary = "A one dimensional array of constant values.";
  let description = [{
    A ConstantArrayOp is used to create a constant value that is an aggregate of
    type !cc.array<T,n> and is composed of constant values. The aggregate has a
    constant length.

    Example:

    ```mlir
      %arrCon = cc.const_array [1.0, 2.0] : !cc.array<f64 x 2>
    ```
  }];
  let arguments = (ins
    ArrayAttr:$constantValues
  );
  let results = (outs cc_ArrayType:$arrayType);
  let assemblyFormat = [{
    $constantValues `:` qualified(type($arrayType)) attr-dict
  }];
}

def cc_GetConstantElementOp : CCOp<"get_const_element", [Pure]> {
  let summary = "Get a constant value from a constant array.";
  let description = [{
    A GetConstantElementOp is used to extract a constant value from an aggregate
    of type !cc.array<T,n>. The aggregate must be built by a `cc.const_array`
    operation. The offset of the element must be between 0 and the length of the
    array minus 1 (inclusive). Any other value has undefined behavior. If the
    offset is a constant, this operation can be folded into a scalar constant
    (or a cc.undef operation).

    Example:

    ```mlir
      %arrCon = cc.get_const_element %4[%5] : (!cc.array<f64 x 2>, i32) -> f64
    ```
  }];

  let arguments = (ins
    cc_ArrayType:$constantArray,
    AnySignlessInteger:$offset
  );
  let results = (outs AnyType);

  let hasFolder = 1;
  //let hasVerifier = 1; // FIXME: output type must match incoming const array

  let assemblyFormat = [{
    $constantArray `,` $offset `:` functional-type(operands, results) attr-dict
  }];
}

//===----------------------------------------------------------------------===//
// Cast operation.
//===----------------------------------------------------------------------===//

def cc_CastOp : CCOp<"cast", [Pure]> {
  let summary = "Overloads LLVM's casting instructions.";
  let description = [{
    A CastOp can be used to create one of LLVM's cast instructions. The signed
    (unsigned) keyword can/must be used with otherwise sign agnostic integer
    conversions to distinguish between sext (zext).

    Example:

    ```mlir
      %11 = cc.cast %10 : (!cc.ptr<i8>) -> i64           // ptrtoint
      %12 = cc.cast %11 : (i64) -> !cc.ptr<i32>          // inttoptr
      %13 = cc.cast %12 : (!cc.ptr<i32>) -> !cc.ptr<f64> // bitcast
      %14 = cc.cast %11 : (i64) -> f64                   // bitcast
      %15 = cc.cast signed %11 : (i64) -> f64            // sitofp
      %16 = cc.cast unsigned %11 : (i64) -> f64          // uitofp
      %17 = cc.cast signed %15 : (f64) -> i32            // fptosi
      %18 = cc.cast unsigned %16 : (f64) -> i16          // fptoui
      %21 = cc.cast signed %20 : (i8) -> i32             // sext
      %22 = cc.cast unsigned %20 : (i8) -> i32           // zext
      %23 = cc.cast %22 : (i32) -> i16                   // trunc
      %24 = cc.cast %16 : (f64) -> f32                   // fptrunc
      %25 = cc.cast %24 : (f32) -> f64                   // fpext
    ```
  }];

  let arguments = (ins
    AnyType:$value,
    OptionalAttr<UnitAttr>:$sint,
    OptionalAttr<UnitAttr>:$zint
  );
  let results = (outs AnyType:$result);
  let hasFolder = 1;
  let hasVerifier = 1;
  
  let assemblyFormat = [{
    ( `signed` $sint^ ):( ( `unsigned` $zint^ )? )? $value `:`
      functional-type(operands, results) attr-dict
  }];

  let builders = [
    OpBuilder<(ins "mlir::Type":$resTy, "mlir::Value":$value), [{
      return build($_builder, $_state, resTy, value, {}, {});
    }]>,
    OpBuilder<(ins "mlir::Type":$resTy, "mlir::Value":$value,
        "CastOpMode":$mode), [{
      auto unitAttr = mlir::UnitAttr::get($_builder.getContext());
      if (mode == CastOpMode::Signed)
        return build($_builder, $_state, resTy, value, /*signed=*/unitAttr, {});
      return build($_builder, $_state, resTy, value, {}, /*unsigned=*/unitAttr);
    }]>
  ];
}

//===----------------------------------------------------------------------===//
// Stdvec operations.
//===----------------------------------------------------------------------===//

def cc_StdvecInitOp : CCOp<"stdvec_init", [Pure]> {
  let summary = "Initialize a stdvec object from a pointer and length.";
  let description = [{
    A StdvecInitOp can be used to create a "high-level" `std::vector` object in
    cc. The construction is similar to the `std::vector` initializer list
    constructor. It takes two arguments: a pointer to a memory buffer and the
    length of the buffer in terms of the number of elements.

    Note this op has value semantics and does not touch memory. It is used to
    create an abstract aggregate value. No data is moved or copied.

    Example:

    ```mlir
    %buff = ... : !cc.ptr<f64>
    %len = ... : i64
    %svec = cc.stdvec_init %buff, %len : (!cc.ptr<f64>, i64) -> !cc.stdvec<f64>
    func.call @kernel(%svec) ...
    ```
  }];

  let arguments = (ins
    AnyPointerType:$buffer,
    AnyInteger:$length
  );
  let results = (outs SpanningType:$stdvec);

  let assemblyFormat = [{
    $buffer `,` $length `:` functional-type(operands, results) attr-dict
  }];
}

def cc_StdvecDataOp : CCOp<"stdvec_data", [Pure]> {
  let summary = "Retrieve the data pointer from a stdvec object.";
  let description = [{
    A StdvecDataOp can be used to retreive the data pointer from a stdvec
    object. (See StdvecInitOp.) This operation is analogous to a call to
    `std::vector<T>::data()`.

    Note that this operation has value semantics. It does not touch memory as
    the data pointer is part of the aggregate value and nothing is dereferenced.
  }];

  let arguments = (ins SpanningType:$stdvec);
  let results = (outs AnyPointerType:$data);

  let hasCanonicalizer = 1;

  let assemblyFormat = [{
    $stdvec `:` functional-type(operands, results) attr-dict
  }];
}

def cc_StdvecSizeOp : CCOp<"stdvec_size", [Pure]> {
  let summary = "Retrieve the size from a stdvec object.";
  let description = [{
    A StdvecSizeOp can be used to retreive the size from a stdvec object.
    This is analogous to a call to `std::vector<T>::size()`.

    Note that this operation is pure and has value semantics. It does not
    modify memory as the size is part of a stdvec's aggregate value and nothing
    is dereferenced.
  }];

  let arguments = (ins SpanningType:$stdvec);
  let results = (outs AnyInteger:$size);

  let hasCanonicalizer = 1;

  let assemblyFormat = [{
    $stdvec `:` functional-type(operands, results) attr-dict
  }];
}

//===----------------------------------------------------------------------===//
// Type conversions.
//===----------------------------------------------------------------------===//

def cc_FuncToPtrOp : CCOp<"func_ptr", [Pure]> {
  let summary = "Cast a function to a pointer.";
  let description = [{
    A FuncToPtrOp is used to degenerate a function value (such as the result of
    a `func.constant` operation) to a pointer.

    Example:

    ```mlir
      %func = func.constant @foo : () -> ()
      %ptr = cc.func_ptr %func : (() -> ()) -> !cc.ptr<i8>
    ```
  }];

  let arguments = (ins FunctionType:$func);
  let results = (outs AnyPointerType:$pointer);

  let assemblyFormat = [{
    $func `:` functional-type(operands, results) attr-dict
  }];
}

//===----------------------------------------------------------------------===//
// Lambda (λ) expressions.
//===----------------------------------------------------------------------===//

def cc_CreateLambdaOp : CCOp<"create_lambda",
        [AutomaticAllocationScope, RecursiveMemoryEffects,
         SingleBlockImplicitTerminator<"cudaq::cc::ReturnOp">]> {
  let summary = "Create a lambda expression as an abstract callable.";
  let description = [{
    A CreateLambdaOp creates a λ expression. A λ expression is a Callable
    instance that may have associated data (or data references) that it
    captures. Currently, captured data is implied by using values from the
    parent operation's regions in the body of the CreateLambdaOp.

    Example:

    ```mlir
      %lambda = cc.create_lambda {
       ^entry(%arg0 : i32):
        ...
        cc.return
      } : !cc.callable<(i32) -> ()>
      ...
      cc.call_callable %lambda, %20 : (!cc.callable<(i32) -> ()>, i32) -> ()
    ```
  }];

  let results = (outs cc_CallableType:$signature);
  let regions = (region SizedRegion<1>:$initRegion);
  let hasCustomAssemblyFormat = 1;

  let builders = [
      OpBuilder<(ins
        "cudaq::cc::CallableType":$signature,
        CArg<"llvm::function_ref<void(mlir::OpBuilder &, mlir::Location)>",
           "nullptr">)>];

  let extraClassDeclaration = [{
    using BodyBuilderFn =
        llvm::function_ref<void(mlir::OpBuilder &, mlir::Location)>;

    llvm::ArrayRef<mlir::Type> getResultTypes() {
      return getType().getSignature().getResults();
    }

    unsigned getNumResults() {
      return getType().getSignature().getNumResults();
    }

    mlir::Region &getBody() { return getInitRegion(); }
    llvm::StringRef getName() { return "*lambda*"; }
  }];
}

def cc_CallCallableOp : CCOp<"call_callable", [CallOpInterface]> {
  let summary = "Abstract application of a callable object with arguments.";
  let description = [{
    A CallCallableOp results in the transfer of control to a C++ callable (a
    closure). The call target is specified as an SSA-value as the first
    argument position. In the CC dialect, a callable is an object (not a
    function pointer/symbol).

    A plain old function may be used to construct a callable object. In this
    case the callable object will contain a pointer to the function and no
    additional data. The argument list to the CallCallableOp must be a type
    correct one-to-one match with the function's arguments. The compiler may
    recognize that the closure of the calling context is empty and can be
    elided.

    A C++ class can be used to construct a callable object. In this case, the
    closure can be thought of as containing a pointer to the function call
    (`operator()`) and a `this` pointer to the captured data. In this case, all
    values captured in the closure are data members of the instance.

    For a λ expression callable, the call target will involve creating an object
    at the instantiation site (InstantiateCallableOp). This object will capture
    a pointer to a trampoline function and construct a tuple for all captured
    variables. The compiler-generated trampoline will know how to unpack the
    tuple and call the ultimate outlined lambda function with the unpacked
    captured variables passed as individual arguments.

    Example:

    ```mlir
      %lambda = cc.create_lambda {
       ^entry(%arg0 : i32):
        ...
        cc.return
      } : !cc.callable<(i32) -> ()>
      ...
      cc.call_callable %lambda, %20 : (!cc.callable<(i32) -> ()>, i32) -> ()
    ```
  }];

  let arguments = (ins
    AnyCallableType:$callee,
    Variadic<AnyType>:$args
  );
  let results = (outs Variadic<AnyType>:$results);
  let hasVerifier = 1;

  let assemblyFormat = [{
    $callee (`,` $args^)? `:` functional-type(operands, results) attr-dict
  }];

  let extraClassDeclaration = [{
    /// Get the argument operands to the called function.
    operand_range getArgOperands() {
      return {arg_operand_begin(), arg_operand_end()};
    }

    operand_iterator arg_operand_begin() { return ++operand_begin(); }
    operand_iterator arg_operand_end() { return operand_end(); }

    /// Return the callee of this operation.
    mlir::CallInterfaceCallable getCallableForCallee() { return getCallee(); }

    mlir::FunctionType getFunctionType() {
      return mlir::FunctionType::get(getContext(), getOperands().getType(),
        getResults().getTypes());
    }
  }];
}

def cc_InstantiateCallableOp : CCOp<"instantiate_callable", [Pure]> {
  let summary = "Construction of a callable object.";
  let description = [{
    An InstantiateCallableOp is created by the compiler when lifting a λ
    expression, i.e. a CreateLambdaOp. The CreateLambdaOp is replaced at its
    definition site by an InstantiateCallableOp. It is also replaced by a pair
    of functions, a trampoline and the code from the CreateLambdaOp's body.

    The InstantiateCallableOp constructs a pair. The pair is a pointer to the
    associated currying trampoline function and a tuple of the captured values.

    When there are no captured values, such as when the callable is a plain old
    function, the attribute `nocapture` should be used to build the callable
    such that no unmarshalling trampoline is required. See below.

    Example:

    Take the following λ expression.

    ```mlir
      %88 = ... : f64
      ...
      %lambda = cc.create_lambda {
       ^entry(%arg0 : i32):
        ... %88 ...
        cc.return
      } : !cc.callable<(i32) -> ()>
    ```

    Since this λ expression captures the value %88 from the parent, we have to
    instantiate a closure that includes this %88 value when we lift the λ.
    The lifted λ is given the name `@lifted_lambda.54` in the following. A
    second function, `@stub.54`, unpacks the closure into arguments to the new
    outlined λ function in the following example.

    ```mlir
      %lambda = cc.instantiate_callable @trampoline.54(%88) : (f64) -> !cc.callable<(i32) -> ()>
      ...

      // Trampoline function
      func.func private @trampoline.54(%arg0: !cc.callable<(i32) -> ()>, %arg1: i32) {
        %0 = cc.callable_closure %arg0: !cc.callable<(i32) -> ()> -> f64
        call @lifted_lambda.54(%0, %arg1) : (f64, i32) -> ()
      }

      // Outlined body of original lambda
      func.func private @lifted_lambda.54(%88: f64, %arg0: i32) {
       ^entry:
        ... %88 ...
        cc.return
      }
    ```

    In the case when the `nocapture` attribute is present, the closure pointer
    value will be set to `nullptr`. A `cc.call_callable` can thus test the
    closure value to determine whether to omit prepending the pointer to the
    callable pair or not.

    See also CallCallableOp.
  }];

  let arguments = (ins
    SymbolRefAttr:$callee,
    Variadic<AnyType>:$closure_data,
    OptionalAttr<UnitAttr>:$no_capture
  );
  let results = (outs cc_CallableType:$signature);

  let builders = [
    OpBuilder<(ins "mlir::Type":$signature, "mlir::SymbolRefAttr":$callee,
      "mlir::ValueRange":$closure_data), [{
      return build($_builder, $_state, signature, callee, closure_data,
        mlir::UnitAttr{});
    }]> 
  ];

  let assemblyFormat = [{
    $callee `(` $closure_data `)` ( `nocapture` $no_capture^ )?
      `:` functional-type(operands, results) attr-dict
  }];
}

def cc_CallableFuncOp : CCOp<"callable_func", [Pure]> {
  let summary = "Extract the function from a callable object.";
  let description = [{
    A callable object contains both code (a function) and data (a closure). A
    CallableFuncOp can be used to retrieve the function (pointer) from the
    callable object.

    Example:

    ```mlir
      %0 = ... : !cc.callable<(i32) -> i8>
      %1 = ... : i32
      %2 = cc.callable_func %0 : (!cc.callable<(i32) -> i8>) -> ((!cc.callable<(i32) -> i8>, i32) -> i8)
      %3 = call_indirect %2(%0, %1) : (!cc.callable<(i32) -> i8>, i32) -> i8
    ```

    See also InstantiateCallableOp, CallableClosureOp.
  }];

  let arguments = (ins cc_CallableType:$callable);
  let results = (outs FunctionType:$function);

  let assemblyFormat = [{
    $callable `:` functional-type(operands, results) attr-dict
  }];
}

def cc_CallableClosureOp : CCOp<"callable_closure", [Pure]> {
  let summary = "Extract the closure data from a callable object.";
  let description = [{
    A callable object contains both code (a function) and data (a closure). The
    CallableClosureOp can be used to retrieve the closure (data) from the
    callable object.

    For a callable instantiated from a λ expression, the closure is unpacked
    and returned as transparently as a set of values. This is possible because
    a closure has a compile-time constant number of values and cannot be
    extended dynamically.

    For a callable instantiated from a C++ class, the closure is the `this`
    pointer to the object instance.

    For a callable instantiated from a plain old function, the closure is empty
    and contains no data.

    Example:

    ```mlir
      %0 = ... !cc.callable<(i32) -> i8>
      %1 = ... : i32
      %2:2 = cc.callable_closure %0 : (!cc.callable<(i32) -> i8>) -> (!quake.wire, i1)
      %3 = call @lifted_lambda.72(%2#0, %2#1, %1) : (!quake.wire, i1, i32) -> i8
    ```

    See also CallableFuncOp, InstantiateCallableOp.
  }];

  let arguments = (ins cc_CallableType:$callable);
  let results = (outs Variadic<AnyType>:$closure_data);

  let assemblyFormat = [{
    $callable `:` functional-type(operands, results) attr-dict
  }];
}

def cc_CreateStringLiteralOp : CCOp<"string_literal"> {
  let summary = "Create a constant string literal.";
  let description = [{
    This operation creates a ASCIIZ string literal value. It's argument is a
    constant MLIR String Attribute. The literal will have a null character
    appended automatically.

    ```mlir
      %0 = cc.string_literal "Quantum Computing" : !cc.ptr<!cc.array<i8 x 18>>
    ```
  }];

  let arguments = (ins StrAttr:$stringLiteral);
  let results = (outs cc_PointerType:$result);
  let assemblyFormat = [{
     $stringLiteral `:` qualified(type(results)) attr-dict
  }];
}
#endif // CUDAQ_OPTIMIZER_DIALECT_CC_OPS<|MERGE_RESOLUTION|>--- conflicted
+++ resolved
@@ -809,12 +809,8 @@
     TypeAttr:$global_type,
     StrAttr:$sym_name,
     OptionalAttr<AnyAttr>:$value,
-<<<<<<< HEAD
-    UnitAttr:$constant
-=======
     UnitAttr:$constant,
     UnitAttr:$external
->>>>>>> f3576861
   );
 
   let hasCustomAssemblyFormat = 1;
