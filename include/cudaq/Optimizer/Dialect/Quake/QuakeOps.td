--- conflicted
+++ resolved
@@ -1595,7 +1595,7 @@
     cc_PointerType:$data,
     AnySignlessInteger:$length
   );
-  let results = (outs PointerOf<[cc_StateType]>:$result);
+  let results = (outs PointerOf<[quake_StateType]>:$result);
   let assemblyFormat = [{
       $data `,` $length `:` functional-type(operands, results) attr-dict
   }];
@@ -1613,7 +1613,7 @@
     ```
   }];
 
-  let arguments = (ins PointerOf<[cc_StateType]>:$state);
+  let arguments = (ins PointerOf<[quake_StateType]>:$state);
   let results = (outs);
   let assemblyFormat = [{
       $state `:` type(operands) attr-dict
@@ -1633,7 +1633,7 @@
     ```
   }];
 
-  let arguments = (ins PointerOf<[cc_StateType]>:$state);
+  let arguments = (ins PointerOf<[quake_StateType]>:$state);
   let results = (outs AnySignlessInteger:$result);
   let assemblyFormat = [{
       $state `:` functional-type(operands, results) attr-dict
@@ -1659,11 +1659,7 @@
     pass.
 
     ```mlir
-<<<<<<< HEAD
-      %0 = quake.materialize_state @num_qubits, @init : !cc.ptr<!cc.state>
-=======
-      %0 = quake.get_state "callee" : !cc.ptr<!quake.state>
->>>>>>> 30c2479e
+      %0 = quake.materialize_state @num_qubits, @init : !cc.ptr<!quake.state>
     ```
   }];
 
@@ -1671,7 +1667,7 @@
     FlatSymbolRefAttr:$numQubitsFunc,
     FlatSymbolRefAttr:$initFunc
   );
-  let results = (outs PointerOf<[cc_StateType]>:$result);
+  let results = (outs PointerOf<[quake_StateType]>:$result);
   let assemblyFormat = [{
      $numQubitsFunc `,` $initFunc `:` qualified(type(results)) attr-dict
   }];
