/***********************************************************-*- tablegen -*-****
 * Copyright (c) 2022 - 2025 NVIDIA Corporation & Affiliates.                  *
 * All rights reserved.                                                        *
 *                                                                             *
 * This source code and the accompanying materials are made available under    *
 * the terms of the Apache License 2.0 which accompanies this distribution.    *
 ******************************************************************************/

#ifndef CUDAQ_OPTIMIZER_DIALECT_QUAKE_OPS
#define CUDAQ_OPTIMIZER_DIALECT_QUAKE_OPS

//===----------------------------------------------------------------------===//
// High-level CUDA-Q support
//===----------------------------------------------------------------------===//

include "mlir/Interfaces/CallInterfaces.td"
include "mlir/Interfaces/ControlFlowInterfaces.td"
include "mlir/Interfaces/LoopLikeInterface.td"
include "mlir/Interfaces/SideEffectInterfaces.td"
include "mlir/Interfaces/ViewLikeInterface.td"
include "mlir/IR/RegionKindInterface.td"
include "cudaq/Optimizer/Dialect/CC/CCTypes.td"
include "cudaq/Optimizer/Dialect/Common/Traits.td"
include "cudaq/Optimizer/Dialect/Quake/QuakeDialect.td"
include "cudaq/Optimizer/Dialect/Quake/QuakeInterfaces.td"
include "cudaq/Optimizer/Dialect/Quake/QuakeTypes.td"

//===----------------------------------------------------------------------===//
// Base operation definition.
//===----------------------------------------------------------------------===//

class QuakeOp<string mnemonic, list<Trait> traits = []> :
    Op<QuakeDialect, mnemonic, traits>;

//===----------------------------------------------------------------------===//
// Alloca, Dealloc: allocation of quantum references
//===----------------------------------------------------------------------===//

def quake_AllocaOp : QuakeOp<"alloca", [MemoryEffects<[MemAlloc, MemWrite]>]> {
  let summary = "Allocates a reference or collection of references to wires.";
  let description = [{
    The `alloca` operation allocates either a single quantum reference or a
    vector of quantum references. The size of the vector may be provided either
    statically as part of the type or dynamically as an integer-like argument,
    `size`. The return value will be a quantum reference, type `!quake.ref`,
    or a vector of such, type `!quake.veq<N>`.

    All references are assumed to be initialized to the value `|0>` initially.
    See also the `null_wire` op.

    The `QuakeAddDeallocs` and `UnwindLowering` passes will insert deallocation
    ops for the scopes in which allocations appear automatically. This is
    helpful for generating code for targets such as QIR, which require
    allocation/deallocation pairs.

    Examples:
    ```mlir
      // Allocate a single qubit
      %qubit = quake.alloca !quake.ref

      // Allocate a qubit register with a size known at compilation time
      %veq = quake.alloca !quake.veq<4> {name = "quantum"}

      // Allocate a qubit register with a size known at runtime time
      %veq = quake.alloca(%size : i32) !quake.veq<?>
    ```

    Canonicalization for this op will fold constant vector sizes directly into
    the type.

    See DeallocOp.
  }];

  let arguments = (ins
    Optional<AnySignlessInteger>:$size
  );
  let results = (outs
    AnyRefType:$ref_or_vec
  );

  let builders = [
    OpBuilder<(ins ), [{
      return build($_builder, $_state, $_builder.getType<RefType>(), {});
    }]>,
    OpBuilder<(ins "size_t":$size), [{
      return build($_builder, $_state, $_builder.getType<VeqType>(size), {});
    }]>,
    OpBuilder<(ins "mlir::Type":$ty), [{
      return build($_builder, $_state, ty, {});
    }]>
  ];

  let assemblyFormat = [{
    qualified(type($ref_or_vec)) (`[` $size^ `:` type($size) `]`)? attr-dict
  }];

  let hasCanonicalizer = 1;
  let hasVerifier = 1;

  let extraClassDeclaration = [{
    bool hasInitializedState() {
      auto *self = getOperation();
      return self->hasOneUse() &&
        mlir::isa<quake::InitializeStateOp>(*self->getUsers().begin());
    }

    quake::InitializeStateOp getInitializedState();
  }];
}

def quake_InitializeStateOp : QuakeOp<"init_state",
    [MemoryEffects<[MemAlloc, MemWrite]>]> {
  let summary = "Initialize the quantum state to a specific complex vector.";
  let description = [{
    Given a !cc.ptr pointing to a complex data array of size 2**N, where N is
    the number of qubits in the targets operand, initialize the state of those
    target qubits to the provided state vector. This operation returns a new
    quake.veq instance. There should be no other uses of the input veq value,
    \em{targets}, that was allocated. This supports a RAII (resource allocation
    is initialization) semantics on the qubits in the vector.
  }];

  let arguments = (ins
    VeqType:$targets,
    AnyStateInitType:$state
  );
  let results = (outs VeqType);
  
  let assemblyFormat = [{
    $targets `,` $state `:` functional-type(operands, results) attr-dict
  }];

  let hasCanonicalizer = 1;
  let hasVerifier = 1;
}

def quake_DeallocOp : QuakeOp<"dealloc"> {
  let summary = "Deallocates a collection of qubits.";
  let description = [{
    The `dealloc` operation deallocates a quantum reference. The deallocation
    can be a single quantum reference, `!quake.ref`, or a vector of quantum
    references, `!quake.veq<N>`.

    Deallocations are automatically inserted by the `AddDeallocs` and
    `UnwindLowering` passes.

    Example:
    ```mlir
      %1 = quake.alloca !quake.veq<4>
      ...
      quake.dealloc %1 : !quake.veq<4>
    ```

    See AllocaOp.
  }];

  let arguments = (ins
    Arg<AnyRefType, "qubit reference (or vector) to deallocate",
    [MemFree]>:$reference
  );

  let assemblyFormat = [{
    $reference `:` qualified(type($reference)) attr-dict
  }];
}

//===----------------------------------------------------------------------===//
// Veq reference manipulation primitives
//===----------------------------------------------------------------------===//

def quake_ConcatOp : QuakeOp<"concat", [Pure]> {
  let summary = "Construct a veq from a list of other ref/veq values.";
  let description = [{
    The `concat` operation allows one to concatenate a list of SSA-values of
    either type Ref or Veq into a new Veq vector.

    Example:
    ```mlir
      %veq = quake.concat %r1, %v1, %r2 : (!quake.ref, !quake.veq<?>,
                                           !quake.ref) -> !quake.veq<?>
    ```
  }];

  let arguments = (ins Variadic<AnyRefType>:$qbits);
  let results = (outs VeqType);

  let assemblyFormat = [{
    $qbits attr-dict `:` functional-type(operands, results)
  }];

  let hasCanonicalizer = 1;
}

def quake_ExtractRefOp : QuakeOp<"extract_ref", [Pure]> {
  let summary = "Extract a quantum reference from a quantum vector.";
  let description = [{
    The `extract_ref` operation extracts a quantum reference from a vector of
    quantum references.

    The following example extracts the quantum reference at position 0 from a
    vector of references. The vector, in this case, has unknown size.

    Example:
    ```mlir
      %zero = arith.constant 0 : i32
      %qr = quake.extract_ref %qv[%zero] : (!quake.veq<?>, i32) -> !quake.ref
    ```
  }];

  let arguments = (ins
    VeqType:$veq,
    Optional<AnySignlessIntegerOrIndex>:$index,
    I64Attr:$rawIndex
  );
  let results = (outs RefType:$ref);

  let builders = [
    OpBuilder<(ins "mlir::Value":$veq, "mlir::Value":$index,
                   "mlir::IntegerAttr":$rawIndex), [{
      return build($_builder, $_state, $_builder.getType<RefType>(), veq,
                   index, rawIndex);
    }]>,
    OpBuilder<(ins "mlir::Value":$veq, "mlir::Value":$index), [{
      return build($_builder, $_state, $_builder.getType<RefType>(), veq,
                   index, ExtractRefOp::kDynamicIndex);
    }]>,
    OpBuilder<(ins "mlir::Value":$veq, "std::size_t":$rawIndex), [{
      auto i64Ty = $_builder.getI64Type();
      return build($_builder, $_state, $_builder.getType<RefType>(), veq,
                   mlir::Value{}, mlir::IntegerAttr::get(i64Ty, rawIndex));
    }]>
  ];

  let assemblyFormat = [{
    $veq `[` custom<RawIndex>($index, $rawIndex) `]` `:`
      functional-type(operands, results) attr-dict
  }];

  let hasCanonicalizer = 1;
  let hasVerifier = 1;

  let extraClassDeclaration = [{
    static constexpr std::size_t kDynamicIndex =
      std::numeric_limits<std::size_t>::max();

    bool hasConstantIndex() { return !getIndex(); }
    std::size_t getConstantIndex() { return getRawIndex(); }
  }];
}

def quake_RelaxSizeOp : QuakeOp<"relax_size", [Pure]> {
  let summary = "Relax the constant size on a !veq to be unknown.";
  let description = [{
    At times, the IR needs to forget the length of an SSA-value of type
    `!quake.veq<N>` and demote it to type `!quake.veq<?>` where the size is
    said to be unknown. This demotion is required to preserve a valid,
    strongly-typed IR.

    Example:
    ```mlir
      %uqv = quake.relax_size %qv : (!quake.veq<4>) -> !quake.veq<?>
    ```
  }];

  let arguments = (ins VeqType:$inputVec);
  let results = (outs VeqType);

  let assemblyFormat = [{
    $inputVec `:` functional-type(operands, results) attr-dict
  }];

  let hasVerifier = 1;
  let hasCanonicalizer = 1;
}

def quake_SubVeqOp : QuakeOp<"subveq", [AttrSizedOperandSegments, Pure]> {
  let summary = "Extract a subvector from a veq reference value.";
  let description = [{
    The `subveq` operation returns a subvector of references, type
    `!quake.veq<N>` from a vector of references, type `!quake.veq<M>`, where
    `M >= N`.

    In the following example, the operation produces an SSA-value with 5
    references. These references may be indexed from 0 to 4 via `%qr` and are
    the same references as those from 2 to 6 indexed via `%qv`. Specifically,
    the returned vector, `%qr`, is not a constructor and does not own the
    references; it simply makes a copy as a new (shorter) vector. Therefore,
    subvectors need never be deallocated.

    Example:
    ```mlir
      %0 = arith.constant 2 : i32
      %1 = arith.constant 6 : i32
      %qr = quake.subveq %qv, %0, %1 : (!quake.veq<?>, i32, i32) ->
                                        !quake.veq<5>
    ```
  }];

  let arguments = (ins
    VeqType:$veq,
    Optional<AnySignlessIntegerOrIndex>:$lower,
    Optional<AnySignlessIntegerOrIndex>:$upper,
    I64Attr:$rawLower,
    I64Attr:$rawUpper
  );
  let results = (outs VeqType:$qsub);

  let assemblyFormat = [{
    $veq `,` custom<RawIndex>($lower, $rawLower) `,` custom<RawIndex>($upper,
      $rawUpper) `:` functional-type(operands, results) attr-dict
  }];

  let hasCanonicalizer = 1;
  let hasVerifier = 1;

  let builders = [
    OpBuilder<(ins "mlir::Type":$veqTy, "mlir::Value":$input,
                   "mlir::Value":$lower, "mlir::Value":$upper), [{
      return build($_builder, $_state, veqTy, input, lower, upper,
        quake::SubVeqOp::kDynamicIndex, quake::SubVeqOp::kDynamicIndex);
    }]>,
    OpBuilder<(ins "mlir::Type":$veqTy, "mlir::Value":$input,
                   "std::int64_t":$lower, "std::int64_t":$upper), [{
      return build($_builder, $_state, veqTy, input, {}, {}, lower, upper);
    }]>
  ];
  
  let extraClassDeclaration = [{
    static constexpr std::size_t kDynamicIndex =
      std::numeric_limits<std::size_t>::max();

    bool hasConstantLowerBound() { return getRawLower() != kDynamicIndex; }
    bool hasConstantUpperBound() { return getRawUpper() != kDynamicIndex; }
    std::size_t getConstantLowerBound() { return getRawLower(); }
    std::size_t getConstantUpperBound() { return getRawUpper(); }
  }];
}

def quake_VeqSizeOp : QuakeOp<"veq_size", [Pure]> {
  let summary = "Return the size of a veq.";
  let description = [{
    Returns the size of a value of type `!quake.veq<n>`. If the vector has a
    static size, the static size is returned (effectively as a constant). If
    the size of the vector is dynamic, the size value will be an SSA-value.

    Examples:
    ```mlir
      %0 = quake.alloca !quake.veq<4>
      // %1 will be 4 with canonicalization.
      %1 = quake.veq_size %0 : (!quake.veq<4>) -> i64
      
      %2 = ... : !quake.veq<?>
      // %3 may not be computed until runtime.
      %3 = quake.veq_size %2 : (!quake.veq<?>) -> i64
    ```
  }];

  let arguments = (ins VeqType:$veq);
  let results = (outs AnySignlessIntegerOrIndex:$size);

  let assemblyFormat = [{
    $veq `:` functional-type(operands, results) attr-dict
  }];

  let hasCanonicalizer = 1;
}

//===----------------------------------------------------------------------===//
// Application, ComputeAction(Uncompute)
//===----------------------------------------------------------------------===//

def quake_ApplyOp : QuakeOp<"apply",
    [AttrSizedOperandSegments, CallOpInterface]> {
  let summary = "Abstract application of a function in Quake.";
  let description = [{
    User-defined kernels define both predicated and unpredicated functions.
    The predicated form is implicitly defined. To simplify lowering, the
    unpredicated function may be defined while an ApplyOp may use the
    implied predicated function. A subsequent pass will then instantiate both
    the unpredicated and predicated variants.
  }];

  let arguments = (ins
    OptionalAttr<SymbolRefAttr>:$callee,
    Variadic<cc_CallableType>:$indirect_callee, // must be 0 or 1 element
    UnitAttr:$is_adj,
    Variadic<AnyQType>:$controls,
    Variadic<AnyType>:$args
  );
  let results = (outs Variadic<AnyType>);

  let hasCustomAssemblyFormat = 1;
  let builders = [
    OpBuilder<(ins "mlir::TypeRange":$retTy,
                   "mlir::SymbolRefAttr":$callee,
                   "mlir::UnitAttr":$is_adj,
                   "mlir::ValueRange":$controls,
                   "mlir::ValueRange":$args), [{
      return build($_builder, $_state, retTy, callee, mlir::ValueRange{},
                   is_adj, controls, args);
    }]>,
    OpBuilder<(ins "mlir::TypeRange":$retTy,
                   "mlir::SymbolRefAttr":$callee,
                   "bool":$is_adj,
                   "mlir::ValueRange":$controls,
                   "mlir::ValueRange":$args), [{
      return build($_builder, $_state, retTy, callee, mlir::ValueRange{},
                   is_adj, controls, args);
    }]>,
    OpBuilder<(ins "mlir::TypeRange":$retTy,
                   "mlir::Value":$callable,
                   "mlir::UnitAttr":$is_adj,
                   "mlir::ValueRange":$controls,
                   "mlir::ValueRange":$args), [{
      return build($_builder, $_state, retTy, mlir::SymbolRefAttr{},
                   mlir::ValueRange{callable}, is_adj, controls, args);
    }]>,
    OpBuilder<(ins "mlir::TypeRange":$retTy,
                   "mlir::Value":$callable,
                   "bool":$is_adj,
                   "mlir::ValueRange":$controls,
                   "mlir::ValueRange":$args), [{
      return build($_builder, $_state, retTy, mlir::SymbolRefAttr{},
                   mlir::ValueRange{callable}, is_adj, controls, args);
    }]>
  ];

  let extraClassDeclaration = [{
    static constexpr llvm::StringRef getCalleeAttrNameStr() { return "callee"; }

    mlir::FunctionType getFunctionType();

    /// Get the argument operands to the called function.
    operand_range getArgOperands() {
      if (getControls().empty())
        return {operand_begin(), operand_end()};
      return {getArgs().begin(), getArgs().end()};
    }

    bool applyToVariant() {
      return getIsAdj() || !getControls().empty();
    }

    /// Return the callee of this operation.
    mlir::CallInterfaceCallable getCallableForCallee() {
      return (*this)->getAttrOfType<mlir::SymbolRefAttr>(getCalleeAttrName());
    }
  }];
}

// A ComputeActionOp will be transformed into a series of CallOps.
def quake_ComputeActionOp : QuakeOp<"compute_action"> {
  let summary = "Captures the compute/action/uncompute high-level idiom.";
  let description = [{
    CUDA-Q supports the high-level compute, action, uncompute idiom by
    providing a custom template function (class) that takes pure kernels (a
    callable like a λ) as arguments. This operation captures uses of the idiom
    and can be systematically expanded into a quantum circuit via successive
    transformations.

    The `is_dagger` attribute can be used to "reverse" this idiom to one of
    uncompute, action, compute.

    The uncompute step is generated automatically by generating the adjoint of
    the compute kernel.
  }];

  let arguments = (ins
    UnitAttr:$is_dagger,
    cc_CallableType:$compute,
    cc_CallableType:$action
  );

  let assemblyFormat = [{
    (`<` `dag` $is_dagger^ `>`)? $compute `,` $action `:`
      qualified(type(operands)) attr-dict
  }];
}

def quake_ApplyNoiseOp : QuakeOp<"apply_noise", [AttrSizedOperandSegments]> {
  let summary = "Apply a noise operation to qubits.";
  let description = [{
    This operation provides support for the `cudaq::apply_noise` template
    function. This function is only valid is simulation contexts where the
    simulator is part of the same process as the C++ host executable itself.

    A noise operator is the application of a Kraus channel to a selected set
    of qubits. This is a point-wise annotation approach that a user might
    deploy to introduce "noise" to their circuit under simulation. It is unlike
    a general (unitary) gate application in that there is no notion of controls
    or an adjoint.
  }];

  let arguments = (ins
    OptionalAttr<FlatSymbolRefAttr>:$noise_func,
    Optional<AnySignlessInteger>:$key,
    Variadic<AnyType>:$parameters,
    Variadic<NonStruqRefType>:$qubits
  );

  let hasVerifier = 1;
  let hasCustomAssemblyFormat = 1;

  let builders = [
    OpBuilder<(ins "mlir::StringRef":$noise_func,
                   "mlir::ValueRange":$parameters,
                   "mlir::ValueRange":$targets), [{
      return build($_builder, $_state, mlir::TypeRange{},
        mlir::FlatSymbolRefAttr::get($_builder.getContext(), noise_func), {},
        parameters, targets);
    }]>,
    OpBuilder<(ins "mlir::FlatSymbolRefAttr":$noise_func,
                   "mlir::ValueRange":$parameters,
                   "mlir::ValueRange":$targets), [{
      return build($_builder, $_state, mlir::TypeRange{}, noise_func, {},
        parameters, targets);
    }]>,
    OpBuilder<(ins "mlir::Value":$key,
                   "mlir::ValueRange":$parameters,
                   "mlir::ValueRange":$targets), [{
      return build($_builder, $_state, mlir::TypeRange{},
        mlir::FlatSymbolRefAttr{}, key, parameters, targets);
    }]>
  ];

  let extraClassDeclaration = [{
    static constexpr mlir::StringRef getNoiseFuncAttrNameStr() {
      return "noise_func";
    }
  }];
}

//===----------------------------------------------------------------------===//
// Memory and register conversion instructions: These operations are useful for
// intermediate conversions between memory-SSA and value-SSA semantics and vice
// versa of the IR. They mainly exist during the conversion process.
//===----------------------------------------------------------------------===//

def quake_UnwrapOp : QuakeOp<"unwrap"> {
  let summary = "Unwrap a reference to a wire and return the wire value.";
  let description = [{
    A quantum reference is an SSA-value that is associated with a volatile
    quantum wire. The unwrap operation allows conversion from the reference
    value semantics (memory SSA) to the volatile quantum wire value semantics
    when/as desired. The binding of a reference value corresponds to a
    particular data flow of volatile quantum wire values.

    Unwrap and wrap operations should (typically) form pairs as in the following
    example.

    ```mlir
      %0 = ... : !quake.ref
      %1 = quake.unwrap %0 : (!quake.ref) -> !quake.wire
      %2 = quake.rx (%dbl) %1 : (f64, !quake.wire) -> !quake.wire
      quake.wrap %2 to %0 : !quake.wire, !quake.ref
    ```
  }];

  let arguments = (ins Arg<RefType,"",[MemRead]>:$ref_value);
  let results = (outs WireType);
  let hasVerifier = 1;

  let assemblyFormat = [{
    $ref_value `:` functional-type(operands, results) attr-dict
  }];
}

def quake_WrapOp : QuakeOp<"wrap"> {
  let summary = "Wrap a wire value with its reference.";
  let description = [{
    Each data flow of a volatile wire in a quantum circuit may be associated
    and identified with an invariant and unique quantum reference value of type
    `!ref`. The wrap operation provides a means of returning a quantum value,
    a wire, back to the reference value domain.
  }];

  let arguments = (ins
    WireType:$wire_value,
    Arg<RefType,"",[MemWrite]>:$ref_value
  );
  let assemblyFormat = [{
    $wire_value `to` $ref_value `:` qualified(type(operands)) attr-dict
  }];

  let hasCanonicalizer = 1;
}

//===----------------------------------------------------------------------===//
// Qubit value semantics: NullWire, Sink
//===----------------------------------------------------------------------===//

def quake_NullWireOp : QuakeOp<"null_wire"> {
  let summary = "Initial state of a wire.";
  let description = [{
    |0> - the initial state of a wire when first constructed. A wire is assumed
    to be defined in the |0> state as its initial state.

    There is an unlimited number of virtual null wires. See `quake.borrow_wire`
    when constraining the number of qubits to a finite set.
  }];

  // This op has no dependence on classical memory and should not need to be
  // ordered using memory constraints. They are used as a workaround to prevent
  // MLIR from mistakenly reordering operations when the IR is a mix of quantum
  // value and quantum reference semantics. This workaround is applied to sink,
  // borrow_wire, and return_wire as well.
  let results = (outs
    Arg<WireType, "wire created", [MemRead, MemWrite]>
  );
  let hasVerifier = 1;
  let assemblyFormat = "attr-dict";
}

def quake_SinkOp : QuakeOp<"sink"> {
  let summary = "Sink for a qubit that will no longer be used in the circuit.";
  let description = [{
    The `quake.sink` operation is used to mark a particular wire in the value
    semantics as "free" at the end of a circuit. `quake.sink` is specifically
    used to free (virtual) wires obtained via `quake.null_wire`.

    This op is similar to the dealloc op in the reference semantics. It is also
    similar to `quake.return_wire` when using wire sets.

    Example:
    ```mlir
      quake.sink %0 : !quake.wire
    ```
  }];

  let arguments = (ins
    Arg<WireType, "wire to sink", [MemRead, MemWrite]>:$target
  );
  let assemblyFormat = [{
     $target `:` qualified(type(operands)) attr-dict
  }];
}

//===----------------------------------------------------------------------===//
// Qubit assignment: WireSet, BorrowWire, ReturnWire
//===----------------------------------------------------------------------===//

def quake_WireSetOp : QuakeOp<"wire_set", [IsolatedFromAbove, Symbol]> {
  let summary = "Define a set of wires with a constant cardinality.";
  let description = [{
    At some point during a compilation, we may wish to refine our quantum
    circuits from using an unlimited set of virtual references/wires to using
    a finite set of qubits/wires.

    A wire set is a top-level object in the module that defines the properties
    of the target that we wish to reason about.

    Example:
    ```mlir
      quake.wire_set @phys[8]
    ```
  }];

  let arguments = (ins
    StrAttr:$sym_name,
    I32Attr:$cardinality,
    OptionalAttr<ElementsAttr>:$adjacency
  );

  let hasCustomAssemblyFormat = 1;
}

def quake_BorrowWireOp : QuakeOp<"borrow_wire"> {
  let summary = "Borrow a specific wire from a wire set.";
  let description = [{
    To obtain a specific wire from a wire set, the wire must be borrowed. Once
    it is borrowed, it is undefined for any other operation to attempt to
    borrow the same wire (as determined by the identity value).

    It is an error to specify an identity that is outside the interval
    `[0 .. n)` where `n` is the cardinality of the wire set. (This will raise
    a verification error.)

    A borrowed wire must be returned to the wire set when the circuit is no
    longer using it. See `return_wire`.

    Example:
    ```mlir
      quake.wire_set @phys[8]

      func.func @qernel() {
        ...
        %6 = quake.borrow_wire @phys[4] : !wire
        ...
        quake.return_wire %6 : !wire
        ...
      }
    ```
  }];

  let arguments = (ins
    FlatSymbolRefAttr:$set_name,
    I32Attr:$identity
  );
  let results = (outs
    Arg<WireType, "wire borrowed", [MemRead, MemWrite]>
  );
  
  let hasVerifier = 1;
  let assemblyFormat = [{
    $set_name `[` $identity `]` `:` type(results) attr-dict
  }];
}

def quake_ReturnWireOp : QuakeOp<"return_wire"> {
  let summary = "Return a borrowed wire to a wire set.";
  let description = [{
    When a wire is no longer needed for further use it must be returned to the
    wire set from which it was borrowed. The `return_wire` operation returns
    the wire.
  }];

  let arguments = (ins
    Arg<WireType, "wire to return", [MemRead, MemWrite]>:$target
  );
  let assemblyFormat = "$target `:` type(operands) attr-dict";
}

//===----------------------------------------------------------------------===//
// Struq handling
//===----------------------------------------------------------------------===//

def quake_MakeStruqOp : QuakeOp<"make_struq", [Pure]> {
  let summary = "create a quantum struct from a set of quantum references";
  let description = [{
    Given a list of values of quantum reference type, creates a new quantum
    product reference type. This is a logical grouping and does not imply any
    new quantum references are created.

    This operation can be useful for grouping a number of values of type `veq`
    into a logical product type, which may be passed to a pure device kernel
    as a single unit, for example. These product types may always be erased into
    a vector of the quantum references used to compose them via a make_struq op.
  }];

  let arguments = (ins Variadic<NonStruqRefType>:$veqs);
  let results = (outs StruqType);
  let hasVerifier = 1;

  let assemblyFormat = [{
    $veqs `:` functional-type(operands, results) attr-dict
  }];
}

def quake_GetMemberOp : QuakeOp<"get_member", [Pure]> {
  let summary = "extract quantum references from a quantum struct";
  let description = [{
    The get_member operation can be used to extract a set of quantum references
    from a quantum struct (product) type. The fields in the quantum struct are
    indexed from 0 to $n-1$ where $n$ is the number of fields. An index outside
    of this range will produce a verification error.
  }];

  let arguments = (ins
    StruqType:$struq,
    I32Attr:$index
  );
  let results = (outs NonStruqRefType);
  let hasCanonicalizer = 1;
  let hasVerifier = 1;

  let assemblyFormat = [{
    $struq `[` $index `]` `:` functional-type(operands, results) attr-dict
  }];
}

//===----------------------------------------------------------------------===//
// ToControl, FromControl pair
//===----------------------------------------------------------------------===//

def quake_ToControlOp : QuakeOp<"to_ctrl", [Pure]> {
  let summary = "Convert a wire value to a control value.";
  let description = [{
    This operation makes the conversion of a wire value to a control value
    explicit in the quake IR. These values have different semantics in the IR.
    This op ensures these semantics via the type system.

    A value of type control is (nearly) an SSA-value. Once defined, via the
    `to_ctrl` operation, it can be used as an argument to other operations.
    These uses are qualified. They must be in control argument positions and
    these operations must dominate a `from_ctrl` operation that returns the
    control qubit back to a wire. The operand value and result value of a
    `to_ctrl` may NOT be used as arguments to the same operation.
  }];

  let arguments = (ins WireType:$qubit);
  let results = (outs ControlType);

  let assemblyFormat = [{
    $qubit `:` functional-type(operands, results) attr-dict
  }];
}

def quake_FromControlOp : QuakeOp<"from_ctrl", [Pure]> {
  let summary = "Convert a control value to a wire value.";
  let description = [{
    This operation makes the conversion of a control value to a wire value
    explicit in the quake IR. These values have different semantics in the IR.
    This op ensures these semantics via the type system.
  }];

  let arguments = (ins ControlType:$ctrlbit);
  let results = (outs WireType);
  let hasVerifier = 1;

  let assemblyFormat = [{
    $ctrlbit `:` functional-type(operands, results) attr-dict
  }];
}

//===----------------------------------------------------------------------===//
// Reset
//===----------------------------------------------------------------------===//

def quake_ResetOp : QuakeOp<"reset", [QuantumGate,
    DeclareOpInterfaceMethods<MemoryEffectsOpInterface>]> {
  let summary = "Reset the wire to the |0> (|0..0>) state.";
  let description = [{
    The `quake.reset` operation resets a wire to the |0> (|0..0>) state. It
    may take an argument that is either a reference to a wire, type `!ref`,
    or a wire, type `!wire`.

    Example:
    ```mlir
      quake.reset %0 : (!quake.ref) -> ()
      %2 = quake.reset %1 : (!quake.wire) -> !quake.wire
    ```
  }];

  let arguments = (ins
    AnyQTargetType:$targets
  );
  let results = (outs
    Variadic<WireType>:$wires
  );
  let hasVerifier = 1;

  let assemblyFormat = [{
     $targets `:` functional-type(operands, results) attr-dict
  }];

  let extraClassDeclaration = [{
    void getEffectsImpl(mlir::SmallVectorImpl<mlir::SideEffects::
        EffectInstance<mlir::MemoryEffects::Effect>> &effects) {
      quake::getResetEffectsImpl(effects, getTargets());
    }
  }];
}

//===----------------------------------------------------------------------===//
// Measurements, Discriminate
//===----------------------------------------------------------------------===//

class Measurement<string mnemonic> : QuakeOp<mnemonic, [MeasurementInterface,
    QuantumMeasure, DeclareOpInterfaceMethods<MemoryEffectsOpInterface>]> {
  let arguments = (ins
    Variadic<AnyQTargetType>:$targets,
    OptionalAttr<StrAttr>:$registerName
  );
  let results = (outs
    AnyTypeOf<[MeasureType, StdvecOf<[MeasureType]>]>:$measOut,
    Variadic<WireType>:$wires
  );

  let assemblyFormat = [{
    $targets (`name` $registerName^)? `:` functional-type(operands, results)
      attr-dict
  }];

  code OpBaseDeclaration = [{
    void getEffectsImpl(mlir::SmallVectorImpl<mlir::SideEffects::EffectInstance<
      mlir::MemoryEffects::Effect>> &effects) {
      quake::getMeasurementEffectsImpl(effects, getTargets());
    }
  }];

  let hasVerifier = 1;
}

def MxOp : Measurement<"mx"> {
  let summary = "Measurement along the x-axis";
  let description = [{
    The `mx` operation measures the state of qubits into classical bits
    represented by a `i1` (or a vector of `i1`), along the x-axis.

    The state of the qubits is collapsed into one of the computational basis
    states, i.e., either |0> or |1>. A `reset` operation can guarantee that the
    qubit returns to a |0> state, and thus it can be used for further
    computation. Another option is to deallocate the qubit using `dealloc`.
  }];
  let extraClassDeclaration = OpBaseDeclaration;
}

def MyOp : Measurement<"my"> {
  let summary = "Measurement along the y-axis";
  let description = [{
    The `my` operation measures the state of qubits into classical bits
    represented by a `i1` (or a vector of `i1`), along the y-axis.

    The state of the qubit is collapsed into one of the computational basis
    states, i.e., either |0> or |1>. A `reset` operation can guarantee that the
    qubit returns to a |0> state, and thus it can be used for further
    computation. Another option is to deallocate the qubit using `dealloc`.
  }];
  let extraClassDeclaration = OpBaseDeclaration;
}

def MzOp : Measurement<"mz"> {
  let summary = "Measurement along the z-axis";
  let description = [{
    The `mz` operation measures the state of qubits into a classical bits
    represented by a `i1` (or a vector of `i1`), along the z-axis---the
    so-called computational basis.

    The state of the qubit is collapsed into one of the computational basis
    states, i.e., either |0> or |1>. A `reset` operation can guarantee that the
    qubit returns to a |0> state, and thus it can be used for further
    computation. Another option is to deallocate the qubit using `dealloc`.
  }];
  let extraClassDeclaration = OpBaseDeclaration;
}

def quake_DiscriminateOp : QuakeOp<"discriminate", [Pure]> {
  let summary = "Converts a measurement to a classical integral value.";
  let description = [{
    Quake's measurement operators return a value of type `!quake.measure`. The
    discriminate operation converts a value of type measure to a classical
    integral value. This value is typically an `i1` type, but might be `i2` for
    qutrits, or even an `i8` for general qudits.

    While a measurement of a wire changes/corrupts the state of the wire, the
    model maintains that a `!quake.measure` value is non-volatile. Therefore,
    multiple applications of discriminate on the same `!quake.measure` value
    will yield the same result value for a given result type.
  }];

  let arguments = (ins
    AnyTypeOf<[MeasureType, StdvecOf<[MeasureType]>]>:$measurement
  );
  let results = (outs
    AnyTypeOf<[AnySignlessInteger, StdvecOf<[AnySignlessInteger]>]>
  );

  let assemblyFormat = [{
    $measurement `:` functional-type(operands, results) attr-dict
  }];

  let hasVerifier = 1;
}

//===----------------------------------------------------------------------===//
// Quantum gates
//===----------------------------------------------------------------------===//

class QuakeOperator<string mnemonic, list<Trait> traits = [],
                    dag extraArgs = (ins)>
    : QuakeOp<mnemonic,
        !listconcat([QuantumGate, AttrSizedOperandSegments, OperatorInterface,
          DeclareOpInterfaceMethods<MemoryEffectsOpInterface>], traits)> {

  let arguments = !con(extraArgs, (ins
    UnitAttr:$is_adj,
    Variadic<AnyFloat>:$parameters,
    Variadic<AnyQType>:$controls,
    Variadic<AnyQTargetType>:$targets,
    OptionalAttr<DenseBoolArrayAttr>:$negated_qubit_controls
  ));
  let results = (outs
    Variadic<WireType>:$wires
  );

  let builders = [
    OpBuilder<(ins "mlir::UnitAttr":$is_adj,
                   "mlir::ValueRange":$parameters,
                   "mlir::ValueRange":$controls,
                   "mlir::ValueRange":$targets,
                   "mlir::DenseBoolArrayAttr":$negates), [{
      return build($_builder, $_state, mlir::TypeRange{}, is_adj, parameters,
                   controls, targets, negates);
    }]>,
    OpBuilder<(ins "bool":$is_adj,
                   "mlir::ValueRange":$parameters,
                   "mlir::ValueRange":$controls,
                   "mlir::ValueRange":$targets,
                   "mlir::DenseBoolArrayAttr":$negates), [{
      return build($_builder, $_state, mlir::TypeRange{}, is_adj, parameters,
                   controls, targets, negates);
    }]>,
    OpBuilder<(ins "bool":$is_adj,
                   "mlir::ValueRange":$parameters,
                   "mlir::ValueRange":$controls,
                   "mlir::ValueRange":$targets), [{
      return build($_builder, $_state, is_adj, parameters, controls, targets,
                   {});
    }]>,
    OpBuilder<(ins "mlir::ValueRange":$parameters,
                   "mlir::ValueRange":$controls,
                   "mlir::ValueRange":$targets), [{
      return build($_builder, $_state, /*is_adj=*/false, parameters, controls,
                   targets);
    }]>,
    OpBuilder<(ins "bool":$is_adj,
                   "mlir::ValueRange":$controls,
                   "mlir::ValueRange":$targets), [{
      return build($_builder, $_state, is_adj, mlir::ValueRange{}, controls,
                   targets);
    }]>,
    OpBuilder<(ins "mlir::ValueRange":$controls,
                   "mlir::ValueRange":$targets), [{
      return build($_builder, $_state, /*is_adj=*/false, controls, targets);
    }]>,
    OpBuilder<(ins "bool":$is_adj,
                   "mlir::ValueRange":$targets), [{
      return build($_builder, $_state, is_adj, mlir::ValueRange{}, targets);
    }]>,
    OpBuilder<(ins "mlir::ValueRange":$targets), [{
      return build($_builder, $_state, /*is_adj=*/false, targets);
    }]>
  ];

  let assemblyFormat = [{
    ( `<` `adj` $is_adj^ `>` )? ( `(` $parameters^ `)` )?
    (`[` $controls^ (`neg` $negated_qubit_controls^ )? `]`)?
    $targets `:` functional-type(operands, results) attr-dict
  }];

  let hasVerifier = 1;

  code extraClassDeclaration = [{
    //===------------------------------------------------------------------===//
    // MemoryEffects interface
    //===------------------------------------------------------------------===//

    void getEffectsImpl(mlir::SmallVectorImpl<mlir::SideEffects::EffectInstance<
      mlir::MemoryEffects::Effect>> &effects) {
      quake::getOperatorEffectsImpl(effects, getControls(), getTargets());
    }

    //===------------------------------------------------------------------===//
    // Properties
    //===------------------------------------------------------------------===//

    bool isAdj() { return getIsAdj(); }

    //===------------------------------------------------------------------===//
    // Element Access
    //===------------------------------------------------------------------===//

    mlir::Value getParameter(unsigned i = 0u) { return getParameters()[i]; }

    mlir::Value getTarget(unsigned i = 0u) { return getTargets()[i]; }

    //===------------------------------------------------------------------===//
    // Operator interface
    //===------------------------------------------------------------------===//

    using Matrix = mlir::SmallVectorImpl<std::complex<double>>;

    void getOperatorMatrix(Matrix &matrix);
  }];
}

class OneTargetOp<string mnemonic, list<Trait> traits = []> :
    QuakeOperator<mnemonic, !listconcat([NumParameters<0>, NumTargets<1>],
                traits)>;

class OneTargetParamOp<string mnemonic, list<Trait> traits = []> :
    QuakeOperator<mnemonic, !listconcat([NumParameters<1>, NumTargets<1>],
                traits)>;

class TwoTargetOp<string mnemonic, list<Trait> traits = []> :
    QuakeOperator<mnemonic, !listconcat([NumParameters<0>, NumTargets<2>],
                traits)>;

//===----------------------------------------------------------------------===//
// Unitary quantum transformations
//===----------------------------------------------------------------------===//

def quake_ExpPauliOp : QuakeOp<"exp_pauli",
    [QuantumGate, AttrSizedOperandSegments, OperatorInterface,
     DeclareOpInterfaceMethods<MemoryEffectsOpInterface>]> {
  let summary = "General Pauli tensor product rotation";
  let description = [{
    This operation affects a general Pauli tensor product rotation on 
    the input qubits. The number of Pauli characters in the input Pauli word 
    string must equal the number of qubits in the veq. Mathematically, this
    operation applies exp(i theta P) where P is a general Pauli tensor product. 
  }];
  
  let arguments = (ins
    UnitAttr:$is_adj,
    Variadic<AnyFloat>:$parameters,
    Variadic<AnyQType>:$controls,
    Variadic<AnyQTargetType>:$targets,
    OptionalAttr<DenseBoolArrayAttr>:$negated_qubit_controls,
    Optional<AnyTypeOf<[cc_PointerType, cc_CharSpanType]>>:$pauli,
    OptionalAttr<StrAttr>:$pauliLiteral
  );
  let results = (outs
    Variadic<WireType>:$wires
  );

  let assemblyFormat = [{
    ( `<` `adj` $is_adj^ `>` )? ( `(` $parameters^ `)` )?
      ( `[` $controls^ ( `neg` $negated_qubit_controls^ )? `]` )? $targets
      `to` custom<RawString>($pauli, $pauliLiteral) `:`
      functional-type(operands, results) attr-dict
  }];

  let hasCanonicalizer = 1;
  let hasVerifier = 1;

  let builders = [
    OpBuilder<(ins "mlir::UnitAttr":$is_adj,
                   "mlir::ValueRange":$parameters,
                   "mlir::ValueRange":$controls,
                   "mlir::ValueRange":$targets,
                   "mlir::DenseBoolArrayAttr":$negates,
                   "mlir::Value":$pauli), [{
      return build($_builder, $_state, mlir::TypeRange{}, is_adj, parameters,
                   controls, targets, negates, pauli, mlir::StringAttr{});
    }]>,
    OpBuilder<(ins "mlir::UnitAttr":$is_adj,
                   "mlir::ValueRange":$parameters,
                   "mlir::ValueRange":$controls,
                   "mlir::ValueRange":$targets,
                   "mlir::DenseBoolArrayAttr":$negates,
                   "mlir::StringRef":$pauliLiteral), [{
      return build($_builder, $_state, mlir::TypeRange{}, is_adj, parameters,
                   controls, targets, negates, mlir::Value{},
                   $_builder.getStringAttr(pauliLiteral));
    }]>,
    OpBuilder<(ins "bool":$is_adj,
                   "mlir::ValueRange":$parameters,
                   "mlir::ValueRange":$controls,
                   "mlir::ValueRange":$targets,
                   "mlir::Value":$pauli), [{
      return build($_builder, $_state, mlir::TypeRange{}, is_adj, parameters,
                   controls, targets, {}, pauli, mlir::StringAttr{});
    }]>,
    OpBuilder<(ins "bool":$is_adj,
                   "mlir::ValueRange":$parameters,
                   "mlir::ValueRange":$controls,
                   "mlir::ValueRange":$targets,
                   "mlir::StringRef":$pauliLiteral), [{
      return build($_builder, $_state, mlir::TypeRange{}, is_adj, parameters,
                   controls, targets, {}, mlir::Value{},
                   $_builder.getStringAttr(pauliLiteral));
    }]>,
    OpBuilder<(ins "mlir::ValueRange":$parameters,
                   "mlir::ValueRange":$controls,
                   "mlir::ValueRange":$targets,
                   "mlir::Value":$pauli), [{
      return build($_builder, $_state, mlir::TypeRange{}, /*is_adj=*/false,
                   parameters, controls, targets, {}, pauli,
                   mlir::StringAttr{});
    }]>,
    OpBuilder<(ins "mlir::ValueRange":$parameters,
                   "mlir::ValueRange":$controls,
                   "mlir::ValueRange":$targets,
                   "mlir::StringRef":$pauliLiteral), [{
      return build($_builder, $_state, mlir::TypeRange{}, /*is_adj=*/false,
                   parameters, controls, targets, {}, mlir::Value{},
                   $_builder.getStringAttr(pauliLiteral));
    }]>,
    OpBuilder<(ins "mlir::ValueRange":$controls,
                   "mlir::ValueRange":$targets,
                   "mlir::Value":$pauli), [{
      return build($_builder, $_state, mlir::TypeRange{}, /*is_adj=*/false,
                   {}, controls, targets, {}, pauli, mlir::StringAttr{});
    }]>,
    OpBuilder<(ins "mlir::ValueRange":$controls,
                   "mlir::ValueRange":$targets,
                   "mlir::StringRef":$pauliLiteral), [{
      return build($_builder, $_state, mlir::TypeRange{}, /*is_adj=*/false,
                   {}, controls, targets, {}, mlir::Value{},
                   $_builder.getStringAttr(pauliLiteral));
    }]>,
    OpBuilder<(ins "mlir::ValueRange":$targets,
                   "mlir::Value":$pauli), [{
      return build($_builder, $_state, mlir::TypeRange{}, /*is_adj=*/false,
                   {}, {}, targets, {}, pauli, mlir::StringAttr{});
    }]>,
    OpBuilder<(ins "mlir::ValueRange":$targets,
                   "mlir::StringRef":$pauliLiteral), [{
      return build($_builder, $_state, mlir::TypeRange{}, /*is_adj=*/false,
                   {}, {}, targets, {}, mlir::Value{},
                   $_builder.getStringAttr(pauliLiteral));
    }]>
  ];

  code extraClassDeclaration = [{
    //===------------------------------------------------------------------===//
    // MemoryEffects interface
    //===------------------------------------------------------------------===//

    void getEffectsImpl(mlir::SmallVectorImpl<mlir::SideEffects::EffectInstance<
      mlir::MemoryEffects::Effect>> &effects) {
      quake::getOperatorEffectsImpl(effects, getControls(), getTargets());
    }

    //===------------------------------------------------------------------===//
    // Properties
    //===------------------------------------------------------------------===//

    bool isAdj() { return getIsAdj(); }

    //===------------------------------------------------------------------===//
    // Element Access
    //===------------------------------------------------------------------===//

    mlir::Value getParameter(unsigned i = 0u) { return getParameters()[i]; }

    mlir::Value getTarget(unsigned i = 0u) { return getTargets()[i]; }

    //===------------------------------------------------------------------===//
    // Operator interface
    //===------------------------------------------------------------------===//

    using Matrix = mlir::SmallVectorImpl<std::complex<double>>;

    void getOperatorMatrix(Matrix &matrix) { matrix.clear(); }
  }];
}

def HOp : OneTargetOp<"h", [Hermitian]> {
  let summary = "Hadamard operation";
  let description = [{
    This is a π rotation about the X+Z axis, and has the effect of changing the
    computation basis from |0> (|1>) to |+> (|->) and vice-versa, meaning that
    it enables one to create a superposition of basis states.

    Matrix representation:
    ```
    H = (1 / sqrt(2)) * | 1   1 |
                        | 1  -1 |
    ```

    Circuit symbol:
    ```
     ┌───┐
    ─┤ H ├─
     └───┘
    ```
  }];
}

def PhasedRxOp : QuakeOperator<"phased_rx",
                   [NumParameters<2>, NumTargets<1>, Rotation]> {
  let summary = "an arbitrary rotation θ around the cos(φ)x + sin(φ)y axis";
  let description = [{
    Matrix representation:
    ```
    PhasedRx(θ,φ) = |        cos(θ/2)        -iexp(-iφ) * sin(θ/2) |
                    |  -iexp(iφ) * sin(θ/2)         cos(θ/2)       |
    ```

    Circuit symbol:
    ```
     ┌───────────────┐
    ─┤ PhasedRx(θ,φ) ├─
     └───────────────┘
    ```
  }];
}

def R1Op : OneTargetParamOp<"r1", [Rotation]> {
  let summary = "an arbitrary rotation about the |1> state";
  let description = [{
    Matrix representation:
    ```
    R1(λ) = | 1     0    |
            | 0  exp(iλ) |
    ```

    Circuit symbol:
    ```
     ┌───────┐
    ─┤ R1(λ) ├─
     └───────┘
    ```
  }];
}

def RxOp : OneTargetParamOp<"rx", [Rotation]> {
  let summary = "an arbitrary rotation about the X axis";
  let description = [{
    Matrix representation:
    ```
    Rx(θ) = |  cos(θ/2)  -isin(θ/2) |
            | -isin(θ/2)  cos(θ/2)  |
    ```

    Circuit symbol:
    ```
     ┌───────┐
    ─┤ Rx(θ) ├─
     └───────┘
    ```
  }];
  let hasCanonicalizer = 1;
}

def RyOp : OneTargetParamOp<"ry", [Rotation]> {
  let summary = "an arbitrary rotation about the Y axis";
  let description = [{
    Matrix representation:
    ```
    Ry(θ) = | cos(θ/2)  -sin(θ/2) |
            | sin(θ/2)   cos(θ/2) |
    ```

    Circuit symbol:
    ```
     ┌───────┐
    ─┤ Ry(θ) ├─
     └───────┘
    ```
  }];
  let hasCanonicalizer = 1;
}

def RzOp : OneTargetParamOp<"rz", [Rotation]> {
  let summary = "an arbitrary rotation about the Z axis";
  let description = [{
    Matrix representation:
    ```
    Rz(λ) = | exp(-iλ/2)      0     |
            |     0       exp(iλ/2) |
    ```

    Circuit symbol:
    ```
     ┌───────┐
    ─┤ Rz(λ) ├─
     └───────┘
    ```
  }];
  let hasCanonicalizer = 1;
}

def SOp : OneTargetOp<"s"> {
  let summary = "S operation (aka, P or Sqrt(Z))";
  let description = [{
    This operation applies to its target a π/2 rotation about the Z axis.

    Matrix representation:
    ```
    S = | 1   0 |
        | 0   i |
    ```

    Circuit symbol:
    ```
     ┌───┐
    ─┤ S ├─
     └───┘
    ```
  }];
}

def SwapOp : TwoTargetOp<"swap", [Hermitian]> {
  let summary = "Swap operation";
  let description = [{
    This operation swaps the states of two qubits.

    Matrix representation:
    ```
    Swap = | 1 0 0 0 |
           | 0 0 1 0 |
           | 0 1 0 0 |
           | 0 0 0 1 |
    ```

    Circuit symbol:
    ```
    ─X─
     │
    ─X─
    ```
  }];
}

def TOp : OneTargetOp<"t"> {
  let summary = "T operation";
  let description = [{
    This operation applies to its target a π/4 rotation about the Z axis.

    Matrix representation:
    ```
    T = | 1      0     |
        | 0  exp(iπ/4) |
    ```

    Circuit symbol:
    ```
     ┌───┐
    ─┤ T ├─
     └───┘
    ```
  }];
}

def U2Op : QuakeOperator<"u2", [NumParameters<2>, NumTargets<1>, Rotation]> {
  let summary = "generic rotation about the X+Z axis";
  let description = [{
    The two parameters are Euler angles: φ and λ.

    Matrix representation:
    ```
    U2(φ,λ) = 1/sqrt(2) * | 1        -exp(iλ)       |
                          | exp(iφ)   exp(i(λ + φ)) |
    ```

    Circuit symbol:
    ```
     ┌─────────┐
    ─┤ U2(φ,λ) ├─
     └─────────┘
    ```
  }];
}

def U3Op : QuakeOperator<"u3", [NumParameters<3>, NumTargets<1>, Rotation]> {
  let summary = "the universal three-parameters operator";
  let description = [{
    The three parameters are Euler angles: θ, φ, and λ.

    NOTE: U3 is a generalization of U2 that covers all single-qubit rotations.

    Matrix representation:
    ```
    U3(θ,φ,λ) = | cos(θ/2)            -exp(iλ) * sin(θ/2)       |
                | exp(iφ) * sin(θ/2)   exp(i(λ + φ)) * cos(θ/2) |
    ```

    Circuit symbol:
    ```
     ┌───────────┐
    ─┤ U3(θ,φ,λ) ├─
     └───────────┘
    ```
  }];
}

def XOp : OneTargetOp<"x", [Hermitian]> {
  let summary = "Pauli-X operation (aka, NOT)";
  let description = [{
    Matrix representation:
    ```
    X = | 0  1 |
        | 1  0 |
    ```

    Circuit symbol:
    ```
     ┌───┐
    ─┤ X ├─
     └───┘
    ```
  }];
}

def YOp : OneTargetOp<"y", [Hermitian]> {
  let summary = "Pauli-Y operation";
  let description = [{
    Matrix representation:
    ```
    Y = | 0  -i |
        | i   0 |
    ```

    Circuit symbol:
    ```
     ┌───┐
    ─┤ Y ├─
     └───┘
    ```
  }];
}

def ZOp : OneTargetOp<"z", [Hermitian]> {
  let summary = "Pauli-Z operation.";
  let description = [{
    Matrix representation:
    ```
    Z = | 1   0 |
        | 0  -1 |
    ```

    Circuit symbol:
    ```
     ┌───┐
    ─┤ Z ├─
     └───┘
    ```
  }];
}

def CustomUnitarySymbolOp :
    QuakeOperator<"custom_op", [], (ins SymbolRefAttr:$generator)> {
  let summary = "Custom unitary operation.";
  let description = [{
    Custom unitary operation leveraging a `SymbolRefAttr` describing the
    unitary data generator function. 
  }];

  let builders = [
    OpBuilder<(ins "mlir::SymbolRefAttr":$generator, 
                   "mlir::UnitAttr":$is_adj,
                   "mlir::ValueRange":$parameters,
                   "mlir::ValueRange":$controls,
                   "mlir::ValueRange":$targets,
                   "mlir::DenseBoolArrayAttr":$negates), [{
      return build($_builder, $_state, mlir::TypeRange{}, generator, is_adj,
                   parameters, controls, targets, negates);
    }]>,
    OpBuilder<(ins "mlir::SymbolRefAttr":$generator,
                   "bool":$is_adj,
                   "mlir::ValueRange":$parameters,
                   "mlir::ValueRange":$controls,
                   "mlir::ValueRange":$targets,
                   "mlir::DenseBoolArrayAttr":$negates), [{
      return build($_builder, $_state, mlir::TypeRange{}, generator, is_adj, 
                   parameters, controls, targets, negates);
    }]>,
    OpBuilder<(ins "mlir::SymbolRefAttr":$generator,
                   "bool":$is_adj,
                   "mlir::ValueRange":$parameters,
                   "mlir::ValueRange":$controls,
                   "mlir::ValueRange":$targets), [{
      return build($_builder, $_state, generator, is_adj, parameters, 
                   controls, targets, {});
    }]>,
    OpBuilder<(ins "mlir::SymbolRefAttr":$generator,
                   "mlir::ValueRange":$parameters,
                   "mlir::ValueRange":$controls,
                   "mlir::ValueRange":$targets), [{
      return build($_builder, $_state, generator,  /*is_adj=*/false, 
                   parameters, controls, targets);
    }]>,
    OpBuilder<(ins "mlir::SymbolRefAttr":$generator,
                   "bool":$is_adj,
                   "mlir::ValueRange":$controls,
                   "mlir::ValueRange":$targets), [{
      return build($_builder, $_state, generator,  is_adj, 
                   mlir::ValueRange{}, controls, targets);
    }]>,
    OpBuilder<(ins "mlir::SymbolRefAttr":$generator,
                   "mlir::ValueRange":$controls,
                   "mlir::ValueRange":$targets), [{
      return build($_builder, $_state, generator,  /*is_adj=*/false, controls,
                   targets);
    }]>,
    OpBuilder<(ins "mlir::SymbolRefAttr":$generator, "bool":$is_adj,
                   "mlir::ValueRange":$targets), [{
      return build($_builder, $_state, generator, is_adj, mlir::ValueRange{},
                   targets);
    }]>,
    OpBuilder<(ins "mlir::SymbolRefAttr":$generator,
                   "mlir::ValueRange":$targets), [{
      return build($_builder, $_state, generator, /*is_adj=*/false, targets);
    }]>
  ];

  let assemblyFormat = [{ $generator
    ( `<` `adj` $is_adj^ `>` )? ( `(` $parameters^ `)` )?
      (`[` $controls^ (`neg` $negated_qubit_controls^ )? `]`)?
      $targets `:` functional-type(operands, results) attr-dict
  }];
}

//===----------------------------------------------------------------------===//
// Quantum states
//===----------------------------------------------------------------------===//

def quake_CreateStateOp : QuakeOp<"create_state", [Pure]> {
  let summary = "Create state from data";
  let description = [{
    This operation takes a pointer to state data and creates a quantum state,
    where state data is a pointer to an array of float or complex numbers.
    The operation can be optimized away in DeleteStates pass, or replaced
    by an intrinsic runtime call on simulators.

    ```mlir
      %0 = quake.create_state %data %len : (!cc.ptr<!cc.array<complex<f64> x 8>>, i64) -> !cc.ptr<!quake.state>
    ```
  }];

  let arguments = (ins
    cc_PointerType:$data,
    AnySignlessInteger:$length
  );
  let results = (outs PointerOf<[quake_StateType]>:$result);
  let assemblyFormat = [{
      $data `,` $length `:` functional-type(operands, results) attr-dict
  }];
}

def QuakeOp_DeleteStateOp : QuakeOp<"delete_state", [] > {
  let summary = "Delete quantum state";
  let description =  [{
    This operation takes a pointer to the state and deletes the state object.
    The operation can be created in in DeleteStates pass, and replaced later
    by an intrinsic runtime call on simulators.

    ```mlir
      quake.delete_state %state : !cc.ptr<!quake.state>
    ```
  }];

  let arguments = (ins PointerOf<[quake_StateType]>:$state);
  let results = (outs);
  let assemblyFormat = [{
      $state `:` type(operands) attr-dict
  }];
}

def quake_GetNumberOfQubitsOp : QuakeOp<"get_number_of_qubits", [Pure] > {
  let summary = "Get number of qubits from a quantum state";
  let description = [{
    This operation takes a pointer to the state as an argument and returns
    a number of qubits in the state. The operation can be optimized away in
    some passes like ReplaceStateByKernel or DeleteStates, or replaced by an
    intrinsic runtime call when the target is one of the simulators.

    ```mlir
      %0 = quake.get_number_of_qubits %state : (!cc.ptr<!quake.state>) -> i64
    ```
  }];

  let arguments = (ins PointerOf<[quake_StateType]>:$state);
  let results = (outs AnySignlessInteger:$result);
  let assemblyFormat = [{
      $state `:` functional-type(operands, results) attr-dict
  }];
}

def QuakeOp_MaterializeStateOp : QuakeOp<"materialize_state", [Pure] > {
  let summary = "Get state from kernel with the provided name.";
  let description = [{
    This operation is created by argument synthesis of state pointer arguments
    for quantum devices.

    It takes two kernel names as symbol references:
      - @num_qubits for determining the size of the allocation to initialize
      - @init for initializing the state the same way as the original kernel
        passed to `cudaq::get_state`.

<<<<<<< HEAD
    This operation will return of the original kernel passed to
    `cudaq::get_state`. `cudaq::get_state`.
=======
    This operation will return the state of the original kernel called with
    arguments passed to `cudaq::get_state`.
>>>>>>> e1449de8

    The operation may be replaced by calls to the @num_qubits and @init calls,
    which will reproduce the specified state in the `ReplaceStateByKernel`
    pass.

    ```mlir
      %0 = quake.materialize_state @num_qubits, @init : !cc.ptr<!quake.state>
    ```
  }];

  let arguments = (ins
    FlatSymbolRefAttr:$numQubitsFunc,
    FlatSymbolRefAttr:$initFunc
  );
  let results = (outs PointerOf<[quake_StateType]>:$result);
  let assemblyFormat = [{
     $numQubitsFunc `,` $initFunc `:` qualified(type(results)) attr-dict
  }];
}

#endif // CUDAQ_OPTIMIZER_DIALECT_QUAKE_OPS<|MERGE_RESOLUTION|>--- conflicted
+++ resolved
@@ -1651,13 +1651,8 @@
       - @init for initializing the state the same way as the original kernel
         passed to `cudaq::get_state`.
 
-<<<<<<< HEAD
-    This operation will return of the original kernel passed to
-    `cudaq::get_state`. `cudaq::get_state`.
-=======
     This operation will return the state of the original kernel called with
     arguments passed to `cudaq::get_state`.
->>>>>>> e1449de8
 
     The operation may be replaced by calls to the @num_qubits and @init calls,
     which will reproduce the specified state in the `ReplaceStateByKernel`
