/***********************************************************-*- tablegen -*-****
 * Copyright (c) 2022 - 2025 NVIDIA Corporation & Affiliates.                  *
 * All rights reserved.                                                        *
 *                                                                             *
 * This source code and the accompanying materials are made available under    *
 * the terms of the Apache License 2.0 which accompanies this distribution.    *
 ******************************************************************************/

#ifndef CUDAQ_OPTIMIZER_DIALECT_QUAKE_OPS
#define CUDAQ_OPTIMIZER_DIALECT_QUAKE_OPS

//===----------------------------------------------------------------------===//
// High-level CUDA-Q support
//===----------------------------------------------------------------------===//

include "mlir/Interfaces/CallInterfaces.td"
include "mlir/Interfaces/ControlFlowInterfaces.td"
include "mlir/Interfaces/LoopLikeInterface.td"
include "mlir/Interfaces/SideEffectInterfaces.td"
include "mlir/Interfaces/ViewLikeInterface.td"
include "mlir/IR/RegionKindInterface.td"
include "cudaq/Optimizer/Dialect/CC/CCTypes.td"
include "cudaq/Optimizer/Dialect/Common/Traits.td"
include "cudaq/Optimizer/Dialect/Quake/QuakeDialect.td"
include "cudaq/Optimizer/Dialect/Quake/QuakeInterfaces.td"
include "cudaq/Optimizer/Dialect/Quake/QuakeTypes.td"

//===----------------------------------------------------------------------===//
// Base operation definition.
//===----------------------------------------------------------------------===//

class QuakeOp<string mnemonic, list<Trait> traits = []> :
    Op<QuakeDialect, mnemonic, traits>;

//===----------------------------------------------------------------------===//
// Alloca, Dealloc: allocation of quantum references
//===----------------------------------------------------------------------===//

def quake_AllocaOp : QuakeOp<"alloca", [MemoryEffects<[MemAlloc, MemWrite]>]> {
  let summary = "Allocates a reference or collection of references to wires.";
  let description = [{
    The `alloca` operation allocates either a single quantum reference or a
    vector of quantum references. The size of the vector may be provided either
    statically as part of the type or dynamically as an integer-like argument,
    `size`. The return value will be a quantum reference, type `!quake.ref`,
    or a vector of such, type `!quake.veq<N>`.

    All references are assumed to be initialized to the value `|0>` initially.
    See also the `null_wire` op.

    The `QuakeAddDeallocs` and `UnwindLowering` passes will insert deallocation
    ops for the scopes in which allocations appear automatically. This is
    helpful for generating code for targets such as QIR, which require
    allocation/deallocation pairs.

    Examples:
    ```mlir
      // Allocate a single qubit
      %qubit = quake.alloca !quake.ref

      // Allocate a qubit register with a size known at compilation time
      %veq = quake.alloca !quake.veq<4> {name = "quantum"}

      // Allocate a qubit register with a size known at runtime time
      %veq = quake.alloca(%size : i32) !quake.veq<?>
    ```

    Canonicalization for this op will fold constant vector sizes directly into
    the type.

    See DeallocOp.
  }];

  let arguments = (ins
    Optional<AnySignlessInteger>:$size
  );
  let results = (outs
    AnyRefType:$ref_or_vec
  );

  let builders = [
    OpBuilder<(ins ), [{
      return build($_builder, $_state, $_builder.getType<RefType>(), {});
    }]>,
    OpBuilder<(ins "size_t":$size), [{
      return build($_builder, $_state, $_builder.getType<VeqType>(size), {});
    }]>,
    OpBuilder<(ins "mlir::Type":$ty), [{
      return build($_builder, $_state, ty, {});
    }]>
  ];

  let assemblyFormat = [{
    qualified(type($ref_or_vec)) (`[` $size^ `:` type($size) `]`)? attr-dict
  }];

  let hasCanonicalizer = 1;
  let hasVerifier = 1;

  let extraClassDeclaration = [{
    bool hasInitializedState() {
      auto *self = getOperation();
      return self->hasOneUse() &&
        mlir::isa<quake::InitializeStateOp>(*self->getUsers().begin());
    }

    quake::InitializeStateOp getInitializedState();
  }];
}

def quake_InitializeStateOp : QuakeOp<"init_state",
    [MemoryEffects<[MemAlloc, MemWrite]>]> {
  let summary = "Initialize the quantum state to a specific complex vector.";
  let description = [{
    Given a !cc.ptr pointing to a complex data array of size 2**N, where N is
    the number of qubits in the targets operand, initialize the state of those
    target qubits to the provided state vector. This operation returns a new
    quake.veq instance. There should be no other uses of the input veq value,
    \em{targets}, that was allocated. This supports a RAII (resource allocation
    is initialization) semantics on the qubits in the vector.
  }];

  let arguments = (ins
    VeqType:$targets,
    AnyStateInitType:$state
  );
  let results = (outs VeqType);
  
  let assemblyFormat = [{
    $targets `,` $state `:` functional-type(operands, results) attr-dict
  }];

  let hasCanonicalizer = 1;
  let hasVerifier = 1;
}

def quake_DeallocOp : QuakeOp<"dealloc"> {
  let summary = "Deallocates a collection of qubits.";
  let description = [{
    The `dealloc` operation deallocates a quantum reference. The deallocation
    can be a single quantum reference, `!quake.ref`, or a vector of quantum
    references, `!quake.veq<N>`.

    Deallocations are automatically inserted by the `AddDeallocs` and
    `UnwindLowering` passes.

    Example:
    ```mlir
      %1 = quake.alloca !quake.veq<4>
      ...
      quake.dealloc %1 : !quake.veq<4>
    ```

    See AllocaOp.
  }];

  let arguments = (ins
    Arg<AnyRefType, "qubit reference (or vector) to deallocate",
    [MemFree]>:$reference
  );

  let assemblyFormat = [{
    $reference `:` qualified(type($reference)) attr-dict
  }];
}

//===----------------------------------------------------------------------===//
// Veq reference manipulation primitives
//===----------------------------------------------------------------------===//

def quake_ConcatOp : QuakeOp<"concat", [Pure]> {
  let summary = "Construct a veq from a list of other ref/veq values.";
  let description = [{
    The `concat` operation allows one to concatenate a list of SSA-values of
    either type Ref or Veq into a new Veq vector.

    Example:
    ```mlir
      %veq = quake.concat %r1, %v1, %r2 : (!quake.ref, !quake.veq<?>,
                                           !quake.ref) -> !quake.veq<?>
    ```
  }];

  let arguments = (ins Variadic<AnyRefType>:$qbits);
  let results = (outs VeqType);

  let assemblyFormat = [{
    $qbits attr-dict `:` functional-type(operands, results)
  }];

  let hasCanonicalizer = 1;
}

def quake_ExtractRefOp : QuakeOp<"extract_ref", [Pure]> {
  let summary = "Extract a quantum reference from a quantum vector.";
  let description = [{
    The `extract_ref` operation extracts a quantum reference from a vector of
    quantum references.

    The following example extracts the quantum reference at position 0 from a
    vector of references. The vector, in this case, has unknown size.

    Example:
    ```mlir
      %zero = arith.constant 0 : i32
      %qr = quake.extract_ref %qv[%zero] : (!quake.veq<?>, i32) -> !quake.ref
    ```
  }];

  let arguments = (ins
    VeqType:$veq,
    Optional<AnySignlessIntegerOrIndex>:$index,
    I64Attr:$rawIndex
  );
  let results = (outs RefType:$ref);

  let builders = [
    OpBuilder<(ins "mlir::Value":$veq, "mlir::Value":$index,
                   "mlir::IntegerAttr":$rawIndex), [{
      return build($_builder, $_state, $_builder.getType<RefType>(), veq,
                   index, rawIndex);
    }]>,
    OpBuilder<(ins "mlir::Value":$veq, "mlir::Value":$index), [{
      return build($_builder, $_state, $_builder.getType<RefType>(), veq,
                   index, ExtractRefOp::kDynamicIndex);
    }]>,
    OpBuilder<(ins "mlir::Value":$veq, "std::size_t":$rawIndex), [{
      auto i64Ty = $_builder.getI64Type();
      return build($_builder, $_state, $_builder.getType<RefType>(), veq,
                   mlir::Value{}, mlir::IntegerAttr::get(i64Ty, rawIndex));
    }]>
  ];

  let assemblyFormat = [{
    $veq `[` custom<RawIndex>($index, $rawIndex) `]` `:`
      functional-type(operands, results) attr-dict
  }];

  let hasCanonicalizer = 1;
  let hasVerifier = 1;

  let extraClassDeclaration = [{
    static constexpr std::size_t kDynamicIndex =
      std::numeric_limits<std::size_t>::max();

    bool hasConstantIndex() { return !getIndex(); }
    std::size_t getConstantIndex() { return getRawIndex(); }
  }];
}

def quake_RelaxSizeOp : QuakeOp<"relax_size", [Pure]> {
  let summary = "Relax the constant size on a !veq to be unknown.";
  let description = [{
    At times, the IR needs to forget the length of an SSA-value of type
    `!quake.veq<N>` and demote it to type `!quake.veq<?>` where the size is
    said to be unknown. This demotion is required to preserve a valid,
    strongly-typed IR.

    Example:
    ```mlir
      %uqv = quake.relax_size %qv : (!quake.veq<4>) -> !quake.veq<?>
    ```
  }];

  let arguments = (ins VeqType:$inputVec);
  let results = (outs VeqType);

  let assemblyFormat = [{
    $inputVec `:` functional-type(operands, results) attr-dict
  }];

  let hasVerifier = 1;
  let hasCanonicalizer = 1;
}

def quake_SubVeqOp : QuakeOp<"subveq", [AttrSizedOperandSegments, Pure]> {
  let summary = "Extract a subvector from a veq reference value.";
  let description = [{
    The `subveq` operation returns a subvector of references, type
    `!quake.veq<N>` from a vector of references, type `!quake.veq<M>`, where
    `M >= N`.

    In the following example, the operation produces an SSA-value with 5
    references. These references may be indexed from 0 to 4 via `%qr` and are
    the same references as those from 2 to 6 indexed via `%qv`. Specifically,
    the returned vector, `%qr`, is not a constructor and does not own the
    references; it simply makes a copy as a new (shorter) vector. Therefore,
    subvectors need never be deallocated.

    Example:
    ```mlir
      %0 = arith.constant 2 : i32
      %1 = arith.constant 6 : i32
      %qr = quake.subveq %qv, %0, %1 : (!quake.veq<?>, i32, i32) ->
                                        !quake.veq<5>
    ```
  }];

  let arguments = (ins
    VeqType:$veq,
    Optional<AnySignlessIntegerOrIndex>:$lower,
    Optional<AnySignlessIntegerOrIndex>:$upper,
    I64Attr:$rawLower,
    I64Attr:$rawUpper
  );
  let results = (outs VeqType:$qsub);

  let assemblyFormat = [{
    $veq `,` custom<RawIndex>($lower, $rawLower) `,` custom<RawIndex>($upper,
      $rawUpper) `:` functional-type(operands, results) attr-dict
  }];

  let hasCanonicalizer = 1;
  let hasVerifier = 1;

  let builders = [
    OpBuilder<(ins "mlir::Type":$veqTy, "mlir::Value":$input,
                   "mlir::Value":$lower, "mlir::Value":$upper), [{
      return build($_builder, $_state, veqTy, input, lower, upper,
        quake::SubVeqOp::kDynamicIndex, quake::SubVeqOp::kDynamicIndex);
    }]>,
    OpBuilder<(ins "mlir::Type":$veqTy, "mlir::Value":$input,
                   "std::int64_t":$lower, "std::int64_t":$upper), [{
      return build($_builder, $_state, veqTy, input, {}, {}, lower, upper);
    }]>
  ];
  
  let extraClassDeclaration = [{
    static constexpr std::size_t kDynamicIndex =
      std::numeric_limits<std::size_t>::max();

    bool hasConstantLowerBound() { return getRawLower() != kDynamicIndex; }
    bool hasConstantUpperBound() { return getRawUpper() != kDynamicIndex; }
    std::size_t getConstantLowerBound() { return getRawLower(); }
    std::size_t getConstantUpperBound() { return getRawUpper(); }
  }];
}

def quake_VeqSizeOp : QuakeOp<"veq_size", [Pure]> {
  let summary = "Return the size of a veq.";
  let description = [{
    Returns the size of a value of type `!quake.veq<n>`. If the vector has a
    static size, the static size is returned (effectively as a constant). If
    the size of the vector is dynamic, the size value will be an SSA-value.

    Examples:
    ```mlir
      %0 = quake.alloca !quake.veq<4>
      // %1 will be 4 with canonicalization.
      %1 = quake.veq_size %0 : (!quake.veq<4>) -> i64
      
      %2 = ... : !quake.veq<?>
      // %3 may not be computed until runtime.
      %3 = quake.veq_size %2 : (!quake.veq<?>) -> i64
    ```
  }];

  let arguments = (ins VeqType:$veq);
  let results = (outs AnySignlessIntegerOrIndex:$size);

  let assemblyFormat = [{
    $veq `:` functional-type(operands, results) attr-dict
  }];

  let hasCanonicalizer = 1;
}

//===----------------------------------------------------------------------===//
// Application, ComputeAction(Uncompute)
//===----------------------------------------------------------------------===//

def quake_ApplyOp : QuakeOp<"apply",
    [AttrSizedOperandSegments, CallOpInterface]> {
  let summary = "Abstract application of a function in Quake.";
  let description = [{
    User-defined kernels define both predicated and unpredicated functions.
    The predicated form is implicitly defined. To simplify lowering, the
    unpredicated function may be defined while an ApplyOp may use the
    implied predicated function. A subsequent pass will then instantiate both
    the unpredicated and predicated variants.
  }];

  let arguments = (ins
    OptionalAttr<SymbolRefAttr>:$callee,
    Variadic<cc_CallableType>:$indirect_callee, // must be 0 or 1 element
    UnitAttr:$is_adj,
    Variadic<AnyQType>:$controls,
    Variadic<AnyType>:$args
  );
  let results = (outs Variadic<AnyType>);

  let hasCustomAssemblyFormat = 1;
  let builders = [
    OpBuilder<(ins "mlir::TypeRange":$retTy,
                   "mlir::SymbolRefAttr":$callee,
                   "mlir::UnitAttr":$is_adj,
                   "mlir::ValueRange":$controls,
                   "mlir::ValueRange":$args), [{
      return build($_builder, $_state, retTy, callee, mlir::ValueRange{},
                   is_adj, controls, args);
    }]>,
    OpBuilder<(ins "mlir::TypeRange":$retTy,
                   "mlir::SymbolRefAttr":$callee,
                   "bool":$is_adj,
                   "mlir::ValueRange":$controls,
                   "mlir::ValueRange":$args), [{
      return build($_builder, $_state, retTy, callee, mlir::ValueRange{},
                   is_adj, controls, args);
    }]>,
    OpBuilder<(ins "mlir::TypeRange":$retTy,
                   "mlir::Value":$callable,
                   "mlir::UnitAttr":$is_adj,
                   "mlir::ValueRange":$controls,
                   "mlir::ValueRange":$args), [{
      return build($_builder, $_state, retTy, mlir::SymbolRefAttr{},
                   mlir::ValueRange{callable}, is_adj, controls, args);
    }]>,
    OpBuilder<(ins "mlir::TypeRange":$retTy,
                   "mlir::Value":$callable,
                   "bool":$is_adj,
                   "mlir::ValueRange":$controls,
                   "mlir::ValueRange":$args), [{
      return build($_builder, $_state, retTy, mlir::SymbolRefAttr{},
                   mlir::ValueRange{callable}, is_adj, controls, args);
    }]>
  ];

  let extraClassDeclaration = [{
    static constexpr llvm::StringRef getCalleeAttrNameStr() { return "callee"; }

    mlir::FunctionType getFunctionType();

    /// Get the argument operands to the called function.
    operand_range getArgOperands() {
      if (getControls().empty())
        return {operand_begin(), operand_end()};
      return {getArgs().begin(), getArgs().end()};
    }

    bool applyToVariant() {
      return getIsAdj() || !getControls().empty();
    }

    /// Return the callee of this operation.
    mlir::CallInterfaceCallable getCallableForCallee() {
      return (*this)->getAttrOfType<mlir::SymbolRefAttr>(getCalleeAttrName());
    }
  }];
}

// A ComputeActionOp will be transformed into a series of CallOps.
def quake_ComputeActionOp : QuakeOp<"compute_action"> {
  let summary = "Captures the compute/action/uncompute high-level idiom.";
  let description = [{
    CUDA-Q supports the high-level compute, action, uncompute idiom by
    providing a custom template function (class) that takes pure kernels (a
    callable like a λ) as arguments. This operation captures uses of the idiom
    and can be systematically expanded into a quantum circuit via successive
    transformations.

    The `is_dagger` attribute can be used to "reverse" this idiom to one of
    uncompute, action, compute.

    The uncompute step is generated automatically by generating the adjoint of
    the compute kernel.
  }];

  let arguments = (ins
    UnitAttr:$is_dagger,
    cc_CallableType:$compute,
    cc_CallableType:$action
  );

  let assemblyFormat = [{
    (`<` `dag` $is_dagger^ `>`)? $compute `,` $action `:`
      qualified(type(operands)) attr-dict
  }];
}

def quake_ApplyNoiseOp : QuakeOp<"apply_noise", [AttrSizedOperandSegments]> {
  let summary = "Apply a noise operation to qubits.";
  let description = [{
    This operation provides support for the `cudaq::apply_noise` template
    function. This function is only valid is simulation contexts where the
    simulator is part of the same process as the C++ host executable itself.

    A noise operator is the application of a Kraus channel to a selected set
    of qubits. This is a point-wise annotation approach that a user might
    deploy to introduce "noise" to their circuit under simulation. It is unlike
    a general (unitary) gate application in that there is no notion of controls
    or an adjoint.
  }];

  let arguments = (ins
    OptionalAttr<FlatSymbolRefAttr>:$noise_func,
    Optional<AnySignlessInteger>:$key,
    Variadic<AnyType>:$parameters,
    Variadic<NonStruqRefType>:$qubits
  );

  let hasVerifier = 1;
  let hasCustomAssemblyFormat = 1;

  let builders = [
    OpBuilder<(ins "mlir::StringRef":$noise_func,
                   "mlir::ValueRange":$parameters,
                   "mlir::ValueRange":$targets), [{
      return build($_builder, $_state, mlir::TypeRange{},
        mlir::FlatSymbolRefAttr::get($_builder.getContext(), noise_func), {},
        parameters, targets);
    }]>,
    OpBuilder<(ins "mlir::FlatSymbolRefAttr":$noise_func,
                   "mlir::ValueRange":$parameters,
                   "mlir::ValueRange":$targets), [{
      return build($_builder, $_state, mlir::TypeRange{}, noise_func, {},
        parameters, targets);
    }]>,
    OpBuilder<(ins "mlir::Value":$key,
                   "mlir::ValueRange":$parameters,
                   "mlir::ValueRange":$targets), [{
      return build($_builder, $_state, mlir::TypeRange{},
        mlir::FlatSymbolRefAttr{}, key, parameters, targets);
    }]>
  ];

  let extraClassDeclaration = [{
    static constexpr mlir::StringRef getNoiseFuncAttrNameStr() {
      return "noise_func";
    }
  }];
}

//===----------------------------------------------------------------------===//
// Memory and register conversion instructions: These operations are useful for
// intermediate conversions between memory-SSA and value-SSA semantics and vice
// versa of the IR. They mainly exist during the conversion process.
//===----------------------------------------------------------------------===//

def quake_UnwrapOp : QuakeOp<"unwrap"> {
  let summary = "Unwrap a reference to a wire and return the wire value.";
  let description = [{
    A quantum reference is an SSA-value that is associated with a volatile
    quantum wire. The unwrap operation allows conversion from the reference
    value semantics (memory SSA) to the volatile quantum wire value semantics
    when/as desired. The binding of a reference value corresponds to a
    particular data flow of volatile quantum wire values.

    Unwrap and wrap operations should (typically) form pairs as in the following
    example.

    ```mlir
      %0 = ... : !quake.ref
      %1 = quake.unwrap %0 : (!quake.ref) -> !quake.wire
      %2 = quake.rx (%dbl) %1 : (f64, !quake.wire) -> !quake.wire
      quake.wrap %2 to %0 : !quake.wire, !quake.ref
    ```
  }];

  let arguments = (ins Arg<RefType,"",[MemRead]>:$ref_value);
  let results = (outs WireType);
  let hasVerifier = 1;

  let assemblyFormat = [{
    $ref_value `:` functional-type(operands, results) attr-dict
  }];
}

def quake_WrapOp : QuakeOp<"wrap"> {
  let summary = "Wrap a wire value with its reference.";
  let description = [{
    Each data flow of a volatile wire in a quantum circuit may be associated
    and identified with an invariant and unique quantum reference value of type
    `!ref`. The wrap operation provides a means of returning a quantum value,
    a wire, back to the reference value domain.
  }];

  let arguments = (ins
    WireType:$wire_value,
    Arg<RefType,"",[MemWrite]>:$ref_value
  );
  let assemblyFormat = [{
    $wire_value `to` $ref_value `:` qualified(type(operands)) attr-dict
  }];

  let hasCanonicalizer = 1;
}

//===----------------------------------------------------------------------===//
// Qubit value semantics: NullWire, Sink
//===----------------------------------------------------------------------===//

def quake_NullWireOp : QuakeOp<"null_wire"> {
  let summary = "Initial state of a wire.";
  let description = [{
    |0> - the initial state of a wire when first constructed. A wire is assumed
    to be defined in the |0> state as its initial state.

    There is an unlimited number of virtual null wires. See `quake.borrow_wire`
    when constraining the number of qubits to a finite set.
  }];

  // This op has no dependence on classical memory and should not need to be
  // ordered using memory constraints. They are used as a workaround to prevent
  // MLIR from mistakenly reordering operations when the IR is a mix of quantum
  // value and quantum reference semantics. This workaround is applied to sink,
  // borrow_wire, and return_wire as well.
  let results = (outs
    Arg<WireType, "wire created", [MemRead, MemWrite]>
  );
  let hasVerifier = 1;
  let assemblyFormat = "attr-dict";
}

def quake_SinkOp : QuakeOp<"sink"> {
  let summary = "Sink for a qubit that will no longer be used in the circuit.";
  let description = [{
    The `quake.sink` operation is used to mark a particular wire in the value
    semantics as "free" at the end of a circuit. `quake.sink` is specifically
    used to free (virtual) wires obtained via `quake.null_wire`.

    This op is similar to the dealloc op in the reference semantics. It is also
    similar to `quake.return_wire` when using wire sets.

    Example:
    ```mlir
      quake.sink %0 : !quake.wire
    ```
  }];

  let arguments = (ins
    Arg<WireType, "wire to sink", [MemRead, MemWrite]>:$target
  );
  let assemblyFormat = [{
     $target `:` qualified(type(operands)) attr-dict
  }];
}

//===----------------------------------------------------------------------===//
// Qubit assignment: WireSet, BorrowWire, ReturnWire
//===----------------------------------------------------------------------===//

def quake_WireSetOp : QuakeOp<"wire_set", [IsolatedFromAbove, Symbol]> {
  let summary = "Define a set of wires with a constant cardinality.";
  let description = [{
    At some point during a compilation, we may wish to refine our quantum
    circuits from using an unlimited set of virtual references/wires to using
    a finite set of qubits/wires.

    A wire set is a top-level object in the module that defines the properties
    of the target that we wish to reason about.

    Example:
    ```mlir
      quake.wire_set @phys[8]
    ```
  }];

  let arguments = (ins
    StrAttr:$sym_name,
    I32Attr:$cardinality,
    OptionalAttr<ElementsAttr>:$adjacency
  );

  let hasCustomAssemblyFormat = 1;
}

def quake_BorrowWireOp : QuakeOp<"borrow_wire"> {
  let summary = "Borrow a specific wire from a wire set.";
  let description = [{
    To obtain a specific wire from a wire set, the wire must be borrowed. Once
    it is borrowed, it is undefined for any other operation to attempt to
    borrow the same wire (as determined by the identity value).

    It is an error to specify an identity that is outside the interval
    `[0 .. n)` where `n` is the cardinality of the wire set. (This will raise
    a verification error.)

    A borrowed wire must be returned to the wire set when the circuit is no
    longer using it. See `return_wire`.

    Example:
    ```mlir
      quake.wire_set @phys[8]

      func.func @qernel() {
        ...
        %6 = quake.borrow_wire @phys[4] : !wire
        ...
        quake.return_wire %6 : !wire
        ...
      }
    ```
  }];

  let arguments = (ins
    FlatSymbolRefAttr:$set_name,
    I32Attr:$identity
  );
  let results = (outs
    Arg<WireType, "wire borrowed", [MemRead, MemWrite]>
  );
  
  let hasVerifier = 1;
  let assemblyFormat = [{
    $set_name `[` $identity `]` `:` type(results) attr-dict
  }];
}

def quake_ReturnWireOp : QuakeOp<"return_wire"> {
  let summary = "Return a borrowed wire to a wire set.";
  let description = [{
    When a wire is no longer needed for further use it must be returned to the
    wire set from which it was borrowed. The `return_wire` operation returns
    the wire.
  }];

  let arguments = (ins
    Arg<WireType, "wire to return", [MemRead, MemWrite]>:$target
  );
  let assemblyFormat = "$target `:` type(operands) attr-dict";
}

//===----------------------------------------------------------------------===//
// Struq handling
//===----------------------------------------------------------------------===//

def quake_MakeStruqOp : QuakeOp<"make_struq", [Pure]> {
  let summary = "create a quantum struct from a set of quantum references";
  let description = [{
    Given a list of values of quantum reference type, creates a new quantum
    product reference type. This is a logical grouping and does not imply any
    new quantum references are created.

    This operation can be useful for grouping a number of values of type `veq`
    into a logical product type, which may be passed to a pure device kernel
    as a single unit, for example. These product types may always be erased into
    a vector of the quantum references used to compose them via a make_struq op.
  }];

  let arguments = (ins Variadic<NonStruqRefType>:$veqs);
  let results = (outs StruqType);
  let hasVerifier = 1;

  let assemblyFormat = [{
    $veqs `:` functional-type(operands, results) attr-dict
  }];
}

def quake_GetMemberOp : QuakeOp<"get_member", [Pure]> {
  let summary = "extract quantum references from a quantum struct";
  let description = [{
    The get_member operation can be used to extract a set of quantum references
    from a quantum struct (product) type. The fields in the quantum struct are
    indexed from 0 to $n-1$ where $n$ is the number of fields. An index outside
    of this range will produce a verification error.
  }];

  let arguments = (ins
    StruqType:$struq,
    I32Attr:$index
  );
  let results = (outs NonStruqRefType);
  let hasCanonicalizer = 1;
  let hasVerifier = 1;

  let assemblyFormat = [{
    $struq `[` $index `]` `:` functional-type(operands, results) attr-dict
  }];
}

//===----------------------------------------------------------------------===//
// ToControl, FromControl pair
//===----------------------------------------------------------------------===//

def quake_ToControlOp : QuakeOp<"to_ctrl", [Pure]> {
  let summary = "Convert a wire value to a control value.";
  let description = [{
    This operation makes the conversion of a wire value to a control value
    explicit in the quake IR. These values have different semantics in the IR.
    This op ensures these semantics via the type system.

    A value of type control is (nearly) an SSA-value. Once defined, via the
    `to_ctrl` operation, it can be used as an argument to other operations.
    These uses are qualified. They must be in control argument positions and
    these operations must dominate a `from_ctrl` operation that returns the
    control qubit back to a wire. The operand value and result value of a
    `to_ctrl` may NOT be used as arguments to the same operation.
  }];

  let arguments = (ins WireType:$qubit);
  let results = (outs ControlType);

  let assemblyFormat = [{
    $qubit `:` functional-type(operands, results) attr-dict
  }];
}

def quake_FromControlOp : QuakeOp<"from_ctrl", [Pure]> {
  let summary = "Convert a control value to a wire value.";
  let description = [{
    This operation makes the conversion of a control value to a wire value
    explicit in the quake IR. These values have different semantics in the IR.
    This op ensures these semantics via the type system.
  }];

  let arguments = (ins ControlType:$ctrlbit);
  let results = (outs WireType);
  let hasVerifier = 1;

  let assemblyFormat = [{
    $ctrlbit `:` functional-type(operands, results) attr-dict
  }];
}

//===----------------------------------------------------------------------===//
// Reset
//===----------------------------------------------------------------------===//

def quake_ResetOp : QuakeOp<"reset", [QuantumGate,
    DeclareOpInterfaceMethods<MemoryEffectsOpInterface>]> {
  let summary = "Reset the wire to the |0> (|0..0>) state.";
  let description = [{
    The `quake.reset` operation resets a wire to the |0> (|0..0>) state. It
    may take an argument that is either a reference to a wire, type `!ref`,
    or a wire, type `!wire`.

    Example:
    ```mlir
      quake.reset %0 : (!quake.ref) -> ()
      %2 = quake.reset %1 : (!quake.wire) -> !quake.wire
    ```
  }];

  let arguments = (ins
    AnyQTargetType:$targets
  );
  let results = (outs
    Variadic<WireType>:$wires
  );
  let hasVerifier = 1;

  let assemblyFormat = [{
     $targets `:` functional-type(operands, results) attr-dict
  }];

  let extraClassDeclaration = [{
    void getEffectsImpl(mlir::SmallVectorImpl<mlir::SideEffects::
        EffectInstance<mlir::MemoryEffects::Effect>> &effects) {
      quake::getResetEffectsImpl(effects, getTargets());
    }
  }];
}

//===----------------------------------------------------------------------===//
// Measurements, Discriminate
//===----------------------------------------------------------------------===//

class Measurement<string mnemonic> : QuakeOp<mnemonic, [MeasurementInterface,
    QuantumMeasure, DeclareOpInterfaceMethods<MemoryEffectsOpInterface>]> {
  let arguments = (ins
    Variadic<AnyQTargetType>:$targets,
    OptionalAttr<StrAttr>:$registerName
  );
  let results = (outs
    AnyTypeOf<[MeasureType, StdvecOf<[MeasureType]>]>:$measOut,
    Variadic<WireType>:$wires
  );

  let assemblyFormat = [{
    $targets (`name` $registerName^)? `:` functional-type(operands, results)
      attr-dict
  }];

  code OpBaseDeclaration = [{
    void getEffectsImpl(mlir::SmallVectorImpl<mlir::SideEffects::EffectInstance<
      mlir::MemoryEffects::Effect>> &effects) {
      quake::getMeasurementEffectsImpl(effects, getTargets());
    }
  }];

  let hasVerifier = 1;
}

def MxOp : Measurement<"mx"> {
  let summary = "Measurement along the x-axis";
  let description = [{
    The `mx` operation measures the state of qubits into classical bits
    represented by a `i1` (or a vector of `i1`), along the x-axis.

    The state of the qubits is collapsed into one of the computational basis
    states, i.e., either |0> or |1>. A `reset` operation can guarantee that the
    qubit returns to a |0> state, and thus it can be used for further
    computation. Another option is to deallocate the qubit using `dealloc`.
  }];
  let extraClassDeclaration = OpBaseDeclaration;
}

def MyOp : Measurement<"my"> {
  let summary = "Measurement along the y-axis";
  let description = [{
    The `my` operation measures the state of qubits into classical bits
    represented by a `i1` (or a vector of `i1`), along the y-axis.

    The state of the qubit is collapsed into one of the computational basis
    states, i.e., either |0> or |1>. A `reset` operation can guarantee that the
    qubit returns to a |0> state, and thus it can be used for further
    computation. Another option is to deallocate the qubit using `dealloc`.
  }];
  let extraClassDeclaration = OpBaseDeclaration;
}

def MzOp : Measurement<"mz"> {
  let summary = "Measurement along the z-axis";
  let description = [{
    The `mz` operation measures the state of qubits into a classical bits
    represented by a `i1` (or a vector of `i1`), along the z-axis---the
    so-called computational basis.

    The state of the qubit is collapsed into one of the computational basis
    states, i.e., either |0> or |1>. A `reset` operation can guarantee that the
    qubit returns to a |0> state, and thus it can be used for further
    computation. Another option is to deallocate the qubit using `dealloc`.
  }];
  let extraClassDeclaration = OpBaseDeclaration;
}

def quake_DiscriminateOp : QuakeOp<"discriminate", [Pure]> {
  let summary = "Converts a measurement to a classical integral value.";
  let description = [{
    Quake's measurement operators return a value of type `!quake.measure`. The
    discriminate operation converts a value of type measure to a classical
    integral value. This value is typically an `i1` type, but might be `i2` for
    qutrits, or even an `i8` for general qudits.

    While a measurement of a wire changes/corrupts the state of the wire, the
    model maintains that a `!quake.measure` value is non-volatile. Therefore,
    multiple applications of discriminate on the same `!quake.measure` value
    will yield the same result value for a given result type.
  }];

  let arguments = (ins
    AnyTypeOf<[MeasureType, StdvecOf<[MeasureType]>]>:$measurement
  );
  let results = (outs
    AnyTypeOf<[AnySignlessInteger, StdvecOf<[AnySignlessInteger]>]>
  );

  let assemblyFormat = [{
    $measurement `:` functional-type(operands, results) attr-dict
  }];

  let hasVerifier = 1;
}

//===----------------------------------------------------------------------===//
// Quantum gates
//===----------------------------------------------------------------------===//

class QuakeOperator<string mnemonic, list<Trait> traits = [],
                    dag extraArgs = (ins)>
    : QuakeOp<mnemonic,
        !listconcat([QuantumGate, AttrSizedOperandSegments, OperatorInterface,
          DeclareOpInterfaceMethods<MemoryEffectsOpInterface>], traits)> {

  let arguments = !con(extraArgs, (ins
    UnitAttr:$is_adj,
    Variadic<AnyFloat>:$parameters,
    Variadic<AnyQType>:$controls,
    Variadic<AnyQTargetType>:$targets,
    OptionalAttr<DenseBoolArrayAttr>:$negated_qubit_controls
  ));
  let results = (outs
    Variadic<WireType>:$wires
  );

  let builders = [
    OpBuilder<(ins "mlir::UnitAttr":$is_adj,
                   "mlir::ValueRange":$parameters,
                   "mlir::ValueRange":$controls,
                   "mlir::ValueRange":$targets,
                   "mlir::DenseBoolArrayAttr":$negates), [{
      return build($_builder, $_state, mlir::TypeRange{}, is_adj, parameters,
                   controls, targets, negates);
    }]>,
    OpBuilder<(ins "bool":$is_adj,
                   "mlir::ValueRange":$parameters,
                   "mlir::ValueRange":$controls,
                   "mlir::ValueRange":$targets,
                   "mlir::DenseBoolArrayAttr":$negates), [{
      return build($_builder, $_state, mlir::TypeRange{}, is_adj, parameters,
                   controls, targets, negates);
    }]>,
    OpBuilder<(ins "bool":$is_adj,
                   "mlir::ValueRange":$parameters,
                   "mlir::ValueRange":$controls,
                   "mlir::ValueRange":$targets), [{
      return build($_builder, $_state, is_adj, parameters, controls, targets,
                   {});
    }]>,
    OpBuilder<(ins "mlir::ValueRange":$parameters,
                   "mlir::ValueRange":$controls,
                   "mlir::ValueRange":$targets), [{
      return build($_builder, $_state, /*is_adj=*/false, parameters, controls,
                   targets);
    }]>,
    OpBuilder<(ins "bool":$is_adj,
                   "mlir::ValueRange":$controls,
                   "mlir::ValueRange":$targets), [{
      return build($_builder, $_state, is_adj, mlir::ValueRange{}, controls,
                   targets);
    }]>,
    OpBuilder<(ins "mlir::ValueRange":$controls,
                   "mlir::ValueRange":$targets), [{
      return build($_builder, $_state, /*is_adj=*/false, controls, targets);
    }]>,
    OpBuilder<(ins "bool":$is_adj,
                   "mlir::ValueRange":$targets), [{
      return build($_builder, $_state, is_adj, mlir::ValueRange{}, targets);
    }]>,
    OpBuilder<(ins "mlir::ValueRange":$targets), [{
      return build($_builder, $_state, /*is_adj=*/false, targets);
    }]>
  ];

  let assemblyFormat = [{
    ( `<` `adj` $is_adj^ `>` )? ( `(` $parameters^ `)` )?
    (`[` $controls^ (`neg` $negated_qubit_controls^ )? `]`)?
    $targets `:` functional-type(operands, results) attr-dict
  }];

  let hasVerifier = 1;

  code extraClassDeclaration = [{
    //===------------------------------------------------------------------===//
    // MemoryEffects interface
    //===------------------------------------------------------------------===//

    void getEffectsImpl(mlir::SmallVectorImpl<mlir::SideEffects::EffectInstance<
      mlir::MemoryEffects::Effect>> &effects) {
      quake::getOperatorEffectsImpl(effects, getControls(), getTargets());
    }

    //===------------------------------------------------------------------===//
    // Properties
    //===------------------------------------------------------------------===//

    bool isAdj() { return getIsAdj(); }

    //===------------------------------------------------------------------===//
    // Element Access
    //===------------------------------------------------------------------===//

    mlir::Value getParameter(unsigned i = 0u) { return getParameters()[i]; }

    mlir::Value getTarget(unsigned i = 0u) { return getTargets()[i]; }

    //===------------------------------------------------------------------===//
    // Operator interface
    //===------------------------------------------------------------------===//

    using Matrix = mlir::SmallVectorImpl<std::complex<double>>;

    void getOperatorMatrix(Matrix &matrix);
  }];
}

class OneTargetOp<string mnemonic, list<Trait> traits = []> :
    QuakeOperator<mnemonic, !listconcat([NumParameters<0>, NumTargets<1>],
                traits)>;

class OneTargetParamOp<string mnemonic, list<Trait> traits = []> :
    QuakeOperator<mnemonic, !listconcat([NumParameters<1>, NumTargets<1>],
                traits)>;

class TwoTargetOp<string mnemonic, list<Trait> traits = []> :
    QuakeOperator<mnemonic, !listconcat([NumParameters<0>, NumTargets<2>],
                traits)>;

//===----------------------------------------------------------------------===//
// Unitary quantum transformations
//===----------------------------------------------------------------------===//

def quake_ExpPauliOp : QuakeOp<"exp_pauli",
    [QuantumGate, AttrSizedOperandSegments, OperatorInterface,
     DeclareOpInterfaceMethods<MemoryEffectsOpInterface>]> {
  let summary = "General Pauli tensor product rotation";
  let description = [{
    This operation affects a general Pauli tensor product rotation on 
    the input qubits. The number of Pauli characters in the input Pauli word 
    string must equal the number of qubits in the veq. Mathematically, this
    operation applies exp(i theta P) where P is a general Pauli tensor product. 
  }];
  
  let arguments = (ins
    UnitAttr:$is_adj,
    Variadic<AnyFloat>:$parameters,
    Variadic<AnyQType>:$controls,
    Variadic<AnyQTargetType>:$targets,
    OptionalAttr<DenseBoolArrayAttr>:$negated_qubit_controls,
    Optional<AnyTypeOf<[cc_PointerType, cc_CharSpanType]>>:$pauli,
    OptionalAttr<StrAttr>:$pauliLiteral
  );
  let results = (outs
    Variadic<WireType>:$wires
  );

  let assemblyFormat = [{
    ( `<` `adj` $is_adj^ `>` )? ( `(` $parameters^ `)` )?
      ( `[` $controls^ ( `neg` $negated_qubit_controls^ )? `]` )? $targets
      `to` custom<RawString>($pauli, $pauliLiteral) `:`
      functional-type(operands, results) attr-dict
  }];

  let hasCanonicalizer = 1;
  let hasVerifier = 1;

  let builders = [
    OpBuilder<(ins "mlir::UnitAttr":$is_adj,
                   "mlir::ValueRange":$parameters,
                   "mlir::ValueRange":$controls,
                   "mlir::ValueRange":$targets,
                   "mlir::DenseBoolArrayAttr":$negates,
                   "mlir::Value":$pauli), [{
      return build($_builder, $_state, mlir::TypeRange{}, is_adj, parameters,
                   controls, targets, negates, pauli, mlir::StringAttr{});
    }]>,
    OpBuilder<(ins "mlir::UnitAttr":$is_adj,
                   "mlir::ValueRange":$parameters,
                   "mlir::ValueRange":$controls,
                   "mlir::ValueRange":$targets,
                   "mlir::DenseBoolArrayAttr":$negates,
                   "mlir::StringRef":$pauliLiteral), [{
      return build($_builder, $_state, mlir::TypeRange{}, is_adj, parameters,
                   controls, targets, negates, mlir::Value{},
                   $_builder.getStringAttr(pauliLiteral));
    }]>,
    OpBuilder<(ins "bool":$is_adj,
                   "mlir::ValueRange":$parameters,
                   "mlir::ValueRange":$controls,
                   "mlir::ValueRange":$targets,
                   "mlir::Value":$pauli), [{
      return build($_builder, $_state, mlir::TypeRange{}, is_adj, parameters,
                   controls, targets, {}, pauli, mlir::StringAttr{});
    }]>,
    OpBuilder<(ins "bool":$is_adj,
                   "mlir::ValueRange":$parameters,
                   "mlir::ValueRange":$controls,
                   "mlir::ValueRange":$targets,
                   "mlir::StringRef":$pauliLiteral), [{
      return build($_builder, $_state, mlir::TypeRange{}, is_adj, parameters,
                   controls, targets, {}, mlir::Value{},
                   $_builder.getStringAttr(pauliLiteral));
    }]>,
    OpBuilder<(ins "mlir::ValueRange":$parameters,
                   "mlir::ValueRange":$controls,
                   "mlir::ValueRange":$targets,
                   "mlir::Value":$pauli), [{
      return build($_builder, $_state, mlir::TypeRange{}, /*is_adj=*/false,
                   parameters, controls, targets, {}, pauli,
                   mlir::StringAttr{});
    }]>,
    OpBuilder<(ins "mlir::ValueRange":$parameters,
                   "mlir::ValueRange":$controls,
                   "mlir::ValueRange":$targets,
                   "mlir::StringRef":$pauliLiteral), [{
      return build($_builder, $_state, mlir::TypeRange{}, /*is_adj=*/false,
                   parameters, controls, targets, {}, mlir::Value{},
                   $_builder.getStringAttr(pauliLiteral));
    }]>,
    OpBuilder<(ins "mlir::ValueRange":$controls,
                   "mlir::ValueRange":$targets,
                   "mlir::Value":$pauli), [{
      return build($_builder, $_state, mlir::TypeRange{}, /*is_adj=*/false,
                   {}, controls, targets, {}, pauli, mlir::StringAttr{});
    }]>,
    OpBuilder<(ins "mlir::ValueRange":$controls,
                   "mlir::ValueRange":$targets,
                   "mlir::StringRef":$pauliLiteral), [{
      return build($_builder, $_state, mlir::TypeRange{}, /*is_adj=*/false,
                   {}, controls, targets, {}, mlir::Value{},
                   $_builder.getStringAttr(pauliLiteral));
    }]>,
    OpBuilder<(ins "mlir::ValueRange":$targets,
                   "mlir::Value":$pauli), [{
      return build($_builder, $_state, mlir::TypeRange{}, /*is_adj=*/false,
                   {}, {}, targets, {}, pauli, mlir::StringAttr{});
    }]>,
    OpBuilder<(ins "mlir::ValueRange":$targets,
                   "mlir::StringRef":$pauliLiteral), [{
      return build($_builder, $_state, mlir::TypeRange{}, /*is_adj=*/false,
                   {}, {}, targets, {}, mlir::Value{},
                   $_builder.getStringAttr(pauliLiteral));
    }]>
  ];

  code extraClassDeclaration = [{
    //===------------------------------------------------------------------===//
    // MemoryEffects interface
    //===------------------------------------------------------------------===//

    void getEffectsImpl(mlir::SmallVectorImpl<mlir::SideEffects::EffectInstance<
      mlir::MemoryEffects::Effect>> &effects) {
      quake::getOperatorEffectsImpl(effects, getControls(), getTargets());
    }

    //===------------------------------------------------------------------===//
    // Properties
    //===------------------------------------------------------------------===//

    bool isAdj() { return getIsAdj(); }

    //===------------------------------------------------------------------===//
    // Element Access
    //===------------------------------------------------------------------===//

    mlir::Value getParameter(unsigned i = 0u) { return getParameters()[i]; }

    mlir::Value getTarget(unsigned i = 0u) { return getTargets()[i]; }

    //===------------------------------------------------------------------===//
    // Operator interface
    //===------------------------------------------------------------------===//

    using Matrix = mlir::SmallVectorImpl<std::complex<double>>;

    void getOperatorMatrix(Matrix &matrix) { matrix.clear(); }
  }];
}

def HOp : OneTargetOp<"h", [Hermitian]> {
  let summary = "Hadamard operation";
  let description = [{
    This is a π rotation about the X+Z axis, and has the effect of changing the
    computation basis from |0> (|1>) to |+> (|->) and vice-versa, meaning that
    it enables one to create a superposition of basis states.

    Matrix representation:
    ```
    H = (1 / sqrt(2)) * | 1   1 |
                        | 1  -1 |
    ```

    Circuit symbol:
    ```
     ┌───┐
    ─┤ H ├─
     └───┘
    ```
  }];
}

def PhasedRxOp : QuakeOperator<"phased_rx",
                   [NumParameters<2>, NumTargets<1>, Rotation]> {
  let summary = "an arbitrary rotation θ around the cos(φ)x + sin(φ)y axis";
  let description = [{
    Matrix representation:
    ```
    PhasedRx(θ,φ) = |        cos(θ/2)        -iexp(-iφ) * sin(θ/2) |
                    |  -iexp(iφ) * sin(θ/2)         cos(θ/2)       |
    ```

    Circuit symbol:
    ```
     ┌───────────────┐
    ─┤ PhasedRx(θ,φ) ├─
     └───────────────┘
    ```
  }];
}

def R1Op : OneTargetParamOp<"r1", [Rotation]> {
  let summary = "an arbitrary rotation about the |1> state";
  let description = [{
    Matrix representation:
    ```
    R1(λ) = | 1     0    |
            | 0  exp(iλ) |
    ```

    Circuit symbol:
    ```
     ┌───────┐
    ─┤ R1(λ) ├─
     └───────┘
    ```
  }];
}

def RxOp : OneTargetParamOp<"rx", [Rotation]> {
  let summary = "an arbitrary rotation about the X axis";
  let description = [{
    Matrix representation:
    ```
    Rx(θ) = |  cos(θ/2)  -isin(θ/2) |
            | -isin(θ/2)  cos(θ/2)  |
    ```

    Circuit symbol:
    ```
     ┌───────┐
    ─┤ Rx(θ) ├─
     └───────┘
    ```
  }];
  let hasCanonicalizer = 1;
}

def RyOp : OneTargetParamOp<"ry", [Rotation]> {
  let summary = "an arbitrary rotation about the Y axis";
  let description = [{
    Matrix representation:
    ```
    Ry(θ) = | cos(θ/2)  -sin(θ/2) |
            | sin(θ/2)   cos(θ/2) |
    ```

    Circuit symbol:
    ```
     ┌───────┐
    ─┤ Ry(θ) ├─
     └───────┘
    ```
  }];
  let hasCanonicalizer = 1;
}

def RzOp : OneTargetParamOp<"rz", [Rotation]> {
  let summary = "an arbitrary rotation about the Z axis";
  let description = [{
    Matrix representation:
    ```
    Rz(λ) = | exp(-iλ/2)      0     |
            |     0       exp(iλ/2) |
    ```

    Circuit symbol:
    ```
     ┌───────┐
    ─┤ Rz(λ) ├─
     └───────┘
    ```
  }];
  let hasCanonicalizer = 1;
}

def SOp : OneTargetOp<"s"> {
  let summary = "S operation (aka, P or Sqrt(Z))";
  let description = [{
    This operation applies to its target a π/2 rotation about the Z axis.

    Matrix representation:
    ```
    S = | 1   0 |
        | 0   i |
    ```

    Circuit symbol:
    ```
     ┌───┐
    ─┤ S ├─
     └───┘
    ```
  }];
}

def SwapOp : TwoTargetOp<"swap", [Hermitian]> {
  let summary = "Swap operation";
  let description = [{
    This operation swaps the states of two qubits.

    Matrix representation:
    ```
    Swap = | 1 0 0 0 |
           | 0 0 1 0 |
           | 0 1 0 0 |
           | 0 0 0 1 |
    ```

    Circuit symbol:
    ```
    ─X─
     │
    ─X─
    ```
  }];
}

def TOp : OneTargetOp<"t"> {
  let summary = "T operation";
  let description = [{
    This operation applies to its target a π/4 rotation about the Z axis.

    Matrix representation:
    ```
    T = | 1      0     |
        | 0  exp(iπ/4) |
    ```

    Circuit symbol:
    ```
     ┌───┐
    ─┤ T ├─
     └───┘
    ```
  }];
}

def U2Op : QuakeOperator<"u2", [NumParameters<2>, NumTargets<1>, Rotation]> {
  let summary = "generic rotation about the X+Z axis";
  let description = [{
    The two parameters are Euler angles: φ and λ.

    Matrix representation:
    ```
    U2(φ,λ) = 1/sqrt(2) * | 1        -exp(iλ)       |
                          | exp(iφ)   exp(i(λ + φ)) |
    ```

    Circuit symbol:
    ```
     ┌─────────┐
    ─┤ U2(φ,λ) ├─
     └─────────┘
    ```
  }];
}

def U3Op : QuakeOperator<"u3", [NumParameters<3>, NumTargets<1>, Rotation]> {
  let summary = "the universal three-parameters operator";
  let description = [{
    The three parameters are Euler angles: θ, φ, and λ.

    NOTE: U3 is a generalization of U2 that covers all single-qubit rotations.

    Matrix representation:
    ```
    U3(θ,φ,λ) = | cos(θ/2)            -exp(iλ) * sin(θ/2)       |
                | exp(iφ) * sin(θ/2)   exp(i(λ + φ)) * cos(θ/2) |
    ```

    Circuit symbol:
    ```
     ┌───────────┐
    ─┤ U3(θ,φ,λ) ├─
     └───────────┘
    ```
  }];
}

def XOp : OneTargetOp<"x", [Hermitian]> {
  let summary = "Pauli-X operation (aka, NOT)";
  let description = [{
    Matrix representation:
    ```
    X = | 0  1 |
        | 1  0 |
    ```

    Circuit symbol:
    ```
     ┌───┐
    ─┤ X ├─
     └───┘
    ```
  }];
}

def YOp : OneTargetOp<"y", [Hermitian]> {
  let summary = "Pauli-Y operation";
  let description = [{
    Matrix representation:
    ```
    Y = | 0  -i |
        | i   0 |
    ```

    Circuit symbol:
    ```
     ┌───┐
    ─┤ Y ├─
     └───┘
    ```
  }];
}

def ZOp : OneTargetOp<"z", [Hermitian]> {
  let summary = "Pauli-Z operation.";
  let description = [{
    Matrix representation:
    ```
    Z = | 1   0 |
        | 0  -1 |
    ```

    Circuit symbol:
    ```
     ┌───┐
    ─┤ Z ├─
     └───┘
    ```
  }];
}

def CustomUnitarySymbolOp :
    QuakeOperator<"custom_op", [], (ins SymbolRefAttr:$generator)> {
  let summary = "Custom unitary operation.";
  let description = [{
    Custom unitary operation leveraging a `SymbolRefAttr` describing the
    unitary data generator function. 
  }];

  let builders = [
    OpBuilder<(ins "mlir::SymbolRefAttr":$generator, 
                   "mlir::UnitAttr":$is_adj,
                   "mlir::ValueRange":$parameters,
                   "mlir::ValueRange":$controls,
                   "mlir::ValueRange":$targets,
                   "mlir::DenseBoolArrayAttr":$negates), [{
      return build($_builder, $_state, mlir::TypeRange{}, generator, is_adj,
                   parameters, controls, targets, negates);
    }]>,
    OpBuilder<(ins "mlir::SymbolRefAttr":$generator,
                   "bool":$is_adj,
                   "mlir::ValueRange":$parameters,
                   "mlir::ValueRange":$controls,
                   "mlir::ValueRange":$targets,
                   "mlir::DenseBoolArrayAttr":$negates), [{
      return build($_builder, $_state, mlir::TypeRange{}, generator, is_adj, 
                   parameters, controls, targets, negates);
    }]>,
    OpBuilder<(ins "mlir::SymbolRefAttr":$generator,
                   "bool":$is_adj,
                   "mlir::ValueRange":$parameters,
                   "mlir::ValueRange":$controls,
                   "mlir::ValueRange":$targets), [{
      return build($_builder, $_state, generator, is_adj, parameters, 
                   controls, targets, {});
    }]>,
    OpBuilder<(ins "mlir::SymbolRefAttr":$generator,
                   "mlir::ValueRange":$parameters,
                   "mlir::ValueRange":$controls,
                   "mlir::ValueRange":$targets), [{
      return build($_builder, $_state, generator,  /*is_adj=*/false, 
                   parameters, controls, targets);
    }]>,
    OpBuilder<(ins "mlir::SymbolRefAttr":$generator,
                   "bool":$is_adj,
                   "mlir::ValueRange":$controls,
                   "mlir::ValueRange":$targets), [{
      return build($_builder, $_state, generator,  is_adj, 
                   mlir::ValueRange{}, controls, targets);
    }]>,
    OpBuilder<(ins "mlir::SymbolRefAttr":$generator,
                   "mlir::ValueRange":$controls,
                   "mlir::ValueRange":$targets), [{
      return build($_builder, $_state, generator,  /*is_adj=*/false, controls,
                   targets);
    }]>,
    OpBuilder<(ins "mlir::SymbolRefAttr":$generator, "bool":$is_adj,
                   "mlir::ValueRange":$targets), [{
      return build($_builder, $_state, generator, is_adj, mlir::ValueRange{},
                   targets);
    }]>,
    OpBuilder<(ins "mlir::SymbolRefAttr":$generator,
                   "mlir::ValueRange":$targets), [{
      return build($_builder, $_state, generator, /*is_adj=*/false, targets);
    }]>
  ];

  let assemblyFormat = [{ $generator
    ( `<` `adj` $is_adj^ `>` )? ( `(` $parameters^ `)` )?
      (`[` $controls^ (`neg` $negated_qubit_controls^ )? `]`)?
      $targets `:` functional-type(operands, results) attr-dict
  }];
}

//===----------------------------------------------------------------------===//
// Quantum states
//===----------------------------------------------------------------------===//

def quake_CreateStateOp : QuakeOp<"create_state", [Pure]> {
  let summary = "Create state from data";
  let description = [{
    This operation takes a pointer to state data and creates a quantum state,
    where state data is a pointer to an array of float or complex numbers.
    The operation can be optimized away in DeleteStates pass, or replaced
    by an intrinsic runtime call on simulators.

    ```mlir
      %0 = quake.create_state %data %len : (!cc.ptr<!cc.array<complex<f64> x 8>>, i64) -> !cc.ptr<!cc.state>
    ```
  }];

  let arguments = (ins
    cc_PointerType:$data,
    AnySignlessInteger:$length
  );
  let results = (outs PointerOf<[cc_StateType]>:$result);
  let assemblyFormat = [{
      $data `,` $length `:` functional-type(operands, results) attr-dict
  }];
}

def QuakeOp_DeleteStateOp : QuakeOp<"delete_state", [] > {
  let summary = "Delete quantum state";
  let description =  [{
    This operation takes a pointer to the state and deletes the state object.
    The operation can be created in in DeleteStates pass, and replaced later
    by an intrinsic runtime call on simulators.

    ```mlir
      quake.delete_state %state : !cc.ptr<!cc.state>
    ```
  }];

  let arguments = (ins PointerOf<[cc_StateType]>:$state);
  let results = (outs);
  let assemblyFormat = [{
      $state `:` type(operands) attr-dict
  }];
}

def quake_GetNumberOfQubitsOp : QuakeOp<"get_number_of_qubits", [Pure] > {
  let summary = "Get number of qubits from a quantum state";
  let description = [{
    This operation takes a pointer to the state as an argument and returns
    a number of qubits in the state. The operation can be optimized away in
    some passes like ReplaceStateByKernel or DeleteStates, or replaced by an
    intrinsic runtime call when the target is one of the simulators.

    ```mlir
      %0 = quake.get_number_of_qubits %state : (!cc.ptr<!cc.state>) -> i64
    ```
  }];

  let arguments = (ins PointerOf<[cc_StateType]>:$state);
  let results = (outs AnySignlessInteger:$result);
  let assemblyFormat = [{
      $state `:` functional-type(operands, results) attr-dict
  }];
}

def QuakeOp_MaterializeStateOp : QuakeOp<"materialize_state", [Pure] > {
  let summary = "Get state from kernel with the provided name.";
  let description = [{
    This operation is created by argument synthesis of state pointer arguments
    for quantum devices.

    It takes two kernel names as symbol references:
      - @num_qubits for determining the size of the allocation to initialize
      - @init for initializing the state the same way as the original kernel
        passed to `cudaq::get_state`.

    This operation will return of the original kernel passed to
    `cudaq::get_state`. `cudaq::get_state`.

    The operation may be replaced by calls to the @num_qubits and @init calls,
    which will reproduce the specified state in the `ReplaceStateByKernel`
    pass.

    ```mlir
<<<<<<< HEAD
      %0 = quake.materialize_state @num_qubits @init : !cc.ptr<!cc.state>
=======
      %0 = quake.materialize_state @num_qubits, @init : !cc.ptr<!cc.state>
>>>>>>> cc1faea5
    ```
  }];

  let arguments = (ins
    FlatSymbolRefAttr:$numQubitsFunc,
    FlatSymbolRefAttr:$initFunc
  );
  let results = (outs PointerOf<[cc_StateType]>:$result);
  let assemblyFormat = [{
<<<<<<< HEAD
     $numQubitsFunc $initFunc `:` qualified(type(results)) attr-dict
=======
     $numQubitsFunc `,` $initFunc `:` qualified(type(results)) attr-dict
>>>>>>> cc1faea5
  }];
}

#endif // CUDAQ_OPTIMIZER_DIALECT_QUAKE_OPS<|MERGE_RESOLUTION|>--- conflicted
+++ resolved
@@ -1659,11 +1659,7 @@
     pass.
 
     ```mlir
-<<<<<<< HEAD
-      %0 = quake.materialize_state @num_qubits @init : !cc.ptr<!cc.state>
-=======
       %0 = quake.materialize_state @num_qubits, @init : !cc.ptr<!cc.state>
->>>>>>> cc1faea5
     ```
   }];
 
@@ -1673,11 +1669,7 @@
   );
   let results = (outs PointerOf<[cc_StateType]>:$result);
   let assemblyFormat = [{
-<<<<<<< HEAD
-     $numQubitsFunc $initFunc `:` qualified(type(results)) attr-dict
-=======
      $numQubitsFunc `,` $initFunc `:` qualified(type(results)) attr-dict
->>>>>>> cc1faea5
   }];
 }
 
