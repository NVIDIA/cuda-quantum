/****************************************************************-*- C++ -*-****
 * Copyright (c) 2022 - 2024 NVIDIA Corporation & Affiliates.                  *
 * All rights reserved.                                                        *
 *                                                                             *
 * This source code and the accompanying materials are made available under    *
 * the terms of the Apache License 2.0 which accompanies this distribution.    *
 ******************************************************************************/

#pragma once

#include "cudaq/ADT/GraphCSR.h"
#include "cudaq/Support/Graph.h"
#include "llvm/Support/MemoryBuffer.h"

namespace cudaq {

/// The `Device` class represents a device topology with qubits and connections
/// between qubits. It contains various methods to construct the device based on
/// canned geometries, and it contains helper methods to determine paths between
/// qubits.
class Device {
public:
  using Qubit = GraphCSR::Node;
  using Path = mlir::SmallVector<Qubit>;

  /// Read device connectivity info from a file. The input format is the same
  /// as the Graph dump() format.
  static Device file(llvm::StringRef filename) {
    Device device;

    llvm::ErrorOr<std::unique_ptr<llvm::MemoryBuffer>> fileBuffer =
        llvm::MemoryBuffer::getFile(filename);
    if (std::error_code EC = fileBuffer.getError()) {
      llvm::errs() << "Error reading file: " << EC.message() << "\n";
      return device;
    }

    llvm::StringRef fileContent = fileBuffer->get()->getBuffer();
    while (!fileContent.empty()) {
      auto [line, rest] = fileContent.split('\n');
      fileContent = rest;

      if (line.consume_front("Number of nodes:")) {
        line = line.ltrim();
        unsigned numQubits = 0;
        if (!line.consumeInteger(/*Radix=*/10, numQubits)) {
          for (unsigned i = 0u; i < numQubits; ++i)
            device.topology.createNode();
        }
      } else {
        // Parse edges
        unsigned v1 = 0;
        line = line.ltrim();
        if (!line.consumeInteger(/*Radix=*/10, v1)) {
          line = line.ltrim();
          if (line.consume_front("--> {")) {
            line = line.ltrim();
            unsigned v2 = 0;
            while (!line.consumeInteger(10, v2)) {
              // Create an edge, but make sure it doesn't already exist
              bool edgeAlreadyExists = false;
              for (auto edge : device.topology.getNeighbours(Qubit(v1))) {
                if (edge == Qubit(v2)) {
                  edgeAlreadyExists = true;
                  break;
                }
              }
              if (!edgeAlreadyExists)
                device.topology.addEdge(Qubit(v1), Qubit(v2));
              // Prepare for next iteration (removing comma)
              line = line.ltrim(" \t\n\v\f\r,");
            }
          }
        }
      }
    }

    device.computeAllPairShortestPaths();
    return device;
  }

  /// Create a device with a path topology.
  ///
  ///  0 -- 1 -- ... -- N
  ///
  static Device path(unsigned numQubits) {
    assert(numQubits > 0);
    Device device;
    device.topology.createNode();
    for (unsigned i = 1u; i < numQubits; ++i) {
      device.topology.createNode();
      device.topology.addEdge(Qubit(i - 1), Qubit(i));
    }
    device.computeAllPairShortestPaths();
    return device;
  }

  // Create a device with a ring topology.
  ///
  ///  0 -- 1 -- ... -- N
  ///  |________________|
  ///
  static Device ring(unsigned numQubits) {
    assert(numQubits > 0);
    Device device;
    device.topology.createNode();
    for (unsigned i = 0u; i < numQubits; ++i) {
      if (i < numQubits - 1)
        device.topology.createNode();
      device.topology.addEdge(Qubit(i), Qubit((i + 1) % numQubits));
    }
    device.computeAllPairShortestPaths();
    return device;
  }

  /// Create a device with star topology.
  ///
  ///    2  3  4
  ///     \ | /
  ///  1 -- 0 -- 5
  ///     / | \
  ///    N  7  6
  ///
  /// @param numQubits Number of qubits in topology
  /// @param centerQubit 0-based ID of center qubit (default 0)
  static Device star(unsigned numQubits, unsigned centerQubit = 0) {
    Device device;

    // Create nodes
    for (unsigned i = 0u; i < numQubits; ++i)
      device.topology.createNode();

    // Create edges
    for (unsigned i = 0u; i < numQubits; ++i)
      if (i != centerQubit)
        device.topology.addEdge(Qubit(centerQubit), Qubit(i));

    device.computeAllPairShortestPaths();
    return device;
  }

  /// Create a device with a grid topology.
  ///
  ///  0 -- 1 -- 2
  ///  |    |    |
  ///  3 -- 4 -- 5
  ///  |    |    |
  ///  6 -- 7 -- 8
  ///
  static Device grid(unsigned width, unsigned height) {
    Device device;
    for (unsigned i = 0u, end = width * height; i < end; ++i)
      device.topology.createNode();
    for (unsigned x = 0u; x < width; ++x) {
      for (unsigned y = 0u; y < height; ++y) {
        unsigned base = x + (y * width);
        Qubit q0(base);
        if (x < width - 1)
          device.topology.addEdge(q0, Qubit(base + 1));
        if (y < height - 1)
          device.topology.addEdge(q0, Qubit(base + width));
      }
    }
    device.computeAllPairShortestPaths();
    return device;
  }

  /// Create a device from a `mlir::SparseElementsAttr`, which might come from
  /// the adjacency attribute of a `WireSetOp`.
  static Device attr(const mlir::SparseElementsAttr &attr) {
    Device device;
    auto tensorType = attr.getType().dyn_cast<mlir::RankedTensorType>();
    if (!tensorType || tensorType.getRank() != 2 ||
<<<<<<< HEAD
         tensorType.getShape()[0] != tensorType.getShape()[1] ||
=======
        tensorType.getShape()[0] != tensorType.getShape()[1] ||
>>>>>>> 2953619d
        !tensorType.getElementType().isInteger(1)) {
      llvm::errs() << "Attribute is not an NxN tensor of i1\n";
      return device;
    }

    // Create nodes
    auto numQubits = tensorType.getShape()[0];
    for (decltype(numQubits) i = 0; i < numQubits; i++)
      device.topology.createNode();

    // Now create the edges
    auto indices = attr.getIndices();
    auto values = attr.getValues();

    // Ensure indices and values match the number of non-zero elements
    if (indices.size() != 2 * values.size()) {
      llvm::errs() << "Mismatch between indices size (" << indices.size()
                   << ") and values size (" << values.size() << ")\n";
      return device;
    }

    // Traverse the sparse elements
    auto indicesIt = indices.value_begin<mlir::APInt>();
    auto valuesIt = values.value_begin<mlir::APInt>();

    for (std::int64_t i = 0, e = indices.getNumElements() / 2; i < e; i++) {
      auto row = (*(indicesIt++)).getSExtValue();
      auto col = (*(indicesIt++)).getSExtValue();
      bool value = (*(valuesIt++)).getBoolValue();
      if (value)
        device.topology.addEdge(Qubit(row), Qubit(col), /*undirected=*/false);
    }

    device.computeAllPairShortestPaths();
    return device;
  }

  /// TODO: Implement a method to load device info from a file.

  /// Returns the number of physical qubits in the device.
  unsigned getNumQubits() const { return topology.getNumNodes(); }

  /// Returns the distance between two qubits.
  unsigned getDistance(Qubit src, Qubit dst) const {
    unsigned pairID = getPairID(src.index, dst.index);
    return src == dst ? 0 : shortestPaths[pairID].size() - 1;
  }

  mlir::ArrayRef<Qubit> getNeighbours(Qubit src) const {
    return topology.getNeighbours(src);
  }

  bool areConnected(Qubit q0, Qubit q1) const {
    return getDistance(q0, q1) == 1;
  }

  /// Returns a shortest path between two qubits.
  Path getShortestPath(Qubit src, Qubit dst) const {
    unsigned pairID = getPairID(src.index, dst.index);
    if (src.index > dst.index)
      return Path(llvm::reverse(shortestPaths[pairID]));
    return Path(shortestPaths[pairID]);
  }

  void dump(llvm::raw_ostream &os = llvm::errs()) const {
    os << "Graph:\n";
    topology.dump(os);
    os << "\nShortest Paths:\n";
    for (unsigned src = 0; src < getNumQubits(); ++src)
      for (unsigned dst = 0; dst < getNumQubits(); ++dst) {
        auto path = getShortestPath(Qubit(src), Qubit(dst));
        os << '(' << src << ", " << dst << ") : {";
        llvm::interleaveComma(path, os);
        os << "}\n";
      }
  }

private:
  using PathRef = mlir::ArrayRef<Qubit>;

  /// Returns a unique id for a pair of values (`u` and `v`). `getPairID(u, v)`
  /// will be equal to `getPairID(v, u)`.
  unsigned getPairID(unsigned u, unsigned v) const {
    if (u > v)
      std::swap(u, v);
    return (u * getNumQubits()) - (((u - 1) * u) / 2) + v - u;
  }

  /// Compute the shortest path between every qubit. This assumes that there
  /// exists at least one path between every source and destination pair. I.e.
  /// the graph cannot be bipartite.
  void computeAllPairShortestPaths() {
    std::size_t numNodes = topology.getNumNodes();
    shortestPaths.resize(numNodes * (numNodes + 1) / 2);
    mlir::SmallVector<Qubit> path(numNodes);
    for (unsigned n = 0; n < numNodes; ++n) {
      auto parents = getShortestPathsBFS(topology, Qubit(n));
      // Reconstruct the paths
      for (auto m = n + 1; m < numNodes; ++m) {
        path.clear();
        path.push_back(Qubit(m));
        auto p = parents[m];
        while (p != Qubit(n)) {
          path.push_back(p);
          p = parents[p.index];
        }
        path.push_back(Qubit(n));
        pathsData.append(path.rbegin(), path.rend());
        shortestPaths[getPairID(n, m)] =
            PathRef(pathsData.end() - path.size(), pathsData.end());
      }
    }
  }

  /// Device nodes (qubits) and edges (connections)
  GraphCSR topology;

  /// List of shortest path from/to every source/destination
  mlir::SmallVector<PathRef> shortestPaths;

  /// Storage for `PathRef`'s in `shortestPaths`
  mlir::SmallVector<Qubit> pathsData;
};

} // namespace cudaq<|MERGE_RESOLUTION|>--- conflicted
+++ resolved
@@ -171,11 +171,7 @@
     Device device;
     auto tensorType = attr.getType().dyn_cast<mlir::RankedTensorType>();
     if (!tensorType || tensorType.getRank() != 2 ||
-<<<<<<< HEAD
-         tensorType.getShape()[0] != tensorType.getShape()[1] ||
-=======
         tensorType.getShape()[0] != tensorType.getShape()[1] ||
->>>>>>> 2953619d
         !tensorType.getElementType().isInteger(1)) {
       llvm::errs() << "Attribute is not an NxN tensor of i1\n";
       return device;
