--- conflicted
+++ resolved
@@ -56,11 +56,7 @@
     "-DCUDAQ_ENABLE_PYTHON=TRUE",
     "-DCUDAQ_DISABLE_CPP_FRONTEND=TRUE",
     "-DCUDAQ_DISABLE_TOOLS=TRUE",
-<<<<<<< HEAD
-    "-DCUDAQ_BUILD_TESTS=TRUE",
-=======
-    "-DCUDAQ_BUILD_TESTS=FALSE"
->>>>>>> 7947b69e
+    "-DCUDAQ_BUILD_TESTS=TRUE"
 ]
 
 [tool.setuptools_scm]
