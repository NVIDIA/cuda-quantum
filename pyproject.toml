# ============================================================================ #
# Copyright (c) 2022 - 2025 NVIDIA Corporation & Affiliates.                   #
# All rights reserved.                                                         #
#                                                                              #
# This source code and the accompanying materials are made available under     #
# the terms of the Apache License 2.0 which accompanies this distribution.     #
# ============================================================================ #

[project]
name = "cuda-quantum-cu12"
dynamic = ["version"]
keywords = [ "cudaq", "cuda-quantum", "cuda", "quantum", "quantum computing", "nvidia", "high-performance computing" ]
description="Python bindings for the CUDA-Q toolkit for heterogeneous quantum-classical workflows."
authors = [{name = "NVIDIA Corporation & Affiliates"}]
maintainers = [{name = "NVIDIA Corporation & Affiliates"}]
readme = { file="python/README.md.in", content-type = "text/markdown"}
requires-python = ">=3.10"
license = { file="LICENSE" }
dependencies = [
  'astpretty ~= 3.0',
<<<<<<< HEAD
  'cuquantum-cu12 >= 25.09',
=======
  'cuquantum-cu12 == 25.06',
>>>>>>> db273f02
  'numpy >= 1.24',
  'scipy >= 1.10.1',
  'requests >= 2.31',
  'nvidia-cublas-cu12 ~= 12.0',
  'nvidia-curand-cu12 ~= 10.3',
  'nvidia-cusparse-cu12 ~= 12.5',
  'nvidia-cuda-runtime-cu12 ~= 12.0',
  'nvidia-cusolver-cu12 ~= 11.4',
  'nvidia-cuda-nvrtc-cu12 ~= 12.0',
  'cupy-cuda12x >= 13.0.0, <= 13.4.1'
]
classifiers = [
    'Intended Audience :: Science/Research',
    'Intended Audience :: Developers',
    'Programming Language :: Python',
    'Programming Language :: Python :: 3',
    'Programming Language :: Python :: 3.10',
    'Programming Language :: Python :: 3.11',
    'Programming Language :: Python :: 3.12',
    'Programming Language :: Python :: 3.13',
    "Environment :: GPU :: NVIDIA CUDA",
    "Environment :: GPU :: NVIDIA CUDA :: 11",
    "Environment :: GPU :: NVIDIA CUDA :: 12",
    'Topic :: Software Development',
    'Topic :: Scientific/Engineering',
]

[project.urls]
Homepage = "https://developer.nvidia.com/cuda-q"
Documentation = "https://nvidia.github.io/cuda-quantum"
Repository = "https://github.com/NVIDIA/cuda-quantum"
Releases = "https://nvidia.github.io/cuda-quantum/latest/releases.html"

# We must use h5py<3.11 because 3.11 doesn't include aarch64 Linux wheels.
# https://github.com/h5py/h5py/issues/2408
[project.optional-dependencies]
chemistry = [ "openfermionpyscf==0.5", "h5py<3.11"  ]
visualization = [ "qutip<5" , "matplotlib>=3.5" ]
# Additional torch-based integrator
integrators = [ "torchdiffeq" ]

[build-system]
requires = ["scikit-build-core==0.9.10", "cmake>=3.27,<3.29", "numpy>=1.24", "pytest==8.2.0"]
build-backend = "scikit_build_core.build"

[tool.scikit-build]
wheel.packages = ["python/cudaq"]
wheel.license-files = [ "LICENSE", "NOTICE", "CITATION.cff" ]
build-dir = "_skbuild"
metadata.version.provider = "scikit_build_core.metadata.setuptools_scm"
cmake.minimum-version = "3.27"
cmake.build-type = "Release"
cmake.verbose = false
cmake.args = [
    "-DCUDAQ_ENABLE_PYTHON=TRUE",
    "-DCUDAQ_DISABLE_CPP_FRONTEND=TRUE",
    "-DCUDAQ_DISABLE_TOOLS=TRUE",
    "-DCUDAQ_BUILD_TESTS=TRUE"
]

[tool.setuptools_scm]
write_to = "_version.py"<|MERGE_RESOLUTION|>--- conflicted
+++ resolved
@@ -18,11 +18,7 @@
 license = { file="LICENSE" }
 dependencies = [
   'astpretty ~= 3.0',
-<<<<<<< HEAD
-  'cuquantum-cu12 >= 25.09',
-=======
-  'cuquantum-cu12 == 25.06',
->>>>>>> db273f02
+  'cuquantum-cu12 == 25.09',
   'numpy >= 1.24',
   'scipy >= 1.10.1',
   'requests >= 2.31',
