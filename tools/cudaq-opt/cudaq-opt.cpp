/*******************************************************************************
 * Copyright (c) 2022 - 2024 NVIDIA Corporation & Affiliates.                  *
 * All rights reserved.                                                        *
 *                                                                             *
 * This source code and the accompanying materials are made available under    *
 * the terms of the Apache License 2.0 which accompanies this distribution.    *
 ******************************************************************************/

#include "cudaq/Optimizer/CodeGen/Passes.h"
#include "cudaq/Optimizer/Dialect/CC/CCDialect.h"
#include "cudaq/Optimizer/Dialect/Common/InlinerInterface.h"
#include "cudaq/Optimizer/Dialect/Quake/QuakeDialect.h"
#include "cudaq/Optimizer/Transforms/Passes.h"
#include "cudaq/Support/Plugin.h"
#include "cudaq/Support/Version.h"
#include "llvm/Option/Option.h"
#include "llvm/Support/CommandLine.h"
#include "llvm/Support/InitLLVM.h"
#include "llvm/Support/SourceMgr.h"
#include "llvm/Support/ToolOutputFile.h"
#include "mlir/IR/Dialect.h"
#include "mlir/IR/MLIRContext.h"
#include "mlir/InitAllDialects.h"
#include "mlir/InitAllPasses.h"
#include "mlir/Pass/Pass.h"
#include "mlir/Pass/PassManager.h"
#include "mlir/Support/FileUtilities.h"
#include "mlir/Tools/mlir-opt/MlirOptMain.h"

using namespace llvm;

/// Dialect extension to allow inlining of the MLIR defined LLVM-IR dialects
/// which lacks inlining support out of the box.
class InlinerExtension
    : public mlir::DialectExtension<InlinerExtension, mlir::LLVM::LLVMDialect> {
public:
  void apply(mlir::MLIRContext *ctx,
             mlir::LLVM::LLVMDialect *dialect) const override {
    dialect->addInterfaces<cudaq::EnableInlinerInterface>();
    ctx->getOrLoadDialect<mlir::cf::ControlFlowDialect>();
  };
};

static void registerInlinerExtension(mlir::DialectRegistry &registry) {
  registry.addExtensions<InlinerExtension>();
}

/// @brief Add a command line flag for loading plugins
static cl::list<std::string>
    CudaQPlugins("load-cudaq-plugin",
                 cl::desc("Load CUDA-Q plugin by specifying its library"));

int main(int argc, char **argv) {
  // Set the bug report message to indicate users should file issues on
  // nvidia/cuda-quantum
  llvm::setBugReportMsg(cudaq::bugReportMsg);

  mlir::registerAllPasses();
  cudaq::opt::registerOptCodeGenPasses();
  cudaq::opt::registerOptTransformsPasses();
  cudaq::opt::registerAggressiveEarlyInlining();
  cudaq::opt::registerUnrollingPipeline();
  cudaq::opt::registerToExecutionManagerCCPipeline();
  cudaq::opt::registerTargetPipelines();
<<<<<<< HEAD
  cudaq::opt::registerWireSetToProfileQIRPipeline();
=======
  cudaq::opt::registerMappingPipeline();
>>>>>>> 2953619d

  // See if we have been asked to load a pass plugin,
  // if so load it.
  std::vector<std::string> args(&argv[0], &argv[0] + argc);
  for (std::size_t i = 0; i < args.size(); i++) {
    if (args[i].find("-load-cudaq-plugin") != std::string::npos) {
      auto Plugin = cudaq::Plugin::Load(args[i + 1]);
      if (!Plugin) {
        errs() << "Failed to load passes from '" << args[i + 1]
               << "'. Request ignored.\n";
        return 1;
      }
      Plugin.get().registerExtensions();
      i++;
    }
  }

  mlir::DialectRegistry registry;
  registry.insert<quake::QuakeDialect, cudaq::cc::CCDialect>();
  registerAllDialects(registry);
  registerInlinerExtension(registry);
  return mlir::asMainReturnCode(
      mlir::MlirOptMain(argc, argv, "nvq++ optimizer\n", registry));
}<|MERGE_RESOLUTION|>--- conflicted
+++ resolved
@@ -62,11 +62,8 @@
   cudaq::opt::registerUnrollingPipeline();
   cudaq::opt::registerToExecutionManagerCCPipeline();
   cudaq::opt::registerTargetPipelines();
-<<<<<<< HEAD
   cudaq::opt::registerWireSetToProfileQIRPipeline();
-=======
   cudaq::opt::registerMappingPipeline();
->>>>>>> 2953619d
 
   // See if we have been asked to load a pass plugin,
   // if so load it.
