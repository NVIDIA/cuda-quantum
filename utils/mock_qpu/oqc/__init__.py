# ============================================================================ #
# Copyright (c) 2022 - 2025 NVIDIA Corporation & Affiliates.                   #
# All rights reserved.                                                         #
#                                                                              #
# This source code and the accompanying materials are made available under     #
# the terms of the Apache License 2.0 which accompanies this distribution.     #
# ============================================================================ #
from typing import Union

import base64
import ctypes
import cudaq
import uuid
import uvicorn
from fastapi import FastAPI, HTTPException, Header
from fastapi.responses import JSONResponse
from llvmlite import binding as llvm
from pydantic import BaseModel
import json
from typing import Any, Dict
import os

# Define the REST Server App
app = FastAPI()


# Jobs look like the following type
class Task(BaseModel):
    task_id: str
    program: str
    config: str


class TaskBody(BaseModel):
    tasks: list[Task]


class AuthModel(BaseModel):
    email: str
    password: str


class TaskIdRequest(BaseModel):
    qpu_id: str
    task_count: int
    tag: str


# Keep track of Job Ids to their Names
createdJobs = {}

# Could how many times the client has requested the Job
countJobGetRequests = 0

llvm.initialize()
llvm.initialize_native_target()
llvm.initialize_native_asmprinter()
target = llvm.Target.from_default_triple()
targetMachine = target.create_target_machine()
backing_mod = llvm.parse_assembly("")
engine = llvm.create_mcjit_compiler(backing_mod, targetMachine)
qirVersionUnderDevelopment = os.environ.get(
    "CUDAQ_QIR_VERSION_UNDER_DEVELOPMENT", False)
requiredQubits = "required_num_qubits" if qirVersionUnderDevelopment else "requiredQubits"


def getNumRequiredQubits(function):
    for a in function.attributes:
        if requiredQubits in str(a):
            return int(
                str(a).split(f'{requiredQubits}\"=')[-1].split(" ")[0].replace(
                    "\"", "").replace("'", ""))


def getKernelFunction(module):
    for f in module.functions:
        if not f.is_declaration:
            return f
    return None


<<<<<<< HEAD
=======
def getNumRequiredQubits(function):
    for a in function.attributes:
        if "requiredQubits" in str(a):
            return int(
                str(a).split("requiredQubits\"=")[-1].split(" ")[0].replace(
                    "\"", "").replace("'", ""))


>>>>>>> a4b44ecc
# Here we expose a way to post jobs,
# Must have a Access Token, Job Program must be Adaptive Profile
# with entry_point tag
@app.post("/{deviceId}/tasks/submit")
async def postJob(data: Dict[str, Any],
                  authentication_token: str = Header(...),
                  content_type: str = Header(...)):
    global createdJobs, shots
    if authentication_token != "fake_auth_token":
        raise HTTPException(status_code=403, detail="Permission denied")
    tasks = TaskBody(tasks=data["tasks"])
    for task in tasks.tasks:
        newId = task.task_id
        program = task.program
        decoded = base64.b64decode(program)
        m = llvm.module.parse_bitcode(decoded)
        mstr = str(m)
        assert ('entry_point' in mstr)

        # Get the function, number of qubits, and kernel name
        function = getKernelFunction(m)
        if function == None:
            raise Exception("Could not find kernel function")
        numQubitsRequired = getNumRequiredQubits(function)
        kernelFunctionName = function.name

        print("Kernel name = ", kernelFunctionName)
        print("Requires {} qubits".format(numQubitsRequired))

        # JIT Compile and get Function Pointer
        engine.add_module(m)
        engine.finalize_object()
        engine.run_static_constructors()
        funcPtr = engine.get_function_address(kernelFunctionName)
        kernel = ctypes.CFUNCTYPE(None)(funcPtr)

        # Invoke the Kernel
        cudaq.testing.toggleDynamicQubitManagement()
        qubits, context = cudaq.testing.initialize(numQubitsRequired, 1000)
        kernel()
        results = cudaq.testing.finalize(qubits, context)
        results.dump()
        createdJobs[newId] = (task.task_id, results)

    engine.remove_module(m)

    # Job "created", return the id
    return {"job": newId}


# Retrieve the job, simulate having to wait by counting to 3
# until we return the job results
@app.get("/{deviceId}/tasks/{jobId}/all_info")
async def getJob(jobId: str):
    global countJobGetRequests, createdJobs, shots

    countJobGetRequests = 0
    name, counts = createdJobs[jobId]
    retData = {}
    for bits, count in counts.items():
        retData[str(bits)] = count

    return {"results": retData}


@app.post("/tasks")
async def getJob(n=1):
    return [uuid.uuid4() for _ in range(n)]


@app.post("/{deviceId}/tasks")
async def reserveJobId(request: TaskIdRequest):
    n = request.task_count
    return [uuid.uuid4() for _ in range(n)]


@app.get("/admin/qpu")
async def qetQpu(authentication_token: str = Header(...)):

    if authentication_token != "fake_auth_token":
        raise HTTPException(status_code=403, detail="Permission denied")

    data = {
        "items": [{
            "active": True,
            "created_at": "2024-04-09T14:24:50.918020+00:00",
            "created_by": "11111111-1111-1111-1111-111111111111",
            "feature_set": {
                "always_on": True,
                "qubit_count": 8,
                "simulator": True
            },
            "generation": -1,
            "id": "qpu:uk:-1:1234567890",
            "name": "OQC Mock Server",
            "region": "uk",
            "status": "ACTIVE",
            "updated_at": "2024-07-29T14:54:46.948951+00:00",
            "updated_by": "11111111-1111-1111-1111-111111111111",
            "url": "http://localhost:62442/1234567890"
        }],
        "page": 1,
        "per_page": 10,
        "total": 2
    }

    return JSONResponse(content=data)


def startServer(port):
    uvicorn.run(app, port=port, host='0.0.0.0', log_level="info")


if __name__ == '__main__':
    startServer(62442)<|MERGE_RESOLUTION|>--- conflicted
+++ resolved
@@ -79,8 +79,6 @@
     return None
 
 
-<<<<<<< HEAD
-=======
 def getNumRequiredQubits(function):
     for a in function.attributes:
         if "requiredQubits" in str(a):
@@ -89,7 +87,6 @@
                     "\"", "").replace("'", ""))
 
 
->>>>>>> a4b44ecc
 # Here we expose a way to post jobs,
 # Must have a Access Token, Job Program must be Adaptive Profile
 # with entry_point tag
