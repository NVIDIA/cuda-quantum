--- conflicted
+++ resolved
@@ -58,8 +58,6 @@
     return None
 
 
-<<<<<<< HEAD
-=======
 def getNumRequiredQubits(function):
     for a in function.attributes:
         if "requiredQubits" in str(a):
@@ -68,7 +66,6 @@
                     "\"", "").replace("'", ""))
 
 
->>>>>>> a4b44ecc
 # Here we test that the login endpoint works
 @app.post("/login")
 async def login(token: Union[str, None] = Header(alias="Authorization",
