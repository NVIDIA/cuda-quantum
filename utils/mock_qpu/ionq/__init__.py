--- conflicted
+++ resolved
@@ -68,8 +68,6 @@
     return None
 
 
-<<<<<<< HEAD
-=======
 def getNumRequiredQubits(function):
     for a in function.attributes:
         if "requiredQubits" in str(a):
@@ -78,7 +76,6 @@
                     "\"", "").replace("'", ""))
 
 
->>>>>>> a4b44ecc
 # Here we test that the login endpoint works
 @app.post("/login")
 async def login(token: Union[str, None] = Header(alias="Authorization",
