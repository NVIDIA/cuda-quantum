--- conflicted
+++ resolved
@@ -1516,8 +1516,6 @@
   }
 };
 
-<<<<<<< HEAD
-=======
 struct ReturnOpPattern : public OpConversionPattern<func::ReturnOp> {
   using Base = OpConversionPattern<func::ReturnOp>;
   using Base::Base;
@@ -1530,7 +1528,6 @@
   }
 };
 
->>>>>>> 4d5e963c
 struct SaveStateOpRewrite : public OpConversionPattern<quake::SaveStateOp> {
   using OpConversionPattern::OpConversionPattern;
 
