--- conflicted
+++ resolved
@@ -582,12 +582,8 @@
 // The various passes defined here should be added as a pass pipeline.
 
 void cudaq::opt::addQIRProfilePipeline(OpPassManager &pm,
-<<<<<<< HEAD
                                        const std::string &convertTo) {
-=======
-                                       llvm::StringRef convertTo) {
   assert(convertTo == "qir-adaptive" || convertTo == "qir-base");
->>>>>>> bf84be43
   pm.addPass(createQIRProfilePreparationPass());
   pm.addNestedPass<LLVM::LLVMFuncOp>(createConvertToQIRFuncPass(convertTo));
   pm.addPass(createQIRToQIRProfilePass(convertTo));
