/*******************************************************************************
 * Copyright (c) 2022 - 2025 NVIDIA Corporation & Affiliates.                  *
 * All rights reserved.                                                        *
 *                                                                             *
 * This source code and the accompanying materials are made available under    *
 * the terms of the Apache License 2.0 which accompanies this distribution.    *
 ******************************************************************************/

#include "QuakeToCodegen.h"
#include "CodeGenOps.h"
#include "cudaq/Optimizer/Builder/Intrinsics.h"
#include "cudaq/Optimizer/CodeGen/Passes.h"
#include "cudaq/Optimizer/CodeGen/QIRFunctionNames.h"
#include "cudaq/Optimizer/Dialect/CC/CCOps.h"
#include "cudaq/Optimizer/Dialect/Quake/QuakeOps.h"
#include "mlir/Conversion/LLVMCommon/ConversionTarget.h"
#include "mlir/Conversion/LLVMCommon/Pattern.h"
#include "mlir/Dialect/Complex/IR/Complex.h"

using namespace mlir;

namespace {
//===----------------------------------------------------------------------===//
// Code generation: converts the Quake IR to Codegen IR.
//===----------------------------------------------------------------------===//

class CodeGenRAIIPattern : public OpRewritePattern<quake::InitializeStateOp> {
public:
  using OpRewritePattern::OpRewritePattern;

  LogicalResult matchAndRewrite(quake::InitializeStateOp init,
                                PatternRewriter &rewriter) const override {
    Value mem = init.getTargets();
    auto alloc = mem.getDefiningOp<quake::AllocaOp>();
    if (!alloc)
      return init.emitOpError("init_state must have alloca as input");
    rewriter.replaceOpWithNewOp<cudaq::codegen::RAIIOp>(
        init, init.getType(), init.getState(),
        cast<cudaq::cc::PointerType>(init.getState().getType())
            .getElementType(),
        alloc.getType(), alloc.getSize());
    rewriter.eraseOp(alloc);
    return success();
  }
};

class ExpandComplexCast : public OpRewritePattern<cudaq::cc::CastOp> {
public:
  using OpRewritePattern::OpRewritePattern;

  LogicalResult matchAndRewrite(cudaq::cc::CastOp castOp,
                                PatternRewriter &rewriter) const override {
    auto complexTy = dyn_cast<ComplexType>(castOp.getType());
    if (!complexTy)
      return failure();
    auto loc = castOp.getLoc();
    auto ty = cast<ComplexType>(castOp.getValue().getType()).getElementType();
    Value rePart = rewriter.create<complex::ReOp>(loc, ty, castOp.getValue());
    Value imPart = rewriter.create<complex::ImOp>(loc, ty, castOp.getValue());
    auto eleTy = complexTy.getElementType();
    auto reCast = rewriter.create<cudaq::cc::CastOp>(loc, eleTy, rePart);
    auto imCast = rewriter.create<cudaq::cc::CastOp>(loc, eleTy, imPart);
    rewriter.replaceOpWithNewOp<complex::CreateOp>(castOp, complexTy, reCast,
                                                   imCast);
    return success();
  }
};

<<<<<<< HEAD
class CreateStateOpPattern : public OpRewritePattern<cudaq::cc::CreateStateOp> {
public:
  using OpRewritePattern::OpRewritePattern;

  LogicalResult matchAndRewrite(cudaq::cc::CreateStateOp createStateOp,
=======
class CreateStateOpPattern : public OpRewritePattern<quake::CreateStateOp> {
public:
  using OpRewritePattern::OpRewritePattern;

  LogicalResult matchAndRewrite(quake::CreateStateOp createStateOp,
>>>>>>> 2137a4a3
                                PatternRewriter &rewriter) const override {
    auto module = createStateOp->getParentOfType<ModuleOp>();
    auto loc = createStateOp.getLoc();
    auto ctx = createStateOp.getContext();
    auto buffer = createStateOp.getOperand(0);
    auto size = createStateOp.getOperand(1);

    auto bufferTy = buffer.getType();
    auto ptrTy = cast<cudaq::cc::PointerType>(bufferTy);
    auto arrTy = cast<cudaq::cc::ArrayType>(ptrTy.getElementType());
    auto eleTy = arrTy.getElementType();
    auto is64Bit = isa<Float64Type>(eleTy);

    if (auto cTy = dyn_cast<ComplexType>(eleTy))
      is64Bit = isa<Float64Type>(cTy.getElementType());

    auto createStateFunc = is64Bit ? cudaq::createCudaqStateFromDataFP64
                                   : cudaq::createCudaqStateFromDataFP32;
    cudaq::IRBuilder irBuilder(ctx);
    auto result = irBuilder.loadIntrinsic(module, createStateFunc);
    assert(succeeded(result) && "loading intrinsic should never fail");

    auto stateTy = cudaq::cc::StateType::get(ctx);
    auto statePtrTy = cudaq::cc::PointerType::get(stateTy);
    auto i8PtrTy = cudaq::cc::PointerType::get(rewriter.getI8Type());
    auto cast = rewriter.create<cudaq::cc::CastOp>(loc, i8PtrTy, buffer);

    rewriter.replaceOpWithNewOp<func::CallOp>(
        createStateOp, statePtrTy, createStateFunc, ValueRange{cast, size});
    return success();
  }
};

<<<<<<< HEAD
class GetNumberOfQubitsOpPattern
    : public OpRewritePattern<cudaq::cc::GetNumberOfQubitsOp> {
public:
  using OpRewritePattern::OpRewritePattern;

  LogicalResult matchAndRewrite(cudaq::cc::GetNumberOfQubitsOp getNumQubitsOp,
=======
class DeleteStateOpPattern : public OpRewritePattern<quake::DeleteStateOp> {
public:
  using OpRewritePattern::OpRewritePattern;

  LogicalResult matchAndRewrite(quake::DeleteStateOp deleteStateOp,
                                PatternRewriter &rewriter) const override {
    auto module = deleteStateOp->getParentOfType<ModuleOp>();
    auto ctx = deleteStateOp.getContext();
    auto state = deleteStateOp.getOperand();

    cudaq::IRBuilder irBuilder(ctx);
    auto result = irBuilder.loadIntrinsic(module, cudaq::deleteCudaqState);
    assert(succeeded(result) && "loading intrinsic should never fail");

    rewriter.replaceOpWithNewOp<func::CallOp>(deleteStateOp, std::nullopt,
                                              cudaq::deleteCudaqState,
                                              mlir::ValueRange{state});
    return success();
  }
};

class GetNumberOfQubitsOpPattern
    : public OpRewritePattern<quake::GetNumberOfQubitsOp> {
public:
  using OpRewritePattern::OpRewritePattern;

  LogicalResult matchAndRewrite(quake::GetNumberOfQubitsOp getNumQubitsOp,
>>>>>>> 2137a4a3
                                PatternRewriter &rewriter) const override {
    auto module = getNumQubitsOp->getParentOfType<ModuleOp>();
    auto ctx = getNumQubitsOp.getContext();
    auto state = getNumQubitsOp.getOperand();

    cudaq::IRBuilder irBuilder(ctx);
    auto result =
        irBuilder.loadIntrinsic(module, cudaq::getNumQubitsFromCudaqState);
    assert(succeeded(result) && "loading intrinsic should never fail");

    rewriter.replaceOpWithNewOp<func::CallOp>(
        getNumQubitsOp, rewriter.getI64Type(),
        cudaq::getNumQubitsFromCudaqState, state);
    return success();
  }
};

} // namespace

void cudaq::codegen::populateQuakeToCodegenPatterns(
    mlir::RewritePatternSet &patterns) {
  auto *ctx = patterns.getContext();
<<<<<<< HEAD
  patterns.insert<CodeGenRAIIPattern, ExpandComplexCast, CreateStateOpPattern,
                  GetNumberOfQubitsOpPattern>(ctx);
=======
  patterns
      .insert<CodeGenRAIIPattern, CreateStateOpPattern, DeleteStateOpPattern,
              ExpandComplexCast, GetNumberOfQubitsOpPattern>(ctx);
>>>>>>> 2137a4a3
}<|MERGE_RESOLUTION|>--- conflicted
+++ resolved
@@ -66,19 +66,11 @@
   }
 };
 
-<<<<<<< HEAD
-class CreateStateOpPattern : public OpRewritePattern<cudaq::cc::CreateStateOp> {
-public:
-  using OpRewritePattern::OpRewritePattern;
-
-  LogicalResult matchAndRewrite(cudaq::cc::CreateStateOp createStateOp,
-=======
 class CreateStateOpPattern : public OpRewritePattern<quake::CreateStateOp> {
 public:
   using OpRewritePattern::OpRewritePattern;
 
   LogicalResult matchAndRewrite(quake::CreateStateOp createStateOp,
->>>>>>> 2137a4a3
                                 PatternRewriter &rewriter) const override {
     auto module = createStateOp->getParentOfType<ModuleOp>();
     auto loc = createStateOp.getLoc();
@@ -112,14 +104,6 @@
   }
 };
 
-<<<<<<< HEAD
-class GetNumberOfQubitsOpPattern
-    : public OpRewritePattern<cudaq::cc::GetNumberOfQubitsOp> {
-public:
-  using OpRewritePattern::OpRewritePattern;
-
-  LogicalResult matchAndRewrite(cudaq::cc::GetNumberOfQubitsOp getNumQubitsOp,
-=======
 class DeleteStateOpPattern : public OpRewritePattern<quake::DeleteStateOp> {
 public:
   using OpRewritePattern::OpRewritePattern;
@@ -147,7 +131,6 @@
   using OpRewritePattern::OpRewritePattern;
 
   LogicalResult matchAndRewrite(quake::GetNumberOfQubitsOp getNumQubitsOp,
->>>>>>> 2137a4a3
                                 PatternRewriter &rewriter) const override {
     auto module = getNumQubitsOp->getParentOfType<ModuleOp>();
     auto ctx = getNumQubitsOp.getContext();
@@ -170,12 +153,7 @@
 void cudaq::codegen::populateQuakeToCodegenPatterns(
     mlir::RewritePatternSet &patterns) {
   auto *ctx = patterns.getContext();
-<<<<<<< HEAD
-  patterns.insert<CodeGenRAIIPattern, ExpandComplexCast, CreateStateOpPattern,
-                  GetNumberOfQubitsOpPattern>(ctx);
-=======
   patterns
       .insert<CodeGenRAIIPattern, CreateStateOpPattern, DeleteStateOpPattern,
               ExpandComplexCast, GetNumberOfQubitsOpPattern>(ctx);
->>>>>>> 2137a4a3
 }