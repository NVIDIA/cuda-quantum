/*******************************************************************************
 * Copyright (c) 2022 - 2024 NVIDIA Corporation & Affiliates.                  *
 * All rights reserved.                                                        *
 *                                                                             *
 * This source code and the accompanying materials are made available under    *
 * the terms of the Apache License 2.0 which accompanies this distribution.    *
 ******************************************************************************/

#if (defined(__GNUC__) && !defined(__clang__) && !defined(__INTEL_COMPILER))
#pragma GCC diagnostic push
#pragma GCC diagnostic ignored "-Wstringop-overflow"
#pragma GCC diagnostic ignored "-Wrestrict"
#endif
#include "PassDetails.h"
#if (defined(__GNUC__) && !defined(__clang__) && !defined(__INTEL_COMPILER))
#pragma GCC diagnostic pop
#endif

#include "CodeGenOps.h"
#include "cudaq/Optimizer/Builder/Intrinsics.h"
#include "cudaq/Optimizer/CodeGen/Passes.h"
#include "cudaq/Optimizer/CodeGen/Peephole.h"
#include "cudaq/Optimizer/CodeGen/QIRFunctionNames.h"
#include "cudaq/Optimizer/Dialect/CC/CCOps.h"
#include "cudaq/Optimizer/Dialect/Quake/QuakeOps.h"
#include "llvm/ADT/Hashing.h"
#include "llvm/ADT/TypeSwitch.h"
#include "llvm/Support/FormatVariadic.h"
#include "mlir/Conversion/AffineToStandard/AffineToStandard.h"
#include "mlir/Conversion/ArithToLLVM/ArithToLLVM.h"
#include "mlir/Conversion/ComplexToLLVM/ComplexToLLVM.h"
#include "mlir/Conversion/ComplexToLibm/ComplexToLibm.h"
#include "mlir/Conversion/ControlFlowToLLVM/ControlFlowToLLVM.h"
#include "mlir/Conversion/FuncToLLVM/ConvertFuncToLLVM.h"
#include "mlir/Conversion/LLVMCommon/ConversionTarget.h"
#include "mlir/Conversion/LLVMCommon/Pattern.h"
#include "mlir/Conversion/LLVMCommon/TypeConverter.h"
#include "mlir/Conversion/MathToLLVM/MathToLLVM.h"
#include "mlir/Conversion/SCFToControlFlow/SCFToControlFlow.h"
#include "mlir/Dialect/Arith/Transforms/Passes.h"
#include "mlir/Target/LLVMIR/ModuleTranslation.h"
#include "mlir/Transforms/DialectConversion.h"
#include "mlir/Transforms/GreedyPatternRewriteDriver.h"

#define DEBUG_TYPE "lower-to-qir"

using namespace mlir;

static LLVM::LLVMStructType lambdaAsPairOfPointers(MLIRContext *context) {
  auto ptrTy = cudaq::opt::factory::getPointerType(context);
  SmallVector<Type> pairOfPointers = {ptrTy, ptrTy};
  return LLVM::LLVMStructType::getLiteral(context, pairOfPointers);
}

namespace {

//===----------------------------------------------------------------------===//
// Conversion patterns for Quake dialect ops.
//===----------------------------------------------------------------------===//

/// Lowers Quake AllocaOp to QIR function call in LLVM.
class AllocaOpRewrite : public ConvertOpToLLVMPattern<quake::AllocaOp> {
public:
  using ConvertOpToLLVMPattern::ConvertOpToLLVMPattern;

  LogicalResult
  matchAndRewrite(quake::AllocaOp alloca, OpAdaptor adaptor,
                  ConversionPatternRewriter &rewriter) const override {
    auto loc = alloca->getLoc();
    auto parentModule = alloca->getParentOfType<ModuleOp>();
    auto *context = parentModule->getContext();

    // If this alloc is just returning a qubit
    if (auto resultType =
            dyn_cast_if_present<quake::RefType>(alloca.getResult().getType())) {

      StringRef qirQubitAllocate = cudaq::opt::QIRQubitAllocate;
      auto qubitType = cudaq::opt::getQubitType(context);
      FlatSymbolRefAttr symbolRef =
          cudaq::opt::factory::createLLVMFunctionSymbol(
              qirQubitAllocate, qubitType, {}, parentModule);

      rewriter.replaceOpWithNewOp<LLVM::CallOp>(alloca, qubitType, symbolRef,
                                                std::nullopt);
      return success();
    }

    if (alloca.hasInitializedState()) {
      // If allocation has initialized state, the sub-graph should already be
      // folded. Seeing it here is an error.
      return alloca.emitOpError("initialize state must be folded");
    }

    // Create a QIR call to allocate the qubits.
    StringRef qir_qubit_array_allocate = cudaq::opt::QIRArrayQubitAllocateArray;
    auto array_qbit_type = cudaq::opt::getArrayType(context);
    FlatSymbolRefAttr symbolRef = cudaq::opt::factory::createLLVMFunctionSymbol(
        qir_qubit_array_allocate, array_qbit_type, {rewriter.getI64Type()},
        parentModule);

    // AllocaOp could have a size operand, or the size could
    // be compile time known and encoded in the veq return type.
    Value sizeOperand;
    if (adaptor.getOperands().empty()) {
      auto type = alloca.getResult().getType().cast<quake::VeqType>();
      auto constantSize = type.getSize();
      sizeOperand =
          rewriter.create<arith::ConstantIntOp>(loc, constantSize, 64);
    } else {
      sizeOperand = adaptor.getOperands().front();
      if (sizeOperand.getType().cast<IntegerType>().getWidth() < 64) {
        sizeOperand = rewriter.create<LLVM::ZExtOp>(loc, rewriter.getI64Type(),
                                                    sizeOperand);
      }
    }

    // Replace the AllocaOp with the QIR call.
    rewriter.replaceOpWithNewOp<LLVM::CallOp>(alloca, array_qbit_type,
                                              symbolRef, sizeOperand);
    return success();
  }
};

// Lower quake.init_state to a QIR function to allocate the
// qubits with the provided state vector.
class QmemRAIIOpRewrite
    : public ConvertOpToLLVMPattern<cudaq::codegen::RAIIOp> {
public:
  using ConvertOpToLLVMPattern::ConvertOpToLLVMPattern;

  LogicalResult
  matchAndRewrite(cudaq::codegen::RAIIOp raii, OpAdaptor adaptor,
                  ConversionPatternRewriter &rewriter) const override {
    auto loc = raii->getLoc();
    auto parentModule = raii->getParentOfType<ModuleOp>();
    auto array_qbit_type = cudaq::opt::getArrayType(rewriter.getContext());

    // Get the CC Pointer for the state
    auto ccState = adaptor.getInitState();

<<<<<<< HEAD
=======
    // Inspect the element type of the complex data, need to
    // know if its f32 or f64
    Type eleTy = rewriter.getF64Type();
    if (auto llvmPtrTy = dyn_cast<LLVM::LLVMPointerType>(ccState.getType())) {
      auto ptrEleTy = llvmPtrTy.getElementType();
      if (auto llvmStructTy = dyn_cast<LLVM::LLVMStructType>(ptrEleTy))
        if (llvmStructTy.getBody().size() == 2 &&
            llvmStructTy.getBody()[0] == llvmStructTy.getBody()[1] &&
            llvmStructTy.getBody()[0].isF32())
          eleTy = rewriter.getF32Type();
    }

    if (!isa<FloatType>(eleTy))
      return raii.emitOpError("invalid type on initialize state operation, "
                              "must be complex floating point.");

>>>>>>> f3576861
    // Get the size of the qubit register
    Type allocTy = adaptor.getAllocType();
    auto allocSize = adaptor.getAllocSize();
    Value sizeOperand;
    auto i64Ty = rewriter.getI64Type();
    if (allocSize) {
      sizeOperand = allocSize;
      auto sizeTy = cast<IntegerType>(sizeOperand.getType());
      if (sizeTy.getWidth() < 64)
        sizeOperand = rewriter.create<LLVM::ZExtOp>(loc, i64Ty, sizeOperand);
      else if (sizeTy.getWidth() > 64)
        sizeOperand = rewriter.create<LLVM::TruncOp>(loc, i64Ty, sizeOperand);
    } else {
      auto type = cast<quake::VeqType>(allocTy);
      auto constantSize = type.getSize();
      sizeOperand =
          rewriter.create<arith::ConstantIntOp>(loc, constantSize, 64);
    }

    // Create QIR allocation with initializer function.
    auto *ctx = rewriter.getContext();
    auto ptrTy = cudaq::opt::factory::getPointerType(ctx);
<<<<<<< HEAD
    FlatSymbolRefAttr raiiSymbolRef =
        cudaq::opt::factory::createLLVMFunctionSymbol(
            cudaq::opt::QIRArrayQubitAllocateArrayWithState, array_qbit_type,
            {i64Ty, ptrTy}, parentModule);
=======
    StringRef functionName =
        eleTy.isF64() ? cudaq::opt::QIRArrayQubitAllocateArrayWithStateFP64
                      : cudaq::opt::QIRArrayQubitAllocateArrayWithStateFP32;
    FlatSymbolRefAttr raiiSymbolRef =
        cudaq::opt::factory::createLLVMFunctionSymbol(
            functionName, array_qbit_type, {i64Ty, ptrTy}, parentModule);
>>>>>>> f3576861

    // Call the allocation function
    Value castedInitState =
        rewriter.create<LLVM::BitcastOp>(loc, ptrTy, ccState);
    rewriter.replaceOpWithNewOp<LLVM::CallOp>(
        raii, array_qbit_type, raiiSymbolRef,
        ArrayRef<Value>{sizeOperand, castedInitState});
    return success();
  }
};

/// Lower Quake Dealloc Ops to QIR function calls.
class DeallocOpRewrite : public ConvertOpToLLVMPattern<quake::DeallocOp> {
public:
  using ConvertOpToLLVMPattern::ConvertOpToLLVMPattern;

  LogicalResult
  matchAndRewrite(quake::DeallocOp dealloc, OpAdaptor adaptor,
                  ConversionPatternRewriter &rewriter) const override {
    auto parentModule = dealloc->getParentOfType<ModuleOp>();
    auto context = parentModule->getContext();

    auto retType = LLVM::LLVMVoidType::get(context);

    // Could be a dealloc on a ref or a veq
    StringRef qirQuantumDeallocateFunc;
    Type operandType, qType = dealloc.getOperand().getType();
    if (qType.isa<quake::VeqType>()) {
      qirQuantumDeallocateFunc = cudaq::opt::QIRArrayQubitReleaseArray;
      operandType = cudaq::opt::getArrayType(context);
    } else {
      qirQuantumDeallocateFunc = cudaq::opt::QIRArrayQubitReleaseQubit;
      operandType = cudaq::opt::getQubitType(context);
    }

    FlatSymbolRefAttr deallocSymbolRef =
        cudaq::opt::factory::createLLVMFunctionSymbol(
            qirQuantumDeallocateFunc, retType, {operandType}, parentModule);

    rewriter.replaceOpWithNewOp<LLVM::CallOp>(dealloc, ArrayRef<Type>({}),
                                              deallocSymbolRef,
                                              adaptor.getOperands().front());
    return success();
  }
};

// Convert a quake.concat op to QIR code.
//
// This implementation could be improved for efficiency in some cases. For
// example, if the size (in qubits) for all the arguments is constant, then the
// result Array could be allocated and each qubit written into it with no need
// for further reallocations, etc. (These opportunities are left as TODOs.) In
// general, quake.concat does not guarantee that the sizes of the input Veq is
// a compile-time constant however.
class ConcatOpRewrite : public ConvertOpToLLVMPattern<quake::ConcatOp> {
public:
  using ConvertOpToLLVMPattern::ConvertOpToLLVMPattern;

  LogicalResult
  matchAndRewrite(quake::ConcatOp concat, OpAdaptor adaptor,
                  ConversionPatternRewriter &rewriter) const override {
    auto parentModule = concat->getParentOfType<ModuleOp>();
    auto context = parentModule->getContext();

    auto arrType = cudaq::opt::getArrayType(context);
    auto loc = concat.getLoc();

    StringRef qirArrayConcatName = cudaq::opt::QIRArrayConcatArray;
    FlatSymbolRefAttr concatFunc =
        cudaq::opt::factory::createLLVMFunctionSymbol(
            qirArrayConcatName, arrType, {arrType, arrType}, parentModule);

    if (adaptor.getOperands().empty()) {
      rewriter.eraseOp(concat);
      return success();
    }

    auto qirArrayTy = cudaq::opt::getArrayType(context);
    auto i8PtrTy = cudaq::opt::factory::getPointerType(context);
    FlatSymbolRefAttr symbolRef = cudaq::opt::factory::createLLVMFunctionSymbol(
        cudaq::opt::QIRArrayCreateArray, qirArrayTy,
        {rewriter.getI32Type(), rewriter.getI64Type()}, parentModule);
    FlatSymbolRefAttr getSymbolRef =
        cudaq::opt::factory::createLLVMFunctionSymbol(
            cudaq::opt::QIRArrayGetElementPtr1d, i8PtrTy,
            {qirArrayTy, rewriter.getIntegerType(64)}, parentModule);
    Value zero = rewriter.create<arith::ConstantIntOp>(loc, 0, 64);
    Value one = rewriter.create<arith::ConstantIntOp>(loc, 1, 64);
    // FIXME: 8 bytes is assumed to be the sizeof(char*) on the target machine.
    Value eight = rewriter.create<arith::ConstantIntOp>(loc, 8, 32);
    // Function to convert a QIR Qubit value to an Array value.
    auto wrapQubitInArray = [&](Value v) -> Value {
      if (v.getType() != cudaq::opt::getQubitType(context))
        return v;
      auto createCall = rewriter.create<LLVM::CallOp>(
          loc, qirArrayTy, symbolRef, ArrayRef<Value>{eight, one});
      auto result = createCall.getResult();
      auto call = rewriter.create<LLVM::CallOp>(loc, i8PtrTy, getSymbolRef,
                                                ArrayRef<Value>{result, zero});
      Value pointer = rewriter.create<LLVM::BitcastOp>(
          loc, cudaq::opt::factory::getPointerType(i8PtrTy), call.getResult());
      auto cast = rewriter.create<LLVM::BitcastOp>(loc, i8PtrTy, v);
      rewriter.create<LLVM::StoreOp>(loc, cast, pointer);
      return result;
    };

    // Loop over all the arguments to the concat operator and glue them
    // together, converting Qubit values to Array values as needed.
    auto frontArr = wrapQubitInArray(adaptor.getOperands().front());
    for (auto oper : adaptor.getOperands().drop_front(1)) {
      auto backArr = wrapQubitInArray(oper);
      auto glue = rewriter.create<LLVM::CallOp>(
          loc, qirArrayTy, concatFunc, ArrayRef<Value>{frontArr, backArr});
      frontArr = glue.getResult();
    }
    rewriter.replaceOp(concat, frontArr);
    return success();
  }
};

/// Convert a ExtractRefOp to the respective QIR.
class ExtractQubitOpRewrite
    : public ConvertOpToLLVMPattern<quake::ExtractRefOp> {
public:
  using ConvertOpToLLVMPattern::ConvertOpToLLVMPattern;

  LogicalResult
  matchAndRewrite(quake::ExtractRefOp extract, OpAdaptor adaptor,
                  ConversionPatternRewriter &rewriter) const override {
    auto loc = extract->getLoc();
    auto parentModule = extract->getParentOfType<ModuleOp>();
    auto context = parentModule->getContext();

    auto qir_array_get_element_ptr_1d = cudaq::opt::QIRArrayGetElementPtr1d;

    auto array_qbit_type = cudaq::opt::getArrayType(context);
    auto qbit_element_ptr_type =
        LLVM::LLVMPointerType::get(rewriter.getI8Type());

    FlatSymbolRefAttr symbolRef = cudaq::opt::factory::createLLVMFunctionSymbol(
        qir_array_get_element_ptr_1d, qbit_element_ptr_type,
        {array_qbit_type, rewriter.getI64Type()}, parentModule);

    Value idx_operand;
    auto i64Ty = rewriter.getI64Type();
    if (extract.hasConstantIndex()) {
      idx_operand = rewriter.create<arith::ConstantIntOp>(
          loc, extract.getConstantIndex(), i64Ty);
    } else {
      idx_operand = adaptor.getOperands()[1];

      if (idx_operand.getType().isIntOrFloat() &&
          idx_operand.getType().cast<IntegerType>().getWidth() < 64)
        idx_operand = rewriter.create<LLVM::ZExtOp>(loc, i64Ty, idx_operand);
    }

    auto get_qbit_qir_call = rewriter.create<LLVM::CallOp>(
        loc, qbit_element_ptr_type, symbolRef,
        llvm::ArrayRef({adaptor.getOperands().front(), idx_operand}));

    auto bitcast = rewriter.create<LLVM::BitcastOp>(
        loc, LLVM::LLVMPointerType::get(cudaq::opt::getQubitType(context)),
        get_qbit_qir_call.getResult());
    rewriter.replaceOpWithNewOp<LLVM::LoadOp>(
        extract, cudaq::opt::getQubitType(context), bitcast.getResult());
    return success();
  }
};

class SubveqOpRewrite : public ConvertOpToLLVMPattern<quake::SubVeqOp> {
public:
  using ConvertOpToLLVMPattern::ConvertOpToLLVMPattern;

  LogicalResult
  matchAndRewrite(quake::SubVeqOp subveq, OpAdaptor adaptor,
                  ConversionPatternRewriter &rewriter) const override {
    auto loc = subveq->getLoc();
    auto parentModule = subveq->getParentOfType<ModuleOp>();
    auto *context = parentModule->getContext();
    constexpr auto rtSubveqFuncName = cudaq::opt::QIRArraySlice;
    auto arrayTy = cudaq::opt::getArrayType(context);
    auto resultTy = arrayTy;

    auto i32Ty = rewriter.getI32Type();
    auto i64Ty = rewriter.getI64Type();
    FlatSymbolRefAttr symbolRef = cudaq::opt::factory::createLLVMFunctionSymbol(
        rtSubveqFuncName, arrayTy, {arrayTy, i32Ty, i64Ty, i64Ty, i64Ty},
        parentModule);

    Value lowArg = adaptor.getOperands()[1];
    Value highArg = adaptor.getOperands()[2];
    auto extend = [&](Value &v) -> Value {
      if (v.getType().isa<IntegerType>() &&
          v.getType().cast<IntegerType>().getWidth() < 64)
        return rewriter.create<LLVM::ZExtOp>(loc, i64Ty, v);
      return v;
    };
    lowArg = extend(lowArg);
    highArg = extend(highArg);
    Value inArr = adaptor.getOperands()[0];
    auto one32 = rewriter.create<arith::ConstantIntOp>(loc, 1, i32Ty);
    auto one64 = rewriter.create<arith::ConstantIntOp>(loc, 1, i64Ty);
    rewriter.replaceOpWithNewOp<LLVM::CallOp>(
        subveq, resultTy, symbolRef,
        ValueRange{inArr, one32, lowArg, one64, highArg});
    return success();
  }
};

/// Lower the quake.reset op to QIR
class ResetRewrite : public ConvertOpToLLVMPattern<quake::ResetOp> {
public:
  using ConvertOpToLLVMPattern::ConvertOpToLLVMPattern;

  LogicalResult
  matchAndRewrite(quake::ResetOp instOp, OpAdaptor adaptor,
                  ConversionPatternRewriter &rewriter) const override {
    auto parentModule = instOp->getParentOfType<ModuleOp>();
    auto context = parentModule->getContext();
    std::string qirQisPrefix(cudaq::opt::QIRQISPrefix);
    std::string instName = instOp->getName().stripDialect().str();

    // Get the reset QIR function name
    auto qirFunctionName = qirQisPrefix + instName;

    // Create the qubit pointer type
    auto qirQubitPointerType = cudaq::opt::getQubitType(context);

    // Get the function reference for the reset function
    auto qirFunctionSymbolRef = cudaq::opt::factory::createLLVMFunctionSymbol(
        qirFunctionName, LLVM::LLVMVoidType::get(context),
        {qirQubitPointerType}, parentModule);

    // Replace the quake op with the new call op.
    rewriter.replaceOpWithNewOp<LLVM::CallOp>(
        instOp, TypeRange{}, qirFunctionSymbolRef, adaptor.getOperands());
    return success();
  }
};

/// Lower exp_pauli(f64, veq, cc.string) to __quantum__qis__exp_pauli
class ExpPauliRewrite : public ConvertOpToLLVMPattern<quake::ExpPauliOp> {
public:
  using ConvertOpToLLVMPattern::ConvertOpToLLVMPattern;

  LogicalResult
  matchAndRewrite(quake::ExpPauliOp instOp, OpAdaptor adaptor,
                  ConversionPatternRewriter &rewriter) const override {
    auto loc = instOp->getLoc();
    auto parentModule = instOp->getParentOfType<ModuleOp>();
    auto *context = rewriter.getContext();
    std::string qirQisPrefix(cudaq::opt::QIRQISPrefix);
    auto qirFunctionName = qirQisPrefix + "exp_pauli";
    FlatSymbolRefAttr symbolRef = cudaq::opt::factory::createLLVMFunctionSymbol(
        qirFunctionName, /*return type=*/LLVM::LLVMVoidType::get(context),
        {rewriter.getF64Type(), cudaq::opt::getArrayType(context),
         cudaq::opt::factory::getPointerType(context)},
        parentModule);
    SmallVector<Value> operands = adaptor.getOperands();
    // First need to check the type of the Pauli word. We expect
    // a pauli_word directly `{i8*,i64}` or a string literal
    // `ptr<i8>`. If it is a string literal, we need to map it to
    // a pauli word.
    auto pauliWord = operands.back();
    if (auto ptrTy = dyn_cast<LLVM::LLVMPointerType>(pauliWord.getType())) {
      // Make sure we have the right types to extract the
      // length of the string literal
      auto ptrEleTy = ptrTy.getElementType();
      auto innerArrTy = dyn_cast<LLVM::LLVMArrayType>(ptrEleTy);
      if (!innerArrTy)
        return instOp.emitError(
            "exp_pauli string literal expected to be ptr<array<i8 x N.>.");

      // Get the number of elements in the provided string literal
      auto numElements = innerArrTy.getNumElements() - 1;

      // Remove the old operand
      operands.pop_back();

      // We must create the {i8*, i64} struct from the string literal
      SmallVector<Type> structTys{
          LLVM::LLVMPointerType::get(rewriter.getI8Type()),
          rewriter.getI64Type()};
      auto structTy = LLVM::LLVMStructType::getLiteral(context, structTys);

      // Allocate the char span struct
      Value alloca = rewriter.create<LLVM::AllocaOp>(
          loc, LLVM::LLVMPointerType::get(structTy),
          ArrayRef<Value>{
              cudaq::opt::factory::genLlvmI32Constant(loc, rewriter, 1)});

      // We'll need these constants
      auto zero = cudaq::opt::factory::genLlvmI64Constant(loc, rewriter, 0);
      auto one = cudaq::opt::factory::genLlvmI64Constant(loc, rewriter, 1);
      auto size =
          cudaq::opt::factory::genLlvmI64Constant(loc, rewriter, numElements);

      // Set the string literal data
      auto strPtr = rewriter.create<LLVM::GEPOp>(
          loc, LLVM::LLVMPointerType::get(rewriter.getI8Type()), alloca,
          ValueRange{zero, zero});
      auto castedPauli = rewriter.create<LLVM::BitcastOp>(
          loc, cudaq::opt::factory::getPointerType(context), pauliWord);
      rewriter.create<LLVM::StoreOp>(loc, castedPauli, strPtr);

      // Set the integer length
      auto intPtr = rewriter.create<LLVM::GEPOp>(
          loc, LLVM::LLVMPointerType::get(rewriter.getI64Type()), alloca,
          ValueRange{zero, one});
      rewriter.create<LLVM::StoreOp>(loc, size, intPtr);

      // Cast to raw opaque pointer
      auto castedStore = rewriter.create<LLVM::BitcastOp>(
          loc, cudaq::opt::factory::getPointerType(context), alloca);
      operands.push_back(castedStore);
      rewriter.replaceOpWithNewOp<LLVM::CallOp>(instOp, TypeRange{}, symbolRef,
                                                operands);
      return success();
    }

    // Here we know we have a pauli word expressed as `{i8*, i64}`.
    // Allocate a stack slot for it and store what we have to that pointer,
    // pass the pointer to NVQIR
    Value alloca = rewriter.create<LLVM::AllocaOp>(
        loc, LLVM::LLVMPointerType::get(pauliWord.getType()),
        ArrayRef<Value>{
            cudaq::opt::factory::genLlvmI32Constant(loc, rewriter, 1)});
    rewriter.create<LLVM::StoreOp>(loc, pauliWord, alloca);
    auto castedPauli = rewriter.create<LLVM::BitcastOp>(
        loc, cudaq::opt::factory::getPointerType(context), alloca);
    operands.pop_back();
    operands.push_back(castedPauli);
    rewriter.replaceOpWithNewOp<LLVM::CallOp>(instOp, TypeRange{}, symbolRef,
                                              operands);
    return success();
  }
};

template <typename OP>
class ConvertOpWithControls : public ConvertOpToLLVMPattern<OP> {
public:
  using Base = ConvertOpToLLVMPattern<OP>;
  using Base::Base;

  LogicalResult
  matchAndRewriteWithControls(OP instOp, typename Base::OpAdaptor adaptor,
                              ConversionPatternRewriter &rewriter) const {
    auto numControls = instOp.getControls().size();
    auto loc = instOp->getLoc();
    auto parentModule = instOp->template getParentOfType<ModuleOp>();
    auto *context = parentModule->getContext();
    std::string qirQisPrefix(cudaq::opt::QIRQISPrefix);
    std::string instName = instOp->getName().stripDialect().str();

    // Handle the case where we have and S or T gate,
    // but the adjoint has been requested.
    std::vector<std::string> filterNames{"s", "t"};
    if (std::find(filterNames.begin(), filterNames.end(), instName) !=
        filterNames.end())
      if (instOp.isAdj())
        instName = instName + "dg";

    // Convert the ctrl bits to an Array
    auto qirFunctionName = qirQisPrefix + instName + "__ctl";

    // Useful types we'll need
    auto qirArrayType = cudaq::opt::getArrayType(context);
    auto qirQubitPointerType = cudaq::opt::getQubitType(context);
    auto i64Type = rewriter.getI64Type();

    // __quantum__qis__NAME__ctl(Array*, Qubit*) Type
    SmallVector<Type> argTys = {qirArrayType, qirQubitPointerType};
    auto numTargetOperands = instOp.getTargets().size();
    if (numTargetOperands < 1 || numTargetOperands > 2)
      return failure();
    if (numTargetOperands == 2)
      argTys.push_back(qirQubitPointerType);
    auto instOpQISFunctionType =
        LLVM::LLVMFunctionType::get(LLVM::LLVMVoidType::get(context), argTys);

    // Get the function pointer for the ctrl operation
    auto qirFunctionSymbolRef = cudaq::opt::factory::createLLVMFunctionSymbol(
        qirFunctionName, LLVM::LLVMVoidType::get(context), argTys,
        parentModule);

    // Get the first control
    auto control = instOp.getControls().front();
    auto instOperands = adaptor.getOperands();
    if (numControls == 1 && isa<quake::VeqType>(control.getType())) {
      // Operands are already an Array* and Qubit*.
      rewriter.replaceOpWithNewOp<LLVM::CallOp>(
          instOp, TypeRange{}, qirFunctionSymbolRef, instOperands);
      return success();
    }

    // Here we know we have multiple controls, we have to check if we have all
    // refs or a mix of ref / veq. If the latter we'll use a different runtime
    // function.
    FlatSymbolRefAttr applyMultiControlFunction;
    SmallVector<Value> args;
    Value ctrlOpPointer = rewriter.create<LLVM::AddressOfOp>(
        loc, LLVM::LLVMPointerType::get(instOpQISFunctionType),
        qirFunctionSymbolRef);
    Value numControlOperands =
        rewriter.create<LLVM::ConstantOp>(loc, i64Type, numControls);
    args.push_back(numControlOperands);

    // Check if all controls are qubit types, if so retain existing
    // functionality.
    auto allControlsAreQubits = [&]() {
      for (auto c : adaptor.getControls())
        if (c.getType() != qirQubitPointerType)
          return false;
      return true;
    }();
    if (allControlsAreQubits && numTargetOperands == 1) {
      // Conditionally use the `invokeWithControlQubits` runtime function. This
      // function is used instead of the more general one because it is used by
      // a peephole optimization.
      applyMultiControlFunction = cudaq::opt::factory::createLLVMFunctionSymbol(
          cudaq::opt::NVQIRInvokeWithControlBits,
          LLVM::LLVMVoidType::get(context),
          {i64Type, LLVM::LLVMPointerType::get(instOpQISFunctionType)},
          parentModule, true);
    } else {
      // Otherwise use the general function, which can handle registers of
      // qubits and multiple target qubits. Get symbol for the
      // `invokeWithControlRegisterOrQubits` runtime function.
      applyMultiControlFunction = cudaq::opt::factory::createLLVMFunctionSymbol(
          cudaq::opt::NVQIRInvokeWithControlRegisterOrBits,
          LLVM::LLVMVoidType::get(context),
          {i64Type, LLVM::LLVMPointerType::get(i64Type), i64Type,
           LLVM::LLVMPointerType::get(instOpQISFunctionType)},
          parentModule, true);

      // The total number of control qubits may be more than the number of
      // control operands, e.g. if ctrls = `{veq<2>, ref}` then there are 3
      // controls even though there are 2 operands. The i64 array encoding is
      // used to track the control operands. If control operand is a `ref` it
      // has a $0$ size. If control operand is a `veq<N>` it has size $N$. The
      // array created is the number of control operands in size, where the
      // $k$-th element is $N$ if the $k$-th control operand has type `veq<N>`,
      // and $0$ otherwise.
      Value isArrayAndLengthArr =
          cudaq::opt::factory::packIsArrayAndLengthArray(
              loc, rewriter, parentModule, numControlOperands,
              adaptor.getControls());
      args.push_back(isArrayAndLengthArr);
      args.push_back(
          rewriter.create<LLVM::ConstantOp>(loc, i64Type, numTargetOperands));
    }
    args.push_back(ctrlOpPointer);
    args.append(instOperands.begin(), instOperands.end());

    // Call our utility function.
    rewriter.replaceOpWithNewOp<LLVM::CallOp>(instOp, TypeRange{},
                                              applyMultiControlFunction, args);

    return success();
  }
};

/// Lower single target Quantum ops with no parameter to QIR:
/// h, x, y, z, s, t
template <typename OP>
class OneTargetRewrite : public ConvertOpWithControls<OP> {
public:
  using Base = ConvertOpWithControls<OP>;
  using Base::Base;

  LogicalResult
  matchAndRewrite(OP instOp, typename Base::OpAdaptor adaptor,
                  ConversionPatternRewriter &rewriter) const override {
    auto numControls = instOp.getControls().size();
    auto parentModule = instOp->template getParentOfType<ModuleOp>();
    auto context = parentModule->getContext();
    std::string qirQisPrefix(cudaq::opt::QIRQISPrefix);
    std::string instName = instOp->getName().stripDialect().str();

    if (numControls != 0) {
      // Handle the cases with controls.
      return Base::matchAndRewriteWithControls(instOp, adaptor, rewriter);
    }

    // There are no control bits, so call the function directly.
    auto qirFunctionName =
        qirQisPrefix + instName + (instOp.getIsAdj() ? "__adj" : "");
    FlatSymbolRefAttr symbolRef = cudaq::opt::factory::createLLVMFunctionSymbol(
        qirFunctionName, /*return type=*/LLVM::LLVMVoidType::get(context),
        {cudaq::opt::getQubitType(context)}, parentModule);
    rewriter.replaceOpWithNewOp<LLVM::CallOp>(instOp, TypeRange{}, symbolRef,
                                              adaptor.getOperands());
    return success();
  }
};

/// Lower single target Quantum ops with one parameter to QIR:
/// rx, ry, rz, p
template <typename OP>
class OneTargetOneParamRewrite : public ConvertOpToLLVMPattern<OP> {
public:
  using Base = ConvertOpToLLVMPattern<OP>;
  using Base::Base;

  LogicalResult
  matchAndRewrite(OP instOp, typename Base::OpAdaptor adaptor,
                  ConversionPatternRewriter &rewriter) const override {
    auto instName = instOp->getName().stripDialect().str();
    auto numControls = instOp.getControls().size();
    auto instOperands = adaptor.getOperands();

    auto loc = instOp.getLoc();
    ModuleOp parentModule = instOp->template getParentOfType<ModuleOp>();
    auto context = parentModule->getContext();
    std::string qirQisPrefix = cudaq::opt::QIRQISPrefix;
    auto qirFunctionName = qirQisPrefix + instName;

    auto qubitIndexType = cudaq::opt::getQubitType(context);
    auto qubitArrayType = cudaq::opt::getArrayType(context);
    auto paramType = FloatType::getF64(context);

    SmallVector<Value> funcArgs;
    auto castToDouble = [&](Value v) {
      if (v.getType().getIntOrFloatBitWidth() < 64)
        v = rewriter.create<arith::ExtFOp>(loc, rewriter.getF64Type(), v);
      return v;
    };
    Value val = instOp.getIsAdj()
                    ? rewriter.create<arith::NegFOp>(loc, instOperands[0])
                    : instOperands[0];
    funcArgs.push_back(castToDouble(val));

    // If no controls, then this is easy
    if (numControls == 0) {
      FlatSymbolRefAttr symbolRef =
          cudaq::opt::factory::createLLVMFunctionSymbol(
              qirFunctionName, /*return type=*/LLVM::LLVMVoidType::get(context),
              {paramType, qubitIndexType}, parentModule);

      funcArgs.push_back(adaptor.getTargets().front());

      // Create the CallOp for this quantum instruction
      rewriter.replaceOpWithNewOp<LLVM::CallOp>(instOp, ArrayRef<Type>{},
                                                symbolRef, funcArgs);
      return success();
    }

    qirFunctionName += "__ctl";

    // __quantum__qis__NAME__ctl(double, Array*, Qubit*) Type
    auto instOpQISFunctionType = LLVM::LLVMFunctionType::get(
        LLVM::LLVMVoidType::get(context),
        {paramType, qubitArrayType, qubitIndexType});

    // Get function pointer to ctrl operation
    FlatSymbolRefAttr instSymbolRef =
        cudaq::opt::factory::createLLVMFunctionSymbol(
            qirFunctionName, /*return type=*/LLVM::LLVMVoidType::get(context),
            {paramType, qubitArrayType, qubitIndexType}, parentModule);

    // We have >= 1 control, is the first a veq or a ref?
    auto control = *instOp.getControls().begin();
    Type type = control.getType();
    // If type is a VeqType, then we're good, just forward to the call op
    if (numControls == 1 && type.isa<quake::VeqType>()) {

      // Add the control array to the args.
      funcArgs.push_back(adaptor.getControls().front());

      // Add the target op
      funcArgs.push_back(adaptor.getTargets().front());

      // Here we already have and Array*, Qubit*
      rewriter.replaceOpWithNewOp<LLVM::CallOp>(instOp, TypeRange{},
                                                instSymbolRef, funcArgs);
      return success();
    }

    // The remaining scenarios are best handled with the
    // invokeRotationWithControlQubits function.

    Value ctrlOpPointer = rewriter.create<LLVM::AddressOfOp>(
        loc, LLVM::LLVMPointerType::get(instOpQISFunctionType), instSymbolRef);

    // Get symbol for
    // void invokeRotationWithControlQubits(double param, const std::size_t
    // numControlOperands, i64* isArrayAndLength, void (*QISFunction)(Array*,
    // Qubit*), Qubit*, ...);
    auto i64Type = rewriter.getI64Type();
    auto applyMultiControlFunction =
        cudaq::opt::factory::createLLVMFunctionSymbol(
            cudaq::opt::NVQIRInvokeRotationWithControlBits,
            LLVM::LLVMVoidType::get(context),
            {paramType, i64Type, LLVM::LLVMPointerType::get(i64Type),
             LLVM::LLVMPointerType::get(instOpQISFunctionType)},
            parentModule, true);

    // numControls could be more than num operands,
    // e.g. ctrls = {veq<2>, ref} is 3 and not 2 controls
    // We need an i64 array encoding 0 if control operand is a ref, and N if
    // control operand is a veq<N>.
    Value numControlOperands =
        cudaq::opt::factory::genLlvmI64Constant(loc, rewriter, numControls);

    // Create an integer array where the kth element is N if the kth
    // control operand is a veq<N>, and 0 otherwise.
    Value isArrayAndLengthArr = cudaq::opt::factory::packIsArrayAndLengthArray(
        loc, rewriter, parentModule, numControlOperands, adaptor.getControls());

    funcArgs.push_back(numControlOperands);
    funcArgs.push_back(isArrayAndLengthArr);
    funcArgs.push_back(ctrlOpPointer);
    funcArgs.append(instOperands.begin(), instOperands.end());

    // Call our utility function.
    rewriter.replaceOpWithNewOp<LLVM::CallOp>(
        instOp, TypeRange{}, applyMultiControlFunction, funcArgs);

    return success();
  }
};

/// Lower single target Quantum ops with two parameters to QIR:
/// u2, u3
template <typename OP>
class OneTargetTwoParamRewrite : public ConvertOpToLLVMPattern<OP> {
public:
  using Base = ConvertOpToLLVMPattern<OP>;
  using Base::Base;

  LogicalResult
  matchAndRewrite(OP instOp, typename Base::OpAdaptor adaptor,
                  ConversionPatternRewriter &rewriter) const override {
    auto instName = instOp->getName().stripDialect().str();
    auto numControls = instOp.getControls().size();
    auto loc = instOp->getLoc();
    ModuleOp parentModule = instOp->template getParentOfType<ModuleOp>();
    auto *context = instOp.getContext();
    auto qirFunctionName = std::string(cudaq::opt::QIRQISPrefix) + instName;

    SmallVector<Type> tmpArgTypes;
    auto qubitIndexType = cudaq::opt::getQubitType(context);

    auto paramType = FloatType::getF64(context);
    tmpArgTypes.push_back(paramType);
    tmpArgTypes.push_back(paramType);
    tmpArgTypes.push_back(qubitIndexType);

    FlatSymbolRefAttr symbolRef = cudaq::opt::factory::createLLVMFunctionSymbol(
        qirFunctionName, /*return type=*/LLVM::LLVMVoidType::get(context),
        std::move(tmpArgTypes), parentModule);

    SmallVector<Value> funcArgs;
    auto castToDouble = [&](Value v) {
      if (v.getType().getIntOrFloatBitWidth() < 64)
        v = rewriter.create<arith::ExtFOp>(loc, rewriter.getF64Type(), v);
      return v;
    };
    Value v = adaptor.getOperands()[0];
    v = instOp.getIsAdj() ? rewriter.create<arith::NegFOp>(loc, v) : v;
    funcArgs.push_back(castToDouble(v));
    v = adaptor.getOperands()[1];
    v = instOp.getIsAdj() ? rewriter.create<arith::NegFOp>(loc, v) : v;
    funcArgs.push_back(castToDouble(v));

    // TODO: What about the control qubits?
    if (numControls != 0)
      return instOp.emitError("unsupported controlled op " + instName +
                              " with " + std::to_string(numControls) +
                              " ctrl qubits");

    funcArgs.push_back(adaptor.getOperands()[numControls + 2]);

    // Create the CallOp for this quantum instruction
    rewriter.replaceOpWithNewOp<LLVM::CallOp>(instOp, TypeRange{}, symbolRef,
                                              funcArgs);
    return success();
  }
};

/// Lower two-target Quantum ops with no parameter to QIR:
/// swap
template <typename OP>
class TwoTargetRewrite : public ConvertOpWithControls<OP> {
public:
  using Base = ConvertOpWithControls<OP>;
  using Base::Base;

  LogicalResult
  matchAndRewrite(OP instOp, typename Base::OpAdaptor adaptor,
                  ConversionPatternRewriter &rewriter) const override {
    auto numControls = instOp.getControls().size();

    if (numControls != 0)
      return Base::matchAndRewriteWithControls(instOp, adaptor, rewriter);

    auto instName = instOp->getName().stripDialect().str();
    ModuleOp parentModule = instOp->template getParentOfType<ModuleOp>();
    auto context = parentModule->getContext();
    auto qirFunctionName = std::string(cudaq::opt::QIRQISPrefix) + instName;

    auto qubitIndexType = cudaq::opt::getQubitType(context);
    SmallVector<Type> tmpArgTypes = {qubitIndexType, qubitIndexType};

    FlatSymbolRefAttr symbolRef = cudaq::opt::factory::createLLVMFunctionSymbol(
        qirFunctionName, /*return type=*/LLVM::LLVMVoidType::get(context),
        std::move(tmpArgTypes), parentModule);

    // FIXME: Do we want to use any fast math flags?
    // TODO: Looks like bugs in the MLIR cmake files don't install this any
    // longer.
    // auto fastMathFlags = LLVM::FMFAttr::get(context, {});
    // Create the CallOp for this quantum instruction
    rewriter.replaceOpWithNewOp<LLVM::CallOp>(
        instOp, TypeRange{}, symbolRef,
        adaptor.getOperands() /*, fastMathFlags*/);
    return success();
  }
};

/// Lowers Quake MeasureOp to respective QIR function.
/// mx, my, mz
template <typename OP>
class MeasureRewrite : public ConvertOpToLLVMPattern<OP> {
public:
  using Base = ConvertOpToLLVMPattern<OP>;
  using Base::Base;

  unsigned &measureCounter;

  MeasureRewrite(LLVMTypeConverter &typeConverter, unsigned &c)
      : Base(typeConverter), measureCounter(c) {}

  LogicalResult
  matchAndRewrite(OP measure, typename Base::OpAdaptor adaptor,
                  ConversionPatternRewriter &rewriter) const override {
    auto loc = measure->getLoc();
    auto parentModule = measure->template getParentOfType<ModuleOp>();
    auto context = parentModule->getContext();

    std::string qFunctionName = cudaq::opt::QIRMeasure;
    Attribute regName = measure.getRegisterNameAttr();
    std::vector<Type> funcTypes{cudaq::opt::getQubitType(context)};
    std::vector<Value> args{adaptor.getOperands().front()};

    bool appendName;
    if (regName && !regName.cast<StringAttr>().getValue().empty()) {
      // Change the function name
      qFunctionName += "__to__register";
      // Append a string type argument
      funcTypes.push_back(LLVM::LLVMPointerType::get(rewriter.getI8Type()));
      appendName = true;
    } else {
      // If no register name is supplied, make one up. Zero pad the counter so
      // that sequential measurements contain alphabetically sorted register
      // names.
      char regNameCounter[16]; // sized big enough for "r" + 5 digits
      if (measureCounter > 99999) {
        emitError(loc,
                  "Too many unnamed measurements. Name your measurements by "
                  "saving them to variables, like `auto result = mz(q)`");
        return failure();
      }
      std::snprintf(regNameCounter, sizeof(regNameCounter), "r%05d",
                    measureCounter++);
      regName = rewriter.getStringAttr(regNameCounter);
      appendName = false;
    }
    // Get the name
    auto regNameAttr = regName.cast<StringAttr>();
    auto regNameStr = regNameAttr.getValue().str();
    std::string regNameGlobalStr = regNameStr;

    // Write to the module body
    auto insertPoint = rewriter.saveInsertionPoint();
    rewriter.setInsertionPointToStart(parentModule.getBody());

    // Create the register name global
    auto builder = cudaq::IRBuilder::atBlockEnd(parentModule.getBody());
    auto regNameGlobal =
        builder.genCStringLiteralAppendNul(loc, parentModule, regNameStr);

    // Shift back to the function
    rewriter.restoreInsertionPoint(insertPoint);

    // Get the string address and bit cast
    auto regNameRef = rewriter.create<LLVM::AddressOfOp>(
        loc, cudaq::opt::factory::getPointerType(regNameGlobal.getType()),
        regNameGlobal.getSymName());
    auto castedRegNameRef = rewriter.create<LLVM::BitcastOp>(
        loc, cudaq::opt::factory::getPointerType(context), regNameRef);

    // Append to the args list
    if (appendName)
      args.push_back(castedRegNameRef);

    FlatSymbolRefAttr symbolRef = cudaq::opt::factory::createLLVMFunctionSymbol(
        qFunctionName, cudaq::opt::getResultType(context),
        llvm::ArrayRef(funcTypes), parentModule);

    auto callOp = rewriter.create<LLVM::CallOp>(
        loc, cudaq::opt::getResultType(context), symbolRef, ValueRange{args});
    if (regName)
      callOp->setAttr("registerName", regName);
    auto i1Ty = rewriter.getI1Type();
    auto i1PtrTy = LLVM::LLVMPointerType::get(i1Ty);
    auto cast =
        rewriter.create<LLVM::BitcastOp>(loc, i1PtrTy, callOp.getResult());
    rewriter.replaceOpWithNewOp<LLVM::LoadOp>(measure, i1Ty, cast);

    return success();
  }
};

/// Convert a MX operation to a sequence H; MZ.
class MxToMz : public OpConversionPattern<quake::MxOp> {
public:
  using OpConversionPattern::OpConversionPattern;

  LogicalResult
  matchAndRewrite(quake::MxOp mx, OpAdaptor adaptor,
                  ConversionPatternRewriter &rewriter) const override {
    rewriter.create<quake::HOp>(mx.getLoc(), adaptor.getTargets());
    rewriter.replaceOpWithNewOp<quake::MzOp>(mx, mx.getResultTypes(),
                                             adaptor.getTargets(),
                                             mx.getRegisterNameAttr());
    return success();
  }
};

/// Convert a MY operation to a sequence S; H; MZ.
class MyToMz : public OpConversionPattern<quake::MyOp> {
public:
  using OpConversionPattern::OpConversionPattern;

  LogicalResult
  matchAndRewrite(quake::MyOp my, OpAdaptor adaptor,
                  ConversionPatternRewriter &rewriter) const override {
    rewriter.create<quake::SOp>(my.getLoc(), true, ValueRange{}, ValueRange{},
                                adaptor.getTargets());
    rewriter.create<quake::HOp>(my.getLoc(), adaptor.getTargets());
    rewriter.replaceOpWithNewOp<quake::MzOp>(my, my.getResultTypes(),
                                             adaptor.getTargets(),
                                             my.getRegisterNameAttr());
    return success();
  }
};

class GetVeqSizeOpRewrite : public OpConversionPattern<quake::VeqSizeOp> {
public:
  using OpConversionPattern::OpConversionPattern;

  LogicalResult
  matchAndRewrite(quake::VeqSizeOp vecsize, OpAdaptor adaptor,
                  ConversionPatternRewriter &rewriter) const override {
    auto loc = vecsize->getLoc();
    auto parentModule = vecsize->getParentOfType<ModuleOp>();
    auto context = parentModule->getContext();
    auto qFunctionName = cudaq::opt::QIRArrayGetSize;

    auto symbolRef = cudaq::opt::factory::createLLVMFunctionSymbol(
        qFunctionName, rewriter.getI64Type(),
        {cudaq::opt::getArrayType(context)}, parentModule);

    auto c = rewriter.create<LLVM::CallOp>(loc, rewriter.getI64Type(),
                                           symbolRef, adaptor.getOperands());
    vecsize->getResult(0).replaceAllUsesWith(c->getResult(0));
    rewriter.eraseOp(vecsize);
    return success();
  }
};

//===----------------------------------------------------------------------===//
// Conversion patterns for CC dialect ops.
//===----------------------------------------------------------------------===//

class AddressOfOpPattern
    : public ConvertOpToLLVMPattern<cudaq::cc::AddressOfOp> {
public:
  using ConvertOpToLLVMPattern::ConvertOpToLLVMPattern;

  // One-to-one conversion to llvm.addressof op.
  LogicalResult
  matchAndRewrite(cudaq::cc::AddressOfOp addr, OpAdaptor adaptor,
                  ConversionPatternRewriter &rewriter) const override {
    Type type = getTypeConverter()->convertType(addr.getType());
    auto name = addr.getGlobalName();
    rewriter.replaceOpWithNewOp<LLVM::AddressOfOp>(addr, type, name);
    return success();
  }
};

class AllocaOpPattern : public ConvertOpToLLVMPattern<cudaq::cc::AllocaOp> {
public:
  using ConvertOpToLLVMPattern::ConvertOpToLLVMPattern;

  // Convert each cc::AllocaOp to an LLVM::AllocaOp.
  LogicalResult
  matchAndRewrite(cudaq::cc::AllocaOp alloc, OpAdaptor adaptor,
                  ConversionPatternRewriter &rewriter) const override {
    auto operands = adaptor.getOperands();
    auto toTy = LLVM::LLVMPointerType::get([&]() -> Type {
      if (auto arrTy = dyn_cast<cudaq::cc::ArrayType>(alloc.getElementType());
          arrTy && arrTy.isUnknownSize())
        return getTypeConverter()->convertType(arrTy.getElementType());
      return getTypeConverter()->convertType(alloc.getElementType());
    }());
    if (operands.empty()) {
      rewriter.replaceOpWithNewOp<LLVM::AllocaOp>(
          alloc, toTy,
          ArrayRef<Value>{cudaq::opt::factory::genLlvmI32Constant(
              alloc.getLoc(), rewriter, 1)});
    } else {
      rewriter.replaceOpWithNewOp<LLVM::AllocaOp>(alloc, toTy, operands);
    }
    return success();
  }
};

class CallableClosureOpPattern
    : public ConvertOpToLLVMPattern<cudaq::cc::CallableClosureOp> {
public:
  using ConvertOpToLLVMPattern::ConvertOpToLLVMPattern;

  LogicalResult
  matchAndRewrite(cudaq::cc::CallableClosureOp callable, OpAdaptor adaptor,
                  ConversionPatternRewriter &rewriter) const override {
    auto loc = callable.getLoc();
    auto operands = adaptor.getOperands();
    SmallVector<Type> resTy;
    for (std::size_t i = 0, N = callable.getResults().size(); i < N; ++i)
      resTy.push_back(getTypeConverter()->convertType(callable.getType(i)));
    auto *ctx = rewriter.getContext();
    auto tupleTy = LLVM::LLVMStructType::getLiteral(ctx, resTy);
    auto tuplePtrTy = cudaq::opt::factory::getPointerType(tupleTy);
    auto structTy = dyn_cast<LLVM::LLVMStructType>(operands[0].getType());
    if (!structTy)
      return failure();
    auto one = DenseI64ArrayAttr::get(ctx, ArrayRef<std::int64_t>{1});
    auto extract = rewriter.create<LLVM::ExtractValueOp>(
        loc, structTy.getBody()[1], operands[0], one);
    auto tupleVal = rewriter.create<LLVM::BitcastOp>(loc, tuplePtrTy, extract);
    rewriter.replaceOpWithNewOp<LLVM::LoadOp>(callable, tupleTy, tupleVal);
    return success();
  }
};

class CallableFuncOpPattern
    : public ConvertOpToLLVMPattern<cudaq::cc::CallableFuncOp> {
public:
  using ConvertOpToLLVMPattern::ConvertOpToLLVMPattern;

  LogicalResult
  matchAndRewrite(cudaq::cc::CallableFuncOp callable, OpAdaptor adaptor,
                  ConversionPatternRewriter &rewriter) const override {
    auto loc = callable.getLoc();
    auto operands = adaptor.getOperands();
    auto resTy = getTypeConverter()->convertType(callable.getType());
    auto structTy = dyn_cast<LLVM::LLVMStructType>(operands[0].getType());
    if (!structTy)
      return failure();
    auto *ctx = rewriter.getContext();
    auto zero = DenseI64ArrayAttr::get(ctx, ArrayRef<std::int64_t>{0});
    auto extract = rewriter.create<LLVM::ExtractValueOp>(
        loc, structTy.getBody()[0], operands[0], zero);
    rewriter.replaceOpWithNewOp<LLVM::BitcastOp>(callable, resTy, extract);
    return success();
  }
};

class CallCallableOpPattern
    : public ConvertOpToLLVMPattern<cudaq::cc::CallCallableOp> {
public:
  using ConvertOpToLLVMPattern::ConvertOpToLLVMPattern;

  LogicalResult
  matchAndRewrite(cudaq::cc::CallCallableOp call, OpAdaptor adaptor,
                  ConversionPatternRewriter &rewriter) const override {
    auto loc = call.getLoc();
    auto calleeFuncTy =
        cast<cudaq::cc::CallableType>(call.getCallee().getType())
            .getSignature();
    auto operands = adaptor.getOperands();
    auto *ctx = rewriter.getContext();
    auto structTy = dyn_cast<LLVM::LLVMStructType>(operands[0].getType());
    if (!structTy)
      return failure();
    auto ptr0Ty = structTy.getBody()[0];
    auto zero = DenseI64ArrayAttr::get(ctx, ArrayRef<std::int64_t>{0});
    auto rawFuncPtr =
        rewriter.create<LLVM::ExtractValueOp>(loc, ptr0Ty, operands[0], zero);
    auto ptr1Ty = structTy.getBody()[1];
    auto one = DenseI64ArrayAttr::get(ctx, ArrayRef<std::int64_t>{1});
    auto rawTuplePtr =
        rewriter.create<LLVM::ExtractValueOp>(loc, ptr1Ty, operands[0], one);
    Type funcPtrTy = getTypeConverter()->convertType(calleeFuncTy);
    auto funcPtr = rewriter.create<LLVM::BitcastOp>(loc, funcPtrTy, rawFuncPtr);
    auto i64Ty = rewriter.getI64Type();
    auto zeroI64 = cudaq::opt::factory::genLlvmI64Constant(loc, rewriter, 0);
    auto rawTupleVal =
        rewriter.create<LLVM::PtrToIntOp>(loc, i64Ty, rawTuplePtr);
    auto isNullptr = rewriter.create<LLVM::ICmpOp>(loc, LLVM::ICmpPredicate::eq,
                                                   rawTupleVal, zeroI64);
    auto *initBlock = rewriter.getInsertionBlock();
    auto initPos = rewriter.getInsertionPoint();
    auto *endBlock = rewriter.splitBlock(initBlock, initPos);
    auto *thenBlock = rewriter.createBlock(endBlock);
    auto *elseBlock = rewriter.createBlock(endBlock);
    SmallVector<Type> resultTy;
    auto llvmFuncTy = cast<LLVM::LLVMFunctionType>(
        cast<LLVM::LLVMPointerType>(funcPtrTy).getElementType());
    if (!isa<LLVM::LLVMVoidType>(llvmFuncTy.getReturnType())) {
      resultTy.push_back(llvmFuncTy.getReturnType());
      endBlock->addArgument(resultTy[0], loc);
    }
    rewriter.setInsertionPointToEnd(initBlock);
    rewriter.create<LLVM::CondBrOp>(loc, isNullptr, thenBlock, elseBlock);
    rewriter.setInsertionPointToEnd(thenBlock);
    SmallVector<Value> arguments1 = {funcPtr};
    arguments1.append(operands.begin() + 1, operands.end());
    auto call1 = rewriter.create<LLVM::CallOp>(loc, resultTy, arguments1);
    rewriter.create<LLVM::BrOp>(loc, call1.getResults(), endBlock);
    rewriter.setInsertionPointToEnd(elseBlock);
    SmallVector<Type> argTys(operands.getTypes().begin(),
                             operands.getTypes().end());
    auto adjustedFuncTy =
        LLVM::LLVMFunctionType::get(llvmFuncTy.getReturnType(), argTys);
    auto adjustedFuncPtr = rewriter.create<LLVM::BitcastOp>(
        loc, cudaq::opt::factory::getPointerType(adjustedFuncTy), funcPtr);
    SmallVector<Value> arguments2 = {adjustedFuncPtr};
    arguments2.append(operands.begin(), operands.end());
    auto call2 = rewriter.create<LLVM::CallOp>(loc, resultTy, arguments2);
    rewriter.create<LLVM::BrOp>(loc, call2.getResults(), endBlock);
    rewriter.replaceOp(call, endBlock->getArguments());
    return success();
  }
};

class CastOpPattern : public ConvertOpToLLVMPattern<cudaq::cc::CastOp> {
public:
  using ConvertOpToLLVMPattern::ConvertOpToLLVMPattern;

  // Convert each cc::CastOp to one of the flavors of LLVM casts.
  LogicalResult
  matchAndRewrite(cudaq::cc::CastOp cast, OpAdaptor adaptor,
                  ConversionPatternRewriter &rewriter) const override {
    auto operands = adaptor.getOperands();
    auto fromTy = operands[0].getType();
    auto toTy = getTypeConverter()->convertType(cast.getType());
    auto boilerplate = [&]<typename A>(A *) {
      rewriter.replaceOpWithNewOp<A>(cast, toTy, operands);
    };
    TypeSwitch<Type>(toTy)
        .Case([&](IntegerType toIntTy) {
          TypeSwitch<Type>(fromTy)
              .Case([&](IntegerType fromIntTy) {
                if (fromIntTy.getWidth() < toIntTy.getWidth()) {
                  if (cast.getSint())
                    boilerplate((LLVM::SExtOp *)nullptr);
                  else
                    boilerplate((LLVM::ZExtOp *)nullptr);
                } else {
                  boilerplate((LLVM::TruncOp *)nullptr);
                }
              })
              .Case([&](FloatType) {
                if (cast.getSint())
                  boilerplate((LLVM::FPToSIOp *)nullptr);
                else if (cast.getZint())
                  boilerplate((LLVM::FPToUIOp *)nullptr);
                else
                  boilerplate((LLVM::BitcastOp *)nullptr);
              })
              .Case([&](LLVM::LLVMPointerType) {
                boilerplate((LLVM::PtrToIntOp *)nullptr);
              });
        })
        .Case([&](FloatType toFloatTy) {
          TypeSwitch<Type>(fromTy)
              .Case([&](FloatType fromFloatTy) {
                if (fromFloatTy.getWidth() < toFloatTy.getWidth())
                  boilerplate((LLVM::FPExtOp *)nullptr);
                else
                  boilerplate((LLVM::FPTruncOp *)nullptr);
              })
              .Case([&](IntegerType) {
                if (cast.getSint())
                  boilerplate((LLVM::SIToFPOp *)nullptr);
                else if (cast.getZint())
                  boilerplate((LLVM::UIToFPOp *)nullptr);
                else
                  boilerplate((LLVM::BitcastOp *)nullptr);
              });
        })
        .Case([&](LLVM::LLVMPointerType toPtrTy) {
          TypeSwitch<Type>(fromTy)
              .Case([&](LLVM::LLVMPointerType) {
                boilerplate((LLVM::BitcastOp *)nullptr);
              })
              .Case([&](IntegerType) {
                boilerplate((LLVM::IntToPtrOp *)nullptr);
              });
        });
    return success();
  }
};

class ComputePtrOpPattern
    : public ConvertOpToLLVMPattern<cudaq::cc::ComputePtrOp> {
public:
  using ConvertOpToLLVMPattern::ConvertOpToLLVMPattern;

  // Convert each cc::ComputePtrOp to an LLVM::GEPOp.
  LogicalResult
  matchAndRewrite(cudaq::cc::ComputePtrOp cp, OpAdaptor adaptor,
                  ConversionPatternRewriter &rewriter) const override {
    auto operands = adaptor.getOperands();
    bool dropFirst = false;
    auto toTy = getTypeConverter()->convertType(cp.getType());
    Value base = operands[0];
    if (auto ptrTy = dyn_cast<LLVM::LLVMPointerType>(base.getType()))
      if (auto arrTy = dyn_cast<LLVM::LLVMArrayType>(ptrTy.getElementType())) {
        // Eliminate intermediate array type. Not needed in LLVM. (NB: for some
        // element types, the executable will crash.)
        auto ty = cudaq::opt::factory::getPointerType(arrTy.getElementType());
        base = rewriter.create<LLVM::BitcastOp>(cp.getLoc(), ty, base);
      }
    auto gepOpnds = interleaveConstantsAndOperands(
        operands.drop_front(),
        cp.getRawConstantIndices().drop_front(dropFirst ? 1 : 0));
    rewriter.replaceOpWithNewOp<LLVM::GEPOp>(cp, toTy, base, gepOpnds);
    return success();
  }

  static SmallVector<LLVM::GEPArg>
  interleaveConstantsAndOperands(ValueRange values,
                                 ArrayRef<std::int32_t> rawConsts) {
    SmallVector<LLVM::GEPArg> result;
    auto valIter = values.begin();
    for (auto rc : rawConsts) {
      if (rc == cudaq::cc::ComputePtrOp::kDynamicIndex)
        result.push_back(*valIter++);
      else
        result.push_back(rc);
    }
    return result;
  }
};

class ExtractValueOpPattern
    : public ConvertOpToLLVMPattern<cudaq::cc::ExtractValueOp> {
public:
  using ConvertOpToLLVMPattern::ConvertOpToLLVMPattern;

  LogicalResult
  matchAndRewrite(cudaq::cc::ExtractValueOp extract, OpAdaptor adaptor,
                  ConversionPatternRewriter &rewriter) const override {
    auto toTy = getTypeConverter()->convertType(extract.getType());
    rewriter.replaceOpWithNewOp<LLVM::ExtractValueOp>(
        extract, toTy, adaptor.getContainer(), adaptor.getPosition());
    return success();
  }
};

class FuncToPtrOpPattern
    : public ConvertOpToLLVMPattern<cudaq::cc::FuncToPtrOp> {
public:
  using ConvertOpToLLVMPattern::ConvertOpToLLVMPattern;

  // This becomes a bitcast op.
  LogicalResult
  matchAndRewrite(cudaq::cc::FuncToPtrOp ftp, OpAdaptor adaptor,
                  ConversionPatternRewriter &rewriter) const override {
    auto operands = adaptor.getOperands();
    auto toTy = getTypeConverter()->convertType(ftp.getType());
    rewriter.replaceOpWithNewOp<LLVM::BitcastOp>(ftp, toTy, operands);
    return success();
  }
};

class GlobalOpPattern : public ConvertOpToLLVMPattern<cudaq::cc::GlobalOp> {
public:
  using ConvertOpToLLVMPattern::ConvertOpToLLVMPattern;

  // Replace the cc.global with an llvm.global, updating the types, etc.
  LogicalResult
  matchAndRewrite(cudaq::cc::GlobalOp global, OpAdaptor adaptor,
                  ConversionPatternRewriter &rewriter) const override {
    auto loc = global.getLoc();
    auto ptrTy = cast<cudaq::cc::PointerType>(global.getType());
    auto eleTy = ptrTy.getElementType();
    Type type = getTypeConverter()->convertType(eleTy);
    auto name = global.getSymName();
    bool isReadOnly = global.getConstant();
    Attribute initializer = global.getValue().value_or(Attribute{});
<<<<<<< HEAD
    rewriter.create<LLVM::GlobalOp>(loc, type, isReadOnly,
                                    LLVM::Linkage::Private, name, initializer,
                                    /*alignment=*/0);
=======
    auto linkage =
        global.getExternal() ? LLVM::Linkage::Linkonce : LLVM::Linkage::Private;
    rewriter.create<LLVM::GlobalOp>(loc, type, isReadOnly, linkage, name,
                                    initializer, /*alignment=*/0);
>>>>>>> f3576861
    rewriter.eraseOp(global);
    return success();
  }
};

class InsertValueOpPattern
    : public ConvertOpToLLVMPattern<cudaq::cc::InsertValueOp> {
public:
  using ConvertOpToLLVMPattern::ConvertOpToLLVMPattern;

  LogicalResult
  matchAndRewrite(cudaq::cc::InsertValueOp insert, OpAdaptor adaptor,
                  ConversionPatternRewriter &rewriter) const override {
    auto toTy = getTypeConverter()->convertType(insert.getType());
    rewriter.replaceOpWithNewOp<LLVM::InsertValueOp>(
        insert, toTy, adaptor.getContainer(), adaptor.getValue(),
        adaptor.getPosition());
    return success();
  }
};

class InstantiateCallableOpPattern
    : public ConvertOpToLLVMPattern<cudaq::cc::InstantiateCallableOp> {
public:
  using ConvertOpToLLVMPattern::ConvertOpToLLVMPattern;

  LogicalResult
  matchAndRewrite(cudaq::cc::InstantiateCallableOp callable, OpAdaptor adaptor,
                  ConversionPatternRewriter &rewriter) const override {
    auto loc = callable.getLoc();
    auto operands = adaptor.getOperands();
    auto *ctx = rewriter.getContext();
    SmallVector<Type> tupleMemTys(adaptor.getOperands().getTypes().begin(),
                                  adaptor.getOperands().getTypes().end());
    auto tupleTy = LLVM::LLVMStructType::getLiteral(ctx, tupleMemTys);
    Value tmp;
    auto tupleArgTy = lambdaAsPairOfPointers(ctx);
    if (callable.getNoCapture()) {
      auto zero = cudaq::opt::factory::genLlvmI64Constant(loc, rewriter, 0);
      tmp =
          rewriter.create<LLVM::IntToPtrOp>(loc, tupleArgTy.getBody()[1], zero);
    } else {
      Value tupleVal = rewriter.create<LLVM::UndefOp>(loc, tupleTy);
      std::int64_t offsetVal = 0;
      for (auto op : operands) {
        auto offset =
            DenseI64ArrayAttr::get(ctx, ArrayRef<std::int64_t>{offsetVal});
        tupleVal = rewriter.create<LLVM::InsertValueOp>(loc, tupleTy, tupleVal,
                                                        op, offset);
        offsetVal++;
      }
      Value one = cudaq::opt::factory::genLlvmI64Constant(loc, rewriter, 1);
      auto tuplePtrTy = cudaq::opt::factory::getPointerType(tupleTy);
      tmp = rewriter.create<LLVM::AllocaOp>(loc, tuplePtrTy, one);
      rewriter.create<LLVM::StoreOp>(loc, tupleVal, tmp);
    }
    Value tupleArg = rewriter.create<LLVM::UndefOp>(loc, tupleArgTy);
    auto module = callable->getParentOfType<ModuleOp>();
    auto *calledFuncOp = module.lookupSymbol(callable.getCallee());
    auto sigTy = [&]() -> Type {
      if (auto calledFunc = dyn_cast<func::FuncOp>(calledFuncOp))
        return getTypeConverter()->convertType(calledFunc.getFunctionType());
      return cudaq::opt::factory::getPointerType(
          cast<LLVM::LLVMFuncOp>(calledFuncOp).getFunctionType());
    }();
    auto tramp = rewriter.create<LLVM::AddressOfOp>(
        loc, sigTy, callable.getCallee().cast<FlatSymbolRefAttr>());
    auto trampoline =
        rewriter.create<LLVM::BitcastOp>(loc, tupleArgTy.getBody()[0], tramp);
    auto zeroA = DenseI64ArrayAttr::get(ctx, ArrayRef<std::int64_t>{0});
    tupleArg = rewriter.create<LLVM::InsertValueOp>(loc, tupleArgTy, tupleArg,
                                                    trampoline, zeroA);
    auto castTmp =
        rewriter.create<LLVM::BitcastOp>(loc, tupleArgTy.getBody()[1], tmp);
    auto oneA = DenseI64ArrayAttr::get(ctx, ArrayRef<std::int64_t>{1});
    rewriter.replaceOpWithNewOp<LLVM::InsertValueOp>(callable, tupleArgTy,
                                                     tupleArg, castTmp, oneA);
    return success();
  }
};

class LoadOpPattern : public ConvertOpToLLVMPattern<cudaq::cc::LoadOp> {
public:
  using ConvertOpToLLVMPattern::ConvertOpToLLVMPattern;

  // Convert each cc::LoadOp to an LLVM::LoadOp.
  LogicalResult
  matchAndRewrite(cudaq::cc::LoadOp load, OpAdaptor adaptor,
                  ConversionPatternRewriter &rewriter) const override {
    auto operands = adaptor.getOperands();
    Type toTy = getTypeConverter()->convertType(load.getType());
    rewriter.replaceOpWithNewOp<LLVM::LoadOp>(load, toTy, operands);
    return success();
  }
};

class StdvecDataOpPattern
    : public ConvertOpToLLVMPattern<cudaq::cc::StdvecDataOp> {
public:
  using ConvertOpToLLVMPattern::ConvertOpToLLVMPattern;

  LogicalResult
  matchAndRewrite(cudaq::cc::StdvecDataOp data, OpAdaptor adaptor,
                  ConversionPatternRewriter &rewriter) const override {
    auto operands = adaptor.getOperands();
    auto resTy = getTypeConverter()->convertType(data.getType());
    auto ctx = data.getContext();
    auto zero = DenseI64ArrayAttr::get(ctx, ArrayRef<std::int64_t>{0});
    auto structTy = dyn_cast<LLVM::LLVMStructType>(operands[0].getType());
    if (!structTy)
      return data.emitError("stdvec_data must have a struct as argument.");
    auto extract = rewriter.create<LLVM::ExtractValueOp>(
        data.getLoc(), structTy.getBody()[0], operands[0], zero);
    rewriter.replaceOpWithNewOp<LLVM::BitcastOp>(data, resTy, extract);
    return success();
  }
};

class StdvecInitOpPattern
    : public ConvertOpToLLVMPattern<cudaq::cc::StdvecInitOp> {
public:
  using ConvertOpToLLVMPattern::ConvertOpToLLVMPattern;

  LogicalResult
  matchAndRewrite(cudaq::cc::StdvecInitOp init, OpAdaptor adaptor,
                  ConversionPatternRewriter &rewriter) const override {
    auto operands = adaptor.getOperands();
    auto resTy = getTypeConverter()->convertType(init.getType());
    auto ctx = init.getContext();
    auto zero = DenseI64ArrayAttr::get(ctx, ArrayRef<std::int64_t>{0});
    auto loc = init.getLoc();
    Value val = rewriter.create<LLVM::UndefOp>(loc, resTy);
    auto structTy = dyn_cast<LLVM::LLVMStructType>(resTy);
    if (!structTy)
      return init.emitError("stdvec_init must have a struct as argument.");
    auto cast = rewriter.create<LLVM::BitcastOp>(loc, structTy.getBody()[0],
                                                 operands[0]);
    val = rewriter.create<LLVM::InsertValueOp>(loc, val, cast, zero);
    auto one = DenseI64ArrayAttr::get(ctx, ArrayRef<std::int64_t>{1});
    rewriter.replaceOpWithNewOp<LLVM::InsertValueOp>(init, val, operands[1],
                                                     one);
    return success();
  }
};

class StdvecSizeOpPattern
    : public ConvertOpToLLVMPattern<cudaq::cc::StdvecSizeOp> {
public:
  using ConvertOpToLLVMPattern::ConvertOpToLLVMPattern;

  LogicalResult
  matchAndRewrite(cudaq::cc::StdvecSizeOp size, OpAdaptor adaptor,
                  ConversionPatternRewriter &rewriter) const override {
    auto operands = adaptor.getOperands();
    auto resTy = getTypeConverter()->convertType(size.getType());
    auto ctx = size.getContext();
    auto one = DenseI64ArrayAttr::get(ctx, ArrayRef<std::int64_t>{1});
    rewriter.replaceOpWithNewOp<LLVM::ExtractValueOp>(size, resTy, operands[0],
                                                      one);
    return success();
  }
};

class CreateStringLiteralOpPattern
    : public ConvertOpToLLVMPattern<cudaq::cc::CreateStringLiteralOp> {
public:
  using Base = ConvertOpToLLVMPattern<cudaq::cc::CreateStringLiteralOp>;
  using Base::Base;

  LogicalResult
  matchAndRewrite(cudaq::cc::CreateStringLiteralOp stringLiteralOp,
                  OpAdaptor adaptor,
                  ConversionPatternRewriter &rewriter) const override {
    auto loc = stringLiteralOp.getLoc();
    auto parentModule = stringLiteralOp->getParentOfType<ModuleOp>();
    StringRef stringLiteral = stringLiteralOp.getStringLiteral();

    // Write to the module body
    auto insertPoint = rewriter.saveInsertionPoint();
    rewriter.setInsertionPointToStart(parentModule.getBody());

    // Create the register name global
    auto builder = cudaq::IRBuilder::atBlockEnd(parentModule.getBody());
    auto slGlobal =
        builder.genCStringLiteralAppendNul(loc, parentModule, stringLiteral);

    // Shift back to the function
    rewriter.restoreInsertionPoint(insertPoint);

    // Get the string address
    rewriter.replaceOpWithNewOp<LLVM::AddressOfOp>(
        stringLiteralOp,
        cudaq::opt::factory::getPointerType(slGlobal.getType()),
        slGlobal.getSymName());

    return success();
  }
};

class StoreOpPattern : public ConvertOpToLLVMPattern<cudaq::cc::StoreOp> {
public:
  using ConvertOpToLLVMPattern::ConvertOpToLLVMPattern;

  // Convert each cc::StoreOp to an LLVM::StoreOp.
  LogicalResult
  matchAndRewrite(cudaq::cc::StoreOp store, OpAdaptor adaptor,
                  ConversionPatternRewriter &rewriter) const override {
    auto operands = adaptor.getOperands();
    rewriter.replaceOpWithNewOp<LLVM::StoreOp>(store, operands[0], operands[1]);
    return success();
  }
};

class DiscriminateOpPattern
    : public ConvertOpToLLVMPattern<quake::DiscriminateOp> {
public:
  using ConvertOpToLLVMPattern::ConvertOpToLLVMPattern;

  LogicalResult
  matchAndRewrite(quake::DiscriminateOp discr, OpAdaptor adaptor,
                  ConversionPatternRewriter &rewriter) const override {
    auto m = discr.getMeasurement();
    rewriter.replaceOp(discr, m);
    return success();
  }
};

class PoisonOpPattern : public ConvertOpToLLVMPattern<cudaq::cc::PoisonOp> {
public:
  using ConvertOpToLLVMPattern::ConvertOpToLLVMPattern;

  LogicalResult
  matchAndRewrite(cudaq::cc::PoisonOp poison, OpAdaptor adaptor,
                  ConversionPatternRewriter &rewriter) const override {
    auto resTy = getTypeConverter()->convertType(poison.getType());
    // FIXME: This should use PoisonOp, obviously, when we upgrade MLIR.
    rewriter.replaceOpWithNewOp<LLVM::UndefOp>(poison, resTy);
    return success();
  }
};

class UndefOpPattern : public ConvertOpToLLVMPattern<cudaq::cc::UndefOp> {
public:
  using ConvertOpToLLVMPattern::ConvertOpToLLVMPattern;

  LogicalResult
  matchAndRewrite(cudaq::cc::UndefOp undef, OpAdaptor adaptor,
                  ConversionPatternRewriter &rewriter) const override {
    auto resTy = getTypeConverter()->convertType(undef.getType());
    rewriter.replaceOpWithNewOp<LLVM::UndefOp>(undef, resTy);
    return success();
  }
};

//===----------------------------------------------------------------------===//
// Other conversion patterns.
//===----------------------------------------------------------------------===//

/// Converts returning a Result* to returning a bit. QIR expects
/// __quantum__qis__mz(Qubit*) to return a Result*, and CUDA Quantum expects
/// mz to return a bool. In the library we let Result = bool, so Result* is
/// a bool*. Here we bitcast the Result* to a bool* and then load it and
/// replace its use with that loaded bool.
class ReturnBitRewrite : public OpConversionPattern<func::ReturnOp> {
public:
  using OpConversionPattern::OpConversionPattern;

  LogicalResult
  matchAndRewrite(func::ReturnOp ret, OpAdaptor adaptor,
                  ConversionPatternRewriter &rewriter) const override {
    auto loc = ret->getLoc();
    auto parentModule = ret->getParentOfType<ModuleOp>();
    auto context = parentModule->getContext();

    // If we are returning a llvm.ptr<Result> then we've really
    // been asked to return a bit, set that up here
    if (ret.getNumOperands() == 1 && adaptor.getOperands().front().getType() ==
                                         cudaq::opt::getResultType(context)) {

      // Bitcast the produced value, which corresponds to the value in
      // ret.operands()[0], from llvm.ptr<Result> to llvm.ptr<i1>. There is a
      // big assumption here, which is that the operation that produced the
      // llvm.ptr<Result> type returns only one value. Given that this should
      // be a call to __quantum__qis__mz(Qubit*) and that in the LLVM dialect,
      // functions always have a single result, this should be fine. If things
      // change, we will need to update this.
      auto bitcast = rewriter.create<LLVM::BitcastOp>(
          loc, LLVM::LLVMPointerType::get(rewriter.getI1Type()),
          adaptor.getOperands().front());

      // Load the bool
      auto loadBit = rewriter.create<LLVM::LoadOp>(loc, rewriter.getI1Type(),
                                                   bitcast.getResult());

      // Replace all uses of the llvm.ptr<Result> with the i1, which includes
      // the return op. Do not replace its use in the bitcast.
      adaptor.getOperands().front().replaceAllUsesExcept(loadBit.getResult(),
                                                         bitcast);
      return success();
    }
    return failure();
  }
};

/// In case we still have a RelaxSizeOp, we can just remove it, since QIR works
/// on `Array*` for all sized veqs.
class RemoveRelaxSizeRewrite : public OpConversionPattern<quake::RelaxSizeOp> {
public:
  using OpConversionPattern::OpConversionPattern;

  LogicalResult
  matchAndRewrite(quake::RelaxSizeOp relax, OpAdaptor adaptor,
                  ConversionPatternRewriter &rewriter) const override {
    rewriter.replaceOp(relax, relax.getInputVec());
    return success();
  }
};

class CodeGenRAIIPattern : public OpRewritePattern<quake::InitializeStateOp> {
public:
  using OpRewritePattern::OpRewritePattern;

  LogicalResult matchAndRewrite(quake::InitializeStateOp init,
                                PatternRewriter &rewriter) const override {
    Value mem = init.getTargets();
    auto alloc = mem.getDefiningOp<quake::AllocaOp>();
    if (!alloc)
      return init.emitOpError("init_state must have alloca as input");
    rewriter.replaceOpWithNewOp<cudaq::codegen::RAIIOp>(
        init, init.getType(), init.getState(), alloc.getType(),
        alloc.getSize());
    rewriter.eraseOp(alloc);
    return success();
  }
};

//===----------------------------------------------------------------------===//
// Code generation: converts the Quake IR to QIR.
//===----------------------------------------------------------------------===//

/// Convert Quake dialect to LLVM-IR and QIR.
class QuakeToQIRRewrite : public cudaq::opt::QuakeToQIRBase<QuakeToQIRRewrite> {
public:
  QuakeToQIRRewrite() = default;

  /// Measurement counter for unnamed measurements. Resets every module.
  unsigned measureCounter = 0;

  ModuleOp getModule() { return getOperation(); }

  // This is an ad hox transformation to convert constant array values into a
  // buffer of constants.
  LogicalResult eraseConstantArrayOps() {
    bool ok = true;
    getModule().walk([&](cudaq::cc::ConstantArrayOp carr) {
      // If there is a constant array, then we expect that it is involved in
      // a stdvec initializer expression. So look for the pattern and expand
      // the store into a series of scalar stores.
      //
      //   %100 = cc.const_array [c1, c2, ... cN] : ...
      //   %110 = cc.alloca ...
      //   cc.store %100, %110 : ...
      //   __________________________
      //
      //   cc.store c1, %110[0]
      //   cc.store c2, %110[1]
      //   ...
      //   cc.store cN, %110[N-1]

      // Are all uses the value to a store?
      if (!std::all_of(carr->getUsers().begin(), carr->getUsers().end(),
                       [&](auto *op) {
                         auto st = dyn_cast<cudaq::cc::StoreOp>(op);
                         return st && st.getValue() == carr.getResult();
                       })) {
        ok = false;
        return;
      }

      auto eleTy = cast<cudaq::cc::ArrayType>(carr.getType()).getElementType();
      auto ptrTy = cudaq::cc::PointerType::get(eleTy);
      auto loc = carr.getLoc();
      for (auto *user : carr->getUsers()) {
        auto origStore = cast<cudaq::cc::StoreOp>(user);
        OpBuilder builder(origStore);
        auto buffer = origStore.getPtrvalue();
        for (auto iter : llvm::enumerate(carr.getConstantValues())) {
          auto v = [&]() -> Value {
            auto val = iter.value();
            if (auto fTy = dyn_cast<FloatType>(eleTy))
              return builder.create<arith::ConstantFloatOp>(
                  loc, cast<FloatAttr>(val).getValue(), fTy);
            auto iTy = cast<IntegerType>(eleTy);
            return builder.create<arith::ConstantIntOp>(
                loc, cast<IntegerAttr>(val).getInt(), iTy);
          }();
          std::int32_t idx = iter.index();
          Value arrWithOffset = builder.create<cudaq::cc::ComputePtrOp>(
              loc, ptrTy, buffer, ArrayRef<cudaq::cc::ComputePtrArg>{idx});
          builder.create<cudaq::cc::StoreOp>(loc, v, arrWithOffset);
        }
        origStore.erase();
      }

      carr.erase();
    });
    return ok ? success() : failure();
  }

  /// Greedy pass to match subgraphs in the IR and replace them with codegen
  /// ops. This step makes converting a DAG of nodes in the conversion step
  /// simpler.
  void fuseSubgraphPatterns() {
    auto *ctx = &getContext();
    RewritePatternSet patterns(ctx);
    patterns.insert<CodeGenRAIIPattern>(ctx);
    if (failed(applyPatternsAndFoldGreedily(getModule(), std::move(patterns))))
      signalPassFailure();
  }

  void runOnOperation() override final {
    fuseSubgraphPatterns();

    auto *context = &getContext();

    // Ad hoc deal with ConstantArrayOp transformation.
    // TODO: Merge this into the codegen dialect once that gets to main.
    if (failed(eraseConstantArrayOps())) {
      getModule().emitOpError("unexpected constant arrays");
      signalPassFailure();
      return;
    }

    LLVMConversionTarget target{*context};
    LLVMTypeConverter typeConverter(&getContext());
    cudaq::opt::initializeTypeConversions(typeConverter);
    RewritePatternSet patterns(context);

    populateComplexToLibmConversionPatterns(patterns, 1);
    populateComplexToLLVMConversionPatterns(typeConverter, patterns);

    populateAffineToStdConversionPatterns(patterns);
    arith::populateCeilFloorDivExpandOpsPatterns(patterns);
    arith::populateArithToLLVMConversionPatterns(typeConverter, patterns);
    populateMathToLLVMConversionPatterns(typeConverter, patterns);

    populateSCFToControlFlowConversionPatterns(patterns);
    cf::populateControlFlowToLLVMConversionPatterns(typeConverter, patterns);
    populateFuncToLLVMConversionPatterns(typeConverter, patterns);

    patterns.insert<GetVeqSizeOpRewrite, RemoveRelaxSizeRewrite, MxToMz, MyToMz,
                    ReturnBitRewrite>(context);

    patterns.insert<
        AddressOfOpPattern, AllocaOpRewrite, AllocaOpPattern,
        CallableClosureOpPattern, CallableFuncOpPattern, CallCallableOpPattern,
        CastOpPattern, ComputePtrOpPattern, ConcatOpRewrite, DeallocOpRewrite,
        CreateStringLiteralOpPattern, DiscriminateOpPattern,
        ExtractQubitOpRewrite, ExtractValueOpPattern, FuncToPtrOpPattern,
        GlobalOpPattern, InsertValueOpPattern, InstantiateCallableOpPattern,
        LoadOpPattern, ExpPauliRewrite, OneTargetRewrite<quake::HOp>,
        OneTargetRewrite<quake::XOp>, OneTargetRewrite<quake::YOp>,
        OneTargetRewrite<quake::ZOp>, OneTargetRewrite<quake::SOp>,
        OneTargetRewrite<quake::TOp>, OneTargetOneParamRewrite<quake::R1Op>,
        OneTargetTwoParamRewrite<quake::PhasedRxOp>,
        OneTargetOneParamRewrite<quake::RxOp>,
        OneTargetOneParamRewrite<quake::RyOp>,
        OneTargetOneParamRewrite<quake::RzOp>,
        OneTargetTwoParamRewrite<quake::U2Op>,
        OneTargetTwoParamRewrite<quake::U3Op>, PoisonOpPattern,
        QmemRAIIOpRewrite, ResetRewrite, StdvecDataOpPattern,
        StdvecInitOpPattern, StdvecSizeOpPattern, StoreOpPattern,
        SubveqOpRewrite, TwoTargetRewrite<quake::SwapOp>, UndefOpPattern>(
        typeConverter);
    patterns.insert<MeasureRewrite<quake::MzOp>>(typeConverter, measureCounter);

    target.addLegalDialect<LLVM::LLVMDialect>();
    target.addLegalOp<ModuleOp>();

    if (failed(applyFullConversion(getModule(), target, std::move(patterns)))) {
      LLVM_DEBUG(getModule().dump());
      signalPassFailure();
    }
  }
};

} // namespace

void cudaq::opt::initializeTypeConversions(LLVMTypeConverter &typeConverter) {
  typeConverter.addConversion(
      [](quake::VeqType type) { return getArrayType(type.getContext()); });
  typeConverter.addConversion(
      [](quake::RefType type) { return getQubitType(type.getContext()); });
  typeConverter.addConversion([](cc::CallableType type) {
    return lambdaAsPairOfPointers(type.getContext());
  });
  typeConverter.addConversion([&typeConverter](cc::SpanLikeType type) {
    auto eleTy = typeConverter.convertType(type.getElementType());
    return factory::stdVectorImplType(eleTy);
  });
  typeConverter.addConversion([](quake::MeasureType type) {
    return IntegerType::get(type.getContext(), 1);
  });
  typeConverter.addConversion([&typeConverter](cc::PointerType type) {
    auto eleTy = type.getElementType();
    if (isa<NoneType>(eleTy))
      return factory::getPointerType(type.getContext());
    eleTy = typeConverter.convertType(eleTy);
    if (auto arrTy = dyn_cast<cc::ArrayType>(eleTy)) {
      // If array has a static size, it becomes an LLVMArrayType.
      assert(arrTy.isUnknownSize());
      return factory::getPointerType(
          typeConverter.convertType(arrTy.getElementType()));
    }
    return factory::getPointerType(eleTy);
  });
  typeConverter.addConversion([&typeConverter](cc::ArrayType type) -> Type {
    auto eleTy = typeConverter.convertType(type.getElementType());
    if (type.isUnknownSize())
      return type;
    return LLVM::LLVMArrayType::get(eleTy, type.getSize());
  });
  typeConverter.addConversion([&typeConverter](cc::StructType type) -> Type {
    SmallVector<Type> members;
    for (auto t : type.getMembers())
      members.push_back(typeConverter.convertType(t));
    return LLVM::LLVMStructType::getLiteral(type.getContext(), members,
                                            type.getPacked());
  });
}

std::unique_ptr<Pass> cudaq::opt::createConvertToQIRPass() {
  return std::make_unique<QuakeToQIRRewrite>();
}<|MERGE_RESOLUTION|>--- conflicted
+++ resolved
@@ -138,8 +138,6 @@
     // Get the CC Pointer for the state
     auto ccState = adaptor.getInitState();
 
-<<<<<<< HEAD
-=======
     // Inspect the element type of the complex data, need to
     // know if its f32 or f64
     Type eleTy = rewriter.getF64Type();
@@ -156,7 +154,6 @@
       return raii.emitOpError("invalid type on initialize state operation, "
                               "must be complex floating point.");
 
->>>>>>> f3576861
     // Get the size of the qubit register
     Type allocTy = adaptor.getAllocType();
     auto allocSize = adaptor.getAllocSize();
@@ -179,19 +176,12 @@
     // Create QIR allocation with initializer function.
     auto *ctx = rewriter.getContext();
     auto ptrTy = cudaq::opt::factory::getPointerType(ctx);
-<<<<<<< HEAD
-    FlatSymbolRefAttr raiiSymbolRef =
-        cudaq::opt::factory::createLLVMFunctionSymbol(
-            cudaq::opt::QIRArrayQubitAllocateArrayWithState, array_qbit_type,
-            {i64Ty, ptrTy}, parentModule);
-=======
     StringRef functionName =
         eleTy.isF64() ? cudaq::opt::QIRArrayQubitAllocateArrayWithStateFP64
                       : cudaq::opt::QIRArrayQubitAllocateArrayWithStateFP32;
     FlatSymbolRefAttr raiiSymbolRef =
         cudaq::opt::factory::createLLVMFunctionSymbol(
             functionName, array_qbit_type, {i64Ty, ptrTy}, parentModule);
->>>>>>> f3576861
 
     // Call the allocation function
     Value castedInitState =
@@ -1387,16 +1377,10 @@
     auto name = global.getSymName();
     bool isReadOnly = global.getConstant();
     Attribute initializer = global.getValue().value_or(Attribute{});
-<<<<<<< HEAD
-    rewriter.create<LLVM::GlobalOp>(loc, type, isReadOnly,
-                                    LLVM::Linkage::Private, name, initializer,
-                                    /*alignment=*/0);
-=======
     auto linkage =
         global.getExternal() ? LLVM::Linkage::Linkonce : LLVM::Linkage::Private;
     rewriter.create<LLVM::GlobalOp>(loc, type, isReadOnly, linkage, name,
                                     initializer, /*alignment=*/0);
->>>>>>> f3576861
     rewriter.eraseOp(global);
     return success();
   }
