--- conflicted
+++ resolved
@@ -1422,25 +1422,14 @@
         context);
     patterns.insert<
         AllocaOpRewrite, AllocaOpPattern, CallableClosureOpPattern,
-<<<<<<< HEAD
-        CallableFuncOpPattern, CastOpPattern, ComputePtrOpPattern,
-        ConcatOpRewrite, DeallocOpRewrite, ExtractQubitOpRewrite,
-        ExtractValueOpPattern, FuncToPtrOpPattern, InsertValueOpPattern,
-        InstantiateCallableOpPattern, LoadOpPattern,
+        CallableFuncOpPattern, CallCallableOpPattern, CastOpPattern,
+        ComputePtrOpPattern, ConcatOpRewrite, DeallocOpRewrite,
+        ExtractQubitOpRewrite, ExtractValueOpPattern, FuncToPtrOpPattern,
+        InsertValueOpPattern, InstantiateCallableOpPattern, LoadOpPattern,
         OneTargetRewrite<quake::HOp>, OneTargetRewrite<quake::XOp>,
         OneTargetRewrite<quake::YOp>, OneTargetRewrite<quake::ZOp>,
         OneTargetRewrite<quake::SOp>, OneTargetRewrite<quake::TOp>,
         OneTargetOneParamRewrite<quake::R1Op>,
-=======
-        CallableFuncOpPattern, CallCallableOpPattern, CastOpPattern,
-        ComputePtrOpPattern, ConcatOpRewrite, DeallocOpRewrite,
-        ExtractQubitOpRewrite, ExtractValueOpPattern, FuncToPtrOpPattern,
-        InsertValueOpPattern, InstantiateCallableOpPattern, LoadOpPattern,
-        MeasureRewrite<quake::MzOp>, OneTargetRewrite<quake::HOp>,
-        OneTargetRewrite<quake::XOp>, OneTargetRewrite<quake::YOp>,
-        OneTargetRewrite<quake::ZOp>, OneTargetRewrite<quake::SOp>,
-        OneTargetRewrite<quake::TOp>, OneTargetOneParamRewrite<quake::R1Op>,
->>>>>>> 3b75e08f
         OneTargetTwoParamRewrite<quake::PhasedRxOp>,
         OneTargetOneParamRewrite<quake::RxOp>,
         OneTargetOneParamRewrite<quake::RyOp>,
