--- conflicted
+++ resolved
@@ -187,27 +187,15 @@
     target.addLegalDialect<LLVM::LLVMDialect>();
     target.addLegalOp<ModuleOp>();
 
-<<<<<<< HEAD
-
-    if (failed(
-            applyFullConversion(getOperation(), target, std::move(patterns)))) {
-=======
     auto op = getOperation();
     LLVM_DEBUG(llvm::dbgs() << "Before conversion to QIR:\n"; op.dump());
     if (failed(applyFullConversion(op, target, std::move(patterns)))) {
->>>>>>> a0d1f932
       LLVM_DEBUG(getOperation().dump());
       std::cout << "Filed ConvertToQIR" << std::endl;
       getOperation().dump();
       signalPassFailure();
     }
-<<<<<<< HEAD
-
-    std::cout << "Succeded ConvertToQIR" << std::endl;
-    getOperation().dump();
-=======
     LLVM_DEBUG(llvm::dbgs() << "After conversion to QIR:\n"; op.dump());
->>>>>>> a0d1f932
   }
 };
 
