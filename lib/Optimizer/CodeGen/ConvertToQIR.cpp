/*******************************************************************************
 * Copyright (c) 2022 - 2024 NVIDIA Corporation & Affiliates.                  *
 * All rights reserved.                                                        *
 *                                                                             *
 * This source code and the accompanying materials are made available under    *
 * the terms of the Apache License 2.0 which accompanies this distribution.    *
 ******************************************************************************/

#include "CodeGenOps.h"
#include "PassDetails.h"
#include "QuakeToCodegen.h"
#include "cudaq/Optimizer/Builder/Intrinsics.h"
#include "cudaq/Optimizer/CodeGen/CCToLLVM.h"
#include "cudaq/Optimizer/CodeGen/Passes.h"
#include "cudaq/Optimizer/CodeGen/Peephole.h"
#include "cudaq/Optimizer/CodeGen/QIRFunctionNames.h"
#include "cudaq/Optimizer/CodeGen/QuakeToLLVM.h"
#include "cudaq/Optimizer/Dialect/CC/CCOps.h"
#include "cudaq/Optimizer/Dialect/Quake/QuakeOps.h"
#include "llvm/ADT/Hashing.h"
#include "llvm/ADT/TypeSwitch.h"
#include "llvm/Support/FormatVariadic.h"
#include "mlir/Conversion/AffineToStandard/AffineToStandard.h"
#include "mlir/Conversion/ArithToLLVM/ArithToLLVM.h"
#include "mlir/Conversion/ComplexToLLVM/ComplexToLLVM.h"
#include "mlir/Conversion/ComplexToLibm/ComplexToLibm.h"
#include "mlir/Conversion/ControlFlowToLLVM/ControlFlowToLLVM.h"
#include "mlir/Conversion/FuncToLLVM/ConvertFuncToLLVM.h"
#include "mlir/Conversion/LLVMCommon/ConversionTarget.h"
#include "mlir/Conversion/LLVMCommon/Pattern.h"
#include "mlir/Conversion/LLVMCommon/TypeConverter.h"
#include "mlir/Conversion/MathToLLVM/MathToLLVM.h"
#include "mlir/Conversion/SCFToControlFlow/SCFToControlFlow.h"
#include "mlir/Dialect/Arith/Transforms/Passes.h"
#include "mlir/Dialect/Complex/IR/Complex.h"
#include "mlir/Target/LLVMIR/ModuleTranslation.h"
#include "mlir/Transforms/DialectConversion.h"
#include "mlir/Transforms/GreedyPatternRewriteDriver.h"

#define DEBUG_TYPE "convert-to-qir"

namespace cudaq::opt {
#define GEN_PASS_DEF_CONVERTTOQIR
#define GEN_PASS_DEF_LOWERTOCG
#include "cudaq/Optimizer/CodeGen/Passes.h.inc"
} // namespace cudaq::opt

using namespace mlir;

/// Greedy pass to match subgraphs in the IR and replace them with codegen ops.
/// This step makes converting a DAG of nodes in the conversion step simpler.
static LogicalResult fuseSubgraphPatterns(MLIRContext *ctx, ModuleOp module) {
  RewritePatternSet patterns(ctx);
  cudaq::codegen::populateQuakeToCodegenPatterns(patterns);
  LLVM_DEBUG(llvm::dbgs() << "Before codegen dialect:\n"; module.dump());
  if (failed(applyPatternsAndFoldGreedily(module, std::move(patterns))))
    return failure();
  LLVM_DEBUG(llvm::dbgs() << "After codegen dialect:\n"; module.dump());
  return success();
}

namespace {
/// Convert Quake dialect to LLVM-IR and QIR.
class ConvertToQIR : public cudaq::opt::impl::ConvertToQIRBase<ConvertToQIR> {
public:
  using ConvertToQIRBase::ConvertToQIRBase;

  /// Measurement counter for unnamed measurements. Resets every module.
  unsigned measureCounter = 0;

  // This is an ad hox transformation to convert constant array values into a
  // buffer of constants.
  LogicalResult eraseConstantArrayOps() {
    bool ok = true;
    SmallVector<Operation *> cleanUps;
    getOperation().walk([&](cudaq::cc::ConstantArrayOp carr) {
      // If there is a constant array, then we expect that it is involved in
      // a stdvec initializer expression. So look for the pattern and expand
      // the store into a series of scalar stores.
      //
      //   %100 = cc.const_array [c1, c2, ... cN] : ...
      //   %110 = cc.alloca ...
      //   cc.store %100, %110 : ...
      //   __________________________
      //
      //   cc.store c1, %110[0]
      //   cc.store c2, %110[1]
      //   ...
      //   cc.store cN, %110[N-1]

      // Are all uses the value to a store?
      if (!std::all_of(carr->getUsers().begin(), carr->getUsers().end(),
                       [&](auto *op) {
                         auto st = dyn_cast<cudaq::cc::StoreOp>(op);
                         return st && st.getValue() == carr.getResult();
                       })) {
        ok = false;
        return;
      }

      auto eleTy = cast<cudaq::cc::ArrayType>(carr.getType()).getElementType();
      auto ptrTy = cudaq::cc::PointerType::get(eleTy);
      auto loc = carr.getLoc();

      for (auto *user : carr->getUsers()) {
        auto origStore = cast<cudaq::cc::StoreOp>(user);
        OpBuilder builder(origStore);
        auto buffer = origStore.getPtrvalue();
        const std::int32_t numConstants = carr.getConstantValues().size();
        auto constantValues = carr.getConstantValues();
        const bool isComplex = isa<ComplexType>(eleTy);
        for (std::int32_t idx = 0; idx < numConstants;
             idx += isComplex ? 2 : 1) {
          auto v = [&]() -> Value {
            auto val = constantValues[idx];
            if (auto fTy = dyn_cast<FloatType>(eleTy))
              return builder.create<arith::ConstantFloatOp>(
                  loc, cast<FloatAttr>(val).getValue(), fTy);
            if (auto iTy = dyn_cast<IntegerType>(eleTy))
              return builder.create<arith::ConstantIntOp>(
                  loc, cast<IntegerAttr>(val).getInt(), iTy);
            auto cTy = cast<ComplexType>(eleTy);
            auto complexVal = builder.getArrayAttr(
                {cast<FloatAttr>(val),
                 cast<FloatAttr>(constantValues[idx + 1])});
            return builder.create<complex::ConstantOp>(loc, cTy, complexVal);
          }();
          std::int32_t vidx = isComplex ? (idx / 2) : idx;
          Value arrWithOffset = builder.create<cudaq::cc::ComputePtrOp>(
              loc, ptrTy, buffer, ArrayRef<cudaq::cc::ComputePtrArg>{vidx});
          builder.create<cudaq::cc::StoreOp>(loc, v, arrWithOffset);
        }
        cleanUps.push_back(user);
      }
      cleanUps.push_back(carr.getOperation());
    });

    for (auto *op : cleanUps) {
      op->dropAllUses();
      op->erase();
    }
    return ok ? success() : failure();
  }

  /// Greedy pass to match subgraphs in the IR and replace them with codegen
  /// ops. This step makes converting a DAG of nodes in the conversion step
  /// simpler.
  void runOnOperation() override final {
    auto *context = &getContext();
    if (failed(fuseSubgraphPatterns(context, getOperation()))) {
      signalPassFailure();
      return;
    }
    // Ad hoc deal with ConstantArrayOp transformation.
    // TODO: Merge this into the codegen dialect once that gets to main.
    if (failed(eraseConstantArrayOps())) {
      getOperation().emitOpError("unexpected constant arrays");
      signalPassFailure();
      return;
    }

    LLVMConversionTarget target{*context};
    LLVMTypeConverter typeConverter(&getContext());
    cudaq::opt::initializeTypeConversions(typeConverter);
    RewritePatternSet patterns(context);

    populateComplexToLibmConversionPatterns(patterns, 1);
    populateComplexToLLVMConversionPatterns(typeConverter, patterns);

    populateAffineToStdConversionPatterns(patterns);
    arith::populateCeilFloorDivExpandOpsPatterns(patterns);
    arith::populateArithToLLVMConversionPatterns(typeConverter, patterns);
    populateMathToLLVMConversionPatterns(typeConverter, patterns);

    populateSCFToControlFlowConversionPatterns(patterns);
    cf::populateControlFlowToLLVMConversionPatterns(typeConverter, patterns);
    populateFuncToLLVMConversionPatterns(typeConverter, patterns);
    cudaq::opt::populateCCToLLVMPatterns(typeConverter, patterns);
    cudaq::opt::populateQuakeToLLVMPatterns(typeConverter, patterns,
                                            measureCounter);
    target.addLegalDialect<LLVM::LLVMDialect>();
    target.addLegalOp<ModuleOp>();

    auto op = getOperation();
    LLVM_DEBUG(llvm::dbgs() << "Before conversion to QIR:\n"; op.dump());
    if (failed(applyFullConversion(op, target, std::move(patterns)))) {
      LLVM_DEBUG(getOperation().dump());
      signalPassFailure();
    }
    LLVM_DEBUG(llvm::dbgs() << "After conversion to QIR:\n"; op.dump());
  }
};

} // namespace

void cudaq::opt::initializeTypeConversions(LLVMTypeConverter &typeConverter) {
  typeConverter.addConversion(
      [](quake::VeqType type) { return getArrayType(type.getContext()); });
  typeConverter.addConversion(
      [](quake::RefType type) { return getQubitType(type.getContext()); });
  typeConverter.addConversion([](quake::MeasureType type) {
    return IntegerType::get(type.getContext(), 1);
  });
  cudaq::opt::populateCCTypeConversions(&typeConverter);
}

std::pair<std::size_t, std::vector<std::size_t>>
cudaq::opt::getFunctionArgumentLayout(ModuleOp module, func::FuncOp func,
                                      bool filter(Type arg),
                                      std::size_t startingArgIdx) {
  auto arguments = func.getArguments();
  auto results = func.getResultTypes();
  auto funcTy = func.getFunctionType();
  auto bufferTy =
      cudaq::opt::factory::buildInvokeStructType(funcTy, startingArgIdx);
<<<<<<< HEAD
  StringRef dataLayoutSpec = "";
=======
  StringRef dataLayoutSpec;
>>>>>>> fbaf8746
  if (auto attr =
          module->getAttr(cudaq::opt::factory::targetDataLayoutAttrName))
    dataLayoutSpec = cast<StringAttr>(attr);
  llvm::DataLayout dataLayout{dataLayoutSpec};
  // Convert bufferTy to llvm.
  llvm::LLVMContext context;
  LLVMTypeConverter converter(funcTy.getContext());
  cudaq::opt::initializeTypeConversions(converter);
  auto llvmDialectTy = converter.convertType(bufferTy);
  LLVM::TypeToLLVMIRTranslator translator(context);
  auto *llvmStructTy =
      cast<llvm::StructType>(translator.translateType(llvmDialectTy));
  auto *layout = dataLayout.getStructLayout(llvmStructTy);
  auto strSize = layout->getSizeInBytes();
  std::vector<std::size_t> fieldOffsets;
  // Struct members include results at the end.
  for (std::size_t i = 0, I = bufferTy.getMembers().size() - results.size();
       i < I; ++i)
    if (filter == nullptr || filter(arguments[i].getType()))
      fieldOffsets.emplace_back(layout->getElementOffset(i));
  return {strSize, fieldOffsets};
}

namespace {
class LowerToCG : public cudaq::opt::impl::LowerToCGBase<LowerToCG> {
public:
  using LowerToCGBase::LowerToCGBase;

  void runOnOperation() override {
    if (failed(fuseSubgraphPatterns(&getContext(), getOperation())))
      signalPassFailure();
  }
};
} // namespace<|MERGE_RESOLUTION|>--- conflicted
+++ resolved
@@ -213,11 +213,7 @@
   auto funcTy = func.getFunctionType();
   auto bufferTy =
       cudaq::opt::factory::buildInvokeStructType(funcTy, startingArgIdx);
-<<<<<<< HEAD
-  StringRef dataLayoutSpec = "";
-=======
   StringRef dataLayoutSpec;
->>>>>>> fbaf8746
   if (auto attr =
           module->getAttr(cudaq::opt::factory::targetDataLayoutAttrName))
     dataLayoutSpec = cast<StringAttr>(attr);
