/*******************************************************************************
 * Copyright (c) 2022 - 2024 NVIDIA Corporation & Affiliates.                  *
 * All rights reserved.                                                        *
 *                                                                             *
 * This source code and the accompanying materials are made available under    *
 * the terms of the Apache License 2.0 which accompanies this distribution.    *
 ******************************************************************************/

#include "cudaq/Optimizer/CodeGen/Passes.h"
#include "PassDetails.h"
#include "cudaq/Optimizer/Transforms/Passes.h"
#include "mlir/Pass/PassManager.h"
#include "mlir/Transforms/Passes.h"

using namespace mlir;

static SmallVector<std::string> z_disabledPatterns = {"R1ToU3"};

static void addAnyonPPipeline(OpPassManager &pm) {
  using namespace cudaq::opt;
  std::string basis[] = {
      "h", "s", "t", "rx", "ry", "rz", "x", "y", "z", "z(1)",
  };
  BasisConversionPassOptions options;
  options.basis = basis;
<<<<<<< HEAD
  options.disabledPatterns = {"R1ToU3"};
=======
  options.disabledPatterns = z_disabledPatterns;
>>>>>>> d09471d1
  pm.addPass(createBasisConversionPass(options));
}

static void addAnyonCPipeline(OpPassManager &pm) {
  using namespace cudaq::opt;
  std::string basis[] = {
      "h", "s", "t", "rx", "ry", "rz", "x", "y", "z", "x(1)",
  };
  BasisConversionPassOptions options;
  options.basis = basis;
<<<<<<< HEAD
  options.disabledPatterns = {"R1ToU3"};
=======
  options.disabledPatterns = z_disabledPatterns;
>>>>>>> d09471d1
  pm.addPass(createBasisConversionPass(options));
}

static void addOQCPipeline(OpPassManager &pm) {
  using namespace cudaq::opt;
  std::string basis[] = {
      // TODO: make this our native gate set
      "h", "s", "t", "r1", "rx", "ry", "rz", "x", "y", "z", "x(1)",
  };
  BasisConversionPassOptions options;
  options.basis = basis;
<<<<<<< HEAD
  options.disabledPatterns = {"R1ToU3"};
=======
  options.disabledPatterns = z_disabledPatterns;
>>>>>>> d09471d1
  pm.addPass(createBasisConversionPass(options));
}

static void addQuantinuumPipeline(OpPassManager &pm) {
  using namespace cudaq::opt;
  std::string basis[] = {
      "h", "s", "t", "rx", "ry", "rz", "x", "y", "z", "x(1)",
  };
  BasisConversionPassOptions options;
  options.basis = basis;
<<<<<<< HEAD
  options.disabledPatterns = {"R1ToU3"};
=======
  options.disabledPatterns = z_disabledPatterns;
>>>>>>> d09471d1
  pm.addPass(createBasisConversionPass(options));
}

static void addIQMPipeline(OpPassManager &pm) {
  using namespace cudaq::opt;
  std::string basis[] = {
      "phased_rx",
      "z(1)",
  };
  BasisConversionPassOptions options;
  options.basis = basis;
<<<<<<< HEAD
  options.disabledPatterns = {"R1ToU3"};
=======
  options.disabledPatterns = z_disabledPatterns;
>>>>>>> d09471d1
  pm.addPass(createBasisConversionPass(options));
}

static void addIonQPipeline(OpPassManager &pm) {
  using namespace cudaq::opt;
  std::string basis[] = {
      "h",  "s", "t", "rx", "ry",
      "rz", "x", "y", "z",  "x(1)", // TODO set to ms, gpi, gpi2
  };
  BasisConversionPassOptions options;
  options.basis = basis;
<<<<<<< HEAD
  options.disabledPatterns = {"R1ToU3"};
=======
  options.disabledPatterns = z_disabledPatterns;
>>>>>>> d09471d1
  pm.addPass(createBasisConversionPass(options));
}

static void addFermioniqPipeline(OpPassManager &pm) {
  using namespace cudaq::opt;
  std::string basis[] = {
      "h", "s", "t", "rx", "ry", "rz", "x", "y", "z", "x(1)",
  };
  BasisConversionPassOptions options;
  options.basis = basis;
<<<<<<< HEAD
  options.disabledPatterns = {"R1ToU3"};
=======
  options.disabledPatterns = z_disabledPatterns;
>>>>>>> d09471d1
  pm.addPass(createBasisConversionPass(options));
}

void cudaq::opt::registerTargetPipelines() {
  PassPipelineRegistration<>("anyon-cgate-set-mapping",
                             "Convert kernels to Anyon gate set.",
                             addAnyonCPipeline);
  PassPipelineRegistration<>("anyon-pgate-set-mapping",
                             "Convert kernels to Anyon gate set.",
                             addAnyonPPipeline);
  PassPipelineRegistration<>("oqc-gate-set-mapping",
                             "Convert kernels to OQC gate set.",
                             addOQCPipeline);
  PassPipelineRegistration<>("iqm-gate-set-mapping",
                             "Convert kernels to IQM gate set.",
                             addIQMPipeline);
  PassPipelineRegistration<>("quantinuum-gate-set-mapping",
                             "Convert kernels to Quantinuum gate set.",
                             addQuantinuumPipeline);
  PassPipelineRegistration<>("ionq-gate-set-mapping",
                             "Convert kernels to IonQ gate set.",
                             addIonQPipeline);
  PassPipelineRegistration<>("fermioniq-gate-set-mapping",
                             "Convert kernels to Fermioniq gate set.",
                             addFermioniqPipeline);
}

void cudaq::opt::registerCodeGenDialect(DialectRegistry &registry) {
  registry.insert<cudaq::codegen::CodeGenDialect>();
}<|MERGE_RESOLUTION|>--- conflicted
+++ resolved
@@ -23,11 +23,7 @@
   };
   BasisConversionPassOptions options;
   options.basis = basis;
-<<<<<<< HEAD
-  options.disabledPatterns = {"R1ToU3"};
-=======
   options.disabledPatterns = z_disabledPatterns;
->>>>>>> d09471d1
   pm.addPass(createBasisConversionPass(options));
 }
 
@@ -38,11 +34,7 @@
   };
   BasisConversionPassOptions options;
   options.basis = basis;
-<<<<<<< HEAD
-  options.disabledPatterns = {"R1ToU3"};
-=======
   options.disabledPatterns = z_disabledPatterns;
->>>>>>> d09471d1
   pm.addPass(createBasisConversionPass(options));
 }
 
@@ -54,11 +46,7 @@
   };
   BasisConversionPassOptions options;
   options.basis = basis;
-<<<<<<< HEAD
-  options.disabledPatterns = {"R1ToU3"};
-=======
   options.disabledPatterns = z_disabledPatterns;
->>>>>>> d09471d1
   pm.addPass(createBasisConversionPass(options));
 }
 
@@ -69,11 +57,7 @@
   };
   BasisConversionPassOptions options;
   options.basis = basis;
-<<<<<<< HEAD
-  options.disabledPatterns = {"R1ToU3"};
-=======
   options.disabledPatterns = z_disabledPatterns;
->>>>>>> d09471d1
   pm.addPass(createBasisConversionPass(options));
 }
 
@@ -85,11 +69,7 @@
   };
   BasisConversionPassOptions options;
   options.basis = basis;
-<<<<<<< HEAD
-  options.disabledPatterns = {"R1ToU3"};
-=======
   options.disabledPatterns = z_disabledPatterns;
->>>>>>> d09471d1
   pm.addPass(createBasisConversionPass(options));
 }
 
@@ -101,11 +81,7 @@
   };
   BasisConversionPassOptions options;
   options.basis = basis;
-<<<<<<< HEAD
-  options.disabledPatterns = {"R1ToU3"};
-=======
   options.disabledPatterns = z_disabledPatterns;
->>>>>>> d09471d1
   pm.addPass(createBasisConversionPass(options));
 }
 
@@ -116,11 +92,7 @@
   };
   BasisConversionPassOptions options;
   options.basis = basis;
-<<<<<<< HEAD
-  options.disabledPatterns = {"R1ToU3"};
-=======
   options.disabledPatterns = z_disabledPatterns;
->>>>>>> d09471d1
   pm.addPass(createBasisConversionPass(options));
 }
 
