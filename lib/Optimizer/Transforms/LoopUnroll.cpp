--- conflicted
+++ resolved
@@ -25,16 +25,10 @@
 
 using namespace mlir;
 
-<<<<<<< HEAD
-#include "CollapseStores.inc"
-#include "LiftArrayAlloc.inc"
-#include "LoopNormalize.inc"
-=======
 #include "LiftArrayAllocPatterns.inc"
 #include "LoopNormalizePatterns.inc"
 #include "LowerToCFGPatterns.inc"
 #include "WriteAfterWriteEliminationPatterns.inc"
->>>>>>> e714387f
 
 inline std::pair<Block *, Block *> findCloneRange(Block *first, Block *last) {
   return {first->getNextNode(), last->getPrevNode()};
@@ -243,15 +237,8 @@
   void runOnOperation() override {
     auto *ctx = &getContext();
     auto *op = getOperation();
-<<<<<<< HEAD
-
-    auto func = dyn_cast<func::FuncOp>(op);
-    DominanceInfo domInfo(func);
-
-=======
     DominanceInfo domInfo(op);
     auto func = dyn_cast<func::FuncOp>(op);
->>>>>>> e714387f
     auto numLoops = countLoopOps(op);
     unsigned progress = 0;
     if (numLoops) {
@@ -261,40 +248,21 @@
       for (RegisteredOperationName op : ctx->getRegisteredOperations())
         op.getCanonicalizationPatterns(patterns, ctx);
 
-<<<<<<< HEAD
-      patterns.insert<LoopPat>(ctx, allowClosedInterval, allowBreak);
-=======
       // Add patterns that help const prop loop boundaries computed
       // in conditionals, other loops, or arrays.
       patterns.insert<RewriteIf>(ctx, /*rewriteOnlyIfConst=*/true);
       patterns.insert<LoopPat>(ctx, allowClosedInterval, allowBreak);
       patterns.insert<AllocaPattern>(
           ctx, domInfo, func == nullptr ? "unknown" : func.getName());
->>>>>>> e714387f
       patterns.insert<UnrollCountedLoop>(ctx, threshold,
                                          /*signalFailure=*/false, allowBreak,
                                          progress);
 
-<<<<<<< HEAD
-      if (func)
-        patterns.insert<AllocaPattern>(ctx, domInfo, func.getName());
-      patterns.insert<RemoveUselessStorePattern>(ctx);
-
-=======
->>>>>>> e714387f
       FrozenRewritePatternSet frozen(std::move(patterns));
       // Iterate over the loops until a fixed-point is reached. Some loops can
       // only be unrolled if other loops are unrolled first and the constants
       // iteratively propagated.
       do {
-<<<<<<< HEAD
-        // Clean up dead code.
-        if (func) {
-          auto builder = OpBuilder(op);
-          IRRewriter rewriter(builder);
-          [[maybe_unused]] auto unused =
-              simplifyRegions(rewriter, {func.getBody()});
-=======
         // Remove overridden writes.
         auto analysis = SimplifyWritesAnalysis(domInfo, op);
         analysis.removeOverriddenStores();
@@ -304,7 +272,6 @@
           IRRewriter rewriter(builder);
           [[maybe_unused]] auto unused =
               simplifyRegions(rewriter, op->getRegions());
->>>>>>> e714387f
         }
         progress = 0;
         (void)applyPatternsAndFoldGreedily(op, frozen);
@@ -405,16 +372,10 @@
   pm.addNestedPass<func::FuncOp>(createCanonicalizerPass());
   pm.addNestedPass<func::FuncOp>(createCSEPass());
   pm.addNestedPass<func::FuncOp>(cudaq::opt::createClassicalMemToReg());
-<<<<<<< HEAD
-  cudaq::opt::LoopUnrollOptions luo1{threshold, signalFailure,
-                                     allowClosedInterval, allowBreak};
-  pm.addNestedPass<func::FuncOp>(cudaq::opt::createLoopUnroll(luo1));
-=======
   cudaq::opt::LoopUnrollOptions luo{threshold, signalFailure,
                                     allowClosedInterval, allowBreak};
   // TODO: run cse as a part of cc-loop-unroll when we update the llvm version.
   pm.addNestedPass<func::FuncOp>(cudaq::opt::createLoopUnroll(luo));
->>>>>>> e714387f
   pm.addNestedPass<func::FuncOp>(cudaq::opt::createUpdateRegisterNames());
 }
 
