--- conflicted
+++ resolved
@@ -24,213 +24,9 @@
 
 using namespace mlir;
 
-<<<<<<< HEAD
-#include "LiftArrayAllocPatterns.inc"
-#include "LoopNormalizePatterns.inc"
-#include "LowerToCFGPatterns.inc"
-#include "WriteAfterWriteEliminationPatterns.inc"
-
-inline std::pair<Block *, Block *> findCloneRange(Block *first, Block *last) {
-  return {first->getNextNode(), last->getPrevNode()};
-}
-
-static std::size_t
-unrollLoopByValue(cudaq::cc::LoopOp loop,
-                  const cudaq::opt::LoopComponents &components) {
-  auto c = components.compareValue.getDefiningOp<arith::ConstantOp>();
-  return cast<IntegerAttr>(c.getValue()).getInt();
-}
-
-static std::size_t unrollLoopByValue(cudaq::cc::LoopOp loop) {
-  auto components = cudaq::opt::getLoopComponents(loop);
-  return unrollLoopByValue(loop, *components);
-}
-
-static bool exceedsThresholdValue(cudaq::cc::LoopOp loop,
-                                  std::size_t threshold) {
-  auto upperBound = unrollLoopByValue(loop);
-  return upperBound >= threshold;
-}
-
-namespace {
-
-/// We fully unroll a counted loop (so marked with the counted attribute) as
-/// long as the number of iterations is constant and that constant is less than
-/// the threshold value.
-///
-/// Assumptions are made that the counted loop has a particular structural
-/// layout as is consistent with the factory producing the counted loop.
-///
-/// After this pass, all loops marked counted will be unrolled or marked
-/// invariant. An invariant loop means the loop must execute exactly some
-/// specific number of times, even if that number is only known at runtime.
-struct UnrollCountedLoop : public OpRewritePattern<cudaq::cc::LoopOp> {
-  explicit UnrollCountedLoop(MLIRContext *ctx, std::size_t t, bool sf, bool ab,
-                             unsigned &p)
-      : OpRewritePattern(ctx), threshold(t), signalFailure(sf), allowBreak(ab),
-        progress(p) {}
-
-  LogicalResult matchAndRewrite(cudaq::cc::LoopOp loop,
-                                PatternRewriter &rewriter) const override {
-    // When the signalFailure flag is set, all loops are matched since that flag
-    // requires that all LoopOp operations be rewritten. Despite the setting of
-    // this flag, it may not be possible to fully unroll every LoopOp anyway.
-    // Check for cases that are clearly not going to be unrolled.
-    if (!allowBreak && !cudaq::opt::isaCountedLoop(loop)) {
-      if (signalFailure)
-        loop.emitOpError("not a simple counted loop");
-      return failure();
-    }
-    if (allowBreak && !cudaq::opt::isaConstantUpperBoundLoop(loop)) {
-      if (signalFailure)
-        loop.emitOpError("not a constant upper bound loop");
-      return failure();
-    }
-    if (exceedsThresholdValue(loop, threshold)) {
-      if (signalFailure)
-        loop.emitOpError("loop bounds exceed iteration threshold");
-      return failure();
-    }
-
-    // At this point, we're ready to unroll the loop and replace it with a
-    // sequence of blocks. Each block will receive a block argument that is the
-    // iteration number. The original cc.loop will be replaced by a constant,
-    // the total number of iterations.
-    // TODO: Allow the threading of other block arguments to the result.
-    auto components = cudaq::opt::getLoopComponents(loop);
-    assert(components && "counted loop must have components");
-    auto unrollBy = unrollLoopByValue(loop, *components);
-    if (components->isClosedIntervalForm())
-      ++unrollBy;
-    Type inductionTy = loop.getOperands()[components->induction].getType();
-    LLVM_DEBUG(llvm::dbgs()
-               << "unrolling loop by " << unrollBy << " iterations\n");
-    auto loc = loop.getLoc();
-    // Split the basic block in which this cc.loop appears.
-    auto *insBlock = rewriter.getInsertionBlock();
-    auto insPos = rewriter.getInsertionPoint();
-    auto *endBlock = rewriter.splitBlock(insBlock, insPos);
-    auto argTys = loop.getResultTypes();
-    SmallVector<Location> argLocs(argTys.size(), loop.getLoc());
-    endBlock->addArguments(argTys, argLocs);
-    rewriter.setInsertionPointToEnd(insBlock);
-    Value iterCount = getIntegerConstant(loc, inductionTy, 0, rewriter);
-    SmallVector<Location> locsRange(loop.getNumResults(), loc);
-    auto &bodyRegion = loop.getBodyRegion();
-    SmallVector<Value> iterationOpers = loop.getOperands();
-    auto setIterationOpers = [&](auto from) {
-      assert(iterationOpers.size() == from.size());
-      for (auto i : llvm::enumerate(from))
-        iterationOpers[i.index()] = i.value();
-    };
-
-    // Make a constant number of copies of the body.
-    Block *contBlock = nullptr;
-    Value nextIterCount;
-    for (std::size_t i = 0u; i < unrollBy; ++i) {
-      // 1. Clone the while region.
-      rewriter.cloneRegionBefore(loop.getWhileRegion(), endBlock);
-      Block *whileBlock = insBlock->getNextNode();
-      // 2. Clone the body region.
-      rewriter.cloneRegionBefore(bodyRegion, endBlock);
-      // Replace the ConditionOp in the while region clone with a direct branch.
-      // This makes the comparison there dead. DCE will delete any unneeded code
-      // associated with it.
-      auto cond = cast<cudaq::cc::ConditionOp>(whileBlock->getTerminator());
-      rewriter.setInsertionPoint(cond);
-      rewriter.replaceOpWithNewOp<cf::BranchOp>(cond, whileBlock->getNextNode(),
-                                                cond.getResults());
-      auto cloneRange = findCloneRange(insBlock, endBlock);
-      // 3. If the loop has a step region, clone it as well. Otherwise create an
-      // empty block to target as the next "continue" block.
-      if (loop.hasStep()) {
-        contBlock = endBlock->getPrevNode();
-        rewriter.cloneRegionBefore(loop.getStepRegion(), endBlock);
-        contBlock = contBlock->getNextNode();
-      } else {
-        contBlock = rewriter.createBlock(endBlock, argTys, argLocs);
-      }
-      // Replace any continue and (possibly) break ops in the body region. They
-      // are replaced with branches to the continue block or exit block, resp.
-      for (Block *b = cloneRange.first; b != contBlock; b = b->getNextNode()) {
-        auto *term = b->getTerminator();
-        if (auto cont = dyn_cast<cudaq::cc::ContinueOp>(term)) {
-          auto termOpers = cont.getOperands();
-          rewriter.setInsertionPoint(cont);
-          rewriter.replaceOpWithNewOp<cf::BranchOp>(cont, contBlock, termOpers);
-        }
-        if (allowBreak) {
-          if (auto brk = dyn_cast<cudaq::cc::BreakOp>(term)) {
-            auto termOpers = brk.getOperands();
-            rewriter.setInsertionPoint(brk);
-            rewriter.replaceOpWithNewOp<cf::BranchOp>(brk, endBlock, termOpers);
-          }
-        }
-      }
-      // If there was a step region, its entry block is the continue block.
-      // However, it may have multiple exit blocks. Thread each of these to a
-      // merge block. The continue block is updated to this new empty merge
-      // block.
-      if (loop.hasStep()) {
-        Block *mergeBlock = rewriter.createBlock(endBlock, argTys, argLocs);
-        for (Block *b = contBlock; b != mergeBlock; b = b->getNextNode())
-          if (auto cont = dyn_cast<cudaq::cc::ContinueOp>(b->getTerminator())) {
-            auto termOpers = cont.getOperands();
-            rewriter.setInsertionPoint(cont);
-            rewriter.replaceOpWithNewOp<cf::BranchOp>(cont, mergeBlock,
-                                                      termOpers);
-          }
-        contBlock = mergeBlock;
-      }
-      // At this point, the continue block is a new, empty block. Generate the
-      // next iteration number in this continue block.
-      rewriter.setInsertionPointToEnd(contBlock);
-      nextIterCount = getIntegerConstant(loc, inductionTy, i + 1, rewriter);
-      rewriter.setInsertionPointToEnd(insBlock);
-      // Propagate the previous iteration number into the new block. This makes
-      // any unneeded computation dead. DCE will clean that up as well.
-      iterationOpers[components->induction] = iterCount;
-      rewriter.create<cf::BranchOp>(loc, cloneRange.first, iterationOpers);
-      // Bookkeeping for the next iteration, which uses the new continue block,
-      // `conBlock`, and its arguments.
-      setIterationOpers(contBlock->getArguments());
-      iterCount = nextIterCount;
-      insBlock = contBlock;
-    }
-
-    // Finish up the last block.
-    rewriter.setInsertionPointToEnd(insBlock);
-    if (contBlock) {
-      iterationOpers[components->induction] = nextIterCount;
-      setIterationOpers(contBlock->getArguments());
-    }
-    [[maybe_unused]] auto lastBranch =
-        rewriter.create<cf::BranchOp>(loc, endBlock, iterationOpers);
-    rewriter.replaceOp(loop, endBlock->getArguments());
-
-    LLVM_DEBUG(llvm::dbgs() << "after unrolling a loop:\n";
-               lastBranch->getParentOfType<func::FuncOp>().dump());
-    progress++;
-    return success();
-  }
-
-  static Value getIntegerConstant(Location loc, Type ty, std::int64_t val,
-                                  PatternRewriter &rewriter) {
-    auto attr = rewriter.getIntegerAttr(ty, val);
-    return rewriter.create<arith::ConstantOp>(loc, ty, attr);
-  }
-
-  std::size_t threshold;
-  bool signalFailure;
-  bool allowBreak;
-  unsigned &progress;
-};
-
-=======
 #include "LoopUnrollPatterns.inc"
 
 namespace {
->>>>>>> f9cca250
 /// The loop unrolling pass will fully unroll a `cc::LoopOp` when the loop is
 /// known to always execute a constant number of iterations. That is, the loop
 /// is a counted loop. (A threshold value can be used to bound the legal range
@@ -242,8 +38,6 @@
   void runOnOperation() override {
     auto *ctx = &getContext();
     auto *op = getOperation();
-    DominanceInfo domInfo(op);
-    auto func = dyn_cast<func::FuncOp>(op);
     auto numLoops = countLoopOps(op);
     unsigned progress = 0;
     if (numLoops) {
@@ -252,32 +46,14 @@
         dialect->getCanonicalizationPatterns(patterns);
       for (RegisteredOperationName op : ctx->getRegisteredOperations())
         op.getCanonicalizationPatterns(patterns, ctx);
-
-      // Add patterns that help const prop loop boundaries computed
-      // in conditional statements, other loops, or arrays.
-      patterns.insert<RewriteIf>(ctx, /*rewriteOnlyIfConst=*/true);
-      patterns.insert<LoopPat>(ctx, allowClosedInterval, allowBreak);
-      patterns.insert<AllocaPattern>(
-          ctx, domInfo, func == nullptr ? "unknown" : func.getName());
       patterns.insert<UnrollCountedLoop>(ctx, threshold,
                                          /*signalFailure=*/false, allowBreak,
                                          progress);
-
       FrozenRewritePatternSet frozen(std::move(patterns));
       // Iterate over the loops until a fixed-point is reached. Some loops can
       // only be unrolled if other loops are unrolled first and the constants
       // iteratively propagated.
       do {
-        // Remove overridden writes.
-        auto analysis = SimplifyWritesAnalysis(domInfo, op);
-        analysis.removeOverriddenStores();
-        // Clean up dead code.
-        {
-          auto builder = OpBuilder(op);
-          IRRewriter rewriter(builder);
-          [[maybe_unused]] auto unused =
-              simplifyRegions(rewriter, op->getRegions());
-        }
         progress = 0;
         (void)applyPatternsAndFoldGreedily(op, frozen);
       } while (progress);
@@ -334,11 +110,12 @@
                                     bool signalFailure, bool allowBreak,
                                     bool allowClosedInterval) {
   pm.addNestedPass<func::FuncOp>(createCanonicalizerPass());
-  pm.addNestedPass<func::FuncOp>(createCSEPass());
   pm.addNestedPass<func::FuncOp>(cudaq::opt::createClassicalMemToReg());
-  cudaq::opt::LoopUnrollOptions luo{threshold, signalFailure,
-                                    allowClosedInterval, allowBreak};
-  // TODO: run cse as a part of cc-loop-unroll when we update the llvm version.
+  pm.addNestedPass<func::FuncOp>(createCanonicalizerPass());
+  cudaq::opt::LoopNormalizeOptions lno{allowClosedInterval, allowBreak};
+  pm.addNestedPass<func::FuncOp>(cudaq::opt::createLoopNormalize(lno));
+  pm.addNestedPass<func::FuncOp>(createCanonicalizerPass());
+  cudaq::opt::LoopUnrollOptions luo{threshold, signalFailure, allowBreak};
   pm.addNestedPass<func::FuncOp>(cudaq::opt::createLoopUnroll(luo));
   pm.addNestedPass<func::FuncOp>(cudaq::opt::createUpdateRegisterNames());
 }
