--- conflicted
+++ resolved
@@ -107,24 +107,15 @@
   return builder.create<complex::ConstantOp>(argLoc, eleTy, complexVal);
 }
 
-template <typename T>
-std::tuple<Value, Value>
-createArrayInMemory(OpBuilder &builder, ModuleOp module, unsigned &counter,
-                    BlockArgument argument, std::vector<T> &vec,
-                    cudaq::cc::ArrayType arrTy) {
-  auto argLoc = argument.getLoc();
-
-  // Stick global at end of Module.
-  std::string symbol = "__nvqpp_rodata_init_state." + std::to_string(counter++);
-
-  cudaq::IRBuilder irBuilder(builder);
-  irBuilder.genVectorOfConstants(argLoc, module, symbol, vec);
-
-  builder.setInsertionPointToStart(argument.getOwner());
-  auto buffer = builder.create<cudaq::cc::AddressOfOp>(
-      argLoc, cudaq::cc::PointerType::get(arrTy), symbol);
-  auto data = builder.create<cudaq::cc::LoadOp>(argLoc, arrTy, buffer);
-  return {buffer, data};
+/// returns true if and only if \p argument is used by a `quake.init_state`
+/// operation.
+static bool hasInitStateUse(BlockArgument argument) {
+  for (auto *argUser : argument.getUsers())
+    if (auto stdvecDataOp = dyn_cast<cudaq::cc::StdvecDataOp>(argUser))
+      for (auto *dataUser : stdvecDataOp->getUsers())
+        if (isa<quake::InitializeStateOp>(dataUser))
+          return true;
+  return false;
 }
 
 template <typename T> 
@@ -211,11 +202,11 @@
   return failure();
 }
 
-template <typename ELETY, typename T, typename MAKER>
+template <typename ELETY, typename T, typename ATTR, typename MAKER>
 LogicalResult
 synthesizeVectorArgument(OpBuilder &builder, ModuleOp module, unsigned &counter,
                          BlockArgument argument, std::vector<T> &vec,
-                         MAKER makeElementValue) {
+                         ATTR arrayAttr, MAKER makeElementValue) {
   auto *ctx = builder.getContext();
   auto argTy = argument.getType();
   
@@ -225,22 +216,18 @@
 
   builder.setInsertionPointToStart(argument.getOwner());
   auto argLoc = argument.getLoc();
-
+  auto conArray = builder.create<cudaq::cc::ConstantArrayOp>(
+      argLoc, cudaq::cc::ArrayType::get(ctx, eleTy, vec.size()), arrayAttr);
   auto arrTy = cudaq::cc::ArrayType::get(ctx, eleTy, vec.size());
   std::optional<Value> arrayInMemory;
-  std::optional<Value> conArray;
   auto ptrEleTy = cudaq::cc::PointerType::get(eleTy);
   bool generateNewValue = false;
 
   // Helper function that materializes the array in memory.
-  auto getArrayInMemory = [&]() -> std::tuple<Value, Value> {
+  auto getArrayInMemory = [&]() -> Value {
     if (arrayInMemory)
-      return {*arrayInMemory, *conArray};
+      return *arrayInMemory;
     OpBuilder::InsertionGuard guard(builder);
-<<<<<<< HEAD
-    auto [buffer, data] =
-        createArrayInMemory(builder, module, counter, argument, vec, arrTy);
-=======
     Value buffer;
     if (hasInitStateUse(argument)) {
       // Stick global at end of Module.
@@ -259,13 +246,11 @@
       builder.create<cudaq::cc::StoreOp>(argLoc, conArray, buffer);
     }
 
->>>>>>> 69afc99b
     auto ptrArrEleTy =
         cudaq::cc::PointerType::get(cudaq::cc::ArrayType::get(eleTy));
     Value res = builder.create<cudaq::cc::CastOp>(argLoc, ptrArrEleTy, buffer);
     arrayInMemory = res;
-    conArray = data;
-    return {res, data};
+    return res;
   };
 
   auto replaceLoads = [&](cudaq::cc::ComputePtrOp elePtrOp,
@@ -318,11 +303,11 @@
           if (index == cudaq::cc::ComputePtrOp::kDynamicIndex) {
             OpBuilder::InsertionGuard guard(builder);
             builder.setInsertionPoint(elePtrOp);
-            auto [memArr, conArray] = getArrayInMemory();
             Value getEle = builder.create<cudaq::cc::ExtractValueOp>(
                 elePtrOp.getLoc(), eleTy, conArray,
                 elePtrOp.getDynamicIndices()[0]);
             if (failed(replaceLoads(elePtrOp, getEle))) {
+              Value memArr = getArrayInMemory();
               builder.setInsertionPoint(elePtrOp);
               Value newComputedPtr = builder.create<cudaq::cc::ComputePtrOp>(
                   argLoc, ptrEleTy, memArr,
@@ -335,7 +320,7 @@
           Value runtimeParam =
               makeElementValue(builder, argLoc, vec[index], eleTy);
           if (failed(replaceLoads(elePtrOp, runtimeParam))) {
-            auto [memArr, _] = getArrayInMemory();
+            Value memArr = getArrayInMemory();
             OpBuilder::InsertionGuard guard(builder);
             builder.setInsertionPoint(elePtrOp);
             Value newComputedPtr = builder.create<cudaq::cc::ComputePtrOp>(
@@ -350,11 +335,7 @@
       // Check if there were other uses of `vec.data()` and simply forward the
       // constant array as materialized in memory.
       if (replaceOtherUses) {
-<<<<<<< HEAD
-        auto [memArr, _] = getArrayInMemory();
-=======
         auto memArr = getArrayInMemory();
->>>>>>> 69afc99b
         stdvecDataOp.replaceAllUsesWith(memArr);
       }
       continue;
@@ -366,11 +347,7 @@
     generateNewValue = true;
   }
   if (generateNewValue) {
-<<<<<<< HEAD
-    auto [memArr, _] = getArrayInMemory();
-=======
     Value memArr = getArrayInMemory();
->>>>>>> 69afc99b
     OpBuilder::InsertionGuard guard(builder);
     builder.setInsertionPointAfter(memArr.getDefiningOp());
     Value size = builder.create<arith::ConstantIntOp>(argLoc, vec.size(), 64);
@@ -389,11 +366,15 @@
   return result;
 }
 
+// TODO: consider using DenseArrayAttr here instead. NB: such a change may alter
+// the output of the constant array op.
 static LogicalResult
 synthesizeVectorArgument(OpBuilder &builder, ModuleOp module, unsigned &counter,
                          BlockArgument argument, std::vector<bool> &vec) {
-  return synthesizeVectorArgument<IntegerType>(
-      builder, module, counter, argument, vec, makeIntegerElement<bool>);
+  auto arrayAttr = builder.getI32ArrayAttr(asI32(vec));
+  return synthesizeVectorArgument<IntegerType>(builder, module, counter,
+                                               argument, vec, arrayAttr,
+                                               makeIntegerElement<bool>);
 }
 
 static LogicalResult synthesizeVectorArgument(OpBuilder &builder,
@@ -401,8 +382,10 @@
                                               unsigned &counter,
                                               BlockArgument argument,
                                               std::vector<std::int8_t> &vec) {
-  return synthesizeVectorArgument<IntegerType>(
-      builder, module, counter, argument, vec, makeIntegerElement<std::int8_t>);
+  auto arrayAttr = builder.getI32ArrayAttr(asI32(vec));
+  return synthesizeVectorArgument<IntegerType>(builder, module, counter,
+                                               argument, vec, arrayAttr,
+                                               makeIntegerElement<std::int8_t>);
 }
 
 static LogicalResult synthesizeVectorArgument(OpBuilder &builder,
@@ -410,8 +393,9 @@
                                               unsigned &counter,
                                               BlockArgument argument,
                                               std::vector<std::int16_t> &vec) {
+  auto arrayAttr = builder.getI32ArrayAttr(asI32(vec));
   return synthesizeVectorArgument<IntegerType>(
-      builder, module, counter, argument, vec,
+      builder, module, counter, argument, vec, arrayAttr,
       makeIntegerElement<std::int16_t>);
 }
 
@@ -420,8 +404,9 @@
                                               unsigned &counter,
                                               BlockArgument argument,
                                               std::vector<std::int32_t> &vec) {
+  auto arrayAttr = builder.getI32ArrayAttr(vec);
   return synthesizeVectorArgument<IntegerType>(
-      builder, module, counter, argument, vec,
+      builder, module, counter, argument, vec, arrayAttr,
       makeIntegerElement<std::int32_t>);
 }
 
@@ -430,39 +415,58 @@
                                               unsigned &counter,
                                               BlockArgument argument,
                                               std::vector<std::int64_t> &vec) {
+  auto arrayAttr = builder.getI64ArrayAttr(vec);
   return synthesizeVectorArgument<IntegerType>(
-      builder, module, counter, argument, vec,
+      builder, module, counter, argument, vec, arrayAttr,
       makeIntegerElement<std::int64_t>);
 }
 
 static LogicalResult
 synthesizeVectorArgument(OpBuilder &builder, ModuleOp module, unsigned &counter,
                          BlockArgument argument, std::vector<float> &vec) {
+  auto arrayAttr = builder.getF32ArrayAttr(vec);
   return synthesizeVectorArgument<FloatType>(builder, module, counter, argument,
-                                             vec, makeFloatElement<float>);
+                                             vec, arrayAttr,
+                                             makeFloatElement<float>);
 }
 
 static LogicalResult
 synthesizeVectorArgument(OpBuilder &builder, ModuleOp module, unsigned &counter,
                          BlockArgument argument, std::vector<double> &vec) {
+  auto arrayAttr = builder.getF64ArrayAttr(vec);
   return synthesizeVectorArgument<FloatType>(builder, module, counter, argument,
-                                             vec, makeFloatElement<double>);
+                                             vec, arrayAttr,
+                                             makeFloatElement<double>);
 }
 
 static LogicalResult
 synthesizeVectorArgument(OpBuilder &builder, ModuleOp module, unsigned &counter,
                          BlockArgument argument,
                          std::vector<std::complex<float>> &vec) {
-  return synthesizeVectorArgument<ComplexType>(
-      builder, module, counter, argument, vec, makeComplexElement<float>);
+  std::vector<float> vec2;
+  for (auto c : vec) {
+    vec2.push_back(c.real());
+    vec2.push_back(c.imag());
+  }
+  auto arrayAttr = builder.getF32ArrayAttr(vec2);
+  return synthesizeVectorArgument<ComplexType>(builder, module, counter,
+                                               argument, vec, arrayAttr,
+                                               makeComplexElement<float>);
 }
 
 static LogicalResult
 synthesizeVectorArgument(OpBuilder &builder, ModuleOp module, unsigned &counter,
                          BlockArgument argument,
                          std::vector<std::complex<double>> &vec) {
-  return synthesizeVectorArgument<ComplexType>(
-      builder, module, counter, argument, vec, makeComplexElement<double>);
+  std::vector<double> vec2;
+  for (auto c : vec) {
+    vec2.push_back(c.real());
+    vec2.push_back(c.imag());
+  }
+  auto arrayAttr = builder.getF64ArrayAttr(vec2);
+  return synthesizeVectorArgument<ComplexType>(builder, module, counter,
+                                               argument, vec, arrayAttr,
+                                               makeComplexElement<double>);
 }
 
 namespace {
