/*******************************************************************************
 * Copyright (c) 2022 - 2024 NVIDIA Corporation & Affiliates.                  *
 * All rights reserved.                                                        *
 *                                                                             *
 * This source code and the accompanying materials are made available under    *
 * the terms of the Apache License 2.0 which accompanies this distribution.    *
 ******************************************************************************/

#include "PassDetails.h"
#include "cudaq/Optimizer/Builder/Intrinsics.h"
#include "cudaq/Optimizer/Builder/Runtime.h"
#include "cudaq/Optimizer/CodeGen/QIRFunctionNames.h"
#include "cudaq/Optimizer/Dialect/CC/CCOps.h"
#include "cudaq/Optimizer/Dialect/CC/CCTypes.h"
#include "cudaq/Optimizer/Dialect/Quake/QuakeOps.h"
#include "cudaq/Optimizer/Dialect/Quake/QuakeTypes.h"
#include "cudaq/Optimizer/Transforms/Passes.h"
#include "cudaq/Optimizer/Transforms/SimulationData.h"
#include "llvm/Support/Debug.h"
#include "mlir/Conversion/LLVMCommon/TypeConverter.h"
#include "mlir/Dialect/Arith/IR/Arith.h"
#include "mlir/Dialect/Complex/IR/Complex.h"
#include "mlir/Dialect/Func/IR/FuncOps.h"
#include "mlir/Pass/Pass.h"
#include "mlir/Target/LLVMIR/TypeToLLVM.h"
#include "mlir/Transforms/DialectConversion.h"
#include "mlir/Transforms/RegionUtils.h"

#include <iostream>

#define DEBUG_TYPE "quake-synthesizer"

using namespace mlir;

// cudaq::state is defined in the runtime. The compiler will never need to know
// about its implementation and there should not be a circular build/library
// dependence because of it. Simply forward declare it, as it is notional.
namespace cudaq {
class state;
}

/// Replace a BlockArgument of a specific type with a concrete instantiation of
/// that type, and add the generation of that constant as an MLIR Op to the
/// beginning of the function. For example
///
///   func.func @foo( %arg0 : i32) {
///     quake.op1 (%arg0)
///   }
///
/// will be updated to
///
///   func.func @foo() {
///     %0 = arith.constant CONCRETE_ARG0 : i32
///     quake.op1(%0);
///   }
///
/// This function synthesizes the constant value and replaces all uses of the
/// BlockArgument with it.
template <typename ConcreteType>
void synthesizeRuntimeArgument(
    OpBuilder &builder, BlockArgument argument, const void *args,
    std::size_t offset, std::size_t typeSize,
    std::function<Value(OpBuilder &, ConcreteType *)> &&opGenerator) {

  // Create an instance of the concrete type
  ConcreteType concrete;
  // Copy the void* struct member into that concrete instance
  std::memcpy(&concrete, ((const char *)args) + offset, typeSize);

  // Generate the MLIR Value (arith constant for example)
  auto runtimeArg = opGenerator(builder, &concrete);

  // Most of the time, this arg will have an immediate stack allocation with
  // memref, remove those load uses and replace with the concrete op.
  if (!argument.getUsers().empty()) {
    auto firstUse = *argument.user_begin();
    if (dyn_cast<cudaq::cc::StoreOp>(firstUse)) {
      auto memrefValue = firstUse->getOperand(1);
      for (auto user : memrefValue.getUsers())
        if (auto load = dyn_cast<cudaq::cc::LoadOp>(user))
          load.getResult().replaceAllUsesWith(runtimeArg);
    }
  }
  argument.replaceAllUsesWith(runtimeArg);
}

template <typename T>
Value makeIntegerElement(OpBuilder &builder, Location argLoc, T val,
                         IntegerType eleTy) {
  return builder.create<arith::ConstantIntOp>(argLoc, val, eleTy);
}

template <typename T>
Value makeFloatElement(OpBuilder &builder, Location argLoc, T val,
                       FloatType eleTy) {
  return builder.create<arith::ConstantFloatOp>(argLoc, llvm::APFloat{val},
                                                eleTy);
}

template <typename T>
Value makeComplexElement(OpBuilder &builder, Location argLoc,
                         std::complex<T> val, ComplexType complexTy) {
  auto eleTy = complexTy.getElementType();
  auto realPart = builder.getFloatAttr(eleTy, llvm::APFloat{val.real()});
  auto imagPart = builder.getFloatAttr(eleTy, llvm::APFloat{val.imag()});
  auto complexVal = builder.getArrayAttr({realPart, imagPart});
  return builder.create<complex::ConstantOp>(argLoc, eleTy, complexVal);
}

template <typename T>
std::tuple<Value, Value>
createArrayInMemory(OpBuilder &builder, ModuleOp module, unsigned &counter,
                    BlockArgument argument, std::vector<T> &vec,
                    cudaq::cc::ArrayType arrTy) {
  auto argLoc = argument.getLoc();

  // Stick global at end of Module.
  std::string symbol = "__nvqpp_rodata_init_state." + std::to_string(counter++);

  cudaq::IRBuilder irBuilder(builder);
  irBuilder.genVectorOfConstants(argLoc, module, symbol, vec);

  builder.setInsertionPointToStart(argument.getOwner());
  auto buffer = builder.create<cudaq::cc::AddressOfOp>(
      argLoc, cudaq::cc::PointerType::get(arrTy), symbol);
  auto data = builder.create<cudaq::cc::LoadOp>(argLoc, arrTy, buffer);
  return {buffer, data};
}

template <typename T> 
std::vector<T> stateDataToVector(SimulationStateData& stateData) {
  assert(sizeof(T) == stateData.elementSize && "incorrect element size in simulation data");
  std::vector<T> result;

  for (std::size_t i = 0; i < stateData.size; i++) {
    auto elePtr = reinterpret_cast<T*>(stateData.data) + i;
    result.push_back(*elePtr);
  }

  return result;
}

template <typename ELETY, typename T, typename MAKER>
LogicalResult
synthesizeStateArgument(OpBuilder &builder, ModuleOp module, unsigned &counter,
                         BlockArgument argument, ELETY eleTy, std::vector<T> &vec,
                         MAKER makeElementValue) {
  auto *ctx = builder.getContext();
  auto argLoc = argument.getLoc();

  //auto strTy = cudaq::cc::StdvecType::get(eleTy);
  auto arrTy = cudaq::cc::ArrayType::get(ctx, eleTy, vec.size());

  builder.setInsertionPointToStart(argument.getOwner());
  auto toErase = std::vector<mlir::Operation *>();
  
  // Iterate over the users of this state argument.
  for (auto *argUser : argument.getUsers()) {
    // Replace a calls to runtime function that reads the number of qubits
    // with the log of the length, which is a synthesized constant.
    if (auto numOfQubitsOp = dyn_cast<func::CallOp>(argUser)) {
      if (auto calleeAttr = numOfQubitsOp.getCalleeAttr()) {
        auto funcName = calleeAttr.getValue().str();
        if (funcName == cudaq::getNumQubitsFromCudaqState) {
          Value numOfQubits = builder.create<arith::ConstantIntOp>(
              argLoc, log2(vec.size()), builder.getI64Type());
          numOfQubitsOp.replaceAllUsesWith(ValueRange{numOfQubits});
          toErase.push_back(numOfQubitsOp);
        } else {
          argUser->emitError("Unexpected call on state argument");
          return failure();
        }
      }
    }
  }

  OpBuilder::InsertionGuard guard(builder);
  auto [buffer, _] =
      createArrayInMemory(builder, module, counter, argument, vec, arrTy);
  auto ptrArrEleTy =
      cudaq::cc::PointerType::get(cudaq::cc::ArrayType::get(eleTy));
  Value memArr = builder.create<cudaq::cc::CastOp>(argLoc, ptrArrEleTy, buffer);

  // builder.setInsertionPointAfter(memArr.getDefiningOp());
  // Value size = builder.create<arith::ConstantIntOp>(argLoc, vec.size(), 64);
  // Value newVec =
  //     builder.create<cudaq::cc::StdvecInitOp>(argLoc, strTy, memArr, size);
  argument.replaceAllUsesWith(memArr);
  
  for (auto &op : toErase) {
    op->erase();
  }

  return success();
}

static LogicalResult
synthesizeStateArgument(OpBuilder &builder, ModuleOp module, unsigned &counter,
                         BlockArgument argument, SimulationStateData& stateData) {
  
  if (stateData.elementSize == sizeof(std::complex<double>)) {
    auto vec = stateDataToVector<std::complex<double>>(stateData);
    return synthesizeStateArgument<ComplexType>(builder, module, counter, argument,
                                            ComplexType::get(builder.getF64Type()), vec, makeComplexElement<double>);
  } else if (stateData.elementSize == sizeof(std::complex<float>)) {
    auto vec = stateDataToVector<std::complex<float>>(stateData);
    return synthesizeStateArgument<ComplexType>(builder, module, counter, argument,
                                            ComplexType::get(builder.getF32Type()), vec, makeComplexElement<float>);
  }
  module.emitError("unexpected element size in simulation state data");
  return failure();
}

template <typename ELETY, typename T, typename MAKER>
LogicalResult
synthesizeVectorArgument(OpBuilder &builder, ModuleOp module, unsigned &counter,
                         BlockArgument argument, std::vector<T> &vec,
                         MAKER makeElementValue) {
  auto *ctx = builder.getContext();
  auto argTy = argument.getType();
  
  assert(isa<cudaq::cc::StdvecType>(argTy));
  auto strTy = cast<cudaq::cc::StdvecType>(argTy);
  auto eleTy = cast<ELETY>(strTy.getElementType());

  builder.setInsertionPointToStart(argument.getOwner());
  auto argLoc = argument.getLoc();

  auto arrTy = cudaq::cc::ArrayType::get(ctx, eleTy, vec.size());
  std::optional<Value> arrayInMemory;
  std::optional<Value> conArray;
  auto ptrEleTy = cudaq::cc::PointerType::get(eleTy);
  bool generateNewValue = false;

  // Helper function that materializes the array in memory.
  auto getArrayInMemory = [&]() -> std::tuple<Value, Value> {
    if (arrayInMemory)
      return {*arrayInMemory, *conArray};
    OpBuilder::InsertionGuard guard(builder);
    auto [buffer, data] =
        createArrayInMemory(builder, module, counter, argument, vec, arrTy);
    auto ptrArrEleTy =
        cudaq::cc::PointerType::get(cudaq::cc::ArrayType::get(eleTy));
    Value res = builder.create<cudaq::cc::CastOp>(argLoc, ptrArrEleTy, buffer);
    arrayInMemory = res;
    conArray = data;
    return {res, data};
  };

  auto replaceLoads = [&](cudaq::cc::ComputePtrOp elePtrOp,
                          Value newVal) -> LogicalResult {
    for (auto *u : elePtrOp->getUsers()) {
      if (auto loadOp = dyn_cast<cudaq::cc::LoadOp>(u)) {
        loadOp.replaceAllUsesWith(newVal);
        continue;
      }
      return elePtrOp.emitError(
          "Unknown gep/load configuration for synthesis.");
    }
    return success();
  };

  // Iterate over the users of this stdvec argument.
  for (auto *argUser : argument.getUsers()) {
    // Handle the StdvecSize use case.
    // Replace a `vec.size()` with the length, which is a synthesized constant.
    if (auto stdvecSizeOp = dyn_cast<cudaq::cc::StdvecSizeOp>(argUser)) {
      Value length = builder.create<arith::ConstantIntOp>(
          argLoc, vec.size(), stdvecSizeOp.getType());
      stdvecSizeOp.replaceAllUsesWith(length);
      continue;
    }

    // Handle the StdvecDataOp use cases.  We expect `vec.data()` to be indexed
    // and the value loaded, `vec.data()[c]`. Handle the cases where the offset,
    // `c`, is a constant as well as cases when it is not. Also handle the case
    // when the `vec.data()` is used in an arbitrary pointer expression.
    if (auto stdvecDataOp = dyn_cast<cudaq::cc::StdvecDataOp>(argUser)) {
      bool replaceOtherUses = false;
      for (auto *dataUser : stdvecDataOp->getUsers()) {
        // dataUser could be a load, a computeptr, or something else. If it's a
        // load, the index is 0: get the 0-th value from the array and forward
        // it. If it's a computeptr, then we get the element from the array at
        // the index and forward it. There are two cases: (1) the element offset
        // is constant and (2) the element offset is some computed value. Both
        // cases are quite similar with the variation on the offset argument
        // being a constant or a value.
        if (auto loadOp = dyn_cast<cudaq::cc::LoadOp>(dataUser)) {
          // Load the first (0) element.
          Value runtimeParam = makeElementValue(builder, argLoc, vec[0], eleTy);
          // Replace with the constant value
          loadOp.replaceAllUsesWith(runtimeParam);
          continue;
        }
        if (auto elePtrOp = dyn_cast<cudaq::cc::ComputePtrOp>(dataUser)) {
          auto index = elePtrOp.getRawConstantIndices()[0];
          if (index == cudaq::cc::ComputePtrOp::kDynamicIndex) {
            OpBuilder::InsertionGuard guard(builder);
            builder.setInsertionPoint(elePtrOp);
            auto [memArr, conArray] = getArrayInMemory();
            Value getEle = builder.create<cudaq::cc::ExtractValueOp>(
                elePtrOp.getLoc(), eleTy, conArray,
                elePtrOp.getDynamicIndices()[0]);
            if (failed(replaceLoads(elePtrOp, getEle))) {
              builder.setInsertionPoint(elePtrOp);
              Value newComputedPtr = builder.create<cudaq::cc::ComputePtrOp>(
                  argLoc, ptrEleTy, memArr,
                  SmallVector<cudaq::cc::ComputePtrArg>{
                      0, elePtrOp.getDynamicIndices()[0]});
              elePtrOp.replaceAllUsesWith(newComputedPtr);
            }
            continue;
          }
          Value runtimeParam =
              makeElementValue(builder, argLoc, vec[index], eleTy);
          if (failed(replaceLoads(elePtrOp, runtimeParam))) {
            auto [memArr, _] = getArrayInMemory();
            OpBuilder::InsertionGuard guard(builder);
            builder.setInsertionPoint(elePtrOp);
            Value newComputedPtr = builder.create<cudaq::cc::ComputePtrOp>(
                argLoc, ptrEleTy, memArr,
                SmallVector<cudaq::cc::ComputePtrArg>{0, index});
            elePtrOp.replaceAllUsesWith(newComputedPtr);
          }
          continue;
        }
        replaceOtherUses = true;
      }
      // Check if there were other uses of `vec.data()` and simply forward the
      // constant array as materialized in memory.
      if (replaceOtherUses) {
        auto [memArr, _] = getArrayInMemory();
        stdvecDataOp.replaceAllUsesWith(memArr);
      }
      continue;
    }

    // In the event that the stdvec value is simply used as is, we want to
    // construct a new, constant vector in place and replace users of the
    // argument with it.
    generateNewValue = true;
  }
  if (generateNewValue) {
    auto [memArr, _] = getArrayInMemory();
    OpBuilder::InsertionGuard guard(builder);
    builder.setInsertionPointAfter(memArr.getDefiningOp());
    Value size = builder.create<arith::ConstantIntOp>(argLoc, vec.size(), 64);
    Value newVec =
        builder.create<cudaq::cc::StdvecInitOp>(argLoc, strTy, memArr, size);
    argument.replaceAllUsesWith(newVec);
  }
  return success();
}

template <typename A>
std::vector<std::int32_t> asI32(const std::vector<A> &v) {
  std::vector<std::int32_t> result(v.size());
  for (auto iter : llvm::enumerate(v))
    result[iter.index()] = static_cast<std::int32_t>(iter.value());
  return result;
}

static LogicalResult
synthesizeVectorArgument(OpBuilder &builder, ModuleOp module, unsigned &counter,
                         BlockArgument argument, std::vector<bool> &vec) {
  return synthesizeVectorArgument<IntegerType>(
      builder, module, counter, argument, vec, makeIntegerElement<bool>);
}

static LogicalResult synthesizeVectorArgument(OpBuilder &builder,
                                              ModuleOp module,
                                              unsigned &counter,
                                              BlockArgument argument,
                                              std::vector<std::int8_t> &vec) {
  return synthesizeVectorArgument<IntegerType>(
      builder, module, counter, argument, vec, makeIntegerElement<std::int8_t>);
}

static LogicalResult synthesizeVectorArgument(OpBuilder &builder,
                                              ModuleOp module,
                                              unsigned &counter,
                                              BlockArgument argument,
                                              std::vector<std::int16_t> &vec) {
  return synthesizeVectorArgument<IntegerType>(
      builder, module, counter, argument, vec,
      makeIntegerElement<std::int16_t>);
}

static LogicalResult synthesizeVectorArgument(OpBuilder &builder,
                                              ModuleOp module,
                                              unsigned &counter,
                                              BlockArgument argument,
                                              std::vector<std::int32_t> &vec) {
  return synthesizeVectorArgument<IntegerType>(
      builder, module, counter, argument, vec,
      makeIntegerElement<std::int32_t>);
}

static LogicalResult synthesizeVectorArgument(OpBuilder &builder,
                                              ModuleOp module,
                                              unsigned &counter,
                                              BlockArgument argument,
                                              std::vector<std::int64_t> &vec) {
  return synthesizeVectorArgument<IntegerType>(
      builder, module, counter, argument, vec,
      makeIntegerElement<std::int64_t>);
}

static LogicalResult
synthesizeVectorArgument(OpBuilder &builder, ModuleOp module, unsigned &counter,
                         BlockArgument argument, std::vector<float> &vec) {
  return synthesizeVectorArgument<FloatType>(builder, module, counter, argument,
                                             vec, makeFloatElement<float>);
}

static LogicalResult
synthesizeVectorArgument(OpBuilder &builder, ModuleOp module, unsigned &counter,
                         BlockArgument argument, std::vector<double> &vec) {
  return synthesizeVectorArgument<FloatType>(builder, module, counter, argument,
                                             vec, makeFloatElement<double>);
}

static LogicalResult
synthesizeVectorArgument(OpBuilder &builder, ModuleOp module, unsigned &counter,
                         BlockArgument argument,
                         std::vector<std::complex<float>> &vec) {
  return synthesizeVectorArgument<ComplexType>(
      builder, module, counter, argument, vec, makeComplexElement<float>);
}

static LogicalResult
synthesizeVectorArgument(OpBuilder &builder, ModuleOp module, unsigned &counter,
                         BlockArgument argument,
                         std::vector<std::complex<double>> &vec) {
  return synthesizeVectorArgument<ComplexType>(
      builder, module, counter, argument, vec, makeComplexElement<double>);
}

namespace {
class QuakeSynthesizer
    : public cudaq::opt::QuakeSynthesizeBase<QuakeSynthesizer> {
protected:
  // The name of the kernel to be synthesized
  std::string kernelName;

  // The raw pointer to the runtime arguments.
<<<<<<< HEAD
  void *args;
  
  // Function to read the state data, if any.
  SimulationStateData::getDataFunc* getStateData;
  
  // Is the simulation running in the same address space as synthesis?
  bool sameAddressSpace;

public:
  QuakeSynthesizer() = default;
  QuakeSynthesizer(std::string_view kernel, void *a,  SimulationStateData::getDataFunc* getData, bool sameSpace = false)
      : kernelName(kernel), args(a), getStateData(getData), sameAddressSpace(sameSpace) {}
=======
  const void *args;

  // The starting argument index to synthesize. Typically 0 but may be >0 for
  // partial synthesis. If >0, it is assumed that the first argument(s) are NOT
  // in `args`.
  std::size_t startingArgIdx = 0;

public:
  QuakeSynthesizer() = default;
  QuakeSynthesizer(std::string_view kernel, const void *a)
      : kernelName(kernel), args(a) {}
  QuakeSynthesizer(std::string_view kernel, const void *a, std::size_t s)
      : kernelName(kernel), args(a), startingArgIdx(s) {}
>>>>>>> b6c1f178

  mlir::ModuleOp getModule() { return getOperation(); }

  std::pair<std::size_t, std::vector<std::size_t>>
  getTargetLayout(FunctionType funcTy) {
    auto bufferTy =
        cudaq::opt::factory::buildInvokeStructType(funcTy, startingArgIdx);
    StringRef dataLayoutSpec = "";
    if (auto attr =
            getModule()->getAttr(cudaq::opt::factory::targetDataLayoutAttrName))
      dataLayoutSpec = cast<StringAttr>(attr);
    auto dataLayout = llvm::DataLayout(dataLayoutSpec);
    // Convert bufferTy to llvm.
    llvm::LLVMContext context;
    LLVMTypeConverter converter(funcTy.getContext());
    cudaq::opt::initializeTypeConversions(converter);
    auto llvmDialectTy = converter.convertType(bufferTy);
    LLVM::TypeToLLVMIRTranslator translator(context);
    auto *llvmStructTy =
        cast<llvm::StructType>(translator.translateType(llvmDialectTy));
    auto *layout = dataLayout.getStructLayout(llvmStructTy);
    auto strSize = layout->getSizeInBytes();
    std::vector<std::size_t> fieldOffsets;
    for (std::size_t i = 0, I = bufferTy.getMembers().size(); i != I; ++i)
      fieldOffsets.emplace_back(layout->getElementOffset(i));
    return {strSize, fieldOffsets};
  }

  void runOnOperation() override final {
    auto module = getModule();
    unsigned counter = 0;

    if (args == nullptr || kernelName.empty()) {
      module.emitOpError("Synthesis requires a kernel and the values of the "
                         "arguments passed when it is called.");
      signalPassFailure();
      return;
    }

    auto kernelNameInQuake = cudaq::runtime::cudaqGenPrefixName + kernelName;
    // Get the function we care about (the one with kernelName)
    auto funcOp = module.lookupSymbol<func::FuncOp>(kernelNameInQuake);
    if (!funcOp) {
      module.emitOpError("The kernel '" + kernelName +
                         "' was not found in the module.");
      signalPassFailure();
      return;
    }

    // Create the builder and get the function arguments.
    // We will remove these arguments and replace with constant ops
    auto builder = OpBuilder::atBlockBegin(&funcOp.getBody().front());
    auto arguments = funcOp.getArguments();
    auto structLayout = getTargetLayout(funcOp.getFunctionType());
    // Keep track of the stdVec sizes.
    std::vector<std::tuple<std::size_t, Type, std::uint64_t>> stdVecInfo;

    for (std::size_t argNum = startingArgIdx, end = arguments.size();
         argNum < end; argNum++) {
      auto argument = arguments[argNum];
      std::size_t offset = structLayout.second[argNum - startingArgIdx];

      // Get the argument type
      auto type = argument.getType();
      auto loc = argument.getLoc();

      // Based on the type, we want to replace it with a concrete constant op.
      // Process scalar integral types.
      if (auto ty = dyn_cast<IntegerType>(type)) {
        switch (ty.getIntOrFloatBitWidth()) {
        case 1:
          synthesizeRuntimeArgument<bool>(
              builder, argument, args, offset, sizeof(bool),
              [=](OpBuilder &builder, bool *concrete) {
                return builder.create<arith::ConstantIntOp>(loc, *concrete, 1);
              });
          break;
        case 8:
          synthesizeRuntimeArgument<std::uint8_t>(
              builder, argument, args, offset, sizeof(std::uint8_t),
              [=](OpBuilder &builder, std::uint8_t *concrete) {
                return builder.create<arith::ConstantIntOp>(loc, *concrete, 8);
              });
          break;
        case 16:
          synthesizeRuntimeArgument<std::int16_t>(
              builder, argument, args, offset, sizeof(std::int16_t),
              [=](OpBuilder &builder, std::int16_t *concrete) {
                return builder.create<arith::ConstantIntOp>(loc, *concrete, 16);
              });
          break;
        case 32:
          synthesizeRuntimeArgument<std::int32_t>(
              builder, argument, args, offset, sizeof(std::int32_t),
              [=](OpBuilder &builder, std::int32_t *concrete) {
                return builder.create<arith::ConstantIntOp>(loc, *concrete, 32);
              });
          break;
        case 64:
          synthesizeRuntimeArgument<std::int64_t>(
              builder, argument, args, offset, sizeof(std::int64_t),
              [=](OpBuilder &builder, std::int64_t *concrete) {
                return builder.create<arith::ConstantIntOp>(loc, *concrete, 64);
              });
          break;
        default:
          funcOp.emitOpError(
              "argument was not synthesized, unhandled integer type");
          break;
        }
        continue;
      }

      // Process scalar floating point types.
      if (type == builder.getF32Type()) {
        synthesizeRuntimeArgument<float>(
            builder, argument, args, offset,
            cudaq::opt::convertBitsToBytes(type.getIntOrFloatBitWidth()),
            [=](OpBuilder &builder, float *concrete) {
              llvm::APFloat f(*concrete);
              return builder.create<arith::ConstantFloatOp>(
                  loc, f, builder.getF32Type());
            });
        continue;
      }
      if (type == builder.getF64Type()) {
        synthesizeRuntimeArgument<double>(
            builder, argument, args, offset,
            cudaq::opt::convertBitsToBytes(type.getIntOrFloatBitWidth()),
            [=](OpBuilder &builder, double *concrete) {
              llvm::APFloat f(*concrete);
              return builder.create<arith::ConstantFloatOp>(
                  loc, f, builder.getF64Type());
            });
        continue;
      }

      if (auto ptrTy = dyn_cast<cudaq::cc::PointerType>(type)) {
        if (isa<cudaq::cc::StateType>(ptrTy.getElementType())) {
          if (sameAddressSpace) {
            // Special case of a `cudaq::state*` which must be in the same address
            // space. This references a container to a set of simulation
            // amplitudes.
            synthesizeRuntimeArgument<cudaq::state *>(
                builder, argument, args, offset, sizeof(void *),
                [=](OpBuilder &builder, cudaq::state **concrete) {
                  Value rawPtr = builder.create<arith::ConstantIntOp>(
                      loc, reinterpret_cast<std::intptr_t>(*concrete),
                      sizeof(void *) * 8);
                  auto stateTy = cudaq::cc::StateType::get(builder.getContext());
                  return builder.create<cudaq::cc::CastOp>(
                      loc, cudaq::cc::PointerType::get(stateTy), rawPtr);
                });
          } else if (getStateData != nullptr) {
            // Special case of running on a simulator in a different address space,
            // when we know how to convert state to data.
            cudaq::state* concrete;
            std::memcpy(&concrete, ((char *)args) + offset, sizeof(cudaq::state*));
            auto stateData = getStateData(concrete);
            if (failed(synthesizeStateArgument(builder, module, counter, argument, stateData)))
                module.emitError("Failed to synthesize state*");
          } else {
            // All other cases are not yet supported (i.e. quantum hardware).
            funcOp.emitOpError("synthesis: unsupported argument type: state*");
            signalPassFailure();
          }
          continue;
        }
        // N.B. Other pointers will not be materialized and may be in a
        // different address space.
      }

      // If std::vector<arithmetic> type, add it to the list of vector info.
      // These will be processed when we reach the buffer's appendix.
      if (auto vecTy = dyn_cast<cudaq::cc::StdvecType>(type)) {
        auto eleTy = vecTy.getElementType();
        if (!isa<IntegerType, FloatType, ComplexType, cudaq::cc::CharspanType>(
                eleTy)) {
          funcOp.emitOpError("synthesis: unsupported argument type");
          signalPassFailure();
          return;
        }
        const char *ptrToSizeInBuffer =
            static_cast<const char *>(args) + offset;
        auto sizeFromBuffer =
            *reinterpret_cast<const std::uint64_t *>(ptrToSizeInBuffer);
        auto bytesInType = [&eleTy]() -> unsigned {
          if (isa<cudaq::cc::CharspanType>(eleTy))
            return 16 /*bytes: sizeof(ptr) + sizeof(i64)*/;
          if (auto complexTy = dyn_cast<ComplexType>(eleTy))
            return 2 * cudaq::opt::convertBitsToBytes(
                           complexTy.getElementType().getIntOrFloatBitWidth());
          return cudaq::opt::convertBitsToBytes(eleTy.getIntOrFloatBitWidth());
        }();
        assert(bytesInType > 0 && "element must have a size");
        auto vectorSize = sizeFromBuffer / bytesInType;
        stdVecInfo.emplace_back(argNum, eleTy, vectorSize);
        continue;
      }

      if (isa<cudaq::cc::CallableType>(type)) {
        // TODO: for now we ignore the passing of callable arguments.
        continue;
      }

      // The struct type ends up as a i64 in the thunk kernel args pointer, so
      // just skip ahead. TODO: add support for struct types!
      if (auto structTy = dyn_cast<cudaq::cc::StructType>(type)) {
        if (structTy.isEmpty()) {
          // TODO: for now we can ignore empty struct types.
          continue;
        }
        const char *ptrToSizeInBuffer =
            static_cast<const char *>(args) + offset;
        auto rawSize =
            *reinterpret_cast<const std::uint64_t *>(ptrToSizeInBuffer);
        stdVecInfo.emplace_back(argNum, Type{}, rawSize);
        continue;
      }

      funcOp.emitOpError("We cannot synthesize argument(s) of this type.");
      signalPassFailure();
      return;
    }

    // For any `std::vector` arguments, we now know the sizes so let's replace
    // the block arg with the actual vector element data. First get the pointer
    // to the start of the buffer's appendix.
    auto structSize = structLayout.first;
    const char *bufferAppendix = static_cast<const char *>(args) + structSize;
    for (auto [idx, eleTy, vecLength] : stdVecInfo) {
      if (!eleTy) {
        // FIXME: Skip struct values.
        bufferAppendix += vecLength;
        funcOp.emitOpError(
            "argument to kernel may be a struct and was not synthesized");
        continue;
      }
      auto doVector = [&]<typename T>(T) {
        auto *ptr = reinterpret_cast<const T *>(bufferAppendix);
        std::vector<T> v(ptr, ptr + vecLength);
        if (failed(synthesizeVectorArgument(builder, module, counter,
                                            arguments[idx], v)))
          funcOp.emitOpError("synthesis failed for vector<T>");
        bufferAppendix += vecLength * sizeof(T);
      };
      if (auto ty = dyn_cast<IntegerType>(eleTy)) {
        switch (ty.getIntOrFloatBitWidth()) {
        case 1:
          doVector(false);
          break;
        case 8:
          doVector(std::int8_t{});
          break;
        case 16:
          doVector(std::int16_t{});
          break;
        case 32:
          doVector(std::int32_t{});
          break;
        case 64:
          doVector(std::int64_t{});
          break;
        default:
          bufferAppendix += vecLength * cudaq::opt::convertBitsToBytes(
                                            ty.getIntOrFloatBitWidth());
          funcOp.emitOpError("synthesis failed for vector<integral-type>.");
          break;
        }
        continue;
      }
      if (eleTy == builder.getF32Type()) {
        doVector(float{});
        continue;
      }
      if (eleTy == builder.getF64Type()) {
        doVector(double{});
        continue;
      }
      if (eleTy == ComplexType::get(builder.getF32Type())) {
        doVector(std::complex<float>{});
        continue;
      }
      if (eleTy == ComplexType::get(builder.getF64Type())) {
        doVector(std::complex<double>{});
        continue;
      }
      if (auto charSpanTy = dyn_cast<cudaq::cc::CharspanType>(eleTy)) {
        // For this case, the message buffer contained the length of the range
        // of sizes that are encoded starting at bufferAppendix.
        // At the end of the block of sizes, the C-strings will be encoded.
        auto numberSpans = vecLength;
        auto *spanSizes =
            reinterpret_cast<const std::uint64_t *>(bufferAppendix);
        bufferAppendix += vecLength * sizeof(std::uint64_t);
        // These strings are reified in the following way:
        //   - Create an array numberSpans in length and where each element
        //     has a `{i8*, i64}` type.
        //   - Create a C-string literal constant (global) for each string in
        //     this vector for a total of numberSpans.
        //   - Save the address of the C-string to each element of the array.
        // Users of this data structure will need to use compute_ptr to access
        // the elements, which are the pointers. Each ptr element is a `char*`
        // that can be used in, say, a Pauli op.
        auto ptrTy = cudaq::cc::PointerType::get(charSpanTy);
        auto loc = arguments[idx].getLoc();
        auto ns = builder.create<arith::ConstantIntOp>(loc, numberSpans, 64);
        auto aos = builder.create<cudaq::cc::AllocaOp>(loc, charSpanTy, ns);
        auto pi8Ty = cudaq::cc::PointerType::get(charSpanTy.getElementType());
        auto ppi8Ty = cudaq::cc::PointerType::get(pi8Ty);
        auto ptrI64Ty = cudaq::cc::PointerType::get(builder.getI64Type());
        auto iaTy = cudaq::cc::PointerType::get(
            cudaq::cc::ArrayType::get(builder.getI64Type()));
        cudaq::IRBuilder irBuilder(module);
        for (decltype(numberSpans) i = 0; i < numberSpans; ++i) {
          std::size_t length = spanSizes[i];
          auto strLen = builder.create<arith::ConstantIntOp>(loc, length, 64);
          StringRef strData{bufferAppendix, length};
          auto global =
              irBuilder.genCStringLiteralAppendNul(loc, module, strData);
          auto addr = builder.create<cudaq::cc::AddressOfOp>(
              loc, cudaq::cc::PointerType::get(global.getType()),
              global.getName());
          auto str = builder.create<cudaq::cc::CastOp>(loc, pi8Ty, addr);
          auto spanp = builder.create<cudaq::cc::ComputePtrOp>(
              loc, ptrTy, aos,
              ArrayRef<cudaq::cc::ComputePtrArg>{static_cast<std::int32_t>(i)});
          auto relocp = builder.create<cudaq::cc::CastOp>(loc, ppi8Ty, spanp);
          builder.create<cudaq::cc::StoreOp>(loc, str, relocp);
          auto lengthp = builder.create<cudaq::cc::CastOp>(loc, iaTy, spanp);
          auto offsetp = builder.create<cudaq::cc::ComputePtrOp>(
              loc, ptrI64Ty, lengthp, ArrayRef<cudaq::cc::ComputePtrArg>{1});
          builder.create<cudaq::cc::StoreOp>(loc, strLen, offsetp);
          bufferAppendix += length;
        }
        auto svTy = cudaq::cc::StdvecType::get(ptrTy);
        auto ics = builder.create<cudaq::cc::StdvecInitOp>(loc, svTy, aos, ns);
        arguments[idx].replaceAllUsesWith(ics);
        continue;
      }
    }

    // Clean up dead code.
    {
      IRRewriter rewriter(builder);
      [[maybe_unused]] auto unused =
          simplifyRegions(rewriter, {funcOp.getBody()});
    }

    // Remove the old arguments.
    auto numArgs = funcOp.getNumArguments();
    BitVector argsToErase(numArgs);
    for (std::size_t argIndex = startingArgIdx; argIndex < numArgs;
         ++argIndex) {
      argsToErase.set(argIndex);
      if (!funcOp.getBody().front().getArgument(argIndex).getUses().empty()) {
        funcOp.emitError("argument(s) still in use after synthesis.");
        signalPassFailure();
        return;
      }
    }
    funcOp.eraseArguments(argsToErase);
  }
};

} // namespace

std::unique_ptr<mlir::Pass> cudaq::opt::createQuakeSynthesizer() {
  return std::make_unique<QuakeSynthesizer>();
}

std::unique_ptr<mlir::Pass>
<<<<<<< HEAD
cudaq::opt::createQuakeSynthesizer(std::string_view kernelName, void *a, SimulationStateData::getDataFunc* getData) {
  return std::make_unique<QuakeSynthesizer>(kernelName, a, getData, false);
}

std::unique_ptr<mlir::Pass>
cudaq::opt::createQuakeSynthesizer(std::string_view kernelName, void *a, bool sameAddressSpace) {
  return std::make_unique<QuakeSynthesizer>(kernelName, a, nullptr, sameAddressSpace);
=======
cudaq::opt::createQuakeSynthesizer(std::string_view kernelName, const void *a,
                                   std::size_t startingArgIdx) {
  return std::make_unique<QuakeSynthesizer>(kernelName, a, startingArgIdx);
>>>>>>> b6c1f178
}<|MERGE_RESOLUTION|>--- conflicted
+++ resolved
@@ -444,20 +444,18 @@
   std::string kernelName;
 
   // The raw pointer to the runtime arguments.
-<<<<<<< HEAD
-  void *args;
+  const void *args;
   
   // Function to read the state data, if any.
-  SimulationStateData::getDataFunc* getStateData;
+  SimulationStateData::getDataFunc* getStateData = nullptr;
   
   // Is the simulation running in the same address space as synthesis?
-  bool sameAddressSpace;
+  bool sameAddressSpace = false;
 
 public:
   QuakeSynthesizer() = default;
-  QuakeSynthesizer(std::string_view kernel, void *a,  SimulationStateData::getDataFunc* getData, bool sameSpace = false)
+  QuakeSynthesizer(std::string_view kernel, void *a, SimulationStateData::getDataFunc* getData, bool sameSpace)
       : kernelName(kernel), args(a), getStateData(getData), sameAddressSpace(sameSpace) {}
-=======
   const void *args;
 
   // The starting argument index to synthesize. Typically 0 but may be >0 for
@@ -467,11 +465,15 @@
 
 public:
   QuakeSynthesizer() = default;
-  QuakeSynthesizer(std::string_view kernel, const void *a)
-      : kernelName(kernel), args(a) {}
-  QuakeSynthesizer(std::string_view kernel, const void *a, std::size_t s)
-      : kernelName(kernel), args(a), startingArgIdx(s) {}
->>>>>>> b6c1f178
+
+  // Execution in a same address space on a simulator, or a quantum device
+  QuakeSynthesizer(std::string_view kernel, const void *a, bool sameSpace)
+      : kernelName(kernel), args(a), sameAddressSpace(sameSpace) {}
+
+  // Execution on a remote simulator
+  QuakeSynthesizer(std::string_view kernel, const void *a, SimulationStateData::getDataFunc* getData, std::size_t s)
+      : kernelName(kernel), args(a), getStateData(getData), startingArgIdx(s) {}
+
 
   mlir::ModuleOp getModule() { return getOperation(); }
 
@@ -843,18 +845,16 @@
   return std::make_unique<QuakeSynthesizer>();
 }
 
+/// Execution on remote simulator
+cudaq::opt::createQuakeSynthesizer(std::string_view kernelName, const void *a, SimulationStateData::getDataFunc* getData,
+                                   std::size_t startingArgIdx = 0) {
+  return std::make_unique<QuakeSynthesizer>(kernelName, a, getData, startingArgIdx);
+}
+
+/// Execution on the same address space in a simulator or a quantum device
 std::unique_ptr<mlir::Pass>
-<<<<<<< HEAD
-cudaq::opt::createQuakeSynthesizer(std::string_view kernelName, void *a, SimulationStateData::getDataFunc* getData) {
-  return std::make_unique<QuakeSynthesizer>(kernelName, a, getData, false);
-}
-
-std::unique_ptr<mlir::Pass>
-cudaq::opt::createQuakeSynthesizer(std::string_view kernelName, void *a, bool sameAddressSpace) {
-  return std::make_unique<QuakeSynthesizer>(kernelName, a, nullptr, sameAddressSpace);
-=======
-cudaq::opt::createQuakeSynthesizer(std::string_view kernelName, const void *a,
-                                   std::size_t startingArgIdx) {
-  return std::make_unique<QuakeSynthesizer>(kernelName, a, startingArgIdx);
->>>>>>> b6c1f178
-}+cudaq::opt::createQuakeSynthesizer(std::string_view kernelName, const void *a, bool sameAddressSpace = false) {
+  return std::make_unique<QuakeSynthesizer>(kernelName, a, sameAddressSpace);
+}
+
+
