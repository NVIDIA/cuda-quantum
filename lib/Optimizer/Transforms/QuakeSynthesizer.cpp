/*******************************************************************************
 * Copyright (c) 2022 - 2024 NVIDIA Corporation & Affiliates.                  *
 * All rights reserved.                                                        *
 *                                                                             *
 * This source code and the accompanying materials are made available under    *
 * the terms of the Apache License 2.0 which accompanies this distribution.    *
 ******************************************************************************/

#include "PassDetails.h"
#include "cudaq/Optimizer/Builder/Runtime.h"
#include "cudaq/Optimizer/CodeGen/QIRFunctionNames.h"
#include "cudaq/Optimizer/Dialect/CC/CCOps.h"
#include "cudaq/Optimizer/Dialect/Quake/QuakeOps.h"
#include "cudaq/Optimizer/Dialect/Quake/QuakeTypes.h"
#include "cudaq/Optimizer/Transforms/Passes.h"
#include "llvm/Support/Debug.h"
#include "mlir/Conversion/LLVMCommon/TypeConverter.h"
#include "mlir/Dialect/Arith/IR/Arith.h"
#include "mlir/Dialect/Complex/IR/Complex.h"
#include "mlir/Dialect/Func/IR/FuncOps.h"
#include "mlir/Pass/Pass.h"
#include "mlir/Target/LLVMIR/TypeToLLVM.h"
#include "mlir/Transforms/DialectConversion.h"
#include "mlir/Transforms/RegionUtils.h"

#define DEBUG_TYPE "quake-synthesizer"

using namespace mlir;

// cudaq::state is defined in the runtime. The compiler will never need to know
// about its implementation and there should not be a circular build/library
// dependence because of it. Simply forward declare it, as it is notional.
namespace cudaq {
class state;
}

/// Replace a BlockArgument of a specific type with a concrete instantiation of
/// that type, and add the generation of that constant as an MLIR Op to the
/// beginning of the function. For example
///
///   func.func @foo( %arg0 : i32) {
///     quake.op1 (%arg0)
///   }
///
/// will be updated to
///
///   func.func @foo() {
///     %0 = arith.constant CONCRETE_ARG0 : i32
///     quake.op1(%0);
///   }
///
/// This function synthesizes the constant value and replaces all uses of the
/// BlockArgument with it.
template <typename ConcreteType>
void synthesizeRuntimeArgument(
    OpBuilder &builder, BlockArgument argument, const void *args, std::size_t offset,
    std::size_t typeSize,
    std::function<Value(OpBuilder &, ConcreteType *)> &&opGenerator) {

  // Create an instance of the concrete type
  ConcreteType concrete;
  // Copy the void* struct member into that concrete instance
  std::memcpy(&concrete, ((const char *)args) + offset, typeSize);

  // Generate the MLIR Value (arith constant for example)
  auto runtimeArg = opGenerator(builder, &concrete);

  // Most of the time, this arg will have an immediate stack allocation with
  // memref, remove those load uses and replace with the concrete op.
  if (!argument.getUsers().empty()) {
    auto firstUse = *argument.user_begin();
    if (dyn_cast<cudaq::cc::StoreOp>(firstUse)) {
      auto memrefValue = firstUse->getOperand(1);
      for (auto user : memrefValue.getUsers())
        if (auto load = dyn_cast<cudaq::cc::LoadOp>(user))
          load.getResult().replaceAllUsesWith(runtimeArg);
    }
  }
  argument.replaceAllUsesWith(runtimeArg);
}

template <typename T>
Value makeIntegerElement(OpBuilder &builder, Location argLoc, T val,
                         IntegerType eleTy) {
  return builder.create<arith::ConstantIntOp>(argLoc, val, eleTy);
}

template <typename T>
Value makeFloatElement(OpBuilder &builder, Location argLoc, T val,
                       FloatType eleTy) {
  return builder.create<arith::ConstantFloatOp>(argLoc, llvm::APFloat{val},
                                                eleTy);
}

template <typename T>
Value makeComplexElement(OpBuilder &builder, Location argLoc,
                         std::complex<T> val, ComplexType complexTy) {
  auto eleTy = complexTy.getElementType();
  auto realPart = builder.getFloatAttr(eleTy, llvm::APFloat{val.real()});
  auto imagPart = builder.getFloatAttr(eleTy, llvm::APFloat{val.imag()});
  auto complexVal = builder.getArrayAttr({realPart, imagPart});
  return builder.create<complex::ConstantOp>(argLoc, eleTy, complexVal);
}

/// returns true if and only if \p argument is used by a `quake.init_state`
/// operation.
static bool hasInitStateUse(BlockArgument argument) {
  for (auto *argUser : argument.getUsers())
    if (auto stdvecDataOp = dyn_cast<cudaq::cc::StdvecDataOp>(argUser))
      for (auto *dataUser : stdvecDataOp->getUsers())
        if (isa<quake::InitializeStateOp>(dataUser))
          return true;
  return false;
}

template <typename ELETY, typename T, typename ATTR, typename MAKER>
LogicalResult
synthesizeVectorArgument(OpBuilder &builder, ModuleOp module, unsigned &counter,
                         BlockArgument argument, std::vector<T> &vec,
                         ATTR arrayAttr, MAKER makeElementValue) {
  auto *ctx = builder.getContext();
  auto argTy = argument.getType();
  assert(isa<cudaq::cc::StdvecType>(argTy));
  auto strTy = cast<cudaq::cc::StdvecType>(argTy);
  auto eleTy = cast<ELETY>(strTy.getElementType());
  builder.setInsertionPointToStart(argument.getOwner());
  auto argLoc = argument.getLoc();
  auto conArray = builder.create<cudaq::cc::ConstantArrayOp>(
      argLoc, cudaq::cc::ArrayType::get(ctx, eleTy, vec.size()), arrayAttr);
  auto arrTy = cudaq::cc::ArrayType::get(ctx, eleTy, vec.size());
  std::optional<Value> arrayInMemory;
  auto ptrEleTy = cudaq::cc::PointerType::get(eleTy);
  bool generateNewValue = false;

  // Helper function that materializes the array in memory.
  auto getArrayInMemory = [&]() -> Value {
    if (arrayInMemory)
      return *arrayInMemory;
    OpBuilder::InsertionGuard guard(builder);
    Value buffer;
    if (hasInitStateUse(argument)) {
      // Stick global at end of Module.
      builder.setInsertionPointToEnd(module.getBody());
      std::string symbol =
          "__nvqpp_rodata_init_state." + std::to_string(counter++);
      builder.create<cudaq::cc::GlobalOp>(argLoc, arrTy, symbol, arrayAttr,
                                          /*isConstant=*/true,
                                          /*isExternal=*/false);
      builder.setInsertionPointAfter(conArray);
      buffer = builder.create<cudaq::cc::AddressOfOp>(
          argLoc, cudaq::cc::PointerType::get(arrTy), symbol);
    } else {
      builder.setInsertionPointAfter(conArray);
      buffer = builder.create<cudaq::cc::AllocaOp>(argLoc, arrTy);
      builder.create<cudaq::cc::StoreOp>(argLoc, conArray, buffer);
    }
    Value res = builder.create<cudaq::cc::CastOp>(argLoc, ptrEleTy, buffer);
    arrayInMemory = res;
    return res;
  };

  auto replaceLoads = [&](cudaq::cc::ComputePtrOp elePtrOp,
                          Value newVal) -> LogicalResult {
    for (auto *u : elePtrOp->getUsers()) {
      if (auto loadOp = dyn_cast<cudaq::cc::LoadOp>(u)) {
        loadOp.replaceAllUsesWith(newVal);
        continue;
      }
      return elePtrOp.emitError(
          "Unknown gep/load configuration for synthesis.");
    }
    return success();
  };

  // Iterate over the users of this stdvec argument.
  for (auto *argUser : argument.getUsers()) {
    // Handle the StdvecSize use case.
    // Replace a `vec.size()` with the length, which is a synthesized constant.
    if (auto stdvecSizeOp = dyn_cast<cudaq::cc::StdvecSizeOp>(argUser)) {
      Value length = builder.create<arith::ConstantIntOp>(
          argLoc, vec.size(), stdvecSizeOp.getType());
      stdvecSizeOp.replaceAllUsesWith(length);
      continue;
    }

    // Handle the StdvecDataOp use cases.  We expect `vec.data()` to be indexed
    // and the value loaded, `vec.data()[c]`. Handle the cases where the offset,
    // `c`, is a constant as well as cases when it is not. Also handle the case
    // when the `vec.data()` is used in an arbitrary pointer expression.
    if (auto stdvecDataOp = dyn_cast<cudaq::cc::StdvecDataOp>(argUser)) {
      bool replaceOtherUses = false;
      for (auto *dataUser : stdvecDataOp->getUsers()) {
        // dataUser could be a load, a computeptr, or something else. If it's a
        // load, the index is 0: get the 0-th value from the array and forward
        // it. If it's a computeptr, then we get the element from the array at
        // the index and forward it. There are two cases: (1) the element offset
        // is constant and (2) the element offset is some computed value. Both
        // cases are quite similar with the variation on the offset argument
        // being a constant or a value.
        if (auto loadOp = dyn_cast<cudaq::cc::LoadOp>(dataUser)) {
          // Load the first (0) element.
          Value runtimeParam = makeElementValue(builder, argLoc, vec[0], eleTy);
          // Replace with the constant value
          loadOp.replaceAllUsesWith(runtimeParam);
          continue;
        }
        if (auto elePtrOp = dyn_cast<cudaq::cc::ComputePtrOp>(dataUser)) {
          auto index = elePtrOp.getRawConstantIndices()[0];
          if (index == cudaq::cc::ComputePtrOp::kDynamicIndex) {
            OpBuilder::InsertionGuard guard(builder);
            builder.setInsertionPoint(elePtrOp);
            Value getEle = builder.create<cudaq::cc::GetConstantElementOp>(
                elePtrOp.getLoc(), eleTy, conArray,
                elePtrOp.getDynamicIndices()[0]);
            if (failed(replaceLoads(elePtrOp, getEle))) {
              Value memArr = getArrayInMemory();
              builder.setInsertionPoint(elePtrOp);
              Value newComputedPtr = builder.create<cudaq::cc::ComputePtrOp>(
                  argLoc, ptrEleTy, memArr,
                  SmallVector<cudaq::cc::ComputePtrArg>{
                      0, elePtrOp.getDynamicIndices()[0]});
              elePtrOp.replaceAllUsesWith(newComputedPtr);
            }
            continue;
          }
          Value runtimeParam =
              makeElementValue(builder, argLoc, vec[index], eleTy);
          if (failed(replaceLoads(elePtrOp, runtimeParam))) {
            Value memArr = getArrayInMemory();
            OpBuilder::InsertionGuard guard(builder);
            builder.setInsertionPoint(elePtrOp);
            Value newComputedPtr = builder.create<cudaq::cc::ComputePtrOp>(
                argLoc, ptrEleTy, memArr,
                SmallVector<cudaq::cc::ComputePtrArg>{0, index});
            elePtrOp.replaceAllUsesWith(newComputedPtr);
          }
          continue;
        }
        replaceOtherUses = true;
      }
      // Check if there were other uses of `vec.data()` and simply forward the
      // constant array as materialized in memory.
      if (replaceOtherUses) {
        Value memArr = getArrayInMemory();
        stdvecDataOp.replaceAllUsesWith(memArr);
      }
      continue;
    }

    // In the event that the stdvec value is simply used as is, we want to
    // construct a new, constant vector in place and replace users of the
    // argument with it.
    generateNewValue = true;
  }
  if (generateNewValue) {
    auto memArr = getArrayInMemory();
    OpBuilder::InsertionGuard guard(builder);
    builder.setInsertionPointAfter(memArr.getDefiningOp());
    Value size = builder.create<arith::ConstantIntOp>(argLoc, vec.size(), 64);
    Value newVec =
        builder.create<cudaq::cc::StdvecInitOp>(argLoc, strTy, memArr, size);
    argument.replaceAllUsesWith(newVec);
  }
  return success();
}

template <typename A>
std::vector<std::int32_t> asI32(const std::vector<A> &v) {
  std::vector<std::int32_t> result(v.size());
  for (auto iter : llvm::enumerate(v))
    result[iter.index()] = static_cast<std::int32_t>(iter.value());
  return result;
}

// TODO: consider using DenseArrayAttr here instead. NB: such a change may alter
// the output of the constant array op.
static LogicalResult
synthesizeVectorArgument(OpBuilder &builder, ModuleOp module, unsigned &counter,
                         BlockArgument argument, std::vector<bool> &vec) {
  auto arrayAttr = builder.getI32ArrayAttr(asI32(vec));
  return synthesizeVectorArgument<IntegerType>(builder, module, counter,
                                               argument, vec, arrayAttr,
                                               makeIntegerElement<bool>);
}

static LogicalResult synthesizeVectorArgument(OpBuilder &builder,
                                              ModuleOp module,
                                              unsigned &counter,
                                              BlockArgument argument,
                                              std::vector<std::int8_t> &vec) {
  auto arrayAttr = builder.getI32ArrayAttr(asI32(vec));
  return synthesizeVectorArgument<IntegerType>(builder, module, counter,
                                               argument, vec, arrayAttr,
                                               makeIntegerElement<std::int8_t>);
}

static LogicalResult synthesizeVectorArgument(OpBuilder &builder,
                                              ModuleOp module,
                                              unsigned &counter,
                                              BlockArgument argument,
                                              std::vector<std::int16_t> &vec) {
  auto arrayAttr = builder.getI32ArrayAttr(asI32(vec));
  return synthesizeVectorArgument<IntegerType>(
      builder, module, counter, argument, vec, arrayAttr,
      makeIntegerElement<std::int16_t>);
}

static LogicalResult synthesizeVectorArgument(OpBuilder &builder,
                                              ModuleOp module,
                                              unsigned &counter,
                                              BlockArgument argument,
                                              std::vector<std::int32_t> &vec) {
  auto arrayAttr = builder.getI32ArrayAttr(vec);
  return synthesizeVectorArgument<IntegerType>(
      builder, module, counter, argument, vec, arrayAttr,
      makeIntegerElement<std::int32_t>);
}

static LogicalResult synthesizeVectorArgument(OpBuilder &builder,
                                              ModuleOp module,
                                              unsigned &counter,
                                              BlockArgument argument,
                                              std::vector<std::int64_t> &vec) {
  auto arrayAttr = builder.getI64ArrayAttr(vec);
  return synthesizeVectorArgument<IntegerType>(
      builder, module, counter, argument, vec, arrayAttr,
      makeIntegerElement<std::int64_t>);
}

static LogicalResult
synthesizeVectorArgument(OpBuilder &builder, ModuleOp module, unsigned &counter,
                         BlockArgument argument, std::vector<float> &vec) {
  auto arrayAttr = builder.getF32ArrayAttr(vec);
  return synthesizeVectorArgument<FloatType>(builder, module, counter, argument,
                                             vec, arrayAttr,
                                             makeFloatElement<float>);
}

static LogicalResult
synthesizeVectorArgument(OpBuilder &builder, ModuleOp module, unsigned &counter,
                         BlockArgument argument, std::vector<double> &vec) {
  auto arrayAttr = builder.getF64ArrayAttr(vec);
  return synthesizeVectorArgument<FloatType>(builder, module, counter, argument,
                                             vec, arrayAttr,
                                             makeFloatElement<double>);
}

static LogicalResult
synthesizeVectorArgument(OpBuilder &builder, ModuleOp module, unsigned &counter,
                         BlockArgument argument,
                         std::vector<std::complex<float>> &vec) {
  std::vector<float> vec2;
  for (auto c : vec) {
    vec2.push_back(c.real());
    vec2.push_back(c.imag());
  }
  auto arrayAttr = builder.getF32ArrayAttr(vec2);
  return synthesizeVectorArgument<ComplexType>(builder, module, counter,
                                               argument, vec, arrayAttr,
                                               makeComplexElement<float>);
}

static LogicalResult
synthesizeVectorArgument(OpBuilder &builder, ModuleOp module, unsigned &counter,
                         BlockArgument argument,
                         std::vector<std::complex<double>> &vec) {
  std::vector<double> vec2;
  for (auto c : vec) {
    vec2.push_back(c.real());
    vec2.push_back(c.imag());
  }
  auto arrayAttr = builder.getF64ArrayAttr(vec2);
  return synthesizeVectorArgument<ComplexType>(builder, module, counter,
                                               argument, vec, arrayAttr,
                                               makeComplexElement<double>);
}

namespace {
class QuakeSynthesizer
    : public cudaq::opt::QuakeSynthesizeBase<QuakeSynthesizer> {
protected:
  // The name of the kernel to be synthesized
  std::string kernelName;

  // The raw pointer to the runtime arguments.
  const void *args;

  // The starting argument index to synthesize. Typically 0 but may be >0 for
  // partial synthesis. If >0, it is assumed that the first argument(s) are NOT
  // in `args`.
  std::size_t startingArgIdx = 0;

public:
  QuakeSynthesizer() = default;
  QuakeSynthesizer(std::string_view kernel, const void *a)
      : kernelName(kernel), args(a) {}
  QuakeSynthesizer(std::string_view kernel, const void *a, std::size_t s)
      : kernelName(kernel), args(a), startingArgIdx(s) {}

  mlir::ModuleOp getModule() { return getOperation(); }

  std::pair<std::size_t, std::vector<std::size_t>>
  getTargetLayout(FunctionType funcTy) {
    auto bufferTy =
        cudaq::opt::factory::buildInvokeStructType(funcTy, startingArgIdx);
    StringRef dataLayoutSpec = "";
    if (auto attr =
            getModule()->getAttr(cudaq::opt::factory::targetDataLayoutAttrName))
      dataLayoutSpec = cast<StringAttr>(attr);
    auto dataLayout = llvm::DataLayout(dataLayoutSpec);
    // Convert bufferTy to llvm.
    llvm::LLVMContext context;
    LLVMTypeConverter converter(funcTy.getContext());
    cudaq::opt::initializeTypeConversions(converter);
    auto llvmDialectTy = converter.convertType(bufferTy);
    LLVM::TypeToLLVMIRTranslator translator(context);
    auto *llvmStructTy =
        cast<llvm::StructType>(translator.translateType(llvmDialectTy));
    auto *layout = dataLayout.getStructLayout(llvmStructTy);
    auto strSize = layout->getSizeInBytes();
    std::vector<std::size_t> fieldOffsets;
    for (std::size_t i = 0, I = bufferTy.getMembers().size(); i != I; ++i)
      fieldOffsets.emplace_back(layout->getElementOffset(i));
    return {strSize, fieldOffsets};
  }

  void runOnOperation() override final {
    auto module = getModule();
    unsigned counter = 0;

    if (args == nullptr || kernelName.empty()) {
      module.emitOpError("Synthesis requires a kernel and the values of the "
                         "arguments passed when it is called.");
      signalPassFailure();
      return;
    }

    auto kernelNameInQuake = cudaq::runtime::cudaqGenPrefixName + kernelName;
    // Get the function we care about (the one with kernelName)
    auto funcOp = module.lookupSymbol<func::FuncOp>(kernelNameInQuake);
    if (!funcOp) {
      module.emitOpError("The kernel '" + kernelName +
                         "' was not found in the module.");
      signalPassFailure();
      return;
    }

    // Create the builder and get the function arguments.
    // We will remove these arguments and replace with constant ops
    auto builder = OpBuilder::atBlockBegin(&funcOp.getBody().front());
    auto arguments = funcOp.getArguments();
    auto structLayout = getTargetLayout(funcOp.getFunctionType());
    // Keep track of the stdVec sizes.
    std::vector<std::tuple<std::size_t, Type, std::uint64_t>> stdVecInfo;

    for (auto iter : llvm::enumerate(arguments)) {
      if (iter.index() < startingArgIdx)
        continue;
      auto argNum = iter.index();
      auto argument = iter.value();
      std::size_t offset = structLayout.second[argNum - startingArgIdx];

      // Get the argument type
      auto type = argument.getType();
      auto loc = argument.getLoc();

      // Based on the type, we want to replace it with a concrete constant op.
      // Process scalar integral types.
      if (auto ty = dyn_cast<IntegerType>(type)) {
        switch (ty.getIntOrFloatBitWidth()) {
        case 1:
          synthesizeRuntimeArgument<bool>(
              builder, argument, args, offset, sizeof(bool),
              [=](OpBuilder &builder, bool *concrete) {
                return builder.create<arith::ConstantIntOp>(loc, *concrete, 1);
              });
          break;
        case 8:
          synthesizeRuntimeArgument<std::uint8_t>(
              builder, argument, args, offset, sizeof(std::uint8_t),
              [=](OpBuilder &builder, std::uint8_t *concrete) {
                return builder.create<arith::ConstantIntOp>(loc, *concrete, 8);
              });
          break;
        case 16:
          synthesizeRuntimeArgument<std::int16_t>(
              builder, argument, args, offset, sizeof(std::int16_t),
              [=](OpBuilder &builder, std::int16_t *concrete) {
                return builder.create<arith::ConstantIntOp>(loc, *concrete, 16);
              });
          break;
        case 32:
          synthesizeRuntimeArgument<std::int32_t>(
              builder, argument, args, offset, sizeof(std::int32_t),
              [=](OpBuilder &builder, std::int32_t *concrete) {
                return builder.create<arith::ConstantIntOp>(loc, *concrete, 32);
              });
          break;
        case 64:
          synthesizeRuntimeArgument<std::int64_t>(
              builder, argument, args, offset, sizeof(std::int64_t),
              [=](OpBuilder &builder, std::int64_t *concrete) {
                return builder.create<arith::ConstantIntOp>(loc, *concrete, 64);
              });
          break;
        default:
          funcOp.emitOpError(
              "argument was not synthesized, unhandled integer type");
          break;
        }
        continue;
      }

      // Process scalar floating point types.
      if (type == builder.getF32Type()) {
        synthesizeRuntimeArgument<float>(
            builder, argument, args, offset,
            cudaq::opt::convertBitsToBytes(type.getIntOrFloatBitWidth()),
            [=](OpBuilder &builder, float *concrete) {
              llvm::APFloat f(*concrete);
              return builder.create<arith::ConstantFloatOp>(
                  loc, f, builder.getF32Type());
            });
        continue;
      }
      if (type == builder.getF64Type()) {
        synthesizeRuntimeArgument<double>(
            builder, argument, args, offset,
            cudaq::opt::convertBitsToBytes(type.getIntOrFloatBitWidth()),
            [=](OpBuilder &builder, double *concrete) {
              llvm::APFloat f(*concrete);
              return builder.create<arith::ConstantFloatOp>(
                  loc, f, builder.getF64Type());
            });
        continue;
      }

      if (auto ptrTy = dyn_cast<cudaq::cc::PointerType>(type)) {
        if (isa<cudaq::cc::StateType>(ptrTy.getElementType())) {
          // Special case of a `cudaq::state*` which must be in the same address
          // space. This references a container to a set of simulation
          // amplitudes.
          synthesizeRuntimeArgument<cudaq::state *>(
              builder, argument, args, offset, sizeof(void *),
              [=](OpBuilder &builder, cudaq::state **concrete) {
                Value rawPtr = builder.create<arith::ConstantIntOp>(
                    loc, reinterpret_cast<std::intptr_t>(*concrete),
                    sizeof(void *) * 8);
                auto stateTy = cudaq::cc::StateType::get(builder.getContext());
                return builder.create<cudaq::cc::CastOp>(
                    loc, cudaq::cc::PointerType::get(stateTy), rawPtr);
              });
          continue;
        }
        // N.B. Other pointers will not be materialized and may be in a
        // different address space.
      }

      // If std::vector<arithmetic> type, add it to the list of vector info.
      // These will be processed when we reach the buffer's appendix.
      if (auto vecTy = dyn_cast<cudaq::cc::StdvecType>(type)) {
        auto eleTy = vecTy.getElementType();
        if (!isa<IntegerType, FloatType, ComplexType>(eleTy)) {
          funcOp.emitOpError("synthesis: unsupported argument type");
          signalPassFailure();
          return;
        }
        const char *ptrToSizeInBuffer = static_cast<const char *>(args) + offset;
        auto sizeFromBuffer =
<<<<<<< HEAD
            *reinterpret_cast<const std::uint64_t *>(ptrToSizeInBuffer);
        auto bytesInType =
            cudaq::opt::convertBitsToBytes(eleTy.getIntOrFloatBitWidth());
=======
            *reinterpret_cast<std::uint64_t *>(ptrToSizeInBuffer);
        unsigned bytesInType = [&eleTy]() {
          if (auto complexTy = dyn_cast<ComplexType>(eleTy))
            return 2 * cudaq::opt::convertBitsToBytes(
                           complexTy.getElementType().getIntOrFloatBitWidth());
          return cudaq::opt::convertBitsToBytes(eleTy.getIntOrFloatBitWidth());
        }();
>>>>>>> 077e4a0a
        assert(bytesInType > 0 && "element must have a size");
        auto vectorSize = sizeFromBuffer / bytesInType;
        stdVecInfo.emplace_back(argNum, eleTy, vectorSize);
        continue;
      }

      if (isa<cudaq::cc::CallableType>(type)) {
        // TODO: for now we ignore the passing of callable arguments.
        continue;
      }

      // The struct type ends up as a i64 in the thunk kernel args pointer, so
      // just skip ahead. TODO: add support for struct types!
      if (auto structTy = dyn_cast<cudaq::cc::StructType>(type)) {
        if (structTy.isEmpty()) {
          // TODO: for now we can ignore empty struct types.
          continue;
        }
        const char *ptrToSizeInBuffer = static_cast<const char *>(args) + offset;
        auto rawSize = *reinterpret_cast<const std::uint64_t *>(ptrToSizeInBuffer);
        stdVecInfo.emplace_back(argNum, Type{}, rawSize);
        continue;
      }

      funcOp.emitOpError("We cannot synthesize argument(s) of this type.");
      signalPassFailure();
      return;
    }

    // For any `std::vector` arguments, we now know the sizes so let's replace
    // the block arg with the actual vector element data. First get the pointer
    // to the start of the buffer's appendix.
    auto structSize = structLayout.first;
    const char *bufferAppendix = static_cast<const char *>(args) + structSize;
    for (auto [idx, eleTy, vecLength] : stdVecInfo) {
      if (!eleTy) {
        // FIXME: Skip struct values.
        bufferAppendix += vecLength;
        funcOp.emitOpError(
            "argument to kernel may be a struct and was not synthesized");
        continue;
      }
      auto doVector = [&]<typename T>(T) {
        auto *ptr = reinterpret_cast<const T *>(bufferAppendix);
        std::vector<T> v(ptr, ptr + vecLength);
        if (failed(synthesizeVectorArgument(builder, module, counter,
                                            arguments[idx], v)))
          funcOp.emitOpError("synthesis failed for vector<T>");
        bufferAppendix += vecLength * sizeof(T);
      };
      if (auto ty = dyn_cast<IntegerType>(eleTy)) {
        switch (ty.getIntOrFloatBitWidth()) {
        case 1:
          doVector(false);
          break;
        case 8:
          doVector(std::int8_t{});
          break;
        case 16:
          doVector(std::int16_t{});
          break;
        case 32:
          doVector(std::int32_t{});
          break;
        case 64:
          doVector(std::int64_t{});
          break;
        default:
          bufferAppendix += vecLength * cudaq::opt::convertBitsToBytes(
                                            ty.getIntOrFloatBitWidth());
          funcOp.emitOpError("synthesis failed for vector<integral-type>.");
          break;
        }
        continue;
      }
      if (eleTy == builder.getF32Type()) {
        doVector(float{});
        continue;
      }
      if (eleTy == builder.getF64Type()) {
        doVector(double{});
        continue;
      }
      if (eleTy == ComplexType::get(builder.getF32Type())) {
        doVector(std::complex<float>{});
        continue;
      }
      if (eleTy == ComplexType::get(builder.getF64Type())) {
        doVector(std::complex<double>{});
        continue;
      }
    }

    // Clean up dead code.
    {
      IRRewriter rewriter(builder);
      [[maybe_unused]] auto unused =
          simplifyRegions(rewriter, {funcOp.getBody()});
    }

    // Remove the old arguments.
    auto numArgs = funcOp.getNumArguments();
    BitVector argsToErase(numArgs);
    for (std::size_t argIndex = startingArgIdx; argIndex < numArgs;
         ++argIndex) {
      argsToErase.set(argIndex);
      if (!funcOp.getBody().front().getArgument(argIndex).getUses().empty()) {
        funcOp.emitError("argument(s) still in use after synthesis.");
        signalPassFailure();
        return;
      }
    }
    funcOp.eraseArguments(argsToErase);
  }
};

} // namespace

std::unique_ptr<mlir::Pass> cudaq::opt::createQuakeSynthesizer() {
  return std::make_unique<QuakeSynthesizer>();
}

std::unique_ptr<mlir::Pass>
cudaq::opt::createQuakeSynthesizer(std::string_view kernelName, const void *a,
                                   std::size_t startingArgIdx) {
  return std::make_unique<QuakeSynthesizer>(kernelName, a, startingArgIdx);
}<|MERGE_RESOLUTION|>--- conflicted
+++ resolved
@@ -567,19 +567,13 @@
         }
         const char *ptrToSizeInBuffer = static_cast<const char *>(args) + offset;
         auto sizeFromBuffer =
-<<<<<<< HEAD
             *reinterpret_cast<const std::uint64_t *>(ptrToSizeInBuffer);
-        auto bytesInType =
-            cudaq::opt::convertBitsToBytes(eleTy.getIntOrFloatBitWidth());
-=======
-            *reinterpret_cast<std::uint64_t *>(ptrToSizeInBuffer);
         unsigned bytesInType = [&eleTy]() {
           if (auto complexTy = dyn_cast<ComplexType>(eleTy))
             return 2 * cudaq::opt::convertBitsToBytes(
                            complexTy.getElementType().getIntOrFloatBitWidth());
           return cudaq::opt::convertBitsToBytes(eleTy.getIntOrFloatBitWidth());
         }();
->>>>>>> 077e4a0a
         assert(bytesInType > 0 && "element must have a size");
         auto vectorSize = sizeFromBuffer / bytesInType;
         stdVecInfo.emplace_back(argNum, eleTy, vectorSize);
