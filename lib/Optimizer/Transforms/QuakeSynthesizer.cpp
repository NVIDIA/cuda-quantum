/*******************************************************************************
 * Copyright (c) 2022 - 2024 NVIDIA Corporation & Affiliates.                  *
 * All rights reserved.                                                        *
 *                                                                             *
 * This source code and the accompanying materials are made available under    *
 * the terms of the Apache License 2.0 which accompanies this distribution.    *
 ******************************************************************************/

#include "PassDetails.h"
#include "cudaq/Optimizer/Builder/Intrinsics.h"
#include "cudaq/Optimizer/Builder/Runtime.h"
#include "cudaq/Optimizer/CodeGen/QIRFunctionNames.h"
#include "cudaq/Optimizer/Dialect/CC/CCOps.h"
#include "cudaq/Optimizer/Dialect/CC/CCTypes.h"
#include "cudaq/Optimizer/Dialect/Quake/QuakeOps.h"
#include "cudaq/Optimizer/Dialect/Quake/QuakeTypes.h"
#include "cudaq/Optimizer/Transforms/Passes.h"
#include "llvm/Support/Debug.h"
#include "mlir/Conversion/LLVMCommon/TypeConverter.h"
#include "mlir/Dialect/Arith/IR/Arith.h"
#include "mlir/Dialect/Complex/IR/Complex.h"
#include "mlir/Dialect/Func/IR/FuncOps.h"
#include "mlir/Pass/Pass.h"
#include "mlir/Target/LLVMIR/TypeToLLVM.h"
#include "mlir/Transforms/DialectConversion.h"
#include "mlir/Transforms/RegionUtils.h"

#define DEBUG_TYPE "quake-synthesizer"

using namespace mlir;

// cudaq::state is defined in the runtime. The compiler will never need to know
// about its implementation and there should not be a circular build/library
// dependence because of it. Simply forward declare it, as it is notional.
namespace cudaq {
class state;
}

/// Replace a BlockArgument of a specific type with a concrete instantiation of
/// that type, and add the generation of that constant as an MLIR Op to the
/// beginning of the function. For example
///
///   func.func @foo( %arg0 : i32) {
///     quake.op1 (%arg0)
///   }
///
/// will be updated to
///
///   func.func @foo() {
///     %0 = arith.constant CONCRETE_ARG0 : i32
///     quake.op1(%0);
///   }
///
/// This function synthesizes the constant value and replaces all uses of the
/// BlockArgument with it.
template <typename ConcreteType>
void synthesizeRuntimeArgument(
    OpBuilder &builder, BlockArgument argument, const void *args,
    std::size_t offset, std::size_t typeSize,
    std::function<Value(OpBuilder &, ConcreteType *)> &&opGenerator) {

  // Create an instance of the concrete type
  ConcreteType concrete;
  // Copy the void* struct member into that concrete instance
  std::memcpy(&concrete, ((const char *)args) + offset, typeSize);

  // Generate the MLIR Value (arith constant for example)
  auto runtimeArg = opGenerator(builder, &concrete);

  // Most of the time, this arg will have an immediate stack allocation with
  // memref, remove those load uses and replace with the concrete op.
  if (!argument.getUsers().empty()) {
    auto firstUse = *argument.user_begin();
    if (dyn_cast<cudaq::cc::StoreOp>(firstUse)) {
      auto memrefValue = firstUse->getOperand(1);
      for (auto user : memrefValue.getUsers())
        if (auto load = dyn_cast<cudaq::cc::LoadOp>(user))
          load.getResult().replaceAllUsesWith(runtimeArg);
    }
  }
  argument.replaceAllUsesWith(runtimeArg);
}

template <typename T>
Value makeIntegerElement(OpBuilder &builder, Location argLoc, T val,
                         IntegerType eleTy) {
  return builder.create<arith::ConstantIntOp>(argLoc, val, eleTy);
}

template <typename T>
Value makeFloatElement(OpBuilder &builder, Location argLoc, T val,
                       FloatType eleTy) {
  return builder.create<arith::ConstantFloatOp>(argLoc, llvm::APFloat{val},
                                                eleTy);
}

template <typename T>
Value makeComplexElement(OpBuilder &builder, Location argLoc,
                         std::complex<T> val, ComplexType complexTy) {
  auto eleTy = complexTy.getElementType();
  auto realPart = builder.getFloatAttr(eleTy, llvm::APFloat{val.real()});
  auto imagPart = builder.getFloatAttr(eleTy, llvm::APFloat{val.imag()});
  auto complexVal = builder.getArrayAttr({realPart, imagPart});
  return builder.create<complex::ConstantOp>(argLoc, eleTy, complexVal);
}

/// returns true if and only if \p argument is used by a `quake.init_state`
/// operation.
static bool hasInitStateUse(BlockArgument argument) {
  for (auto *argUser : argument.getUsers())
    if (auto stdvecDataOp = dyn_cast<cudaq::cc::StdvecDataOp>(argUser))
      for (auto *dataUser : stdvecDataOp->getUsers())
        if (isa<quake::InitializeStateOp>(dataUser))
          return true;
  return false;
}

template <typename ELETY, typename T, typename ATTR, typename MAKER>
LogicalResult
synthesizeVectorArgument(OpBuilder &builder, ModuleOp module, unsigned &counter,
                         BlockArgument argument, std::vector<T> &vec,
                         ATTR arrayAttr, MAKER makeElementValue) {
  auto *ctx = builder.getContext();
  auto argTy = argument.getType();
  assert(isa<cudaq::cc::StdvecType>(argTy));
  auto strTy = cast<cudaq::cc::StdvecType>(argTy);
  auto eleTy = cast<ELETY>(strTy.getElementType());
  builder.setInsertionPointToStart(argument.getOwner());
  auto argLoc = argument.getLoc();
  auto conArray = builder.create<cudaq::cc::ConstantArrayOp>(
      argLoc, cudaq::cc::ArrayType::get(ctx, eleTy, vec.size()), arrayAttr);
  auto arrTy = cudaq::cc::ArrayType::get(ctx, eleTy, vec.size());
  std::optional<Value> arrayInMemory;
  auto ptrEleTy = cudaq::cc::PointerType::get(eleTy);
  bool generateNewValue = false;

  // Helper function that materializes the array in memory.
  auto getArrayInMemory = [&]() -> Value {
    if (arrayInMemory)
      return *arrayInMemory;
    OpBuilder::InsertionGuard guard(builder);
    Value buffer;
    if (hasInitStateUse(argument)) {
      // Stick global at end of Module.
      builder.setInsertionPointToEnd(module.getBody());
      std::string symbol =
          "__nvqpp_rodata_init_state." + std::to_string(counter++);
      builder.create<cudaq::cc::GlobalOp>(argLoc, arrTy, symbol, arrayAttr,
                                          /*isConstant=*/true,
                                          /*isExternal=*/false);
      builder.setInsertionPointAfter(conArray);
      buffer = builder.create<cudaq::cc::AddressOfOp>(
          argLoc, cudaq::cc::PointerType::get(arrTy), symbol);
    } else {
      builder.setInsertionPointAfter(conArray);
      buffer = builder.create<cudaq::cc::AllocaOp>(argLoc, arrTy);
      builder.create<cudaq::cc::StoreOp>(argLoc, conArray, buffer);
    }
    auto ptrArrEleTy =
        cudaq::cc::PointerType::get(cudaq::cc::ArrayType::get(eleTy));
    Value res = builder.create<cudaq::cc::CastOp>(argLoc, ptrArrEleTy, buffer);
    arrayInMemory = res;
    return res;
  };

  auto replaceLoads = [&](cudaq::cc::ComputePtrOp elePtrOp,
                          Value newVal) -> LogicalResult {
    for (auto *u : elePtrOp->getUsers()) {
      if (auto loadOp = dyn_cast<cudaq::cc::LoadOp>(u)) {
        loadOp.replaceAllUsesWith(newVal);
        continue;
      }
      return elePtrOp.emitError(
          "Unknown gep/load configuration for synthesis.");
    }
    return success();
  };

  // Iterate over the users of this stdvec argument.
  for (auto *argUser : argument.getUsers()) {
    // Handle the StdvecSize use case.
    // Replace a `vec.size()` with the length, which is a synthesized constant.
    if (auto stdvecSizeOp = dyn_cast<cudaq::cc::StdvecSizeOp>(argUser)) {
      Value length = builder.create<arith::ConstantIntOp>(
          argLoc, vec.size(), stdvecSizeOp.getType());
      stdvecSizeOp.replaceAllUsesWith(length);
      continue;
    }

    // Handle the StdvecDataOp use cases.  We expect `vec.data()` to be indexed
    // and the value loaded, `vec.data()[c]`. Handle the cases where the offset,
    // `c`, is a constant as well as cases when it is not. Also handle the case
    // when the `vec.data()` is used in an arbitrary pointer expression.
    if (auto stdvecDataOp = dyn_cast<cudaq::cc::StdvecDataOp>(argUser)) {
      bool replaceOtherUses = false;
      for (auto *dataUser : stdvecDataOp->getUsers()) {
        // dataUser could be a load, a computeptr, or something else. If it's a
        // load, the index is 0: get the 0-th value from the array and forward
        // it. If it's a computeptr, then we get the element from the array at
        // the index and forward it. There are two cases: (1) the element offset
        // is constant and (2) the element offset is some computed value. Both
        // cases are quite similar with the variation on the offset argument
        // being a constant or a value.
        if (auto loadOp = dyn_cast<cudaq::cc::LoadOp>(dataUser)) {
          // Load the first (0) element.
          Value runtimeParam = makeElementValue(builder, argLoc, vec[0], eleTy);
          // Replace with the constant value
          loadOp.replaceAllUsesWith(runtimeParam);
          continue;
        }
        if (auto elePtrOp = dyn_cast<cudaq::cc::ComputePtrOp>(dataUser)) {
          auto index = elePtrOp.getRawConstantIndices()[0];
          if (index == cudaq::cc::ComputePtrOp::kDynamicIndex) {
            OpBuilder::InsertionGuard guard(builder);
            builder.setInsertionPoint(elePtrOp);
            Value getEle = builder.create<cudaq::cc::ExtractValueOp>(
                elePtrOp.getLoc(), eleTy, conArray,
                elePtrOp.getDynamicIndices()[0]);
            if (failed(replaceLoads(elePtrOp, getEle))) {
              Value memArr = getArrayInMemory();
              builder.setInsertionPoint(elePtrOp);
              Value newComputedPtr = builder.create<cudaq::cc::ComputePtrOp>(
                  argLoc, ptrEleTy, memArr,
                  SmallVector<cudaq::cc::ComputePtrArg>{
                      0, elePtrOp.getDynamicIndices()[0]});
              elePtrOp.replaceAllUsesWith(newComputedPtr);
            }
            continue;
          }
          Value runtimeParam =
              makeElementValue(builder, argLoc, vec[index], eleTy);
          if (failed(replaceLoads(elePtrOp, runtimeParam))) {
            Value memArr = getArrayInMemory();
            OpBuilder::InsertionGuard guard(builder);
            builder.setInsertionPoint(elePtrOp);
            Value newComputedPtr = builder.create<cudaq::cc::ComputePtrOp>(
                argLoc, ptrEleTy, memArr,
                SmallVector<cudaq::cc::ComputePtrArg>{0, index});
            elePtrOp.replaceAllUsesWith(newComputedPtr);
          }
          continue;
        }
        replaceOtherUses = true;
      }
      // Check if there were other uses of `vec.data()` and simply forward the
      // constant array as materialized in memory.
      if (replaceOtherUses) {
        Value memArr = getArrayInMemory();
        stdvecDataOp.replaceAllUsesWith(memArr);
      }
      continue;
    }

    // In the event that the stdvec value is simply used as is, we want to
    // construct a new, constant vector in place and replace users of the
    // argument with it.
    generateNewValue = true;
  }
  if (generateNewValue) {
    auto memArr = getArrayInMemory();
    OpBuilder::InsertionGuard guard(builder);
    builder.setInsertionPointAfter(memArr.getDefiningOp());
    Value size = builder.create<arith::ConstantIntOp>(argLoc, vec.size(), 64);
    Value newVec =
        builder.create<cudaq::cc::StdvecInitOp>(argLoc, strTy, memArr, size);
    argument.replaceAllUsesWith(newVec);
  }
  return success();
}

template <typename A>
std::vector<std::int32_t> asI32(const std::vector<A> &v) {
  std::vector<std::int32_t> result(v.size());
  for (auto iter : llvm::enumerate(v))
    result[iter.index()] = static_cast<std::int32_t>(iter.value());
  return result;
}

// TODO: consider using DenseArrayAttr here instead. NB: such a change may alter
// the output of the constant array op.
static LogicalResult
synthesizeVectorArgument(OpBuilder &builder, ModuleOp module, unsigned &counter,
                         BlockArgument argument, std::vector<bool> &vec) {
  auto arrayAttr = builder.getI32ArrayAttr(asI32(vec));
  return synthesizeVectorArgument<IntegerType>(builder, module, counter,
                                               argument, vec, arrayAttr,
                                               makeIntegerElement<bool>);
}

static LogicalResult synthesizeVectorArgument(OpBuilder &builder,
                                              ModuleOp module,
                                              unsigned &counter,
                                              BlockArgument argument,
                                              std::vector<std::int8_t> &vec) {
  auto arrayAttr = builder.getI32ArrayAttr(asI32(vec));
  return synthesizeVectorArgument<IntegerType>(builder, module, counter,
                                               argument, vec, arrayAttr,
                                               makeIntegerElement<std::int8_t>);
}

static LogicalResult synthesizeVectorArgument(OpBuilder &builder,
                                              ModuleOp module,
                                              unsigned &counter,
                                              BlockArgument argument,
                                              std::vector<std::int16_t> &vec) {
  auto arrayAttr = builder.getI32ArrayAttr(asI32(vec));
  return synthesizeVectorArgument<IntegerType>(
      builder, module, counter, argument, vec, arrayAttr,
      makeIntegerElement<std::int16_t>);
}

static LogicalResult synthesizeVectorArgument(OpBuilder &builder,
                                              ModuleOp module,
                                              unsigned &counter,
                                              BlockArgument argument,
                                              std::vector<std::int32_t> &vec) {
  auto arrayAttr = builder.getI32ArrayAttr(vec);
  return synthesizeVectorArgument<IntegerType>(
      builder, module, counter, argument, vec, arrayAttr,
      makeIntegerElement<std::int32_t>);
}

static LogicalResult synthesizeVectorArgument(OpBuilder &builder,
                                              ModuleOp module,
                                              unsigned &counter,
                                              BlockArgument argument,
                                              std::vector<std::int64_t> &vec) {
  auto arrayAttr = builder.getI64ArrayAttr(vec);
  return synthesizeVectorArgument<IntegerType>(
      builder, module, counter, argument, vec, arrayAttr,
      makeIntegerElement<std::int64_t>);
}

static LogicalResult
synthesizeVectorArgument(OpBuilder &builder, ModuleOp module, unsigned &counter,
                         BlockArgument argument, std::vector<float> &vec) {
  auto arrayAttr = builder.getF32ArrayAttr(vec);
  return synthesizeVectorArgument<FloatType>(builder, module, counter, argument,
                                             vec, arrayAttr,
                                             makeFloatElement<float>);
}

static LogicalResult
synthesizeVectorArgument(OpBuilder &builder, ModuleOp module, unsigned &counter,
                         BlockArgument argument, std::vector<double> &vec) {
  auto arrayAttr = builder.getF64ArrayAttr(vec);
  return synthesizeVectorArgument<FloatType>(builder, module, counter, argument,
                                             vec, arrayAttr,
                                             makeFloatElement<double>);
}

static LogicalResult
synthesizeVectorArgument(OpBuilder &builder, ModuleOp module, unsigned &counter,
                         BlockArgument argument,
                         std::vector<std::complex<float>> &vec) {
  std::vector<float> vec2;
  for (auto c : vec) {
    vec2.push_back(c.real());
    vec2.push_back(c.imag());
  }
  auto arrayAttr = builder.getF32ArrayAttr(vec2);
  return synthesizeVectorArgument<ComplexType>(builder, module, counter,
                                               argument, vec, arrayAttr,
                                               makeComplexElement<float>);
}

static LogicalResult
synthesizeVectorArgument(OpBuilder &builder, ModuleOp module, unsigned &counter,
                         BlockArgument argument,
                         std::vector<std::complex<double>> &vec) {
  std::vector<double> vec2;
  for (auto c : vec) {
    vec2.push_back(c.real());
    vec2.push_back(c.imag());
  }
  auto arrayAttr = builder.getF64ArrayAttr(vec2);
  return synthesizeVectorArgument<ComplexType>(builder, module, counter,
                                               argument, vec, arrayAttr,
                                               makeComplexElement<double>);
}

namespace {
class QuakeSynthesizer
    : public cudaq::opt::QuakeSynthesizeBase<QuakeSynthesizer> {
protected:
  // The name of the kernel to be synthesized
  std::string kernelName;

  // The raw pointer to the runtime arguments.
  const void *args;

  // The starting argument index to synthesize. Typically 0 but may be >0 for
  // partial synthesis. If >0, it is assumed that the first argument(s) are NOT
  // in `args`.
  std::size_t startingArgIdx = 0;

public:
  QuakeSynthesizer() = default;
  QuakeSynthesizer(std::string_view kernel, const void *a)
      : kernelName(kernel), args(a) {}
  QuakeSynthesizer(std::string_view kernel, const void *a, std::size_t s)
      : kernelName(kernel), args(a), startingArgIdx(s) {}

  mlir::ModuleOp getModule() { return getOperation(); }

  std::pair<std::size_t, std::vector<std::size_t>>
  getTargetLayout(FunctionType funcTy) {
    auto bufferTy =
        cudaq::opt::factory::buildInvokeStructType(funcTy, startingArgIdx);
    StringRef dataLayoutSpec = "";
    if (auto attr =
            getModule()->getAttr(cudaq::opt::factory::targetDataLayoutAttrName))
      dataLayoutSpec = cast<StringAttr>(attr);
    auto dataLayout = llvm::DataLayout(dataLayoutSpec);
    // Convert bufferTy to llvm.
    llvm::LLVMContext context;
    LLVMTypeConverter converter(funcTy.getContext());
    cudaq::opt::initializeTypeConversions(converter);
    auto llvmDialectTy = converter.convertType(bufferTy);
    LLVM::TypeToLLVMIRTranslator translator(context);
    auto *llvmStructTy =
        cast<llvm::StructType>(translator.translateType(llvmDialectTy));
    auto *layout = dataLayout.getStructLayout(llvmStructTy);
    auto strSize = layout->getSizeInBytes();
    std::vector<std::size_t> fieldOffsets;
    for (std::size_t i = 0, I = bufferTy.getMembers().size(); i != I; ++i)
      fieldOffsets.emplace_back(layout->getElementOffset(i));
    return {strSize, fieldOffsets};
  }

  void runOnOperation() override final {
    auto module = getModule();
    unsigned counter = 0;

    if (args == nullptr || kernelName.empty()) {
      module.emitOpError("Synthesis requires a kernel and the values of the "
                         "arguments passed when it is called.");
      signalPassFailure();
      return;
    }

    auto kernelNameInQuake = cudaq::runtime::cudaqGenPrefixName + kernelName;
    // Get the function we care about (the one with kernelName)
    auto funcOp = module.lookupSymbol<func::FuncOp>(kernelNameInQuake);
    if (!funcOp) {
      module.emitOpError("The kernel '" + kernelName +
                         "' was not found in the module.");
      signalPassFailure();
      return;
    }

    // Create the builder and get the function arguments.
    // We will remove these arguments and replace with constant ops
    auto builder = OpBuilder::atBlockBegin(&funcOp.getBody().front());
    auto arguments = funcOp.getArguments();
    auto structLayout = getTargetLayout(funcOp.getFunctionType());
    // Keep track of the stdVec sizes.
    std::vector<std::tuple<std::size_t, Type, std::uint64_t>> stdVecInfo;

    for (std::size_t argNum = startingArgIdx, end = arguments.size();
         argNum < end; argNum++) {
      auto argument = arguments[argNum];
      std::size_t offset = structLayout.second[argNum - startingArgIdx];

      // Get the argument type
      auto type = argument.getType();
      auto loc = argument.getLoc();

      // Based on the type, we want to replace it with a concrete constant op.
      // Process scalar integral types.
      if (auto ty = dyn_cast<IntegerType>(type)) {
        switch (ty.getIntOrFloatBitWidth()) {
        case 1:
          synthesizeRuntimeArgument<bool>(
              builder, argument, args, offset, sizeof(bool),
              [=](OpBuilder &builder, bool *concrete) {
                return builder.create<arith::ConstantIntOp>(loc, *concrete, 1);
              });
          break;
        case 8:
          synthesizeRuntimeArgument<std::uint8_t>(
              builder, argument, args, offset, sizeof(std::uint8_t),
              [=](OpBuilder &builder, std::uint8_t *concrete) {
                return builder.create<arith::ConstantIntOp>(loc, *concrete, 8);
              });
          break;
        case 16:
          synthesizeRuntimeArgument<std::int16_t>(
              builder, argument, args, offset, sizeof(std::int16_t),
              [=](OpBuilder &builder, std::int16_t *concrete) {
                return builder.create<arith::ConstantIntOp>(loc, *concrete, 16);
              });
          break;
        case 32:
          synthesizeRuntimeArgument<std::int32_t>(
              builder, argument, args, offset, sizeof(std::int32_t),
              [=](OpBuilder &builder, std::int32_t *concrete) {
                return builder.create<arith::ConstantIntOp>(loc, *concrete, 32);
              });
          break;
        case 64:
          synthesizeRuntimeArgument<std::int64_t>(
              builder, argument, args, offset, sizeof(std::int64_t),
              [=](OpBuilder &builder, std::int64_t *concrete) {
                return builder.create<arith::ConstantIntOp>(loc, *concrete, 64);
              });
          break;
        default:
          funcOp.emitOpError(
              "argument was not synthesized, unhandled integer type");
          break;
        }
        continue;
      }

      // Process scalar floating point types.
      if (type == builder.getF32Type()) {
        synthesizeRuntimeArgument<float>(
            builder, argument, args, offset,
            cudaq::opt::convertBitsToBytes(type.getIntOrFloatBitWidth()),
            [=](OpBuilder &builder, float *concrete) {
              llvm::APFloat f(*concrete);
              return builder.create<arith::ConstantFloatOp>(
                  loc, f, builder.getF32Type());
            });
        continue;
      }
      if (type == builder.getF64Type()) {
        synthesizeRuntimeArgument<double>(
            builder, argument, args, offset,
            cudaq::opt::convertBitsToBytes(type.getIntOrFloatBitWidth()),
            [=](OpBuilder &builder, double *concrete) {
              llvm::APFloat f(*concrete);
              return builder.create<arith::ConstantFloatOp>(
                  loc, f, builder.getF64Type());
            });
        continue;
      }

      if (auto ptrTy = dyn_cast<cudaq::cc::PointerType>(type)) {
        if (isa<cudaq::cc::StateType>(ptrTy.getElementType())) {
          // Special case of a `cudaq::state*` which must be in the same address
          // space. This references a container to a set of simulation
          // amplitudes.
          synthesizeRuntimeArgument<cudaq::state *>(
              builder, argument, args, offset, sizeof(void *),
              [=](OpBuilder &builder, cudaq::state **concrete) {
                Value rawPtr = builder.create<arith::ConstantIntOp>(
                    loc, reinterpret_cast<std::intptr_t>(*concrete),
                    sizeof(void *) * 8);
                auto stateTy = cudaq::cc::StateType::get(builder.getContext());
                return builder.create<cudaq::cc::CastOp>(
                    loc, cudaq::cc::PointerType::get(stateTy), rawPtr);
              });
          continue;
        }
        // N.B. Other pointers will not be materialized and may be in a
        // different address space.
      }

      // If std::vector<arithmetic> type, add it to the list of vector info.
      // These will be processed when we reach the buffer's appendix.
      if (auto vecTy = dyn_cast<cudaq::cc::StdvecType>(type)) {
        auto eleTy = vecTy.getElementType();
        if (!isa<IntegerType, FloatType, ComplexType, cudaq::cc::CharspanType>(
                eleTy)) {
          funcOp.emitOpError("synthesis: unsupported argument type");
          signalPassFailure();
          return;
        }
        const char *ptrToSizeInBuffer =
            static_cast<const char *>(args) + offset;
        auto sizeFromBuffer =
<<<<<<< HEAD
            *reinterpret_cast<const std::uint64_t *>(ptrToSizeInBuffer);
        unsigned bytesInType = [&eleTy]() {
=======
            *reinterpret_cast<std::uint64_t *>(ptrToSizeInBuffer);
        auto bytesInType = [&eleTy]() -> unsigned {
          if (isa<cudaq::cc::CharspanType>(eleTy))
            return 16 /*bytes: sizeof(ptr) + sizeof(i64)*/;
>>>>>>> e3ed992e
          if (auto complexTy = dyn_cast<ComplexType>(eleTy))
            return 2 * cudaq::opt::convertBitsToBytes(
                           complexTy.getElementType().getIntOrFloatBitWidth());
          return cudaq::opt::convertBitsToBytes(eleTy.getIntOrFloatBitWidth());
        }();
        assert(bytesInType > 0 && "element must have a size");
        auto vectorSize = sizeFromBuffer / bytesInType;
        stdVecInfo.emplace_back(argNum, eleTy, vectorSize);
        continue;
      }

      if (isa<cudaq::cc::CallableType>(type)) {
        // TODO: for now we ignore the passing of callable arguments.
        continue;
      }

      // The struct type ends up as a i64 in the thunk kernel args pointer, so
      // just skip ahead. TODO: add support for struct types!
      if (auto structTy = dyn_cast<cudaq::cc::StructType>(type)) {
        if (structTy.isEmpty()) {
          // TODO: for now we can ignore empty struct types.
          continue;
        }
        const char *ptrToSizeInBuffer =
            static_cast<const char *>(args) + offset;
        auto rawSize =
            *reinterpret_cast<const std::uint64_t *>(ptrToSizeInBuffer);
        stdVecInfo.emplace_back(argNum, Type{}, rawSize);
        continue;
      }

      funcOp.emitOpError("We cannot synthesize argument(s) of this type.");
      signalPassFailure();
      return;
    }

    // For any `std::vector` arguments, we now know the sizes so let's replace
    // the block arg with the actual vector element data. First get the pointer
    // to the start of the buffer's appendix.
    auto structSize = structLayout.first;
    const char *bufferAppendix = static_cast<const char *>(args) + structSize;
    for (auto [idx, eleTy, vecLength] : stdVecInfo) {
      if (!eleTy) {
        // FIXME: Skip struct values.
        bufferAppendix += vecLength;
        funcOp.emitOpError(
            "argument to kernel may be a struct and was not synthesized");
        continue;
      }
      auto doVector = [&]<typename T>(T) {
        auto *ptr = reinterpret_cast<const T *>(bufferAppendix);
        std::vector<T> v(ptr, ptr + vecLength);
        if (failed(synthesizeVectorArgument(builder, module, counter,
                                            arguments[idx], v)))
          funcOp.emitOpError("synthesis failed for vector<T>");
        bufferAppendix += vecLength * sizeof(T);
      };
      if (auto ty = dyn_cast<IntegerType>(eleTy)) {
        switch (ty.getIntOrFloatBitWidth()) {
        case 1:
          doVector(false);
          break;
        case 8:
          doVector(std::int8_t{});
          break;
        case 16:
          doVector(std::int16_t{});
          break;
        case 32:
          doVector(std::int32_t{});
          break;
        case 64:
          doVector(std::int64_t{});
          break;
        default:
          bufferAppendix += vecLength * cudaq::opt::convertBitsToBytes(
                                            ty.getIntOrFloatBitWidth());
          funcOp.emitOpError("synthesis failed for vector<integral-type>.");
          break;
        }
        continue;
      }
      if (eleTy == builder.getF32Type()) {
        doVector(float{});
        continue;
      }
      if (eleTy == builder.getF64Type()) {
        doVector(double{});
        continue;
      }
      if (eleTy == ComplexType::get(builder.getF32Type())) {
        doVector(std::complex<float>{});
        continue;
      }
      if (eleTy == ComplexType::get(builder.getF64Type())) {
        doVector(std::complex<double>{});
        continue;
      }
      if (auto charSpanTy = dyn_cast<cudaq::cc::CharspanType>(eleTy)) {
        // For this case, the message buffer contained the length of the range
        // of sizes that are encoded starting at bufferAppendix.
        // At the end of the block of sizes, the C-strings will be encoded.
        auto numberSpans = vecLength;
        auto *spanSizes = reinterpret_cast<std::uint64_t *>(bufferAppendix);
        bufferAppendix += vecLength * sizeof(std::uint64_t);
        // These strings are reified in the following way:
        //   - Create an array numberSpans in length and where each element
        //     has a `{i8*, i64}` type.
        //   - Create a C-string literal constant (global) for each string in
        //     this vector for a total of numberSpans.
        //   - Save the address of the C-string to each element of the array.
        // Users of this data structure will need to use compute_ptr to access
        // the elements, which are the pointers. Each ptr element is a `char*`
        // that can be used in, say, a Pauli op.
        auto ptrTy = cudaq::cc::PointerType::get(charSpanTy);
        auto loc = arguments[idx].getLoc();
        auto ns = builder.create<arith::ConstantIntOp>(loc, numberSpans, 64);
        auto aos = builder.create<cudaq::cc::AllocaOp>(loc, charSpanTy, ns);
        auto pi8Ty = cudaq::cc::PointerType::get(charSpanTy.getElementType());
        auto ppi8Ty = cudaq::cc::PointerType::get(pi8Ty);
        auto ptrI64Ty = cudaq::cc::PointerType::get(builder.getI64Type());
        auto iaTy = cudaq::cc::PointerType::get(
            cudaq::cc::ArrayType::get(builder.getI64Type()));
        cudaq::IRBuilder irBuilder(module);
        for (decltype(numberSpans) i = 0; i < numberSpans; ++i) {
          std::size_t length = spanSizes[i];
          auto strLen = builder.create<arith::ConstantIntOp>(loc, length, 64);
          StringRef strData{bufferAppendix, length};
          auto global =
              irBuilder.genCStringLiteralAppendNul(loc, module, strData);
          auto addr = builder.create<cudaq::cc::AddressOfOp>(
              loc, cudaq::cc::PointerType::get(global.getType()),
              global.getName());
          auto str = builder.create<cudaq::cc::CastOp>(loc, pi8Ty, addr);
          auto spanp = builder.create<cudaq::cc::ComputePtrOp>(
              loc, ptrTy, aos,
              ArrayRef<cudaq::cc::ComputePtrArg>{static_cast<std::int32_t>(i)});
          auto relocp = builder.create<cudaq::cc::CastOp>(loc, ppi8Ty, spanp);
          builder.create<cudaq::cc::StoreOp>(loc, str, relocp);
          auto lengthp = builder.create<cudaq::cc::CastOp>(loc, iaTy, spanp);
          auto offsetp = builder.create<cudaq::cc::ComputePtrOp>(
              loc, ptrI64Ty, lengthp, ArrayRef<cudaq::cc::ComputePtrArg>{1});
          builder.create<cudaq::cc::StoreOp>(loc, strLen, offsetp);
          bufferAppendix += length;
        }
        auto svTy = cudaq::cc::StdvecType::get(ptrTy);
        auto ics = builder.create<cudaq::cc::StdvecInitOp>(loc, svTy, aos, ns);
        arguments[idx].replaceAllUsesWith(ics);
        continue;
      }
    }

    // Clean up dead code.
    {
      IRRewriter rewriter(builder);
      [[maybe_unused]] auto unused =
          simplifyRegions(rewriter, {funcOp.getBody()});
    }

    // Remove the old arguments.
    auto numArgs = funcOp.getNumArguments();
    BitVector argsToErase(numArgs);
    for (std::size_t argIndex = startingArgIdx; argIndex < numArgs;
         ++argIndex) {
      argsToErase.set(argIndex);
      if (!funcOp.getBody().front().getArgument(argIndex).getUses().empty()) {
        funcOp.emitError("argument(s) still in use after synthesis.");
        signalPassFailure();
        return;
      }
    }
    funcOp.eraseArguments(argsToErase);
  }
};

} // namespace

std::unique_ptr<mlir::Pass> cudaq::opt::createQuakeSynthesizer() {
  return std::make_unique<QuakeSynthesizer>();
}

std::unique_ptr<mlir::Pass>
cudaq::opt::createQuakeSynthesizer(std::string_view kernelName, const void *a,
                                   std::size_t startingArgIdx) {
  return std::make_unique<QuakeSynthesizer>(kernelName, a, startingArgIdx);
}<|MERGE_RESOLUTION|>--- conflicted
+++ resolved
@@ -571,15 +571,10 @@
         const char *ptrToSizeInBuffer =
             static_cast<const char *>(args) + offset;
         auto sizeFromBuffer =
-<<<<<<< HEAD
             *reinterpret_cast<const std::uint64_t *>(ptrToSizeInBuffer);
-        unsigned bytesInType = [&eleTy]() {
-=======
-            *reinterpret_cast<std::uint64_t *>(ptrToSizeInBuffer);
         auto bytesInType = [&eleTy]() -> unsigned {
           if (isa<cudaq::cc::CharspanType>(eleTy))
             return 16 /*bytes: sizeof(ptr) + sizeof(i64)*/;
->>>>>>> e3ed992e
           if (auto complexTy = dyn_cast<ComplexType>(eleTy))
             return 2 * cudaq::opt::convertBitsToBytes(
                            complexTy.getElementType().getIntOrFloatBitWidth());
@@ -683,7 +678,8 @@
         // of sizes that are encoded starting at bufferAppendix.
         // At the end of the block of sizes, the C-strings will be encoded.
         auto numberSpans = vecLength;
-        auto *spanSizes = reinterpret_cast<std::uint64_t *>(bufferAppendix);
+        auto *spanSizes =
+            reinterpret_cast<const std::uint64_t *>(bufferAppendix);
         bufferAppendix += vecLength * sizeof(std::uint64_t);
         // These strings are reified in the following way:
         //   - Create an array numberSpans in length and where each element
