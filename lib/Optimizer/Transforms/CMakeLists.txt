--- conflicted
+++ resolved
@@ -12,12 +12,8 @@
 
 add_cudaq_library(OptTransforms
   AddDeallocs.cpp
-<<<<<<< HEAD
   AddMeasurements.cpp
-  AggressiveEarlyInlining.cpp
-=======
   AggressiveInlining.cpp
->>>>>>> b68431ee
   ApplyControlNegations.cpp
   ApplyOpSpecialization.cpp
   ArgumentSynthesis.cpp
