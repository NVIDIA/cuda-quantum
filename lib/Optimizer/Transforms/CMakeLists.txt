--- conflicted
+++ resolved
@@ -54,11 +54,8 @@
   QuakeSynthesizer.cpp
   RefToVeqAlloc.cpp
   RegToMem.cpp
-<<<<<<< HEAD
   ReplaceStateWithKernel.cpp
-=======
   SROA.cpp
->>>>>>> 50066dd9
   StatePreparation.cpp
   UnitarySynthesis.cpp
   UpdateRegisterNames.cpp
