--- conflicted
+++ resolved
@@ -131,13 +131,8 @@
     auto alloc = cast<quake::AllocaOp>(a);
     Value v = alloc;
     if (a->hasOneUse()) {
-<<<<<<< HEAD
-      auto *use = a->getUses().begin()->getOwner();
-      if (auto initState = dyn_cast<quake::InitializeStateOp>(use))
-=======
       if (auto initState =
               dyn_cast<quake::InitializeStateOp>(*a->getUsers().begin()))
->>>>>>> cbaf0123
         v = initState;
     }
     rewriter.create<quake::DeallocOp>(a->getLoc(), v);
