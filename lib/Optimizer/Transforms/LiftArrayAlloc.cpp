/*******************************************************************************
 * Copyright (c) 2022 - 2025 NVIDIA Corporation & Affiliates.                  *
 * All rights reserved.                                                        *
 *                                                                             *
 * This source code and the accompanying materials are made available under    *
 * the terms of the Apache License 2.0 which accompanies this distribution.    *
 ******************************************************************************/

#include "PassDetails.h"
#include "cudaq/Optimizer/Builder/Intrinsics.h"
#include "cudaq/Optimizer/Dialect/CC/CCOps.h"
#include "cudaq/Optimizer/Dialect/Quake/QuakeOps.h"
#include "cudaq/Optimizer/Transforms/Passes.h"
#include "mlir/Dialect/Complex/IR/Complex.h"
#include "mlir/IR/BuiltinOps.h"
#include "mlir/IR/Dominance.h"
#include "mlir/IR/PatternMatch.h"
#include "mlir/Transforms/GreedyPatternRewriteDriver.h"
#include "mlir/Transforms/Passes.h"

namespace cudaq::opt {
#define GEN_PASS_DEF_LIFTARRAYALLOC
#include "cudaq/Optimizer/Transforms/Passes.h.inc"
} // namespace cudaq::opt

#define DEBUG_TYPE "lift-array-alloc"

using namespace mlir;

<<<<<<< HEAD
#include "LiftArrayAlloc.inc"
=======
#include "LiftArrayAllocPatterns.inc"
>>>>>>> e714387f

namespace {
class LiftArrayAllocPass
    : public cudaq::opt::impl::LiftArrayAllocBase<LiftArrayAllocPass> {
public:
  using LiftArrayAllocBase::LiftArrayAllocBase;

  void runOnOperation() override {
    auto *ctx = &getContext();
    auto func = getOperation();
    DominanceInfo domInfo(func);
    StringRef funcName = func.getName();
    RewritePatternSet patterns(ctx);
    patterns.insert<AllocaPattern>(ctx, domInfo, funcName);

    LLVM_DEBUG(llvm::dbgs()
               << "Before lifting constant array: " << func << '\n');

    if (failed(applyPatternsAndFoldGreedily(func, std::move(patterns))))
      signalPassFailure();

    LLVM_DEBUG(llvm::dbgs()
               << "After lifting constant array: " << func << '\n');
  }
};
} // namespace<|MERGE_RESOLUTION|>--- conflicted
+++ resolved
@@ -27,11 +27,7 @@
 
 using namespace mlir;
 
-<<<<<<< HEAD
-#include "LiftArrayAlloc.inc"
-=======
 #include "LiftArrayAllocPatterns.inc"
->>>>>>> e714387f
 
 namespace {
 class LiftArrayAllocPass
