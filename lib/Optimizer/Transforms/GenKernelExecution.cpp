/*******************************************************************************
 * Copyright (c) 2022 - 2024 NVIDIA Corporation & Affiliates.                  *
 * All rights reserved.                                                        *
 *                                                                             *
 * This source code and the accompanying materials are made available under    *
 * the terms of the Apache License 2.0 which accompanies this distribution.    *
 ******************************************************************************/

#include "PassDetails.h"
#include "cudaq/Optimizer/Builder/Intrinsics.h"
#include "cudaq/Optimizer/Builder/Runtime.h"
#include "cudaq/Optimizer/Dialect/CC/CCOps.h"
#include "cudaq/Optimizer/Dialect/Quake/QuakeOps.h"
#include "cudaq/Optimizer/Transforms/Passes.h"
#include "cudaq/Todo.h"
#include "clang/Basic/Version.h"
#include "llvm/Support/Debug.h"
#include "llvm/Support/FileSystem.h"
#include "llvm/Support/ToolOutputFile.h"
#include "mlir/Analysis/DataLayoutAnalysis.h"
#include "mlir/Dialect/ControlFlow/IR/ControlFlowOps.h"
#include "mlir/IR/Diagnostics.h"
#include "mlir/Transforms/Passes.h"
#include <cxxabi.h>
#include <regex>

namespace cudaq::opt {
#define GEN_PASS_DEF_GENERATEKERNELEXECUTION
#include "cudaq/Optimizer/Transforms/Passes.h.inc"
} // namespace cudaq::opt

#define DEBUG_TYPE "quake-kernel-exec"

using namespace mlir;

namespace {
// Define some constant function name strings.
static constexpr const char cudaqRegisterLambdaName[] =
    "cudaqRegisterLambdaName";
static constexpr const char cudaqRegisterArgsCreator[] =
    "cudaqRegisterArgsCreator";
static constexpr const char cudaqRegisterKernelName[] =
    "cudaqRegisterKernelName";

/// This value is used to indicate that a kernel does not return a result.
static constexpr std::uint64_t NoResultOffset =
    std::numeric_limits<std::int32_t>::max();

class GenerateKernelExecution
    : public cudaq::opt::impl::GenerateKernelExecutionBase<
          GenerateKernelExecution> {
public:
  using GenerateKernelExecutionBase::GenerateKernelExecutionBase;

  /// Creates the function signature for a thunk function. The signature is
  /// always the same for all thunk functions.
  FunctionType getThunkType(MLIRContext *ctx) {
    auto ptrTy = cudaq::cc::PointerType::get(IntegerType::get(ctx, 8));
    return FunctionType::get(ctx, {ptrTy, IntegerType::get(ctx, 1)},
                             {cudaq::opt::factory::getDynamicBufferType(ctx)});
  }

  /// Add LLVM code with the OpBuilder that computes the size in bytes
  /// of a `std::vector<T>` array in the same way as a `std::vector<T>::size()`.
  /// This assumes the vector is laid out in memory as the following structure.
  ///
  /// <code>
  ///   struct vector {
  ///     T* begin;
  ///     T* end;
  ///     T* allocated_end;
  ///   };
  /// </code>
  ///
  /// The first two elements are pointers to the beginning and end of the data
  /// in the vector, respectively. This data is kept in a contiguous memory
  /// range. The following implementation follows what Clang CodeGen produces
  /// for `std::vector<T>::size()` without the final `sdiv` op that divides the
  /// `sizeof(data[N])` by the `sizeof(T)`. The result is the total required
  /// memory size for the vector data itself in \e bytes.
  ///
  /// In order to handle a std::string value it is assumed to be laid out in
  /// memory as the following structure.
  ///
  /// <code>
  ///   struct vector {
  ///     i8* data;
  ///     i64 length;
  ///     [i8 x 16] inlinedata;
  ///   };
  /// </code>
  ///
  /// In the string case, the size can just be read from the data structure.
  Value getVectorSize(Location loc, OpBuilder &builder,
                      cudaq::cc::PointerType ptrTy, Value arg) {
    // Create the i64 type
    Type i64Ty = builder.getI64Type();

    // We're given ptr<struct<...>>, get that struct type (struct<T*,T*,T*>)
    auto inpStructTy = cast<cudaq::cc::StructType>(ptrTy.getElementType());

    if (inpStructTy.getMember(1) == i64Ty) {
      // This is a string, so just read the length out.
      auto ptrI64Ty = cudaq::cc::PointerType::get(i64Ty);
      auto lenPtr = builder.create<cudaq::cc::ComputePtrOp>(
          loc, ptrI64Ty, arg, SmallVector<cudaq::cc::ComputePtrArg>{0, 1});
      return builder.create<cudaq::cc::LoadOp>(loc, lenPtr);
    }

    // For the following GEP calls, we'll expect them to return T**
    auto ptrTtype = cudaq::cc::PointerType::get(inpStructTy.getMember(0));

    // Get the pointer to the pointer of the end of the array
    Value endPtr = builder.create<cudaq::cc::ComputePtrOp>(
        loc, ptrTtype, arg, SmallVector<cudaq::cc::ComputePtrArg>{0, 1});

    // Get the pointer to the pointer of the beginning of the array
    Value beginPtr = builder.create<cudaq::cc::ComputePtrOp>(
        loc, ptrTtype, arg, SmallVector<cudaq::cc::ComputePtrArg>{0, 0});

    // Load to a T*
    endPtr = builder.create<cudaq::cc::LoadOp>(loc, endPtr);
    beginPtr = builder.create<cudaq::cc::LoadOp>(loc, beginPtr);

    // Map those pointers to integers
    Value endInt = builder.create<cudaq::cc::CastOp>(loc, i64Ty, endPtr);
    Value beginInt = builder.create<cudaq::cc::CastOp>(loc, i64Ty, beginPtr);

    // Subtracting these will give us the size in bytes.
    return builder.create<arith::SubIOp>(loc, endInt, beginInt);
  }

  /// Helper that converts a byte length to a length of i64.
  Value convertLengthBytesToLengthI64(Location loc, OpBuilder &builder,
                                      Value length) {
    auto eight = builder.create<arith::ConstantIntOp>(loc, 8, 64);
    return builder.create<arith::DivSIOp>(loc, length, eight);
  }

  /// This computes a vector's size and handles recursive vector types. This
  /// first value returned is the size of the top level (outermost) vector in
  /// bytes. The second value is the recursive size of all the vectors within
  /// the outer vector.
  std::pair<Value, Value>
  computeRecursiveVectorSize(Location loc, OpBuilder &builder, Value hostArg,
                             cudaq::cc::PointerType hostVecTy,
                             cudaq::cc::SpanLikeType stdvecTy) {
    Value topLevelSize;
    Value recursiveSize;
    auto eleTy = stdvecTy.getElementType();
    if (auto sTy = dyn_cast<cudaq::cc::SpanLikeType>(eleTy)) {
      // This is the recursive case. vector<vector<...>>. Convert size of
      // vectors to i64s.
      topLevelSize = computeHostVectorLengthInBytes(
          loc, builder, hostArg, stdvecTy.getElementType(), hostVecTy);
      auto nested = fetchHostVectorFront(loc, builder, hostArg, hostVecTy);
      auto tmp = builder.create<cudaq::cc::AllocaOp>(loc, builder.getI64Type());
      builder.create<cudaq::cc::StoreOp>(loc, topLevelSize, tmp);
      // Convert bytes to units of i64. (Divide by 8)
      auto topLevelCount =
          convertLengthBytesToLengthI64(loc, builder, topLevelSize);
      // Now walk the vectors recursively.
      auto topLevelIndex = builder.create<cudaq::cc::CastOp>(
          loc, builder.getI64Type(), topLevelCount,
          cudaq::cc::CastOpMode::Unsigned);
      cudaq::opt::factory::createInvariantLoop(
          builder, loc, topLevelIndex,
          [&](OpBuilder &builder, Location loc, Region &, Block &block) {
            Value i = block.getArgument(0);
            auto sub = builder.create<cudaq::cc::ComputePtrOp>(loc, hostVecTy,
                                                               nested, i);
            auto p =
                computeRecursiveVectorSize(loc, builder, sub, hostVecTy, sTy);
            auto subSz = builder.create<cudaq::cc::LoadOp>(loc, tmp);
            auto sum = builder.create<arith::AddIOp>(loc, p.second, subSz);
            builder.create<cudaq::cc::StoreOp>(loc, sum, tmp);
          });
      recursiveSize = builder.create<cudaq::cc::LoadOp>(loc, tmp);
    } else {
      // Non-recusive case. Just compute the size of the top-level vector<T>.
      topLevelSize = getVectorSize(loc, builder, hostVecTy, hostArg);
      recursiveSize = topLevelSize;
    }
    return {topLevelSize, recursiveSize};
  }

  /// This computes a dynamic struct's size and handles recursive dynamic types.
  /// This first value returned is the initial value of the top level
  /// (outermost) struct to be saved in the buffer. More specifically, any
  /// (recursive) member that is a vector is replaced by a i64 byte size. The
  /// offset of the trailing data is, as always, implicit. The second value is
  /// the recursive size of all the dynamic components within the outer struct.
  std::pair<Value, Value> computeRecursiveDynamicStructSize(
      Location loc, OpBuilder &builder, cudaq::cc::StructType structTy,
      Value arg, Value totalSize, cudaq::cc::StructType genTy) {
    Value retval = builder.create<cudaq::cc::UndefOp>(loc, genTy);
    auto argTy = cast<cudaq::cc::PointerType>(arg.getType());
    for (auto iter : llvm::enumerate(structTy.getMembers())) {
      auto memTy = iter.value();
      std::int32_t off = iter.index();
      auto structMemTy =
          cast<cudaq::cc::StructType>(argTy.getElementType()).getMember(off);
      auto structMemPtrTy = cudaq::cc::PointerType::get(structMemTy);
      auto memPtrVal = builder.create<cudaq::cc::ComputePtrOp>(
          loc, structMemPtrTy, arg, ArrayRef<cudaq::cc::ComputePtrArg>{0, off});
      if (cudaq::cc::isDynamicType(memTy)) {
        if (auto sTy = dyn_cast<cudaq::cc::StructType>(memTy)) {
          auto gTy = cast<cudaq::cc::StructType>(structMemTy);
          auto pr = computeRecursiveDynamicStructSize(
              loc, builder, sTy, memPtrVal, totalSize, gTy);
          retval = builder.create<cudaq::cc::InsertValueOp>(
              loc, retval.getType(), retval, pr.first, off);
          totalSize = builder.create<arith::AddIOp>(loc, totalSize, pr.second);
          continue;
        }
        auto memStdVecTy = cast<cudaq::cc::SpanLikeType>(memTy);
        Type eTy = memStdVecTy.getElementType();
        auto stlVecTy = cudaq::opt::factory::stlVectorType(eTy);
        auto ptrMemTy = cudaq::cc::PointerType::get(stlVecTy);
        auto pr = computeRecursiveVectorSize(loc, builder, memPtrVal, ptrMemTy,
                                             memStdVecTy);
        retval = builder.create<cudaq::cc::InsertValueOp>(
            loc, retval.getType(), retval, pr.second, off);
        totalSize = builder.create<arith::AddIOp>(loc, totalSize, pr.first);
        continue;
      }
      auto memVal = builder.create<cudaq::cc::LoadOp>(loc, memPtrVal);
      retval = builder.create<cudaq::cc::InsertValueOp>(loc, retval.getType(),
                                                        retval, memVal, off);
    }
    return {retval, totalSize};
  }

  /// Copy a vector's data, which must be \p bytes in length, from \p hostArg to
  /// \p outputBuffer. The hostArg must have a pointer type that is compatible
  /// with the triple pointer std::vector base implementation.
  Value copyVectorData(Location loc, OpBuilder &builder, Value bytes,
                       Value hostArg, Value outputBuffer) {
    auto notVolatile = builder.create<arith::ConstantIntOp>(loc, 0, 1);
    auto inStructTy = cast<cudaq::cc::StructType>(
        cast<cudaq::cc::PointerType>(hostArg.getType()).getElementType());
    auto beginPtr = builder.create<cudaq::cc::ComputePtrOp>(
        loc, cudaq::cc::PointerType::get(inStructTy.getMember(0)), hostArg,
        SmallVector<cudaq::cc::ComputePtrArg>{0, 0});
    auto fromBuff = builder.create<cudaq::cc::LoadOp>(loc, beginPtr);
    auto vecFromBuff = builder.create<cudaq::cc::CastOp>(
        loc, cudaq::cc::PointerType::get(builder.getI8Type()), fromBuff);
    builder.create<func::CallOp>(
        loc, std::nullopt, cudaq::llvmMemCopyIntrinsic,
        SmallVector<Value>{outputBuffer, vecFromBuff, bytes, notVolatile});
    // Increment outputBuffer by size bytes.
    return builder.create<cudaq::cc::ComputePtrOp>(
        loc, outputBuffer.getType(), outputBuffer, SmallVector<Value>{bytes});
  }

  /// Given that \p arg is a SpanLikeType value, compute its extent size (the
  /// number of elements in the outermost vector times `sizeof(int64_t)`) and
  /// total recursive size (both values are in bytes). We add the extent size
  /// into the message buffer field and increase the size of the addend by the
  /// total recursive size.
  std::pair<Value, Value> insertVectorSizeAndIncrementExtraBytes(
      Location loc, OpBuilder &builder, Value arg,
      cudaq::cc::PointerType ptrInTy, cudaq::cc::SpanLikeType stdvecTy,
      Value stVal, std::int32_t idx, Value extraBytes) {
    auto [extentSize, recursiveSize] =
        computeRecursiveVectorSize(loc, builder, arg, ptrInTy, stdvecTy);
    stVal = builder.create<cudaq::cc::InsertValueOp>(loc, stVal.getType(),
                                                     stVal, extentSize, idx);
    extraBytes = builder.create<arith::AddIOp>(loc, extraBytes, recursiveSize);
    return {stVal, extraBytes};
  }

  Value genComputeReturnOffset(Location loc, OpBuilder &builder,
                               FunctionType funcTy,
                               cudaq::cc::StructType msgStructTy,
                               Value nullSt) {
    auto i64Ty = builder.getI64Type();
    if (funcTy.getNumResults() == 0)
      return builder.create<arith::ConstantIntOp>(loc, NoResultOffset, 64);
    auto members = msgStructTy.getMembers();
    std::int32_t numKernelArgs = funcTy.getNumInputs();
    auto resTy = cudaq::cc::PointerType::get(members[numKernelArgs]);
    auto gep = builder.create<cudaq::cc::ComputePtrOp>(
        loc, resTy, nullSt,
        SmallVector<cudaq::cc::ComputePtrArg>{0, numKernelArgs});
    return builder.create<cudaq::cc::CastOp>(loc, i64Ty, gep);
  }

  /// Create a function that determines the return value offset in the message
  /// buffer.
  void genReturnOffsetFunction(Location loc, OpBuilder &builder,
                               FunctionType devKernelTy,
                               cudaq::cc::StructType msgStructTy,
                               const std::string &classNameStr) {
    auto *ctx = builder.getContext();
    auto i64Ty = builder.getI64Type();
    auto funcTy = FunctionType::get(ctx, {}, {i64Ty});
    auto returnOffsetFunc = builder.create<func::FuncOp>(
        loc, classNameStr + ".returnOffset", funcTy);
    OpBuilder::InsertionGuard guard(builder);
    auto *entry = returnOffsetFunc.addEntryBlock();
    builder.setInsertionPointToStart(entry);
    auto ptrTy = cudaq::cc::PointerType::get(msgStructTy);
    auto zero = builder.create<arith::ConstantIntOp>(loc, 0, 64);
    auto basePtr = builder.create<cudaq::cc::CastOp>(loc, ptrTy, zero);
    auto result =
        genComputeReturnOffset(loc, builder, devKernelTy, msgStructTy, basePtr);
    builder.create<func::ReturnOp>(loc, result);
  }

  /// Creates a function that can take a block of pointers to argument values
  /// and using the compiler's knowledge of a kernel encodes those argument
  /// values into a message buffer. The message buffer is a pointer-free block
  /// of memory allocated on the heap on the host. Once the argument values are
  /// packed into the message buffer, they can be passed to altLaunchKernel or
  /// the corresponding thunk function.
  ///
  /// The created function takes two arguments. The first argument is a pointer
  /// to a block containing the argument values to be encoded. The second
  /// argument a pointer to a pointer into which the message buffer value will
  /// be written for return. This function returns to size of the message
  /// buffer. (Message buffers are at least the size of \p structTy but may be
  /// extended.)
  func::FuncOp genKernelArgsCreatorFunction(Location loc, OpBuilder &builder,
                                            FunctionType devKernelTy,
                                            cudaq::cc::StructType msgStructTy,
                                            const std::string &classNameStr,
                                            FunctionType hostFuncTy,
                                            bool hasThisPtr) {
    auto *ctx = builder.getContext();
    Type ptrI8Ty = cudaq::cc::PointerType::get(builder.getI8Type());
    auto ptrPtrType = cudaq::cc::PointerType::get(ptrI8Ty);
    Type i64Ty = builder.getI64Type();
    auto structPtrTy = cudaq::cc::PointerType::get(msgStructTy);
    auto getHostArgType = [&](unsigned idx) {
      bool hasSRet = cudaq::opt::factory::hasHiddenSRet(hostFuncTy);
      unsigned count = cudaq::cc::numberOfHiddenArgs(hasThisPtr, hasSRet);
      return hostFuncTy.getInput(count + idx);
    };

    // Create the function that we'll fill.
    auto funcType = FunctionType::get(ctx, {ptrPtrType, ptrPtrType}, {i64Ty});
    auto argsCreatorFunc = builder.create<func::FuncOp>(
        loc, classNameStr + ".argsCreator", funcType);
    OpBuilder::InsertionGuard guard(builder);
    auto *entry = argsCreatorFunc.addEntryBlock();
    builder.setInsertionPointToStart(entry);

    // Get the original function args
    auto kernelArgTypes = devKernelTy.getInputs();

    // Init the struct
    Value stVal = builder.create<cudaq::cc::UndefOp>(loc, msgStructTy);

    // Get the variadic void* args
    auto variadicArgs = entry->getArgument(0);

    // Initialize the counter for extra size.
    Value zero = builder.create<arith::ConstantIntOp>(loc, 0, 64);
    Value extraBytes = zero;

    // Process all the arguments for the original call by looping over the
    // kernel's arguments.
    bool hasTrailingData = false;
    DenseMap<std::int32_t, Value> replacementArgs;
    for (auto kaIter : llvm::enumerate(kernelArgTypes)) {
      std::int32_t idx = kaIter.index();

      // The current cudaq kernel arg and message buffer element type.
      Type currArgTy = kaIter.value();
      Type currEleTy = msgStructTy.getMember(idx);

      // Skip any elements that are callables or empty structures.
      if (isa<cudaq::cc::CallableType>(currEleTy))
        continue;
      if (auto strTy = dyn_cast<cudaq::cc::StructType>(currEleTy))
        if (strTy.isEmpty())
          continue;

      // Get the pointer to the argument from out of the block of pointers,
      // which are the variadic args.
      Value argPtrPtr = builder.create<cudaq::cc::ComputePtrOp>(
          loc, ptrPtrType, variadicArgs,
          SmallVector<cudaq::cc::ComputePtrArg>{idx});
      Value argPtr = builder.create<cudaq::cc::LoadOp>(loc, ptrI8Ty, argPtrPtr);

      if (auto stdvecTy = dyn_cast<cudaq::cc::SpanLikeType>(currArgTy)) {
        // If this is a vector argument, then we will add data to the message
        // buffer's addendum (unless the vector is length 0).
        auto ptrInTy = cudaq::cc::PointerType::get(
            cudaq::opt::factory::stlVectorType(stdvecTy.getElementType()));

        Value arg = builder.create<cudaq::cc::CastOp>(loc, ptrInTy, argPtr);
        if (stdvecTy.getElementType() == builder.getI1Type()) {
          // Create a mock vector of i8 and populate the bools, 1 per char.
          Value temp = builder.create<cudaq::cc::AllocaOp>(
              loc, ptrInTy.getElementType());
          builder.create<func::CallOp>(loc, std::nullopt,
                                       cudaq::stdvecBoolUnpackToInitList,
                                       ArrayRef<Value>{temp, arg});
          replacementArgs[idx] = temp;
          arg = temp;
        }

        auto [p1, p2] = insertVectorSizeAndIncrementExtraBytes(
            loc, builder, arg, ptrInTy, stdvecTy, stVal, idx, extraBytes);
        stVal = p1;
        extraBytes = p2;
        hasTrailingData = true;
        continue;
      }

      if (auto strTy = dyn_cast<cudaq::cc::StructType>(currArgTy)) {
        Value v = argPtr;
        if (!cudaq::cc::isDynamicType(strTy)) {
          // struct is static size, so just load the value (byval ptr).
          v = builder.create<cudaq::cc::CastOp>(
              loc, cudaq::cc::PointerType::get(currEleTy), v);
          v = builder.create<cudaq::cc::LoadOp>(loc, v);
          stVal = builder.create<cudaq::cc::InsertValueOp>(loc, stVal.getType(),
                                                           stVal, v, idx);
          continue;
        }
        auto genTy = cast<cudaq::cc::StructType>(currEleTy);
        Value zero = builder.create<arith::ConstantIntOp>(loc, 0, 64);
        Type hostArgTy = getHostArgType(idx);
        v = builder.create<cudaq::cc::CastOp>(loc, hostArgTy, v);
        auto [quakeVal, recursiveSize] = computeRecursiveDynamicStructSize(
            loc, builder, strTy, v, zero, genTy);
        stVal = builder.create<cudaq::cc::InsertValueOp>(loc, stVal.getType(),
                                                         stVal, quakeVal, idx);
        extraBytes =
            builder.create<arith::AddIOp>(loc, extraBytes, recursiveSize);
        hasTrailingData = true;
        continue;
      }
<<<<<<< HEAD
      //if (isa<cudaq::cc::PointerType>(currEleTy) &&
      //    !isStatePointerType(currEleTy)) {
=======
>>>>>>> 5bdaf82f
      if (auto ptrTy = dyn_cast<cudaq::cc::PointerType>(currEleTy)) {
        if (isa<cudaq::cc::StateType>(ptrTy.getElementType())) {
          // Special case: if the argument is a `cudaq::state*`, then just pass
          // the pointer. We can do that in this case because the synthesis step
          // (which will receive the argument data) is assumed to run in the
          // same memory space.
          argPtr = builder.create<cudaq::cc::CastOp>(loc, currEleTy, argPtr);
          stVal = builder.create<cudaq::cc::InsertValueOp>(loc, stVal.getType(),
                                                           stVal, argPtr, idx);
        }
        continue;
      }

      // cast to the struct element type, void* -> TYPE *
      argPtr = builder.create<cudaq::cc::CastOp>(
          loc, cudaq::cc::PointerType::get(currEleTy), argPtr);
      Value loadedVal =
          builder.create<cudaq::cc::LoadOp>(loc, currEleTy, argPtr);
      stVal = builder.create<cudaq::cc::InsertValueOp>(loc, stVal.getType(),
                                                       stVal, loadedVal, idx);
    }

    // Compute the struct size
    Value structSize =
        builder.create<cudaq::cc::SizeOfOp>(loc, i64Ty, msgStructTy);

    // Here we do have vector args
    Value extendedStructSize =
        hasTrailingData
            ? builder.create<arith::AddIOp>(loc, structSize, extraBytes)
            : structSize;
    // If no vector args, handle this simple case and drop out
    Value buff = builder
                     .create<func::CallOp>(loc, ptrI8Ty, "malloc",
                                           ValueRange(extendedStructSize))
                     .getResult(0);

    Value casted = builder.create<cudaq::cc::CastOp>(loc, structPtrTy, buff);
    builder.create<cudaq::cc::StoreOp>(loc, stVal, casted);
    if (hasTrailingData) {
      Value vecToBuffer = builder.create<cudaq::cc::ComputePtrOp>(
          loc, ptrI8Ty, buff, SmallVector<Value>{structSize});
      for (auto iter : llvm::enumerate(msgStructTy.getMembers())) {
        std::int32_t idx = iter.index();
        if (idx == static_cast<std::int32_t>(kernelArgTypes.size()))
          break;
        // Get the corresponding cudaq kernel arg type
        auto currArgTy = kernelArgTypes[idx];
        if (auto stdvecTy = dyn_cast<cudaq::cc::SpanLikeType>(currArgTy)) {
          auto bytes = builder.create<cudaq::cc::ExtractValueOp>(
              loc, builder.getI64Type(), stVal, idx);
          Value argPtrPtr = builder.create<cudaq::cc::ComputePtrOp>(
              loc, ptrPtrType, variadicArgs,
              ArrayRef<cudaq::cc::ComputePtrArg>{idx});
          auto ptrInTy = cudaq::cc::PointerType::get(
              cudaq::opt::factory::stlVectorType(stdvecTy.getElementType()));
          Value arg =
              builder.create<cudaq::cc::LoadOp>(loc, ptrI8Ty, argPtrPtr);
          arg = builder.create<cudaq::cc::CastOp>(loc, ptrInTy, arg);
          vecToBuffer = encodeVectorData(loc, builder, bytes, stdvecTy, arg,
                                         vecToBuffer, ptrInTy);
          if (stdvecTy.getElementType() == builder.getI1Type()) {
            auto ptrI1Ty = cudaq::cc::PointerType::get(builder.getI1Type());
            assert(replacementArgs.count(idx) && "must be in map");
            auto arg = replacementArgs[idx];
            auto heapPtr = builder.create<cudaq::cc::ComputePtrOp>(
                loc, cudaq::cc::PointerType::get(ptrI1Ty), arg,
                ArrayRef<cudaq::cc::ComputePtrArg>{0, 0});
            auto loadHeapPtr = builder.create<cudaq::cc::LoadOp>(loc, heapPtr);
            auto i8Ty = builder.getI8Type();
            Value heapCast = builder.create<cudaq::cc::CastOp>(
                loc, cudaq::cc::PointerType::get(i8Ty), loadHeapPtr);
            builder.create<func::CallOp>(loc, std::nullopt, "free",
                                         ArrayRef<Value>{heapCast});
          }
        } else if (auto strTy = dyn_cast<cudaq::cc::StructType>(currArgTy)) {
          if (cudaq::cc::isDynamicType(strTy)) {
            Value argPtrPtr = builder.create<cudaq::cc::ComputePtrOp>(
                loc, ptrPtrType, variadicArgs,
                ArrayRef<cudaq::cc::ComputePtrArg>{idx});
            Value arg =
                builder.create<cudaq::cc::LoadOp>(loc, ptrI8Ty, argPtrPtr);
            Type hostArgTy = getHostArgType(idx);
            arg = builder.create<cudaq::cc::CastOp>(loc, hostArgTy, arg);
            auto structPtrArrTy = cudaq::cc::PointerType::get(
                cudaq::cc::ArrayType::get(msgStructTy));
            auto temp =
                builder.create<cudaq::cc::CastOp>(loc, structPtrArrTy, buff);
            vecToBuffer = encodeDynamicStructData(loc, builder, strTy, arg,
                                                  temp, vecToBuffer);
          }
        }
      }
    }
    builder.create<cudaq::cc::StoreOp>(loc, buff, entry->getArgument(1));
    builder.create<func::ReturnOp>(loc, ValueRange{extendedStructSize});
    return argsCreatorFunc;
  }

  /// If the kernel has an sret argument, then we rewrite the kernel's signature
  /// on the target. Note that this requires that the target has the ability to
  /// pass stack pointers as function arguments. These stack pointers will
  /// obviously only necessarily be valid to the target executing the kernel.
  void updateQPUKernelAsSRet(OpBuilder &builder, func::FuncOp funcOp,
                             FunctionType newFuncTy) {
    auto funcTy = funcOp.getFunctionType();
    // We add exactly 1 sret argument regardless of how many fields are folded
    // into it.
    assert(newFuncTy.getNumInputs() == funcTy.getNumInputs() + 1 &&
           "sret should be a single argument");
    auto *ctx = funcOp.getContext();
    auto eleTy = cudaq::opt::factory::getSRetElementType(funcTy);
    NamedAttrList attrs;
    attrs.set(LLVM::LLVMDialect::getStructRetAttrName(), TypeAttr::get(eleTy));
    funcOp.insertArgument(0, newFuncTy.getInput(0), attrs.getDictionary(ctx),
                          funcOp.getLoc());
    auto elePtrTy = cudaq::cc::PointerType::get(eleTy);
    OpBuilder::InsertionGuard guard(builder);
    SmallVector<Operation *> returnsToErase;
    // Update all func.return to store values to the sret block.
    funcOp->walk([&](func::ReturnOp retOp) {
      auto loc = retOp.getLoc();
      builder.setInsertionPoint(retOp);
      auto cast = builder.create<cudaq::cc::CastOp>(loc, elePtrTy,
                                                    funcOp.getArgument(0));
      if (funcOp.getNumResults() > 1) {
        for (int i = 0, end = funcOp.getNumResults(); i != end; ++i) {
          auto mem = builder.create<cudaq::cc::ComputePtrOp>(
              loc, cudaq::cc::PointerType::get(funcTy.getResult(i)), cast,
              SmallVector<cudaq::cc::ComputePtrArg>{0, i});
          builder.create<cudaq::cc::StoreOp>(loc, retOp.getOperands()[i], mem);
        }
      } else if (auto stdvecTy =
                     dyn_cast<cudaq::cc::SpanLikeType>(funcTy.getResult(0))) {
        auto stdvec = retOp.getOperands()[0];
        auto eleTy = [&]() -> Type {
          // TODO: Fold this conversion into the StdvecDataOp builder. We will
          // never get a data buffer which is not byte addressable and where
          // the width is less than 8.
          if (auto intTy = dyn_cast<IntegerType>(stdvecTy.getElementType()))
            if (intTy.getWidth() < 8)
              return builder.getI8Type();
          return stdvecTy.getElementType();
        }();
        auto ptrTy = cudaq::cc::PointerType::get(eleTy);
        auto data = builder.create<cudaq::cc::StdvecDataOp>(loc, ptrTy, stdvec);
        auto mem0 = builder.create<cudaq::cc::ComputePtrOp>(
            loc, cudaq::cc::PointerType::get(ptrTy), cast,
            SmallVector<cudaq::cc::ComputePtrArg>{0, 0});
        builder.create<cudaq::cc::StoreOp>(loc, data, mem0);
        auto i64Ty = builder.getI64Type();
        auto size = builder.create<cudaq::cc::StdvecSizeOp>(loc, i64Ty, stdvec);
        auto mem1 = builder.create<cudaq::cc::ComputePtrOp>(
            loc, cudaq::cc::PointerType::get(i64Ty), cast,
            SmallVector<cudaq::cc::ComputePtrArg>{0, 1});
        builder.create<cudaq::cc::StoreOp>(loc, size, mem1);
      } else {
        builder.create<cudaq::cc::StoreOp>(loc, retOp.getOperands()[0], cast);
      }
      builder.create<func::ReturnOp>(loc);
      returnsToErase.push_back(retOp);
    });
    for (auto *op : returnsToErase)
      op->erase();
    for (std::size_t i = 0, end = funcOp.getNumResults(); i != end; ++i)
      funcOp.eraseResult(0);
  }

  /// In the thunk, we need to unpack any `std::vector` objects encoded in the
  /// packet. Since these have dynamic size, they are encoded as trailing bytes
  /// by offset and size. The offset is implicit from the values of the
  /// arguments. All sizes are encoded as `int64_t`.
  ///
  /// A vector of vector of ... T is encoded as a int64_t (length). At the
  /// offset of the level `i` vector will be a sequence of sizes for the level
  /// `i+1` vectors. For the leaf vector level, `n`, the blocks of data for each
  /// vector will be immediately following for each vector at level `n` for the
  /// branch of the tree being encoded.
  ///
  /// For example, a variable defined and initialized as
  /// ```
  /// vector<vector<vector<char>>> example =
  ///    {{{'a'}, {'b', 'c'}, {'z'}}, {{'d' 'e', 'f'}}};
  /// ```
  ///
  /// and passed as an argument to a kernel will be encoded as the following
  /// block. The block will have a structure with the declared arguments
  /// followed by an addendum of variable data, where the vector data is
  /// encoded.
  ///
  /// ```
  ///   arguments: { ..., 1, ... }
  ///   addendum: [[3; 1 2 1, a, b c, z] [1; 3, d e f]]
  /// ```
  std::pair<Value, Value> unpackStdVector(Location loc, OpBuilder &builder,
                                          cudaq::cc::SpanLikeType stdvecTy,
                                          Value vecSize, Value trailingData) {
    // Convert the pointer-free std::vector<T> to a span structure to be
    // passed. A span structure is a pointer and a size (in element
    // units). Note that this structure may be recursive.
    auto ptrI8Ty = cudaq::cc::PointerType::get(builder.getI8Type());
    Type eleTy = stdvecTy.getElementType();
    auto innerStdvecTy = dyn_cast<cudaq::cc::SpanLikeType>(eleTy);
    std::size_t eleSize =
        innerStdvecTy ? /*(i64Type/8)*/ 8 : dataLayout->getTypeSize(eleTy);
    auto eleSizeVal = [&]() -> Value {
      if (eleSize)
        return builder.create<arith::ConstantIntOp>(loc, eleSize, 64);
      // FIXME: should also handle ArrayType here.
      assert(isa<cudaq::cc::StructType>(eleTy) && "handle non-StructType");
      auto strTy = cast<cudaq::cc::StructType>(eleTy);
      auto zero = builder.create<arith::ConstantIntOp>(loc, 0, 64);
      auto arrTy = cudaq::cc::ArrayType::get(strTy);
      auto ptrTy = cudaq::cc::PointerType::get(strTy);
      auto ptrArrTy = cudaq::cc::PointerType::get(arrTy);
      Value nullVal = builder.create<cudaq::cc::CastOp>(loc, ptrArrTy, zero);
      Value sizePtr = builder.create<cudaq::cc::ComputePtrOp>(
          loc, ptrTy, nullVal, SmallVector<cudaq::cc::ComputePtrArg>{0, 1});
      auto i64Ty = builder.getI64Type();
      return builder.create<cudaq::cc::CastOp>(loc, i64Ty, sizePtr);
    }();
    auto vecLength = builder.create<arith::DivSIOp>(loc, vecSize, eleSizeVal);
    if (innerStdvecTy) {
      // Recursive case: std::vector<std::vector<...>>
      // TODO: Uses stack allocation, however it may be better to use heap
      // allocation. It's not clear the QPU has heap memory allocation. If this
      // uses heap allocation, then the thunk must free that memory *after* the
      // kernel proper returns.
      auto vecTmp = builder.create<cudaq::cc::AllocaOp>(loc, eleTy, vecLength);
      auto currentEnd = builder.create<cudaq::cc::AllocaOp>(loc, ptrI8Ty);
      auto i64Ty = builder.getI64Type();
      auto ptrI64Ty = cudaq::cc::PointerType::get(i64Ty);
      auto innerVec =
          builder.create<cudaq::cc::CastOp>(loc, ptrI64Ty, trailingData);
      trailingData = builder.create<cudaq::cc::ComputePtrOp>(
          loc, ptrI8Ty, trailingData, vecSize);
      builder.create<cudaq::cc::StoreOp>(loc, trailingData, currentEnd);
      // Loop over each subvector in the vector and recursively unpack it into
      // the vecTmp variable. Leaf vectors do not need a fresh variable. This
      // effectively translates all the size/offset information for all the
      // subvectors into temps.
      Value vecLengthIndex = builder.create<cudaq::cc::CastOp>(
          loc, builder.getI64Type(), vecLength,
          cudaq::cc::CastOpMode::Unsigned);
      cudaq::opt::factory::createInvariantLoop(
          builder, loc, vecLengthIndex,
          [&](OpBuilder &builder, Location loc, Region &, Block &block) {
            Value i = block.getArgument(0);
            auto innerPtr = builder.create<cudaq::cc::ComputePtrOp>(
                loc, cudaq::cc::PointerType::get(i64Ty), innerVec,
                SmallVector<cudaq::cc::ComputePtrArg>{i});
            Value innerVecSize =
                builder.create<cudaq::cc::LoadOp>(loc, innerPtr);
            Value tmp = builder.create<cudaq::cc::LoadOp>(loc, currentEnd);
            auto unpackPair =
                unpackStdVector(loc, builder, innerStdvecTy, innerVecSize, tmp);
            auto ptrInnerTy = cudaq::cc::PointerType::get(innerStdvecTy);
            auto subVecPtr = builder.create<cudaq::cc::ComputePtrOp>(
                loc, ptrInnerTy, vecTmp,
                SmallVector<cudaq::cc::ComputePtrArg>{i});
            builder.create<cudaq::cc::StoreOp>(loc, unpackPair.first,
                                               subVecPtr);
            builder.create<cudaq::cc::StoreOp>(loc, unpackPair.second,
                                               currentEnd);
          });
      auto coerceResult = builder.create<cudaq::cc::CastOp>(
          loc, cudaq::cc::PointerType::get(stdvecTy), vecTmp);
      trailingData = builder.create<cudaq::cc::LoadOp>(loc, currentEnd);
      Value result = builder.create<cudaq::cc::StdvecInitOp>(
          loc, stdvecTy, coerceResult, vecLength);
      return {result, trailingData};
    }
    // Must divide by byte, 8 bits.
    // The data is at trailingData and is valid for vecLength of eleTy.
    auto castData = builder.create<cudaq::cc::CastOp>(
        loc, cudaq::cc::PointerType::get(eleTy), trailingData);
    Value stdVecResult = builder.create<cudaq::cc::StdvecInitOp>(
        loc, stdvecTy, castData, vecLength);
    trailingData = builder.create<cudaq::cc::ComputePtrOp>(
        loc, ptrI8Ty, trailingData, vecSize);
    return {stdVecResult, trailingData};
  }

  /// Translate the buffer data to a sequence of arguments suitable to the
  /// actual kernel call.
  ///
  /// \param inTy      The actual expected type of the argument.
  /// \param structTy  The modified buffer type over all the arguments at the
  /// current level.
  std::pair<Value, Value> processInputValue(Location loc, OpBuilder &builder,
                                            Value trailingData, Value val,
                                            Type inTy, std::int64_t off,
                                            cudaq::cc::StructType structTy) {
    if (isa<cudaq::cc::CallableType>(inTy))
      return {builder.create<cudaq::cc::UndefOp>(loc, inTy), trailingData};
    if (auto stdVecTy = dyn_cast<cudaq::cc::SpanLikeType>(inTy)) {
      Value vecSize = builder.create<cudaq::cc::ExtractValueOp>(
          loc, builder.getI64Type(), val, off);
      return unpackStdVector(loc, builder, stdVecTy, vecSize, trailingData);
    }
    if (auto strTy = dyn_cast<cudaq::cc::StructType>(inTy)) {
      if (!cudaq::cc::isDynamicType(strTy)) {
        if (strTy.isEmpty())
          return {builder.create<cudaq::cc::UndefOp>(loc, inTy), trailingData};
        return {builder.create<cudaq::cc::ExtractValueOp>(loc, inTy, val, off),
                trailingData};
      }
      // The struct contains dynamic components. Extract them and build up the
      // struct value to be passed as an argument.
      Type buffMemTy = structTy.getMember(off);
      Value strVal = builder.create<cudaq::cc::UndefOp>(loc, inTy);
      Value subVal =
          builder.create<cudaq::cc::ExtractValueOp>(loc, buffMemTy, val, off);
      // Convert the argument type, strTy, to a buffer type.
      auto memberArgTy = cast<cudaq::cc::StructType>(
          cudaq::opt::factory::genArgumentBufferType(strTy));
      for (auto iter : llvm::enumerate(strTy.getMembers())) {
        auto memValPair =
            processInputValue(loc, builder, trailingData, subVal, iter.value(),
                              iter.index(), memberArgTy);
        trailingData = memValPair.second;
        strVal = builder.create<cudaq::cc::InsertValueOp>(
            loc, inTy, strVal, memValPair.first, iter.index());
      }
      return {strVal, trailingData};
    }
    return {builder.create<cudaq::cc::ExtractValueOp>(loc, inTy, val, off),
            trailingData};
  }

  /// Generate the thunk function. This function is called by the library
  /// callback function to "unpack" the arguments and pass them to the kernel
  /// function on the QPU side. The thunk will also save any return values to
  /// the memory block so that the calling function will be able to receive them
  /// when the kernel returns. Each thunk is custom generated to manage the
  /// arguments and return value of the corresponding kernel.
  func::FuncOp genThunkFunction(Location loc, OpBuilder &builder,
                                const std::string &classNameStr,
                                cudaq::cc::StructType structTy,
                                FunctionType funcTy, func::FuncOp funcOp) {
    Type structPtrTy = cudaq::cc::PointerType::get(structTy);
    auto *ctx = builder.getContext();
    auto thunkTy = getThunkType(ctx);
    auto thunk =
        builder.create<func::FuncOp>(loc, classNameStr + ".thunk", thunkTy);
    OpBuilder::InsertionGuard guard(builder);
    auto *thunkEntry = thunk.addEntryBlock();
    builder.setInsertionPointToStart(thunkEntry);
    auto castOp = builder.create<cudaq::cc::CastOp>(loc, structPtrTy,
                                                    thunkEntry->getArgument(0));
    auto isClientServer = thunkEntry->getArgument(1);
    Value val = builder.create<cudaq::cc::LoadOp>(loc, castOp);
    auto i64Ty = builder.getI64Type();

    // Compute the struct size without the trailing bytes, structSize.
    Value structSize =
        builder.create<cudaq::cc::SizeOfOp>(loc, i64Ty, structTy);

    // Compute location of trailing bytes.
    auto bufferPtrTy =
        cudaq::opt::factory::getIndexedObjectType(builder.getI8Type());
    Value extendedBuffer = builder.create<cudaq::cc::CastOp>(
        loc, bufferPtrTy, thunkEntry->getArgument(0));
    auto ptrI8Ty = cudaq::cc::PointerType::get(builder.getI8Type());
    Value trailingData = builder.create<cudaq::cc::ComputePtrOp>(
        loc, ptrI8Ty, extendedBuffer, structSize);

    // Unpack the arguments in the struct and build the argument list for
    // the call to the kernel code.
    SmallVector<Value> args;
    const bool hiddenSRet = cudaq::opt::factory::hasHiddenSRet(funcTy);
    FunctionType newFuncTy = [&]() {
      if (hiddenSRet) {
        auto sretPtrTy = cudaq::cc::PointerType::get(
            cudaq::opt::factory::getSRetElementType(funcTy));
        SmallVector<Type> inputTys = {sretPtrTy};
        inputTys.append(funcTy.getInputs().begin(), funcTy.getInputs().end());
        return FunctionType::get(ctx, inputTys, {});
      }
      return funcTy;
    }();
    int offset = funcTy.getNumInputs();
    if (hiddenSRet) {
      // Use the end of the argument block for the return values.
      auto eleTy = structTy.getMember(offset);
      auto mem = builder.create<cudaq::cc::ComputePtrOp>(
          loc, cudaq::cc::PointerType::get(eleTy), castOp,
          SmallVector<cudaq::cc::ComputePtrArg>{0, offset});
      auto sretPtrTy = cudaq::cc::PointerType::get(
          cudaq::opt::factory::getSRetElementType(funcTy));
      auto sretMem = builder.create<cudaq::cc::CastOp>(loc, sretPtrTy, mem);
      args.push_back(sretMem);

      // Rewrite the original kernel's signature and return op(s).
      updateQPUKernelAsSRet(builder, funcOp, newFuncTy);
    }
    for (auto inp : llvm::enumerate(funcTy.getInputs())) {
      auto valPair = processInputValue(loc, builder, trailingData, val,
                                       inp.value(), inp.index(), structTy);
      trailingData = valPair.second;
      args.push_back(valPair.first);
    }
    auto call = builder.create<func::CallOp>(loc, newFuncTy.getResults(),
                                             funcOp.getName(), args);
    // If and only if the kernel returns non-sret results, then take those
    // values and store them in the results section of the struct. They will
    // eventually be returned to the original caller.
    if (!hiddenSRet && funcTy.getNumResults() == 1) {
      auto eleTy = structTy.getMember(offset);
      auto mem = builder.create<cudaq::cc::ComputePtrOp>(
          loc, cudaq::cc::PointerType::get(eleTy), castOp,
          SmallVector<cudaq::cc::ComputePtrArg>{0, offset});
      builder.create<cudaq::cc::StoreOp>(loc, call.getResult(0), mem);
    }

    // If the original result was a std::vector<T>, then depending on whether
    // this is client-server or not, the thunk function packs the dynamic return
    // data into a message buffer or just returns a pointer to the shared heap
    // allocation, resp.
    bool hasVectorResult = funcTy.getNumResults() == 1 &&
                           isa<cudaq::cc::SpanLikeType>(funcTy.getResult(0));
    if (hasVectorResult) {
      auto *currentBlock = builder.getBlock();
      auto *reg = currentBlock->getParent();
      auto *thenBlock = builder.createBlock(reg);
      auto *elseBlock = builder.createBlock(reg);
      builder.setInsertionPointToEnd(currentBlock);
      builder.create<cf::CondBranchOp>(loc, isClientServer, thenBlock,
                                       elseBlock);
      builder.setInsertionPointToEnd(thenBlock);
      int offset = funcTy.getNumInputs();
      auto gepRes = builder.create<cudaq::cc::ComputePtrOp>(
          loc, cudaq::cc::PointerType::get(structTy.getMember(offset)), castOp,
          SmallVector<cudaq::cc::ComputePtrArg>{0, offset});
      auto gepRes2 = builder.create<cudaq::cc::CastOp>(
          loc, cudaq::cc::PointerType::get(thunkTy.getResults()[0]), gepRes);
      // createDynamicResult packs the input values and the dynamic results
      // into a single buffer to pass back as a message.
      auto res = builder.create<func::CallOp>(
          loc, thunkTy.getResults()[0], "__nvqpp_createDynamicResult",
          ValueRange{thunkEntry->getArgument(0), structSize, gepRes2});
      builder.create<func::ReturnOp>(loc, res.getResult(0));
      builder.setInsertionPointToEnd(elseBlock);
    }
    // zeroDynamicResult is used by models other than client-server. It assumes
    // that no messages need to be sent, the CPU and QPU code share a memory
    // space, and therefore skips making any copies.
    auto zeroRes =
        builder.create<func::CallOp>(loc, thunkTy.getResults()[0],
                                     "__nvqpp_zeroDynamicResult", ValueRange{});
    builder.create<func::ReturnOp>(loc, zeroRes.getResult(0));
    return thunk;
  }

  /// Generate code to initialize the std::vector<T>, \p sret, from an
  /// initializer list with data at \p data and length \p size. Use the library
  /// helper routine. This function takes two !llvm.ptr arguments.
  void genStdvecBoolFromInitList(Location loc, OpBuilder &builder, Value sret,
                                 Value data, Value size) {
    auto ptrTy = cudaq::cc::PointerType::get(builder.getContext());
    auto castData = builder.create<cudaq::cc::CastOp>(loc, ptrTy, data);
    auto castSret = builder.create<cudaq::cc::CastOp>(loc, ptrTy, sret);
    builder.create<func::CallOp>(loc, std::nullopt,
                                 cudaq::stdvecBoolCtorFromInitList,
                                 ArrayRef<Value>{castSret, castData, size});
  }

  /// Generate a `std::vector<T>` (where `T != bool`) from an initializer list.
  /// This is done with the assumption that `std::vector` is implemented as a
  /// triple of pointers. The original content of the vector is freed and the
  /// new content, which is already on the stack, is moved into the
  /// `std::vector`.
  void genStdvecTFromInitList(Location loc, OpBuilder &builder, Value sret,
                              Value data, Value tSize, Value vecSize) {
    auto i8Ty = builder.getI8Type();
    auto stlVectorTy =
        cudaq::cc::PointerType::get(cudaq::opt::factory::stlVectorType(i8Ty));
    auto ptrTy = cudaq::cc::PointerType::get(i8Ty);
    auto castSret = builder.create<cudaq::cc::CastOp>(loc, stlVectorTy, sret);
    auto ptrPtrTy = cudaq::cc::PointerType::get(ptrTy);
    auto sret0 = builder.create<cudaq::cc::ComputePtrOp>(
        loc, ptrPtrTy, castSret, SmallVector<cudaq::cc::ComputePtrArg>{0, 0});
    Value vecPtr = builder.create<cudaq::cc::LoadOp>(loc, ptrTy, sret0);
    builder.create<func::CallOp>(loc, std::nullopt, "free", ValueRange{vecPtr});
    auto arrI8Ty = cudaq::cc::ArrayType::get(i8Ty);
    auto ptrArrTy = cudaq::cc::PointerType::get(arrI8Ty);
    auto buffPtr0 = builder.create<cudaq::cc::CastOp>(loc, ptrTy, data);
    builder.create<cudaq::cc::StoreOp>(loc, buffPtr0, sret0);
    auto sret1 = builder.create<cudaq::cc::ComputePtrOp>(
        loc, ptrPtrTy, castSret, SmallVector<cudaq::cc::ComputePtrArg>{0, 1});
    Value byteLen = builder.create<arith::MulIOp>(loc, tSize, vecSize);
    auto buffPtr = builder.create<cudaq::cc::CastOp>(loc, ptrArrTy, data);
    auto endPtr = builder.create<cudaq::cc::ComputePtrOp>(
        loc, ptrTy, buffPtr, SmallVector<cudaq::cc::ComputePtrArg>{0, byteLen});
    builder.create<cudaq::cc::StoreOp>(loc, endPtr, sret1);
    auto sret2 = builder.create<cudaq::cc::ComputePtrOp>(
        loc, ptrPtrTy, castSret, SmallVector<cudaq::cc::ComputePtrArg>{0, 2});
    builder.create<cudaq::cc::StoreOp>(loc, endPtr, sret2);
  }

  static MutableArrayRef<BlockArgument>
  dropAnyHiddenArguments(MutableArrayRef<BlockArgument> args,
                         FunctionType funcTy, bool hasThisPointer) {
    const bool hiddenSRet = cudaq::opt::factory::hasHiddenSRet(funcTy);
    const unsigned count =
        cudaq::cc::numberOfHiddenArgs(hasThisPointer, hiddenSRet);
    if (count > 0 && args.size() >= count &&
        std::all_of(args.begin(), args.begin() + count, [](auto i) {
<<<<<<< HEAD
          return isa<cudaq::cc::PointerType>(i.getType());// &&
                // !isStatePointerType(i.getType());
=======
          return isa<cudaq::cc::PointerType>(i.getType());
>>>>>>> 5bdaf82f
        }))
      return args.drop_front(count);
    return args;
  }

  // Return the vector's length, computed on the CPU side, in bytes.
  Value computeHostVectorLengthInBytes(Location loc, OpBuilder &builder,
                                       Value hostArg, Type eleTy,
                                       cudaq::cc::PointerType hostVecTy) {
    auto rawSize = getVectorSize(loc, builder, hostVecTy, hostArg);
    if (isa<cudaq::cc::SpanLikeType>(eleTy)) {
      auto three = builder.create<arith::ConstantIntOp>(loc, 3, 64);
      return builder.create<arith::DivSIOp>(loc, rawSize, three);
    }
    return rawSize;
  }

  Value fetchHostVectorFront(Location loc, OpBuilder &builder, Value hostArg,
                             cudaq::cc::PointerType hostVecTy) {
    auto inpStructTy = cast<cudaq::cc::StructType>(hostVecTy.getElementType());
    auto ptrTtype = cudaq::cc::PointerType::get(inpStructTy.getMember(0));
    auto beginPtr = builder.create<cudaq::cc::ComputePtrOp>(
        loc, ptrTtype, hostArg, SmallVector<cudaq::cc::ComputePtrArg>{0, 0});
    auto ptrArrSTy = cudaq::opt::factory::getIndexedObjectType(inpStructTy);
    auto vecPtr = builder.create<cudaq::cc::CastOp>(
        loc, cudaq::cc::PointerType::get(ptrArrSTy), beginPtr);
    return builder.create<cudaq::cc::LoadOp>(loc, vecPtr);
  }

  Value recursiveVectorDataCopy(Location loc, OpBuilder &builder, Value hostArg,
                                Value buffPtr, cudaq::cc::SpanLikeType stdvecTy,
                                cudaq::cc::PointerType hostVecTy) {
    auto vecLen = computeHostVectorLengthInBytes(loc, builder, hostArg,
                                                 stdvecTy, hostVecTy);
    auto nested = fetchHostVectorFront(loc, builder, hostArg, hostVecTy);
    auto vecLogicalLen = convertLengthBytesToLengthI64(loc, builder, vecLen);
    auto vecLenIndex = builder.create<cudaq::cc::CastOp>(
        loc, builder.getI64Type(), vecLogicalLen,
        cudaq::cc::CastOpMode::Unsigned);
    auto buffPtrTy = buffPtr.getType();
    auto tmp = builder.create<cudaq::cc::AllocaOp>(loc, buffPtrTy);
    auto newEnd = builder.create<cudaq::cc::ComputePtrOp>(
        loc, buffPtrTy, buffPtr, SmallVector<cudaq::cc::ComputePtrArg>{vecLen});
    builder.create<cudaq::cc::StoreOp>(loc, newEnd, tmp);
    auto i64Ty = builder.getI64Type();
    auto ptrI64Ty = cudaq::cc::PointerType::get(i64Ty);
    auto vecBasePtr = builder.create<cudaq::cc::CastOp>(loc, ptrI64Ty, buffPtr);
    auto nestedArr = builder.create<cudaq::cc::CastOp>(loc, hostVecTy, nested);
    cudaq::opt::factory::createInvariantLoop(
        builder, loc, vecLenIndex,
        [&](OpBuilder &builder, Location loc, Region &, Block &block) {
          Value i = block.getArgument(0);
          auto currBuffPtr = builder.create<cudaq::cc::ComputePtrOp>(
              loc, ptrI64Ty, vecBasePtr,
              SmallVector<cudaq::cc::ComputePtrArg>{i});
          auto hostSubVec = builder.create<cudaq::cc::ComputePtrOp>(
              loc, hostVecTy, nestedArr, i);
          Value buff = builder.create<cudaq::cc::LoadOp>(loc, tmp);
          // Compute and save the byte size.
          auto vecSz = computeHostVectorLengthInBytes(
              loc, builder, hostSubVec, stdvecTy.getElementType(), hostVecTy);
          builder.create<cudaq::cc::StoreOp>(loc, vecSz, currBuffPtr);
          // Recursively copy vector data.
          auto endBuff = encodeVectorData(loc, builder, vecSz, stdvecTy,
                                          hostSubVec, buff, hostVecTy);
          builder.create<cudaq::cc::StoreOp>(loc, endBuff, tmp);
        });
    return builder.create<cudaq::cc::LoadOp>(loc, tmp);
  }

  /// Recursively encode a `std::vector` into a buffer's addendum. The data is
  /// read from \p hostArg. The data is \p bytes size long if this is a leaf
  /// vector, otherwise the size is computed on-the-fly during the encoding of
  /// the ragged array.
  /// \return The new pointer to the end of the addendum block.
  Value encodeVectorData(Location loc, OpBuilder &builder, Value bytes,
                         cudaq::cc::SpanLikeType stdvecTy, Value hostArg,
                         Value bufferAddendum, cudaq::cc::PointerType ptrInTy) {
    auto eleTy = stdvecTy.getElementType();
    if (auto subVecTy = dyn_cast<cudaq::cc::SpanLikeType>(eleTy))
      return recursiveVectorDataCopy(loc, builder, hostArg, bufferAddendum,
                                     subVecTy, ptrInTy);
    return copyVectorData(loc, builder, bytes, hostArg, bufferAddendum);
  }

  /// Recursively encode a struct which has dynamically sized members (such as
  /// vectors). The vector members are encoded as i64 sizes with the data
  /// attached to the buffer addendum.
  /// \return The new pointer to the end of the addendum block.
  Value encodeDynamicStructData(Location loc, OpBuilder &builder,
                                cudaq::cc::StructType deviceTy, Value hostArg,
                                Value bufferArg, Value bufferAddendum) {
    for (auto iter : llvm::enumerate(deviceTy.getMembers())) {
      auto memTy = iter.value();
      if (auto vecTy = dyn_cast<cudaq::cc::SpanLikeType>(memTy)) {
        Type eTy = vecTy.getElementType();
        auto hostTy = cudaq::opt::factory::stlVectorType(eTy);
        auto ptrHostTy = cudaq::cc::PointerType::get(hostTy);
        auto ptrI64Ty = cudaq::cc::PointerType::get(builder.getI64Type());
        std::int32_t offset = iter.index();
        auto sizeAddr = builder.create<cudaq::cc::ComputePtrOp>(
            loc, ptrI64Ty, bufferArg,
            ArrayRef<cudaq::cc::ComputePtrArg>{0, 0, offset});
        auto size = builder.create<cudaq::cc::LoadOp>(loc, sizeAddr);
        auto vecAddr = builder.create<cudaq::cc::ComputePtrOp>(
            loc, ptrHostTy, hostArg,
            ArrayRef<cudaq::cc::ComputePtrArg>{0, offset});
        bufferAddendum = encodeVectorData(loc, builder, size, vecTy, vecAddr,
                                          bufferAddendum, ptrHostTy);
      } else if (auto strTy = dyn_cast<cudaq::cc::StructType>(memTy)) {
        if (cudaq::cc::isDynamicType(strTy)) {
          auto ptrStrTy = cudaq::cc::PointerType::get(strTy);
          std::int32_t idx = iter.index();
          auto strAddr = builder.create<cudaq::cc::ComputePtrOp>(
              loc, ptrStrTy, bufferArg,
              ArrayRef<cudaq::cc::ComputePtrArg>{0, idx});
          bufferAddendum = encodeDynamicStructData(loc, builder, strTy, strAddr,
                                                   bufferArg, bufferAddendum);
        }
      } else if (auto arrTy = dyn_cast<cudaq::cc::ArrayType>(memTy)) {
        // This is like vector type if the array has dynamic size. If it has a
        // constant size, it is like a struct with n identical members.
        TODO_loc(loc, "array type");
      }
    }
    return bufferAddendum;
  }

  static std::pair<bool, func::FuncOp>
  lookupHostEntryPointFunc(StringRef mangledEntryPointName, ModuleOp module,
                           func::FuncOp funcOp) {
    if (mangledEntryPointName.equals("BuilderKernel.EntryPoint") ||
        mangledEntryPointName.contains("_PyKernelEntryPointRewrite")) {
      // No host entry point needed.
      return {false, func::FuncOp{}};
    }
    if (auto *decl = module.lookupSymbol(mangledEntryPointName))
      if (auto func = dyn_cast<func::FuncOp>(decl)) {
        func.eraseBody();
        return {true, func};
      }
    funcOp.emitOpError("could not generate the host-side kernel function (" +
                       mangledEntryPointName + ")");
    return {true, func::FuncOp{}};
  }

  /// Generate an all new entry point body, calling launchKernel in the runtime
  /// library. Pass along the thunk, so the runtime can call the quantum
  /// circuit. These entry points are `operator()` member functions in a class,
  /// so account for the `this` argument here.
  void genNewHostEntryPoint(Location loc, OpBuilder &builder,
                            FunctionType funcTy, cudaq::cc::StructType structTy,
                            LLVM::GlobalOp kernelNameObj, func::FuncOp thunk,
                            func::FuncOp rewriteEntry, bool addThisPtr) {
    auto *ctx = builder.getContext();
    auto i64Ty = builder.getI64Type();
    auto offset = funcTy.getNumInputs();
    auto thunkTy = getThunkType(ctx);
    auto structPtrTy = cudaq::cc::PointerType::get(structTy);
    Block *rewriteEntryBlock = rewriteEntry.addEntryBlock();

    OpBuilder::InsertionGuard guard(builder);
    builder.setInsertionPointToStart(rewriteEntryBlock);
    Value stVal = builder.create<cudaq::cc::UndefOp>(loc, structTy);

    // Process all the arguments for the original call, ignoring any hidden
    // arguments (such as the `this` pointer).
    auto zero = builder.create<arith::ConstantIntOp>(loc, 0, 64);
    Value extraBytes = zero;
    bool hasTrailingData = false;
    SmallVector<BlockArgument> blockArgs{dropAnyHiddenArguments(
        rewriteEntryBlock->getArguments(), funcTy, addThisPtr)};
    std::int32_t idx = 0;
    SmallVector<Value> blockValues(blockArgs.size());
    std::copy(blockArgs.begin(), blockArgs.end(), blockValues.begin());
    for (auto iter = blockArgs.begin(), end = blockArgs.end(); iter != end;
         ++iter, ++idx) {
      Value arg = *iter;
      Type inTy = arg.getType();
      Type quakeTy = funcTy.getInput(idx);
      // If the argument is a callable, skip it.
      if (isa<cudaq::cc::CallableType>(quakeTy))
        continue;
      // If the argument is an empty struct, skip it.
      if (auto strTy = dyn_cast<cudaq::cc::StructType>(quakeTy))
        if (strTy.isEmpty())
          continue;

      if (auto stdvecTy = dyn_cast<cudaq::cc::SpanLikeType>(quakeTy)) {
        // Per the CUDA-Q spec, an entry point kernel must take a `[const]
        // std::vector<T>` value argument.
        // Should the spec stipulate that pure device kernels must pass by
        // read-only reference, i.e., take `const std::vector<T> &` arguments?
        auto ptrInTy = cast<cudaq::cc::PointerType>(inTy);
        // If this is a std::vector<bool>, unpack it.
        if (stdvecTy.getElementType() == builder.getI1Type()) {
          // Create a mock vector of i8 and populate the bools, 1 per char.
          Value temp = builder.create<cudaq::cc::AllocaOp>(
              loc, ptrInTy.getElementType());
          builder.create<func::CallOp>(loc, std::nullopt,
                                       cudaq::stdvecBoolUnpackToInitList,
                                       ArrayRef<Value>{temp, arg});
          arg = blockValues[idx] = temp;
        }
        // FIXME: call the `size` member function. For expediency, assume this
        // is an std::vector and the size is the scaled delta between the
        // first two pointers. Use the unscaled size for now.
        auto [p1, p2] = insertVectorSizeAndIncrementExtraBytes(
            loc, builder, arg, ptrInTy, stdvecTy, stVal, idx, extraBytes);
        stVal = p1;
        extraBytes = p2;
        hasTrailingData = true;
        continue;
      }
      if (auto strTy = dyn_cast<cudaq::cc::StructType>(quakeTy)) {
        if (!isa<cudaq::cc::PointerType>(arg.getType())) {
          // If argument is not a pointer, then struct was promoted into a
          // register.
          auto *parent = builder.getBlock()->getParentOp();
          auto module = parent->getParentOfType<ModuleOp>();
          auto tmp = builder.create<cudaq::cc::AllocaOp>(loc, quakeTy);
          auto cast = builder.create<cudaq::cc::CastOp>(
              loc, cudaq::cc::PointerType::get(arg.getType()), tmp);
          if (cudaq::opt::factory::isX86_64(module)) {
            builder.create<cudaq::cc::StoreOp>(loc, arg, cast);
            if (cudaq::opt::factory::structUsesTwoArguments(quakeTy)) {
              auto cast = builder.create<cudaq::cc::CastOp>(
                  loc, cudaq::cc::PointerType::get(builder.getI8Type()), tmp);
              auto hiPtr = builder.create<cudaq::cc::ComputePtrOp>(
                  loc, cudaq::cc::PointerType::get(builder.getI8Type()), cast,
                  cudaq::cc::ComputePtrArg{8});
              ++iter;
              Value nextArg = *iter;
              auto cast2 = builder.create<cudaq::cc::CastOp>(
                  loc, cudaq::cc::PointerType::get(nextArg.getType()), hiPtr);
              builder.create<cudaq::cc::StoreOp>(loc, nextArg, cast2);
            }
          } else {
            builder.create<cudaq::cc::StoreOp>(loc, arg, cast);
          }
          // Load the assembled (sub-)struct and insert into the buffer value.
          Value v = builder.create<cudaq::cc::LoadOp>(loc, tmp);
          stVal = builder.create<cudaq::cc::InsertValueOp>(loc, stVal.getType(),
                                                           stVal, v, idx);
          continue;
        }
        if (!cudaq::cc::isDynamicType(strTy)) {
          // struct is static size, so just load the value (byval ptr).
          Value v = builder.create<cudaq::cc::LoadOp>(loc, arg);
          stVal = builder.create<cudaq::cc::InsertValueOp>(loc, stVal.getType(),
                                                           stVal, v, idx);
          continue;
        }
        auto genTy = cast<cudaq::cc::StructType>(
            cudaq::opt::factory::genArgumentBufferType(strTy));
        Value zero = builder.create<arith::ConstantIntOp>(loc, 0, 64);
        auto [quakeVal, recursiveSize] = computeRecursiveDynamicStructSize(
            loc, builder, strTy, arg, zero, genTy);
        stVal = builder.create<cudaq::cc::InsertValueOp>(loc, stVal.getType(),
                                                         stVal, quakeVal, idx);
        extraBytes =
            builder.create<arith::AddIOp>(loc, extraBytes, recursiveSize);
        hasTrailingData = true;
        continue;
      }
<<<<<<< HEAD
      //if (isa<cudaq::cc::PointerType>(inTy) && !isStatePointerType(inTy))
      //  continue;
=======
>>>>>>> 5bdaf82f
      if (auto ptrTy = dyn_cast<cudaq::cc::PointerType>(inTy)) {
        if (isa<cudaq::cc::StateType>(ptrTy.getElementType())) {
          // Special case: if the argument is a `cudaq::state*`, then just pass
          // the pointer. We can do that in this case because the synthesis step
          // (which will receive the argument data) is assumed to run in the
          // same memory space.
          Value argPtr = builder.create<cudaq::cc::CastOp>(loc, inTy, arg);
          stVal = builder.create<cudaq::cc::InsertValueOp>(loc, stVal.getType(),
                                                           stVal, argPtr, idx);
        }
        continue;
      }
<<<<<<< HEAD
      
=======

>>>>>>> 5bdaf82f
      stVal = builder.create<cudaq::cc::InsertValueOp>(loc, stVal.getType(),
                                                       stVal, arg, idx);
    }

    // Compute the struct size without the trailing bytes, structSize, and with
    // the trailing bytes, extendedStructSize.
    auto nullSt = builder.create<cudaq::cc::CastOp>(loc, structPtrTy, zero);
    Value structSize =
        builder.create<cudaq::cc::SizeOfOp>(loc, i64Ty, structTy);
    Value extendedStructSize =
        builder.create<arith::AddIOp>(loc, structSize, extraBytes);

    // Allocate our struct to save the argument to.
    auto i8Ty = builder.getI8Type();
    auto ptrI8Ty = cudaq::cc::PointerType::get(i8Ty);
    auto buff =
        builder.create<cudaq::cc::AllocaOp>(loc, i8Ty, extendedStructSize);

    Value temp = builder.create<cudaq::cc::CastOp>(loc, structPtrTy, buff);

    // Store the arguments to the argument section.
    builder.create<cudaq::cc::StoreOp>(loc, stVal, temp);

    auto structPtrArrTy =
        cudaq::cc::PointerType::get(cudaq::cc::ArrayType::get(structTy));
    temp = builder.create<cudaq::cc::CastOp>(loc, structPtrArrTy, buff);

    // Append the vector data to the end of the struct.
    if (hasTrailingData) {
      Value vecToBuffer = builder.create<cudaq::cc::ComputePtrOp>(
          loc, ptrI8Ty, buff, SmallVector<Value>{structSize});
      // Ignore any hidden `this` argument.
      for (auto inp : llvm::enumerate(blockValues)) {
        Value arg = inp.value();
        Type inTy = arg.getType();
        std::int32_t idx = inp.index();
        Type quakeTy = funcTy.getInput(idx);
        if (auto stdvecTy = dyn_cast<cudaq::cc::SpanLikeType>(quakeTy)) {
          auto bytes = builder.create<cudaq::cc::ExtractValueOp>(
              loc, builder.getI64Type(), stVal, idx);
          assert(stdvecTy == funcTy.getInput(idx));
          auto ptrInTy = cast<cudaq::cc::PointerType>(inTy);
          vecToBuffer = encodeVectorData(loc, builder, bytes, stdvecTy, arg,
                                         vecToBuffer, ptrInTy);
          if (stdvecTy.getElementType() == builder.getI1Type()) {
            auto ptrI1Ty = cudaq::cc::PointerType::get(builder.getI1Type());
            auto heapPtr = builder.create<cudaq::cc::ComputePtrOp>(
                loc, cudaq::cc::PointerType::get(ptrI1Ty), arg,
                ArrayRef<cudaq::cc::ComputePtrArg>{0, 0});
            auto loadHeapPtr = builder.create<cudaq::cc::LoadOp>(loc, heapPtr);
            Value heapCast = builder.create<cudaq::cc::CastOp>(
                loc, cudaq::cc::PointerType::get(i8Ty), loadHeapPtr);
            builder.create<func::CallOp>(loc, std::nullopt, "free",
                                         ArrayRef<Value>{heapCast});
          }
        } else if (auto strTy = dyn_cast<cudaq::cc::StructType>(quakeTy)) {
          if (cudaq::cc::isDynamicType(strTy))
            vecToBuffer = encodeDynamicStructData(loc, builder, strTy, arg,
                                                  temp, vecToBuffer);
        }
      }
    }

    // Prepare to call the `launchKernel` runtime library entry point.
    Value loadKernName = builder.create<LLVM::AddressOfOp>(
        loc, cudaq::opt::factory::getPointerType(kernelNameObj.getType()),
        kernelNameObj.getSymName());
    Value loadThunk =
        builder.create<func::ConstantOp>(loc, thunkTy, thunk.getName());
    auto castLoadKernName =
        builder.create<cudaq::cc::CastOp>(loc, ptrI8Ty, loadKernName);
    auto castLoadThunk =
        builder.create<cudaq::cc::FuncToPtrOp>(loc, ptrI8Ty, loadThunk);
    auto castTemp = builder.create<cudaq::cc::CastOp>(loc, ptrI8Ty, temp);

    auto resultOffset =
        genComputeReturnOffset(loc, builder, funcTy, structTy, nullSt);

    // Generate the call to `launchKernel`.
    builder.create<func::CallOp>(
        loc, std::nullopt, cudaq::runtime::launchKernelFuncName,
        ArrayRef<Value>{castLoadKernName, castLoadThunk, castTemp,
                        extendedStructSize, resultOffset});
    const bool hiddenSRet = cudaq::opt::factory::hasHiddenSRet(funcTy);

    // If and only if this kernel returns a value, unpack and load the
    // result value(s) from the struct returned by `launchKernel` and return
    // them to our caller.
    SmallVector<Value> results;
    const bool multiResult = funcTy.getResults().size() > 1;
    for (auto res : llvm::enumerate(funcTy.getResults())) {
      int off = res.index() + offset;
      if (auto vecTy = dyn_cast<cudaq::cc::SpanLikeType>(res.value())) {
        auto eleTy = vecTy.getElementType();
        auto ptrTy = cudaq::cc::PointerType::get(eleTy);
        auto gep0 = builder.create<cudaq::cc::ComputePtrOp>(
            loc, cudaq::cc::PointerType::get(ptrTy), temp,
            SmallVector<cudaq::cc::ComputePtrArg>{0, off, 0});
        auto dataPtr = builder.create<cudaq::cc::LoadOp>(loc, gep0);
        auto lenPtrTy = cudaq::cc::PointerType::get(builder.getI64Type());
        auto gep1 = builder.create<cudaq::cc::ComputePtrOp>(
            loc, lenPtrTy, temp,
            SmallVector<cudaq::cc::ComputePtrArg>{0, off, 1});
        auto vecLen = builder.create<cudaq::cc::LoadOp>(loc, gep1);
        if (vecTy.getElementType() == builder.getI1Type()) {
          genStdvecBoolFromInitList(loc, builder,
                                    rewriteEntryBlock->getArguments().front(),
                                    dataPtr, vecLen);
        } else {
          auto size = (eleTy.getIntOrFloatBitWidth() + 7) / 8;
          Value tSize = builder.create<arith::ConstantIntOp>(loc, size, 64);
          genStdvecTFromInitList(loc, builder,
                                 rewriteEntryBlock->getArguments().front(),
                                 dataPtr, tSize, vecLen);
        }
        offset++;
      } else {
        auto gep = builder.create<cudaq::cc::ComputePtrOp>(
            loc, cudaq::cc::PointerType::get(res.value()), temp,
            SmallVector<cudaq::cc::ComputePtrArg>{0, off});
        Value loadVal = builder.create<cudaq::cc::LoadOp>(loc, gep);
        if (hiddenSRet) {
          auto sretPtr = [&]() -> Value {
            if (multiResult)
              return builder.create<cudaq::cc::ComputePtrOp>(
                  loc, cudaq::cc::PointerType::get(res.value()),
                  rewriteEntryBlock->getArguments().front(),
                  SmallVector<cudaq::cc::ComputePtrArg>{0, off});
            return builder.create<cudaq::cc::CastOp>(
                loc, cudaq::cc::PointerType::get(res.value()),
                rewriteEntryBlock->getArguments().front());
          }();
          builder.create<cudaq::cc::StoreOp>(loc, loadVal, sretPtr);
        } else {
          results.push_back(loadVal);
        }
      }
    }
    builder.create<func::ReturnOp>(loc, results);
  }

  /// A kernel function that takes a quantum type argument (also known as a pure
  /// device kernel) cannot be called directly from C++ (classical) code. It
  /// must be called via other quantum code.
  bool hasLegalType(FunctionType funTy) {
    for (auto ty : funTy.getInputs())
      if (quake::isQuantumType(ty))
        return false;
    for (auto ty : funTy.getResults())
      if (quake::isQuantumType(ty))
        return false;
    return true;
  }

  void runOnOperation() override {
    auto module = getOperation();
    DataLayoutAnalysis dla(module); // caches module's data layout information.
    dataLayout = &dla.getAtOrAbove(module);
    std::error_code ec;
    llvm::ToolOutputFile out(outputFilename, ec, llvm::sys::fs::OF_None);
    if (ec) {
      llvm::errs() << "Failed to open output file '" << outputFilename << "'\n";
      std::exit(ec.value());
    }
    auto *ctx = module.getContext();
    auto builder = OpBuilder::atBlockEnd(module.getBody());
    auto mangledNameMap =
        module->getAttrOfType<DictionaryAttr>("quake.mangled_name_map");
    if (!mangledNameMap || mangledNameMap.empty())
      return;
    auto irBuilder = cudaq::IRBuilder::atBlockEnd(module.getBody());
    if (failed(irBuilder.loadIntrinsic(module,
                                       cudaq::runtime::launchKernelFuncName))) {
      module.emitError("could not load altLaunchKernel intrinsic.");
      return;
    }

    auto loc = module.getLoc();
    auto ptrType = cudaq::cc::PointerType::get(builder.getI8Type());
    auto regKern = builder.create<func::FuncOp>(
        loc, cudaqRegisterKernelName, FunctionType::get(ctx, {ptrType}, {}));
    regKern.setPrivate();
    auto regArgs = builder.create<func::FuncOp>(
        loc, cudaqRegisterArgsCreator,
        FunctionType::get(ctx, {ptrType, ptrType}, {}));
    regArgs.setPrivate();

    if (failed(irBuilder.loadIntrinsic(module, "malloc"))) {
      module.emitError("could not load malloc");
      return;
    }
    if (failed(irBuilder.loadIntrinsic(module, "free"))) {
      module.emitError("could not load free");
      return;
    }
    if (failed(irBuilder.loadIntrinsic(module,
                                       cudaq::stdvecBoolCtorFromInitList))) {
      module.emitError(std::string("could not load ") +
                       cudaq::stdvecBoolCtorFromInitList);
      return;
    }
    if (failed(irBuilder.loadIntrinsic(module,
                                       cudaq::stdvecBoolUnpackToInitList))) {
      module.emitError(std::string("could not load ") +
                       cudaq::stdvecBoolUnpackToInitList);
      return;
    }
    if (failed(irBuilder.loadIntrinsic(module, cudaq::llvmMemCopyIntrinsic))) {
      module.emitError(std::string("could not load ") +
                       cudaq::llvmMemCopyIntrinsic);
      return;
    }
    if (failed(irBuilder.loadIntrinsic(module, "__nvqpp_zeroDynamicResult"))) {
      module.emitError("could not load __nvqpp_zeroDynamicResult");
      return;
    }
    if (failed(
            irBuilder.loadIntrinsic(module, "__nvqpp_createDynamicResult"))) {
      module.emitError("could not load __nvqpp_createDynamicResult");
      return;
    }

    // Gather a work list of functions that are entry-point kernels.
    SmallVector<func::FuncOp> workList;
    for (auto &op : *module.getBody())
      if (auto funcOp = dyn_cast<func::FuncOp>(op))
        if (funcOp.getName().startswith(cudaq::runtime::cudaqGenPrefixName) &&
            hasLegalType(funcOp.getFunctionType()))
          workList.push_back(funcOp);

    LLVM_DEBUG(llvm::dbgs()
               << workList.size() << " kernel entry functions to process\n");
    for (auto funcOp : workList) {
      auto loc = funcOp.getLoc();
      [[maybe_unused]] auto className =
          funcOp.getName().drop_front(cudaq::runtime::cudaqGenPrefixLength);
      LLVM_DEBUG(llvm::dbgs() << "processing function " << className << '\n');
      auto classNameStr = className.str();

      // Create a constant with the name of the kernel as a C string.
      auto kernelNameObj = builder.create<LLVM::GlobalOp>(
          loc, cudaq::opt::factory::getStringType(ctx, className.size() + 1),
          /*isConstant=*/true, LLVM::Linkage::External,
          classNameStr + ".kernelName",
          builder.getStringAttr(classNameStr + '\0'), /*alignment=*/0);

      // Create a new struct type to pass arguments and results.
      auto funcTy = funcOp.getFunctionType();
      auto structTy = cudaq::opt::factory::buildInvokeStructType(funcTy);

      if (!mangledNameMap.contains(funcOp.getName()))
        continue;
      auto mangledAttr = mangledNameMap.getAs<StringAttr>(funcOp.getName());
      assert(mangledAttr && "funcOp must appear in mangled name map");
      StringRef mangledName = mangledAttr.getValue();
      auto [hostEntryNeeded, hostFunc] =
          lookupHostEntryPointFunc(mangledName, module, funcOp);
      FunctionType hostFuncTy;
      const bool hasThisPtr = !funcOp->hasAttr("no_this");
      if (hostEntryNeeded) {
        if (hostFunc) {
          hostFuncTy = hostFunc.getFunctionType();
        } else {
          // Fatal error was already raised in lookupHostEntryPointFunc().
          return;
        }
      } else {
        // Autogenerate an assumed host side function signature for the purpose
        // of constructing the argsCreator function.
        hostFuncTy =
            cudaq::opt::factory::toHostSideFuncType(funcTy, hasThisPtr, module);
      }

      // Generate the function that computes the return offset.
      genReturnOffsetFunction(loc, builder, funcTy, structTy, classNameStr);

      // Generate thunk, `<kernel>.thunk`, to call back to the MLIR code.
      auto thunk = genThunkFunction(loc, builder, classNameStr, structTy,
                                    funcTy, funcOp);

      // Generate the argsCreator function used by synthesis.
      auto argsCreatorFunc = genKernelArgsCreatorFunction(
          loc, builder, funcTy, structTy, classNameStr, hostFuncTy, hasThisPtr);

      // Generate a new mangled function on the host side to call the
      // callback function.
      if (hostEntryNeeded)
        genNewHostEntryPoint(loc, builder, funcTy, structTy, kernelNameObj,
                             thunk, hostFunc, hasThisPtr);

      // Generate a function at startup to register this kernel as having
      // been processed for kernel execution.
      auto initFun = builder.create<LLVM::LLVMFuncOp>(
          loc, classNameStr + ".kernelRegFunc",
          LLVM::LLVMFunctionType::get(cudaq::opt::factory::getVoidType(ctx),
                                      {}));
      {
        OpBuilder::InsertionGuard guard(builder);
        auto *initFunEntry = initFun.addEntryBlock();
        builder.setInsertionPointToStart(initFunEntry);
        auto kernRef = builder.create<LLVM::AddressOfOp>(
            loc, cudaq::opt::factory::getPointerType(kernelNameObj.getType()),
            kernelNameObj.getSymName());
        auto castKernRef =
            builder.create<cudaq::cc::CastOp>(loc, ptrType, kernRef);
        builder.create<func::CallOp>(loc, std::nullopt, cudaqRegisterKernelName,
                                     ValueRange{castKernRef});

        // Register the argsCreator too
        auto ptrPtrType = cudaq::cc::PointerType::get(ptrType);
        auto argsCreatorFuncType = FunctionType::get(
            ctx, {ptrPtrType, ptrPtrType}, {builder.getI64Type()});
        Value loadArgsCreator = builder.create<func::ConstantOp>(
            loc, argsCreatorFuncType, argsCreatorFunc.getName());
        auto castLoadArgsCreator = builder.create<cudaq::cc::FuncToPtrOp>(
            loc, ptrType, loadArgsCreator);
        builder.create<func::CallOp>(
            loc, std::nullopt, cudaqRegisterArgsCreator,
            ValueRange{castKernRef, castLoadArgsCreator});

        // Check if this is a lambda mangled name
        auto demangledPtr = abi::__cxa_demangle(mangledName.str().c_str(),
                                                nullptr, nullptr, nullptr);
        if (demangledPtr) {
          std::string demangledName(demangledPtr);
          demangledName = std::regex_replace(
              demangledName, std::regex("::operator()(.*)"), "");
          if (demangledName.find("$_") != std::string::npos) {
            auto insertPoint = builder.saveInsertionPoint();
            builder.setInsertionPointToStart(module.getBody());

            // Create the function if it doesn't already exist.
            if (!module.lookupSymbol<LLVM::LLVMFuncOp>(cudaqRegisterLambdaName))
              builder.create<LLVM::LLVMFuncOp>(
                  module.getLoc(), cudaqRegisterLambdaName,
                  LLVM::LLVMFunctionType::get(
                      cudaq::opt::factory::getVoidType(ctx),
                      {cudaq::opt::factory::getPointerType(ctx),
                       cudaq::opt::factory::getPointerType(ctx)}));

            // Create this global name, it is unique for any lambda
            // bc classNameStr contains the parentFunc + varName
            auto lambdaName = builder.create<LLVM::GlobalOp>(
                loc,
                cudaq::opt::factory::getStringType(ctx,
                                                   demangledName.size() + 1),
                /*isConstant=*/true, LLVM::Linkage::External,
                classNameStr + ".lambdaName",
                builder.getStringAttr(demangledName + '\0'), /*alignment=*/0);

            builder.restoreInsertionPoint(insertPoint);
            auto lambdaRef = builder.create<LLVM::AddressOfOp>(
                loc, cudaq::opt::factory::getPointerType(lambdaName.getType()),
                lambdaName.getSymName());

            auto castLambdaRef = builder.create<cudaq::cc::CastOp>(
                loc, cudaq::opt::factory::getPointerType(ctx), lambdaRef);
            auto castKernelRef = builder.create<cudaq::cc::CastOp>(
                loc, cudaq::opt::factory::getPointerType(ctx), castKernRef);
            builder.create<LLVM::CallOp>(
                loc, std::nullopt, cudaqRegisterLambdaName,
                ValueRange{castLambdaRef, castKernelRef});
          }
        }

        builder.create<LLVM::ReturnOp>(loc, ValueRange{});
      }

      // Create a global with a default ctor to be run at program startup.
      // The ctor will execute the above function, which will register this
      // kernel as having been processed.
      cudaq::opt::factory::createGlobalCtorCall(
          module, FlatSymbolRefAttr::get(ctx, initFun.getName()));
      LLVM_DEBUG(llvm::dbgs() << module << '\n');
    }
    out.keep();
  }

  const DataLayout *dataLayout = nullptr;
};
} // namespace<|MERGE_RESOLUTION|>--- conflicted
+++ resolved
@@ -434,11 +434,6 @@
         hasTrailingData = true;
         continue;
       }
-<<<<<<< HEAD
-      //if (isa<cudaq::cc::PointerType>(currEleTy) &&
-      //    !isStatePointerType(currEleTy)) {
-=======
->>>>>>> 5bdaf82f
       if (auto ptrTy = dyn_cast<cudaq::cc::PointerType>(currEleTy)) {
         if (isa<cudaq::cc::StateType>(ptrTy.getElementType())) {
           // Special case: if the argument is a `cudaq::state*`, then just pass
@@ -947,12 +942,7 @@
         cudaq::cc::numberOfHiddenArgs(hasThisPointer, hiddenSRet);
     if (count > 0 && args.size() >= count &&
         std::all_of(args.begin(), args.begin() + count, [](auto i) {
-<<<<<<< HEAD
-          return isa<cudaq::cc::PointerType>(i.getType());// &&
-                // !isStatePointerType(i.getType());
-=======
           return isa<cudaq::cc::PointerType>(i.getType());
->>>>>>> 5bdaf82f
         }))
       return args.drop_front(count);
     return args;
@@ -1218,11 +1208,6 @@
         hasTrailingData = true;
         continue;
       }
-<<<<<<< HEAD
-      //if (isa<cudaq::cc::PointerType>(inTy) && !isStatePointerType(inTy))
-      //  continue;
-=======
->>>>>>> 5bdaf82f
       if (auto ptrTy = dyn_cast<cudaq::cc::PointerType>(inTy)) {
         if (isa<cudaq::cc::StateType>(ptrTy.getElementType())) {
           // Special case: if the argument is a `cudaq::state*`, then just pass
@@ -1235,11 +1220,6 @@
         }
         continue;
       }
-<<<<<<< HEAD
-      
-=======
-
->>>>>>> 5bdaf82f
       stVal = builder.create<cudaq::cc::InsertValueOp>(loc, stVal.getType(),
                                                        stVal, arg, idx);
     }
