/*******************************************************************************
 * Copyright (c) 2022 - 2023 NVIDIA Corporation & Affiliates.                  *
 * All rights reserved.                                                        *
 *                                                                             *
 * This source code and the accompanying materials are made available under    *
 * the terms of the Apache License 2.0 which accompanies this distribution.    *
 ******************************************************************************/

#include "PassDetails.h"
#include "cudaq/Optimizer/Builder/Intrinsics.h"
#include "cudaq/Optimizer/Builder/Runtime.h"
#include "cudaq/Optimizer/Dialect/CC/CCOps.h"
#include "cudaq/Optimizer/Dialect/Quake/QuakeOps.h"
#include "cudaq/Optimizer/Transforms/Passes.h"
#include "cudaq/Todo.h"
#include "clang/Basic/Version.h"
#include "llvm/Support/Debug.h"
#include "llvm/Support/FileSystem.h"
#include "llvm/Support/ToolOutputFile.h"
#include "mlir/Dialect/ControlFlow/IR/ControlFlowOps.h"
#include "mlir/IR/Diagnostics.h"
#include "mlir/Transforms/Passes.h"
#include <cxxabi.h>
#include <regex>

namespace cudaq::opt {
#define GEN_PASS_DEF_GENERATEKERNELEXECUTION
#include "cudaq/Optimizer/Transforms/Passes.h.inc"
} // namespace cudaq::opt

#define DEBUG_TYPE "quake-kernel-exec"

using namespace mlir;

namespace {
// Define some constant function name strings.
static constexpr const char cudaqRegisterLambdaName[] =
    "cudaqRegisterLambdaName";
static constexpr const char cudaqRegisterArgsCreator[] =
    "cudaqRegisterArgsCreator";
static constexpr const char cudaqRegisterKernelName[] =
    "cudaqRegisterKernelName";

static constexpr std::size_t NoResultOffset = ~0u >> 1;

class GenerateKernelExecution
    : public cudaq::opt::impl::GenerateKernelExecutionBase<
          GenerateKernelExecution> {
public:
  using GenerateKernelExecutionBase::GenerateKernelExecutionBase;

  /// Build an LLVM struct type with all the arguments and then all the results.
  /// If the type is a std::vector, then add an i64 to the struct for the
  /// length. The actual data values will be appended to the end of the
  /// dynamically sized struct.
  ///
  /// A kernel signature of
  /// ```c++
  /// i32_t operator() (i16_t, std::vector<double>, double);
  /// ```
  /// will generate the llvm struct
  /// ```llvm
  /// { i16, i64, double, i32 }
  /// ```
  /// where the values of the vector argument are pass-by-value and appended to
  /// the end of the struct as a sequence of \i n double values.
  cudaq::cc::StructType buildStructType(const std::string &name,
                                        FunctionType funcTy) {
    auto *ctx = funcTy.getContext();
    SmallVector<Type> eleTys;
    auto i64Ty = IntegerType::get(ctx, 64);
    // Add all argument types, translating std::vector to a length or pointer
    // and length.
    auto pushType = [&](const bool isOutput, Type ty) {
      if (isa<cudaq::cc::CallableType>(ty)) {
        eleTys.push_back(cudaq::cc::PointerType::get(ctx));
      } else if (auto vecTy = dyn_cast<cudaq::cc::StdvecType>(ty)) {
        if (isOutput)
          eleTys.push_back(cudaq::cc::PointerType::get(vecTy.getElementType()));
        eleTys.push_back(i64Ty);
      } else if (auto strTy = dyn_cast<cudaq::cc::StructType>(ty);
                 strTy && strTy.getMembers().empty()) {
        eleTys.push_back(i64Ty);
      } else {
        eleTys.push_back(ty);
      }
    };

    for (auto inTy : funcTy.getInputs())
      pushType(false, inTy);
    for (auto outTy : funcTy.getResults())
      pushType(true, outTy);
    return cudaq::cc::StructType::get(ctx, eleTys);
  }

  /// Creates the function signature for a thunk function. The signature is
  /// always the same for all thunk functions.
  FunctionType getThunkType(MLIRContext *ctx) {
    auto ptrTy = cudaq::cc::PointerType::get(IntegerType::get(ctx, 8));
    return FunctionType::get(ctx, {ptrTy, IntegerType::get(ctx, 1)},
                             {cudaq::opt::factory::getDynamicBufferType(ctx)});
  }

  /// Add LLVM code with the OpBuilder that computes the size in bytes
  /// of a `std::vector<T>` array in the same way as a `std::vector<T>::size()`.
  /// This assumes the vector is laid out in memory as the following structure.
  /// <code>
  ///   struct vector {
  ///     T* begin;
  ///     T* end;
  ///     T* allocated_end;
  ///   };
  /// </code>
  /// The first two elements are pointers to the beginning and end of the data
  /// in the vector, respectively. This data is kept in a contiguous memory
  /// range. The following implementation follows what Clang CodeGen produces
  /// for `std::vector<T>::size()` without the final `sdiv` op that divides the
  /// `sizeof(data[N])` by the `sizeof(T)`. The result is the total required
  /// memory size for the vector data itself in \e bytes.
  Value getVectorSize(OpBuilder &builder, Location loc,
                      cudaq::cc::PointerType ptrTy, Value arg) {
    // Create the i64 type
    Type i64Ty = builder.getI64Type();

    // We're given ptr<struct<...>>, get that struct type (struct<T*,T*,T*>)
    auto inpStructTy = cast<cudaq::cc::StructType>(ptrTy.getElementType());

    // For the following GEP calls, we'll expect them to return T**
    auto ptrTtype = cudaq::cc::PointerType::get(inpStructTy.getMembers()[0]);

    // Get the pointer to the pointer of the end of the array
    Value endPtr = builder.create<cudaq::cc::ComputePtrOp>(
        loc, ptrTtype, arg, SmallVector<cudaq::cc::ComputePtrArg>{0, 1});

    // Get the pointer to the pointer of the beginning of the array
    Value beginPtr = builder.create<cudaq::cc::ComputePtrOp>(
        loc, ptrTtype, arg, SmallVector<cudaq::cc::ComputePtrArg>{0, 0});

    // Load to a T*
    endPtr = builder.create<cudaq::cc::LoadOp>(loc, endPtr);
    beginPtr = builder.create<cudaq::cc::LoadOp>(loc, beginPtr);

    // Map those pointers to integers
    Value endInt = builder.create<cudaq::cc::CastOp>(loc, i64Ty, endPtr);
    Value beginInt = builder.create<cudaq::cc::CastOp>(loc, i64Ty, beginPtr);

    // Subtracting these will give us the size in bytes.
    return builder.create<arith::SubIOp>(loc, endInt, beginInt);
  }

  /// Helper that converts a byte length to a length of i64.
  Value convertLengthBytesToLengthI64(OpBuilder &builder, Location loc,
                                      Value length) {
    auto eight = builder.create<arith::ConstantIntOp>(loc, 8, 64);
    return builder.create<arith::DivSIOp>(loc, length, eight);
  }

  /// This computes a vector's size and handles recursive vector types. This
  /// first value returned is the size of the top level (outermost) vector in
  /// bytes. The second value is the recursive size of all the vectors within
  /// the outer vector.
  std::pair<Value, Value>
  computeRecursiveVectorSize(OpBuilder &builder, Location loc, Value cpuArg,
                             cudaq::cc::PointerType cpuVecTy,
                             cudaq::cc::StdvecType stdvecTy) {
    Value topLevelSize;
    Value recursiveSize;
    auto eleTy = stdvecTy.getElementType();
    if (auto sTy = dyn_cast<cudaq::cc::StdvecType>(eleTy)) {
      // Convert size of vectors to i64s.
      topLevelSize = computeCpuVectorLengthInBytes(
          builder, loc, cpuArg, stdvecTy.getElementType(), cpuVecTy);
      auto nested = fetchCpuVectorFront(builder, loc, cpuArg, cpuVecTy);
      auto tmp = builder.create<cudaq::cc::AllocaOp>(loc, builder.getI64Type());
      builder.create<cudaq::cc::StoreOp>(loc, topLevelSize, tmp);
      // Convert bytes to units of i64. (Divide by 8)
      auto topLevelCount =
          convertLengthBytesToLengthI64(builder, loc, topLevelSize);
      // Now walk the vectors recursively.
      auto topLevelIndex = builder.create<arith::IndexCastOp>(
          loc, builder.getIndexType(), topLevelCount);
      cudaq::opt::factory::createInvariantLoop(
          builder, loc, topLevelIndex,
          [&](OpBuilder &builder, Location loc, Region &, Block &block) {
            Value i = builder.create<arith::IndexCastOp>(
                loc, builder.getI64Type(), block.getArgument(0));
            auto sub = builder.create<cudaq::cc::ComputePtrOp>(loc, cpuVecTy,
                                                               nested, i);
            auto p =
                computeRecursiveVectorSize(builder, loc, sub, cpuVecTy, sTy);
            auto subSz = builder.create<cudaq::cc::LoadOp>(loc, tmp);
            auto sum = builder.create<arith::AddIOp>(loc, p.second, subSz);
            builder.create<cudaq::cc::StoreOp>(loc, sum, tmp);
          });
      recursiveSize = builder.create<cudaq::cc::LoadOp>(loc, tmp);
    } else {
      // Non-recusive case. Just compute the size of the top-level vector<T>.
      topLevelSize = getVectorSize(builder, loc, cpuVecTy, cpuArg);
      recursiveSize = topLevelSize;
    }
    return {topLevelSize, recursiveSize};
  }

  /// Copy a vector's data, which must be \p bytes in length, from \p cpuArg to
  /// \p outputBuffer. The cpuArg must have a pointer type that is compatible
  /// with the triple pointer std::vector base implementation.
  Value copyVectorData(OpBuilder &builder, Location loc, Value bytes,
                       Value cpuArg, Value outputBuffer) {
    auto notVolatile = builder.create<arith::ConstantIntOp>(loc, 0, 1);
    auto inStructTy = cast<cudaq::cc::StructType>(
        cast<cudaq::cc::PointerType>(cpuArg.getType()).getElementType());
    auto beginPtr = builder.create<cudaq::cc::ComputePtrOp>(
        loc, cudaq::cc::PointerType::get(inStructTy.getMembers()[0]), cpuArg,
        SmallVector<cudaq::cc::ComputePtrArg>{0, 0});
    auto fromBuff = builder.create<cudaq::cc::LoadOp>(loc, beginPtr);
    auto vecFromBuff = builder.create<cudaq::cc::CastOp>(
        loc, cudaq::cc::PointerType::get(builder.getI8Type()), fromBuff);
    builder.create<func::CallOp>(
        loc, std::nullopt, cudaq::llvmMemCopyIntrinsic,
        SmallVector<Value>{outputBuffer, vecFromBuff, bytes, notVolatile});
    // Increment outputBuffer by size bytes.
    return builder.create<cudaq::cc::ComputePtrOp>(
        loc, outputBuffer.getType(), outputBuffer, SmallVector<Value>{bytes});
  }

  /// Creates a function that can take a block of pointers to argument values
  /// and using the compiler's knowledge of a kernel encodes those argument
  /// values into a message buffer. The message buffer is a pointer-free block
  /// of memory allocated on the heap on the host. Once the argument values are
  /// packed into the message buffer, they can be passed to altLaunchKernel or
  /// the corresponding thunk function.
  ///
  /// The created function takes two arguments: a pointer to the argument values
  /// to be encoded and a pointer to a pointer into which the message buffer
  /// value will be written for return. This function returns to size of the
  /// message buffer. (Message buffers are at least the size of \p structTy but
  /// may be extended.)
  func::FuncOp genKernelArgsCreatorFunction(Location loc, OpBuilder &builder,
                                            const std::string &classNameStr,
                                            cudaq::cc::StructType structTy,
                                            FunctionType funcTy) {
    auto structPtrTy = cudaq::cc::PointerType::get(structTy);
    // Local types and values we'll need
    auto *ctx = builder.getContext();
    Type ptrI8Ty = cudaq::cc::PointerType::get(builder.getI8Type());
    auto ptrPtrType = cudaq::cc::PointerType::get(ptrI8Ty);
    Type i64Ty = builder.getI64Type();

    // Create the function that we'll fill
    auto funcType = FunctionType::get(ctx, {ptrPtrType, ptrPtrType}, {i64Ty});
    auto argsCreatorFunc = builder.create<func::FuncOp>(
        loc, classNameStr + ".argsCreator", funcType);
    OpBuilder::InsertionGuard guard(builder);
    auto *entry = argsCreatorFunc.addEntryBlock();
    builder.setInsertionPointToStart(entry);

    // Get the original function args
    auto kernelArgTypes = funcTy.getInputs();

    // Init the struct
    Value stVal = builder.create<cudaq::cc::UndefOp>(loc, structTy);

    // Get the variadic void* args
    auto variadicArgs = entry->getArgument(0);

    // Initialize the counter for extra size.
    Value zero = builder.create<arith::ConstantIntOp>(loc, 0, 64);
    Value extraBytes = zero;

    // Loop over the struct elements
    bool hasTrailingData = false;
    for (auto structElementTypeIter : llvm::enumerate(structTy.getMembers())) {
      std::int64_t idx = structElementTypeIter.index();

      // Don't do anything with return args.
      if (idx == static_cast<std::int64_t>(kernelArgTypes.size()))
        break;

      // Get the corresponding cudaq kernel arg type
      auto correspondingKernelArgType = kernelArgTypes[idx];

      // The struct element type for a vector, this type is a i64, the size.
      auto currEleTy = structElementTypeIter.value();

      // Get the pointer out of the void** variadic args - > void* -> TYPE*
      Value argPtrPtr = builder.create<cudaq::cc::ComputePtrOp>(
          loc, ptrPtrType, variadicArgs,
          SmallVector<cudaq::cc::ComputePtrArg>{
              static_cast<std::int32_t>(idx)});
      Value argPtr = builder.create<cudaq::cc::LoadOp>(loc, ptrI8Ty, argPtrPtr);
      auto off = DenseI64ArrayAttr::get(ctx, ArrayRef<std::int64_t>{idx});

      if (auto stdvecTy =
              dyn_cast<cudaq::cc::StdvecType>(correspondingKernelArgType)) {
        // If this is a vector argument, then we will add data to the message
        // buffer's addendum (unless the vector is length 0).
        auto ptrInTy = cudaq::cc::PointerType::get(
            cudaq::opt::factory::stlVectorType(stdvecTy.getElementType()));
        Value arg = builder.create<cudaq::cc::CastOp>(loc, ptrInTy, argPtr);
        // Store the size of the vector.
        auto [topLevelSize, recursiveSize] =
            computeRecursiveVectorSize(builder, loc, arg, ptrInTy, stdvecTy);
        stVal = builder.create<cudaq::cc::InsertValueOp>(
            loc, stVal.getType(), stVal, topLevelSize, off);
        extraBytes =
            builder.create<arith::AddIOp>(loc, extraBytes, recursiveSize);
        hasTrailingData = true;
        continue;
      }
      argPtr = builder.create<cudaq::cc::CastOp>(
          loc, cudaq::cc::PointerType::get(currEleTy), argPtr);
      // cast to the struct element type, void* -> TYPE *
      Value loadedVal =
          builder.create<cudaq::cc::LoadOp>(loc, currEleTy, argPtr);
      stVal = builder.create<cudaq::cc::InsertValueOp>(loc, stVal.getType(),
                                                       stVal, loadedVal, off);
    }

    // Compute the struct size
    auto nullSt = builder.create<cudaq::cc::CastOp>(loc, structPtrTy, zero);
    auto computedOffset = builder.create<cudaq::cc::ComputePtrOp>(
        loc, structPtrTy, nullSt, SmallVector<cudaq::cc::ComputePtrArg>{1});
    Value structSize =
        builder.create<cudaq::cc::CastOp>(loc, i64Ty, computedOffset);

    // Here we do have vector args
    Value extendedStructSize =
        hasTrailingData
            ? builder.create<arith::AddIOp>(loc, structSize, extraBytes)
            : structSize;
    // If no vector args, handle this simple case and drop out
    Value buff = builder
                     .create<func::CallOp>(loc, ptrI8Ty, "malloc",
                                           ValueRange(extendedStructSize))
                     .getResult(0);

    Value casted = builder.create<cudaq::cc::CastOp>(loc, structPtrTy, buff);
    builder.create<cudaq::cc::StoreOp>(loc, stVal, casted);
    if (hasTrailingData) {
      Value vecToBuffer = builder.create<cudaq::cc::ComputePtrOp>(
          loc, ptrI8Ty, buff, SmallVector<Value>{structSize});
      for (auto iter : llvm::enumerate(structTy.getMembers())) {
        std::int64_t idx = iter.index();
        if (idx == static_cast<std::int64_t>(kernelArgTypes.size()))
          break;
        // Get the corresponding cudaq kernel arg type
        auto correspondingKernelArgType = kernelArgTypes[idx];
        if (auto stdvecTy =
                dyn_cast<cudaq::cc::StdvecType>(correspondingKernelArgType)) {
          auto off = DenseI64ArrayAttr::get(ctx, ArrayRef<std::int64_t>{idx});
          auto bytes = builder.create<cudaq::cc::ExtractValueOp>(
              loc, builder.getI64Type(), stVal, off);
          Value argPtrPtr = builder.create<cudaq::cc::ComputePtrOp>(
              loc, ptrPtrType, variadicArgs,
              SmallVector<cudaq::cc::ComputePtrArg>{
                  static_cast<std::int32_t>(idx)});
          auto ptrInTy = cudaq::cc::PointerType::get(
              cudaq::opt::factory::stlVectorType(stdvecTy.getElementType()));
          Value arg =
              builder.create<cudaq::cc::LoadOp>(loc, ptrI8Ty, argPtrPtr);
          arg = builder.create<cudaq::cc::CastOp>(loc, ptrInTy, arg);
          vecToBuffer = encodeVectorData(builder, loc, bytes, stdvecTy, arg,
                                         vecToBuffer, ptrInTy);
        }
      }
    }
    builder.create<cudaq::cc::StoreOp>(loc, buff, entry->getArgument(1));
    builder.create<func::ReturnOp>(loc, ValueRange{extendedStructSize});
    return argsCreatorFunc;
  }

  /// If the kernel has an sret argument, then we rewrite the kernel's signature
  /// on the target. Note that this requires that the target has the ability to
  /// pass stack pointers as function arguments. These stack pointers will
  /// obviously only necessarily be valid to the target executing the kernel.
  void updateQPUKernelAsSRet(OpBuilder &builder, func::FuncOp funcOp,
                             FunctionType newFuncTy) {
    auto funcTy = funcOp.getFunctionType();
    // We add exactly 1 sret argument regardless of how many fields are folded
    // into it.
    assert(newFuncTy.getNumInputs() == funcTy.getNumInputs() + 1 &&
           "sret should be a single argument");
    auto *ctx = funcOp.getContext();
    auto eleTy = cudaq::opt::factory::getSRetElementType(funcTy);
    NamedAttrList attrs;
    attrs.set(LLVM::LLVMDialect::getStructRetAttrName(), TypeAttr::get(eleTy));
    funcOp.insertArgument(0, newFuncTy.getInput(0), attrs.getDictionary(ctx),
                          funcOp.getLoc());
    auto elePtrTy = cudaq::cc::PointerType::get(eleTy);
    OpBuilder::InsertionGuard guard(builder);
    SmallVector<Operation *> returnsToErase;
    // Update all func.return to store values to the sret block.
    funcOp->walk([&](func::ReturnOp retOp) {
      auto loc = retOp.getLoc();
      builder.setInsertionPoint(retOp);
      auto cast = builder.create<cudaq::cc::CastOp>(loc, elePtrTy,
                                                    funcOp.getArgument(0));
      if (funcOp.getNumResults() > 1) {
        for (int i = 0, end = funcOp.getNumResults(); i != end; ++i) {
          auto mem = builder.create<cudaq::cc::ComputePtrOp>(
              loc, cudaq::cc::PointerType::get(funcTy.getResult(i)), cast,
              SmallVector<cudaq::cc::ComputePtrArg>{0, i});
          builder.create<cudaq::cc::StoreOp>(loc, retOp.getOperands()[i], mem);
        }
      } else if (auto stdvecTy =
                     dyn_cast<cudaq::cc::StdvecType>(funcTy.getResult(0))) {
        auto stdvec = retOp.getOperands()[0];
        auto eleTy = [&]() -> Type {
          // TODO: Fold this conversion into the StdvecDataOp builder. We will
          // never get a data buffer which is not byte addressable and where
          // the width is less than 8.
          if (auto intTy = dyn_cast<IntegerType>(stdvecTy.getElementType()))
            if (intTy.getWidth() < 8)
              return builder.getI8Type();
          return stdvecTy.getElementType();
        }();
        auto ptrTy = cudaq::cc::PointerType::get(eleTy);
        auto data = builder.create<cudaq::cc::StdvecDataOp>(loc, ptrTy, stdvec);
        auto mem0 = builder.create<cudaq::cc::ComputePtrOp>(
            loc, cudaq::cc::PointerType::get(ptrTy), cast,
            SmallVector<cudaq::cc::ComputePtrArg>{0, 0});
        builder.create<cudaq::cc::StoreOp>(loc, data, mem0);
        auto i64Ty = builder.getI64Type();
        auto size = builder.create<cudaq::cc::StdvecSizeOp>(loc, i64Ty, stdvec);
        auto mem1 = builder.create<cudaq::cc::ComputePtrOp>(
            loc, cudaq::cc::PointerType::get(i64Ty), cast,
            SmallVector<cudaq::cc::ComputePtrArg>{0, 1});
        builder.create<cudaq::cc::StoreOp>(loc, size, mem1);
      } else {
        builder.create<cudaq::cc::StoreOp>(loc, retOp.getOperands()[0], cast);
      }
      builder.create<func::ReturnOp>(loc);
      returnsToErase.push_back(retOp);
    });
    for (auto *op : returnsToErase)
      op->erase();
    for (std::size_t i = 0, end = funcOp.getNumResults(); i != end; ++i)
      funcOp.eraseResult(0);
  }

  /// In the thunk, we need to unpack any `std::vector` objects encoded in the
  /// packet. Since these have dynamic size, they are encoded as trailing bytes
  /// by offset and size. The offset is implicit from the values of the
  /// arguments. All sizes are encoded as `int64_t`.
  ///
  /// A vector of vector of ... T is encoded as a int64_t (length). At the
  /// offset of the level `i` vector will be a sequence of sizes for the level
  /// `i+1` vectors. For the leaf vector level, `n`, the blocks of data for each
  /// vector will be immediately following for each vector at level `n` for the
  /// branch of the tree being encoded.
  ///
  /// For example, a variable defined and initialized as
  /// ```
  /// vector<vector<vector<char>>> example =
  ///    {{{'a'}, {'b', 'c'}, {'z'}}, {{'d' 'e', 'f'}}};
  /// ```
  ///
  /// and passed as an argument to a kernel will be encoded as the following
  /// block. The block will have a structure with the declared arguments
  /// followed by an addendum of variable data, where the vector data is
  /// encoded.
  ///
  /// ```
  ///   arguments: { ..., 1, ... }
  ///   addendum: [[3; 1 2 1, a, b c, z] [1; 3, d e f]]
  /// ```
  std::pair<Value, Value> unpackStdVector(OpBuilder &builder, Location loc,
                                          cudaq::cc::StdvecType stdvecTy,
                                          Value vecSize, Value trailingData) {
    // Convert the pointer-free std::vector<T> to a span structure to be
    // passed. A span structure is a pointer and a size (in element
    // units). Note that this structure may be recursive.
    auto ptrI8Ty = cudaq::cc::PointerType::get(builder.getI8Type());
    Type eleTy = stdvecTy.getElementType();
    auto innerStdvecTy = dyn_cast<cudaq::cc::StdvecType>(eleTy);
    std::size_t eleSize =
        innerStdvecTy ? /*(i64Type/8)*/ 8 : eleTy.getIntOrFloatBitWidth() / 8;
    auto eleSizeVal = builder.create<arith::ConstantIntOp>(loc, eleSize, 64);
    auto vecLength = builder.create<arith::DivSIOp>(loc, vecSize, eleSizeVal);
    if (innerStdvecTy) {
      // Recursive case: std::vector<std::vector<...>>
      // TODO: Uses stack allocation, however it may be better to use heap
      // allocation. It's not clear the QPU has heap memory allocation. If this
      // uses heap allocation, then the thunk must free that memory *after* the
      // kernel proper returns.
      auto vecTmp = builder.create<cudaq::cc::AllocaOp>(loc, eleTy, vecLength);
      auto currentEnd = builder.create<cudaq::cc::AllocaOp>(loc, ptrI8Ty);
      auto i64Ty = builder.getI64Type();
      auto ptrI64Ty = cudaq::cc::PointerType::get(i64Ty);
      auto innerVec =
          builder.create<cudaq::cc::CastOp>(loc, ptrI64Ty, trailingData);
      trailingData = builder.create<cudaq::cc::ComputePtrOp>(
          loc, ptrI8Ty, trailingData, vecSize);
      builder.create<cudaq::cc::StoreOp>(loc, trailingData, currentEnd);
      // Loop over each subvector in the vector and recursively unpack it into
      // the vecTmp variable. Leaf vectors do not need a fresh variable. This
      // effectively translates all the size/offset information for all the
      // subvectors into temps.
      Value vecLengthIndex = builder.create<arith::IndexCastOp>(
          loc, builder.getIndexType(), vecLength);
      cudaq::opt::factory::createInvariantLoop(
          builder, loc, vecLengthIndex,
          [&](OpBuilder &builder, Location loc, Region &, Block &block) {
            Value i = builder.create<arith::IndexCastOp>(loc, i64Ty,
                                                         block.getArgument(0));
            auto innerPtr = builder.create<cudaq::cc::ComputePtrOp>(
                loc, cudaq::cc::PointerType::get(i64Ty), innerVec,
                SmallVector<cudaq::cc::ComputePtrArg>{i});
            Value innerVecSize =
                builder.create<cudaq::cc::LoadOp>(loc, innerPtr);
            Value tmp = builder.create<cudaq::cc::LoadOp>(loc, currentEnd);
            auto unpackPair =
                unpackStdVector(builder, loc, innerStdvecTy, innerVecSize, tmp);
            auto ptrInnerTy = cudaq::cc::PointerType::get(innerStdvecTy);
            auto subVecPtr = builder.create<cudaq::cc::ComputePtrOp>(
                loc, ptrInnerTy, vecTmp,
                SmallVector<cudaq::cc::ComputePtrArg>{i});
            builder.create<cudaq::cc::StoreOp>(loc, unpackPair.first,
                                               subVecPtr);
            builder.create<cudaq::cc::StoreOp>(loc, unpackPair.second,
                                               currentEnd);
          });
      auto coerceResult = builder.create<cudaq::cc::CastOp>(
          loc, cudaq::cc::PointerType::get(stdvecTy), vecTmp);
      trailingData = builder.create<cudaq::cc::LoadOp>(loc, currentEnd);
      Value result = builder.create<cudaq::cc::StdvecInitOp>(
          loc, stdvecTy, coerceResult, vecLength);
      return {result, trailingData};
    }
    // Must divide by byte, 8 bits.
    // The data is at trailingData and is valid for vecLength of eleTy.
    auto castData = builder.create<cudaq::cc::CastOp>(
        loc, cudaq::cc::PointerType::get(eleTy), trailingData);
    Value stdVecResult = builder.create<cudaq::cc::StdvecInitOp>(
        loc, stdvecTy, castData, vecLength);
    trailingData = builder.create<cudaq::cc::ComputePtrOp>(
        loc, ptrI8Ty, trailingData, vecSize);
    return {stdVecResult, trailingData};
  }

  /// Generate the thunk function. This function is called by the library
  /// callback function to "unpack" the arguments and pass them to the kernel
  /// function on the QPU side. The thunk will also save any return values to
  /// the memory block so that the calling function will be able to receive them
  /// when the kernel returns. Each thunk is custom generated to manage the
  /// arguments and return value of the corresponding kernel.
  func::FuncOp genThunkFunction(Location loc, OpBuilder &builder,
                                const std::string &classNameStr,
                                cudaq::cc::StructType structTy,
                                FunctionType funcTy, func::FuncOp funcOp) {
    Type structPtrTy = cudaq::cc::PointerType::get(structTy);
    auto *ctx = builder.getContext();
    auto thunkTy = getThunkType(ctx);
    auto thunk =
        builder.create<func::FuncOp>(loc, classNameStr + ".thunk", thunkTy);
    OpBuilder::InsertionGuard guard(builder);
    auto *thunkEntry = thunk.addEntryBlock();
    builder.setInsertionPointToStart(thunkEntry);
    auto castOp = builder.create<cudaq::cc::CastOp>(loc, structPtrTy,
                                                    thunkEntry->getArgument(0));
    auto isClientServer = thunkEntry->getArgument(1);
    Value val = builder.create<cudaq::cc::LoadOp>(loc, castOp);
    auto i64Ty = builder.getI64Type();

    // Compute the struct size without the trailing bytes, structSize.
    auto ptrArrayStructTy = cudaq::opt::factory::getIndexedObjectType(structTy);
    auto zero = builder.create<arith::ConstantIntOp>(loc, 0, 64);
    auto nullSt =
        builder.create<cudaq::cc::CastOp>(loc, ptrArrayStructTy, zero);
    auto computedOffset = builder.create<cudaq::cc::ComputePtrOp>(
        loc, structPtrTy, nullSt, SmallVector<cudaq::cc::ComputePtrArg>{1});
    Value structSize =
        builder.create<cudaq::cc::CastOp>(loc, i64Ty, computedOffset);

    // Compute location of trailing bytes.
    auto bufferPtrTy =
        cudaq::opt::factory::getIndexedObjectType(builder.getI8Type());
    Value extendedBuffer = builder.create<cudaq::cc::CastOp>(
        loc, bufferPtrTy, thunkEntry->getArgument(0));
    auto ptrI8Ty = cudaq::cc::PointerType::get(builder.getI8Type());
    Value trailingData = builder.create<cudaq::cc::ComputePtrOp>(
        loc, ptrI8Ty, extendedBuffer, structSize);

    // Unpack the arguments in the struct and build the argument list for
    // the call to the kernel code.
    SmallVector<Value> args;
    const bool hiddenSRet = cudaq::opt::factory::hasHiddenSRet(funcTy);
    FunctionType newFuncTy = [&]() {
      if (hiddenSRet) {
        auto sretPtrTy = cudaq::cc::PointerType::get(
            cudaq::opt::factory::getSRetElementType(funcTy));
        SmallVector<Type> inputTys = {sretPtrTy};
        inputTys.append(funcTy.getInputs().begin(), funcTy.getInputs().end());
        return FunctionType::get(ctx, inputTys, {});
      }
      return funcTy;
    }();
    int offset = funcTy.getNumInputs();
    if (hiddenSRet) {
      // Use the end of the argument block for the return values.
      auto eleTy = structTy.getMembers()[offset];
      auto mem = builder.create<cudaq::cc::ComputePtrOp>(
          loc, cudaq::cc::PointerType::get(eleTy), castOp,
          SmallVector<cudaq::cc::ComputePtrArg>{0, offset});
      auto sretPtrTy = cudaq::cc::PointerType::get(
          cudaq::opt::factory::getSRetElementType(funcTy));
      auto sretMem = builder.create<cudaq::cc::CastOp>(loc, sretPtrTy, mem);
      args.push_back(sretMem);

      // Rewrite the original kernel's signature and return op(s).
      updateQPUKernelAsSRet(builder, funcOp, newFuncTy);
    }
    for (auto inp : llvm::enumerate(funcTy.getInputs())) {
      Type inTy = inp.value();
      std::int64_t idx = inp.index();
      auto off = DenseI64ArrayAttr::get(ctx, ArrayRef<std::int64_t>{idx});
      if (isa<cudaq::cc::CallableType, cudaq::cc::StructType>(inTy)) {
        auto undef = builder.create<cudaq::cc::UndefOp>(loc, inTy);
        args.push_back(undef);
<<<<<<< HEAD
      } else if (inTy.isa<cudaq::cc::StdvecType, quake::VeqType>()) {
        Type eleTy = IntegerType::get(ctx, /*FIXME sizeof a pointer?*/ 64);
        if (auto memrefTy = dyn_cast<cudaq::cc::StdvecType>(inTy))
          eleTy = memrefTy.getElementType();
        auto stdvecTy = cudaq::cc::StdvecType::get(ctx, eleTy);
        // Must divide by byte, 8 bits.
        std::size_t eleSize;
        if (auto cTy = dyn_cast<ComplexType>(eleTy))
          eleSize = 2 * (cTy.getElementType().getIntOrFloatBitWidth() / 8);
        else
          eleSize = eleTy.getIntOrFloatBitWidth() / 8;
=======
      } else if (auto stdVecTy = dyn_cast<cudaq::cc::StdvecType>(inTy)) {
>>>>>>> e1b8060f
        Value vecSize =
            builder.create<cudaq::cc::ExtractValueOp>(loc, i64Ty, val, off);
        auto unpackPair =
            unpackStdVector(builder, loc, stdVecTy, vecSize, trailingData);
        trailingData = unpackPair.second;
        args.push_back(unpackPair.first);
      } else {
        args.push_back(
            builder.create<cudaq::cc::ExtractValueOp>(loc, inTy, val, off));
      }
    }
    auto call = builder.create<func::CallOp>(loc, newFuncTy.getResults(),
                                             funcOp.getName(), args);
    // If and only if the kernel returns non-sret results, then take those
    // values and store them in the results section of the struct. They will
    // eventually be returned to the original caller.
    if (!hiddenSRet && funcTy.getNumResults() == 1) {
      auto eleTy = structTy.getMembers()[offset];
      auto mem = builder.create<cudaq::cc::ComputePtrOp>(
          loc, cudaq::cc::PointerType::get(eleTy), castOp,
          SmallVector<cudaq::cc::ComputePtrArg>{0, offset});
      builder.create<cudaq::cc::StoreOp>(loc, call.getResult(0), mem);
    }

    // If the original result was a std::vector<T>, then depending on whether
    // this is client-server or not, the thunk function packs the dynamic return
    // data into a message buffer or just returns a pointer to the shared heap
    // allocation, resp.
    bool hasVectorResult = funcTy.getNumResults() == 1 &&
                           isa<cudaq::cc::StdvecType>(funcTy.getResult(0));
    if (hasVectorResult) {
      auto *currentBlock = builder.getBlock();
      auto *reg = currentBlock->getParent();
      auto *thenBlock = builder.createBlock(reg);
      auto *elseBlock = builder.createBlock(reg);
      builder.setInsertionPointToEnd(currentBlock);
      builder.create<cf::CondBranchOp>(loc, isClientServer, thenBlock,
                                       elseBlock);
      builder.setInsertionPointToEnd(thenBlock);
      int offset = funcTy.getNumInputs();
      auto gepRes = builder.create<cudaq::cc::ComputePtrOp>(
          loc, cudaq::cc::PointerType::get(structTy.getMembers()[offset]),
          castOp, SmallVector<cudaq::cc::ComputePtrArg>{0, offset});
      auto gepRes2 = builder.create<cudaq::cc::CastOp>(
          loc, cudaq::cc::PointerType::get(thunkTy.getResults()[0]), gepRes);
      // createDynamicResult packs the input values and the dynamic results
      // into a single buffer to pass back as a message.
      auto res = builder.create<func::CallOp>(
          loc, thunkTy.getResults()[0], "__nvqpp_createDynamicResult",
          ValueRange{thunkEntry->getArgument(0), structSize, gepRes2});
      builder.create<func::ReturnOp>(loc, res.getResult(0));
      builder.setInsertionPointToEnd(elseBlock);
    }
    // zeroDynamicResult is used by models other than client-server. It assumes
    // that no messages need to be sent, the CPU and QPU code share a memory
    // space, and therefore skips making any copies.
    auto zeroRes =
        builder.create<func::CallOp>(loc, thunkTy.getResults()[0],
                                     "__nvqpp_zeroDynamicResult", ValueRange{});
    builder.create<func::ReturnOp>(loc, zeroRes.getResult(0));
    return thunk;
  }

  /// Generate code to initialize the std::vector<T>, \p sret, from an
  /// initializer list with data at \p data and length \p size. Use the library
  /// helper routine. This function takes two !llvm.ptr arguments.
  void genStdvecBoolFromInitList(Location loc, OpBuilder &builder, Value sret,
                                 Value data, Value size) {
    auto ptrTy = cudaq::cc::PointerType::get(builder.getContext());
    auto castData = builder.create<cudaq::cc::CastOp>(loc, ptrTy, data);
    auto castSret = builder.create<cudaq::cc::CastOp>(loc, ptrTy, sret);
    builder.create<func::CallOp>(loc, std::nullopt,
                                 cudaq::stdvecBoolCtorFromInitList,
                                 ArrayRef<Value>{castSret, castData, size});
  }

  /// Generate a `std::vector<T>` (where `T != bool`) from an initializer list.
  /// This is done with the assumption that `std::vector` is implemented as a
  /// triple of pointers. The original content of the vector is freed and the
  /// new content, which is already on the stack, is moved into the
  /// `std::vector`.
  void genStdvecTFromInitList(Location loc, OpBuilder &builder, Value sret,
                              Value data, Value tSize, Value vecSize) {
    auto i8Ty = builder.getI8Type();
    auto stlVectorTy =
        cudaq::cc::PointerType::get(cudaq::opt::factory::stlVectorType(i8Ty));
    auto ptrTy = cudaq::cc::PointerType::get(i8Ty);
    auto castSret = builder.create<cudaq::cc::CastOp>(loc, stlVectorTy, sret);
    auto ptrPtrTy = cudaq::cc::PointerType::get(ptrTy);
    auto sret0 = builder.create<cudaq::cc::ComputePtrOp>(
        loc, ptrPtrTy, castSret, SmallVector<cudaq::cc::ComputePtrArg>{0, 0});
    Value vecPtr = builder.create<cudaq::cc::LoadOp>(loc, ptrTy, sret0);
    builder.create<func::CallOp>(loc, std::nullopt, "free", ValueRange{vecPtr});
    auto arrI8Ty = cudaq::cc::ArrayType::get(i8Ty);
    auto ptrArrTy = cudaq::cc::PointerType::get(arrI8Ty);
    auto buffPtr0 = builder.create<cudaq::cc::CastOp>(loc, ptrTy, data);
    builder.create<cudaq::cc::StoreOp>(loc, buffPtr0, sret0);
    auto sret1 = builder.create<cudaq::cc::ComputePtrOp>(
        loc, ptrPtrTy, castSret, SmallVector<cudaq::cc::ComputePtrArg>{0, 1});
    Value byteLen = builder.create<arith::MulIOp>(loc, tSize, vecSize);
    auto buffPtr = builder.create<cudaq::cc::CastOp>(loc, ptrArrTy, data);
    auto endPtr = builder.create<cudaq::cc::ComputePtrOp>(
        loc, ptrTy, buffPtr, SmallVector<cudaq::cc::ComputePtrArg>{0, byteLen});
    builder.create<cudaq::cc::StoreOp>(loc, endPtr, sret1);
    auto sret2 = builder.create<cudaq::cc::ComputePtrOp>(
        loc, ptrPtrTy, castSret, SmallVector<cudaq::cc::ComputePtrArg>{0, 2});
    builder.create<cudaq::cc::StoreOp>(loc, endPtr, sret2);
  }

  static MutableArrayRef<BlockArgument>
  dropAnyHiddenArguments(MutableArrayRef<BlockArgument> args,
                         FunctionType funcTy, bool hasThisPointer) {
    unsigned count = hasThisPointer ? 1 : 0;
    if (cudaq::opt::factory::hasHiddenSRet(funcTy))
      ++count;
    if (count > 0 && args.size() >= count &&
        std::all_of(args.begin(), args.begin() + count, [](auto i) {
          return isa<cudaq::cc::PointerType>(i.getType());
        }))
      return args.drop_front(count);
    return args;
  }

  // Return the vector's length, computed on the CPU side, in bytes.
  Value computeCpuVectorLengthInBytes(OpBuilder &builder, Location loc,
                                      Value cpuArg, Type eleTy,
                                      cudaq::cc::PointerType cpuVecTy) {
    auto rawSize = getVectorSize(builder, loc, cpuVecTy, cpuArg);
    if (isa<cudaq::cc::StdvecType>(eleTy)) {
      auto three = builder.create<arith::ConstantIntOp>(loc, 3, 64);
      return builder.create<arith::DivSIOp>(loc, rawSize, three);
    }
    return rawSize;
  }

  Value fetchCpuVectorFront(OpBuilder &builder, Location loc, Value cpuArg,
                            cudaq::cc::PointerType cpuVecTy) {
    auto inpStructTy = cast<cudaq::cc::StructType>(cpuVecTy.getElementType());
    auto ptrTtype = cudaq::cc::PointerType::get(inpStructTy.getMembers()[0]);
    auto beginPtr = builder.create<cudaq::cc::ComputePtrOp>(
        loc, ptrTtype, cpuArg, SmallVector<cudaq::cc::ComputePtrArg>{0, 0});
    auto ptrArrSTy = cudaq::opt::factory::getIndexedObjectType(inpStructTy);
    auto vecPtr = builder.create<cudaq::cc::CastOp>(
        loc, cudaq::cc::PointerType::get(ptrArrSTy), beginPtr);
    return builder.create<cudaq::cc::LoadOp>(loc, vecPtr);
  }

  Value recursiveVectorDataCopy(OpBuilder &builder, Location loc, Value cpuArg,
                                Value buffPtr, cudaq::cc::StdvecType stdvecTy,
                                cudaq::cc::PointerType cpuVecTy) {
    auto vecLen =
        computeCpuVectorLengthInBytes(builder, loc, cpuArg, stdvecTy, cpuVecTy);
    auto nested = fetchCpuVectorFront(builder, loc, cpuArg, cpuVecTy);
    auto vecLogicalLen = convertLengthBytesToLengthI64(builder, loc, vecLen);
    auto vecLenIndex = builder.create<arith::IndexCastOp>(
        loc, builder.getIndexType(), vecLogicalLen);
    auto buffPtrTy = buffPtr.getType();
    auto tmp = builder.create<cudaq::cc::AllocaOp>(loc, buffPtrTy);
    auto newEnd = builder.create<cudaq::cc::ComputePtrOp>(
        loc, buffPtrTy, buffPtr, SmallVector<cudaq::cc::ComputePtrArg>{vecLen});
    builder.create<cudaq::cc::StoreOp>(loc, newEnd, tmp);
    auto i64Ty = builder.getI64Type();
    auto ptrI64Ty = cudaq::cc::PointerType::get(i64Ty);
    auto vecBasePtr = builder.create<cudaq::cc::CastOp>(loc, ptrI64Ty, buffPtr);
    auto nestedArr = builder.create<cudaq::cc::CastOp>(loc, cpuVecTy, nested);
    cudaq::opt::factory::createInvariantLoop(
        builder, loc, vecLenIndex,
        [&](OpBuilder &builder, Location loc, Region &, Block &block) {
          Value i = builder.create<arith::IndexCastOp>(
              loc, builder.getI64Type(), block.getArgument(0));
          auto currBuffPtr = builder.create<cudaq::cc::ComputePtrOp>(
              loc, ptrI64Ty, vecBasePtr,
              SmallVector<cudaq::cc::ComputePtrArg>{i});
          auto cpuSubVec = builder.create<cudaq::cc::ComputePtrOp>(
              loc, cpuVecTy, nestedArr, i);
          Value buff = builder.create<cudaq::cc::LoadOp>(loc, tmp);
          // Compute and save the byte size.
          auto vecSz = computeCpuVectorLengthInBytes(
              builder, loc, cpuSubVec, stdvecTy.getElementType(), cpuVecTy);
          builder.create<cudaq::cc::StoreOp>(loc, vecSz, currBuffPtr);
          // Recursively copy vector data.
          auto endBuff = encodeVectorData(builder, loc, vecSz, stdvecTy,
                                          cpuSubVec, buff, cpuVecTy);
          builder.create<cudaq::cc::StoreOp>(loc, endBuff, tmp);
        });
    return builder.create<cudaq::cc::LoadOp>(loc, tmp);
  }

  /// Recursively encode a `std::vector` into a buffer's addendum. The data is
  /// read from \p cpuArg. The data is \p bytes size long if this is a leaf
  /// vector, otherwise the size is computed on-the-fly during the encoding of
  /// the ragged array.
  Value encodeVectorData(OpBuilder &builder, Location loc, Value bytes,
                         cudaq::cc::StdvecType stdvecTy, Value cpuArg,
                         Value bufferAddendum, cudaq::cc::PointerType ptrInTy) {
    auto eleTy = stdvecTy.getElementType();
    if (auto subVecTy = dyn_cast<cudaq::cc::StdvecType>(eleTy))
      return recursiveVectorDataCopy(builder, loc, cpuArg, bufferAddendum,
                                     subVecTy, ptrInTy);
    return copyVectorData(builder, loc, bytes, cpuArg, bufferAddendum);
  }

  /// Generate an all new entry point body, calling launchKernel in the runtime
  /// library. Pass along the thunk, so the runtime can call the quantum
  /// circuit. These entry points are `operator()` member functions in a class,
  /// so account for the `this` argument here.
  void genNewHostEntryPoint(Location loc, OpBuilder &builder,
                            StringAttr mangledAttr, FunctionType funcTy,
                            Type structTy, LLVM::GlobalOp kernName,
                            func::FuncOp thunk, ModuleOp module,
                            bool addThisPtr) {
    auto *ctx = builder.getContext();
    auto i64Ty = builder.getI64Type();
    auto offset = funcTy.getNumInputs();
    auto thunkTy = getThunkType(ctx);
    auto structPtrTy = cudaq::cc::PointerType::get(structTy);
    FunctionType newFuncTy;
    if (auto *decl = module.lookupSymbol(mangledAttr.getValue())) {
      auto func = dyn_cast<func::FuncOp>(decl);
      if (func && func.empty()) {
        // Do not add any hidden arguments like a `this` pointer.
        newFuncTy = func.getFunctionType();
        func.erase();
      } else {
        decl->emitOpError("object preventing generation of host entry point");
        return;
      }
    } else {
      newFuncTy = cudaq::opt::factory::toCpuSideFuncType(funcTy, addThisPtr);
    }
    auto rewriteEntry =
        builder.create<func::FuncOp>(loc, mangledAttr.getValue(), newFuncTy);
    const bool hiddenSRet = cudaq::opt::factory::hasHiddenSRet(funcTy);
    if (hiddenSRet) {
      // The first argument should be a pointer type if this function has a
      // hidden sret.
      if (auto ptrTy = dyn_cast<cudaq::cc::PointerType>(
              rewriteEntry.getFunctionType().getInput(0))) {
        auto eleTy = cudaq::opt::factory::getSRetElementType(funcTy);
        rewriteEntry.setArgAttr(0, LLVM::LLVMDialect::getStructRetAttrName(),
                                TypeAttr::get(eleTy));
      }
    }

    OpBuilder::InsertionGuard guard(builder);
    auto *rewriteEntryBlock = rewriteEntry.addEntryBlock();
    builder.setInsertionPointToStart(rewriteEntryBlock);
    Value stVal = builder.create<cudaq::cc::UndefOp>(loc, structTy);

    // Process all the arguments for the original call, ignoring the `this`
    // pointer.
    auto zero = builder.create<arith::ConstantIntOp>(loc, 0, 64);
    Value extraBytes = zero;
    bool hasTrailingData = false;
    for (auto inp : llvm::enumerate(dropAnyHiddenArguments(
             rewriteEntryBlock->getArguments(), funcTy, addThisPtr))) {
      Value arg = inp.value();
      Type inTy = arg.getType();
      std::int64_t idx = inp.index();
      auto off = DenseI64ArrayAttr::get(ctx, ArrayRef<std::int64_t>{idx});
      if (isa<cudaq::cc::CallableType, cudaq::cc::StructType>(inTy)) {
        /* do nothing */
      } else if (cudaq::opt::factory::isStdVecArg(inTy)) {
        // Per the CUDAQ spec, `[const] std::vector<T>&` must be passed.
        auto ptrInTy = cast<cudaq::cc::PointerType>(inTy);
        // FIXME: call the `size` member function. For expediency, assume this
        // is an std::vector and the size is the scaled delta between the
        // first two pointers. Use the unscaled size for now.
        auto stdvecTy = cast<cudaq::cc::StdvecType>(funcTy.getInput(idx));
        auto [topLevelSize, recursiveSize] =
            computeRecursiveVectorSize(builder, loc, arg, ptrInTy, stdvecTy);
        stVal = builder.create<cudaq::cc::InsertValueOp>(
            loc, stVal.getType(), stVal, topLevelSize, off);
        extraBytes =
            builder.create<arith::AddIOp>(loc, extraBytes, recursiveSize);
        hasTrailingData = true;
      } else if (auto ptrTy = dyn_cast<cudaq::cc::PointerType>(inTy)) {
        // do nothing - we can only encode pointers to std::vector<T>.
      } else {
        stVal = builder.create<cudaq::cc::InsertValueOp>(loc, stVal.getType(),
                                                         stVal, arg, off);
      }
    }

    // Compute the struct size without the trailing bytes, structSize, and with
    // the trailing bytes, extendedStructSize.
    auto nullSt = builder.create<cudaq::cc::CastOp>(loc, structPtrTy, zero);
    auto computedOffset = builder.create<cudaq::cc::ComputePtrOp>(
        loc, structPtrTy, nullSt, SmallVector<cudaq::cc::ComputePtrArg>{1});
    Value structSize =
        builder.create<cudaq::cc::CastOp>(loc, i64Ty, computedOffset);
    Value extendedStructSize =
        builder.create<arith::AddIOp>(loc, structSize, extraBytes);

    // Allocate our struct to save the argument to.
    auto i8Ty = builder.getI8Type();
    auto ptrI8Ty = cudaq::cc::PointerType::get(i8Ty);
    auto buff =
        builder.create<cudaq::cc::AllocaOp>(loc, i8Ty, extendedStructSize);

    auto temp = builder.create<cudaq::cc::CastOp>(loc, structPtrTy, buff);

    // Store the arguments to the argument section.
    builder.create<cudaq::cc::StoreOp>(loc, stVal, temp);

    // Append the vector data to the end of the struct.
    if (hasTrailingData) {
      Value vecToBuffer = builder.create<cudaq::cc::ComputePtrOp>(
          loc, ptrI8Ty, buff, SmallVector<Value>{structSize});
      // Ignore any hidden `this` argument.
      for (auto inp : llvm::enumerate(dropAnyHiddenArguments(
               rewriteEntryBlock->getArguments(), funcTy, addThisPtr))) {
        Value arg = inp.value();
        Type inTy = arg.getType();
        std::int64_t idx = inp.index();
        auto off = DenseI64ArrayAttr::get(ctx, ArrayRef<std::int64_t>{idx});
        if (cudaq::opt::factory::isStdVecArg(inTy)) {
          auto bytes = builder.create<cudaq::cc::ExtractValueOp>(
              loc, builder.getI64Type(), stVal, off);
          auto stdvecTy = cast<cudaq::cc::StdvecType>(funcTy.getInput(idx));
          auto ptrInTy = cast<cudaq::cc::PointerType>(inTy);
          vecToBuffer = encodeVectorData(builder, loc, bytes, stdvecTy, arg,
                                         vecToBuffer, ptrInTy);
        }
      }
    }

    // Prepare to call the `launchKernel` runtime library entry point.
    Value loadKernName = builder.create<LLVM::AddressOfOp>(
        loc, cudaq::opt::factory::getPointerType(kernName.getType()),
        kernName.getSymName());
    Value loadThunk =
        builder.create<func::ConstantOp>(loc, thunkTy, thunk.getName());
    auto castLoadKernName =
        builder.create<cudaq::cc::CastOp>(loc, ptrI8Ty, loadKernName);
    auto castLoadThunk =
        builder.create<cudaq::cc::FuncToPtrOp>(loc, ptrI8Ty, loadThunk);
    auto castTemp = builder.create<cudaq::cc::CastOp>(loc, ptrI8Ty, temp);

    auto resultOffset = [&]() -> Value {
      if (funcTy.getNumResults() == 0)
        return builder.create<arith::ConstantIntOp>(loc, NoResultOffset, 64);
      int offset = funcTy.getNumInputs();
      auto gep = builder.create<cudaq::cc::ComputePtrOp>(
          loc, structPtrTy, nullSt,
          SmallVector<cudaq::cc::ComputePtrArg>{0, offset});
      return builder.create<cudaq::cc::CastOp>(loc, i64Ty, gep);
    }();

    // Generate the call to `launchKernel`.
    builder.create<func::CallOp>(
        loc, std::nullopt, cudaq::runtime::launchKernelFuncName,
        ArrayRef<Value>{castLoadKernName, castLoadThunk, castTemp,
                        extendedStructSize, resultOffset});

    // If and only if this kernel returns a value, unpack and load the
    // result value(s) from the struct returned by `launchKernel` and return
    // them to our caller.
    SmallVector<Value> results;
    for (auto res : llvm::enumerate(funcTy.getResults())) {
      int off = res.index() + offset;
      if (auto vecTy = dyn_cast<cudaq::cc::StdvecType>(res.value())) {
        auto eleTy = vecTy.getElementType();
        auto ptrTy = cudaq::cc::PointerType::get(eleTy);
        auto gep0 = builder.create<cudaq::cc::ComputePtrOp>(
            loc, cudaq::cc::PointerType::get(ptrTy), temp,
            SmallVector<cudaq::cc::ComputePtrArg>{0, off});
        auto dataPtr = builder.create<cudaq::cc::LoadOp>(loc, gep0);
        auto lenPtrTy = cudaq::cc::PointerType::get(builder.getI64Type());
        auto gep1 = builder.create<cudaq::cc::ComputePtrOp>(
            loc, lenPtrTy, temp,
            SmallVector<cudaq::cc::ComputePtrArg>{0, off + 1});
        auto vecLen = builder.create<cudaq::cc::LoadOp>(loc, gep1);
        if (vecTy.getElementType() == builder.getI1Type()) {
          genStdvecBoolFromInitList(loc, builder,
                                    rewriteEntryBlock->getArguments().front(),
                                    dataPtr, vecLen);
        } else {
          auto size = (eleTy.getIntOrFloatBitWidth() + 7) / 8;
          Value tSize = builder.create<arith::ConstantIntOp>(loc, size, 64);
          genStdvecTFromInitList(loc, builder,
                                 rewriteEntryBlock->getArguments().front(),
                                 dataPtr, tSize, vecLen);
        }
        offset++;
      } else {
        auto gep = builder.create<cudaq::cc::ComputePtrOp>(
            loc, cudaq::cc::PointerType::get(res.value()), temp,
            SmallVector<cudaq::cc::ComputePtrArg>{0, off});
        Value loadVal = builder.create<cudaq::cc::LoadOp>(loc, gep);
        if (hiddenSRet) {
          auto castPtr = builder.create<cudaq::cc::CastOp>(
              loc, temp.getType(), rewriteEntryBlock->getArguments().front());
          auto outPtr = builder.create<cudaq::cc::ComputePtrOp>(
              loc, cudaq::cc::PointerType::get(res.value()), castPtr,
              SmallVector<cudaq::cc::ComputePtrArg>{0, off});
          builder.create<cudaq::cc::StoreOp>(loc, loadVal, outPtr);
        } else {
          results.push_back(loadVal);
        }
      }
    }
    builder.create<func::ReturnOp>(loc, results);
  }

  // An entry function that takes a quantum type argument cannot be called
  // directly from C++ (classical) code. It must be called via other quantum
  // code.
  bool hasLegalType(FunctionType funTy) {
    for (auto ty : funTy.getInputs())
      if (quake::isaQuantumType(ty))
        return false;
    for (auto ty : funTy.getResults())
      if (quake::isaQuantumType(ty))
        return false;
    return true;
  }

  void runOnOperation() override {
    auto module = getOperation();
    std::error_code ec;
    llvm::ToolOutputFile out(outputFilename, ec, llvm::sys::fs::OF_None);
    if (ec) {
      llvm::errs() << "Failed to open output file '" << outputFilename << "'\n";
      std::exit(ec.value());
    }
    auto *ctx = module.getContext();
    auto builder = OpBuilder::atBlockEnd(module.getBody());
    auto mangledNameMap =
        module->getAttrOfType<DictionaryAttr>("quake.mangled_name_map");
    if (!mangledNameMap || mangledNameMap.empty())
      return;
    auto irBuilder = cudaq::IRBuilder::atBlockEnd(module.getBody());
    if (failed(irBuilder.loadIntrinsic(module,
                                       cudaq::runtime::launchKernelFuncName))) {
      module.emitError("could not load altLaunchKernel intrinsic.");
      return;
    }

    auto loc = module.getLoc();
    auto ptrType = cudaq::cc::PointerType::get(builder.getI8Type());
    auto regKern = builder.create<func::FuncOp>(
        loc, cudaqRegisterKernelName, FunctionType::get(ctx, {ptrType}, {}));
    regKern.setPrivate();
    auto regArgs = builder.create<func::FuncOp>(
        loc, cudaqRegisterArgsCreator,
        FunctionType::get(ctx, {ptrType, ptrType}, {}));
    regArgs.setPrivate();

    if (failed(irBuilder.loadIntrinsic(module, "malloc"))) {
      module.emitError("could not load malloc");
      return;
    }
    if (failed(irBuilder.loadIntrinsic(module, "free"))) {
      module.emitError("could not load free");
      return;
    }
    if (failed(irBuilder.loadIntrinsic(module,
                                       cudaq::stdvecBoolCtorFromInitList))) {
      module.emitError(std::string("could not load ") +
                       cudaq::stdvecBoolCtorFromInitList);
      return;
    }
    if (failed(irBuilder.loadIntrinsic(module, cudaq::llvmMemCopyIntrinsic))) {
      module.emitError(std::string("could not load ") +
                       cudaq::llvmMemCopyIntrinsic);
      return;
    }
    if (failed(irBuilder.loadIntrinsic(module, "__nvqpp_zeroDynamicResult"))) {
      module.emitError("could not load __nvqpp_zeroDynamicResult");
      return;
    }
    if (failed(
            irBuilder.loadIntrinsic(module, "__nvqpp_createDynamicResult"))) {
      module.emitError("could not load __nvqpp_createDynamicResult");
      return;
    }

    // Gather a work list of functions
    SmallVector<func::FuncOp> workList;
    for (auto &op : *module.getBody())
      if (auto funcOp = dyn_cast<func::FuncOp>(op))
        if (funcOp.getName().startswith(cudaq::runtime::cudaqGenPrefixName) &&
            hasLegalType(funcOp.getFunctionType()))
          workList.push_back(funcOp);

    LLVM_DEBUG(llvm::dbgs()
               << workList.size() << " kernel entry functions to process\n");
    for (auto funcOp : workList) {
      auto loc = funcOp.getLoc();
      [[maybe_unused]] auto className =
          funcOp.getName().drop_front(cudaq::runtime::cudaqGenPrefixLength);
      LLVM_DEBUG(llvm::dbgs() << "processing function " << className << '\n');
      auto classNameStr = className.str();

      // Create a constant with the name of the kernel as a C string.
      auto kernName = builder.create<LLVM::GlobalOp>(
          loc, cudaq::opt::factory::getStringType(ctx, className.size() + 1),
          /*isConstant=*/true, LLVM::Linkage::External,
          classNameStr + ".kernelName",
          builder.getStringAttr(classNameStr + '\0'), /*alignment=*/0);

      // Create a new struct type to pass arguments and results.
      auto funcTy = funcOp.getFunctionType();
      auto structTy = buildStructType(classNameStr, funcTy);

      // Generate thunk, `<kernel>.thunk`, to call back to the MLIR code.
      auto thunk = genThunkFunction(loc, builder, classNameStr, structTy,
                                    funcTy, funcOp);

      auto argsCreatorFunc = genKernelArgsCreatorFunction(
          loc, builder, classNameStr, structTy, funcTy);

      if (!mangledNameMap.contains(funcOp.getName()))
        continue;
      auto mangledAttr = mangledNameMap.getAs<StringAttr>(funcOp.getName());
      assert(mangledAttr && "funcOp must appear in mangled name map");
      auto thunkNameStr = thunk.getName().str();

      // Generate a new mangled function on the host side to call the
      // callback function.
      genNewHostEntryPoint(loc, builder, mangledAttr, funcTy, structTy,
                           kernName, thunk, module,
                           !funcOp->hasAttr("no_this"));

      // Generate a function at startup to register this kernel as having
      // been processed for kernel execution.
      auto initFun = builder.create<LLVM::LLVMFuncOp>(
          loc, classNameStr + ".kernelRegFunc",
          LLVM::LLVMFunctionType::get(cudaq::opt::factory::getVoidType(ctx),
                                      {}));
      {
        OpBuilder::InsertionGuard guard(builder);
        auto *initFunEntry = initFun.addEntryBlock();
        builder.setInsertionPointToStart(initFunEntry);
        auto kernRef = builder.create<LLVM::AddressOfOp>(
            loc, cudaq::opt::factory::getPointerType(kernName.getType()),
            kernName.getSymName());
        auto castKernRef =
            builder.create<cudaq::cc::CastOp>(loc, ptrType, kernRef);
        builder.create<func::CallOp>(loc, std::nullopt, cudaqRegisterKernelName,
                                     ValueRange{castKernRef});

        // Register the argsCreator too
        auto ptrPtrType = cudaq::cc::PointerType::get(ptrType);
        auto argsCreatorFuncType = FunctionType::get(
            ctx, {ptrPtrType, ptrPtrType}, {builder.getI64Type()});
        Value loadArgsCreator = builder.create<func::ConstantOp>(
            loc, argsCreatorFuncType, argsCreatorFunc.getName());
        auto castLoadArgsCreator = builder.create<cudaq::cc::FuncToPtrOp>(
            loc, ptrType, loadArgsCreator);
        builder.create<func::CallOp>(
            loc, std::nullopt, cudaqRegisterArgsCreator,
            ValueRange{castKernRef, castLoadArgsCreator});

        // Check if this is a lambda mangled name
        auto demangledPtr = abi::__cxa_demangle(
            mangledAttr.getValue().str().c_str(), nullptr, nullptr, nullptr);
        if (demangledPtr) {
          std::string demangledName(demangledPtr);
          demangledName = std::regex_replace(
              demangledName, std::regex("::operator()(.*)"), "");
          if (demangledName.find("$_") != std::string::npos) {
            auto insertPoint = builder.saveInsertionPoint();
            builder.setInsertionPointToStart(module.getBody());

            // Create the function if it doesn't already exist.
            if (!module.lookupSymbol<LLVM::LLVMFuncOp>(cudaqRegisterLambdaName))
              builder.create<LLVM::LLVMFuncOp>(
                  module.getLoc(), cudaqRegisterLambdaName,
                  LLVM::LLVMFunctionType::get(
                      cudaq::opt::factory::getVoidType(ctx),
                      {cudaq::opt::factory::getPointerType(ctx),
                       cudaq::opt::factory::getPointerType(ctx)}));

            // Create this global name, it is unique for any lambda
            // bc classNameStr contains the parentFunc + varName
            auto lambdaName = builder.create<LLVM::GlobalOp>(
                loc,
                cudaq::opt::factory::getStringType(ctx,
                                                   demangledName.size() + 1),
                /*isConstant=*/true, LLVM::Linkage::External,
                classNameStr + ".lambdaName",
                builder.getStringAttr(demangledName + '\0'), /*alignment=*/0);

            builder.restoreInsertionPoint(insertPoint);
            auto lambdaRef = builder.create<LLVM::AddressOfOp>(
                loc, cudaq::opt::factory::getPointerType(lambdaName.getType()),
                lambdaName.getSymName());

            auto castLambdaRef = builder.create<cudaq::cc::CastOp>(
                loc, cudaq::opt::factory::getPointerType(ctx), lambdaRef);
            auto castKernelRef = builder.create<cudaq::cc::CastOp>(
                loc, cudaq::opt::factory::getPointerType(ctx), castKernRef);
            builder.create<LLVM::CallOp>(
                loc, std::nullopt, cudaqRegisterLambdaName,
                ValueRange{castLambdaRef, castKernelRef});
          }
        }

        builder.create<LLVM::ReturnOp>(loc, ValueRange{});
      }

      // Create a global with a default ctor to be run at program startup.
      // The ctor will execute the above function, which will register this
      // kernel as having been processed.
      cudaq::opt::factory::createGlobalCtorCall(
          module, FlatSymbolRefAttr::get(ctx, initFun.getName()));
      LLVM_DEBUG(llvm::dbgs() << module << '\n');
    }
    out.keep();
  }
};
} // namespace<|MERGE_RESOLUTION|>--- conflicted
+++ resolved
@@ -617,7 +617,6 @@
       if (isa<cudaq::cc::CallableType, cudaq::cc::StructType>(inTy)) {
         auto undef = builder.create<cudaq::cc::UndefOp>(loc, inTy);
         args.push_back(undef);
-<<<<<<< HEAD
       } else if (inTy.isa<cudaq::cc::StdvecType, quake::VeqType>()) {
         Type eleTy = IntegerType::get(ctx, /*FIXME sizeof a pointer?*/ 64);
         if (auto memrefTy = dyn_cast<cudaq::cc::StdvecType>(inTy))
@@ -629,9 +628,6 @@
           eleSize = 2 * (cTy.getElementType().getIntOrFloatBitWidth() / 8);
         else
           eleSize = eleTy.getIntOrFloatBitWidth() / 8;
-=======
-      } else if (auto stdVecTy = dyn_cast<cudaq::cc::StdvecType>(inTy)) {
->>>>>>> e1b8060f
         Value vecSize =
             builder.create<cudaq::cc::ExtractValueOp>(loc, i64Ty, val, off);
         auto unpackPair =
