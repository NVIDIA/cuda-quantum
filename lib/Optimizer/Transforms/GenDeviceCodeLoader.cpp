/*******************************************************************************
 * Copyright (c) 2022 - 2024 NVIDIA Corporation & Affiliates.                  *
 * All rights reserved.                                                        *
 *                                                                             *
 * This source code and the accompanying materials are made available under    *
 * the terms of the Apache License 2.0 which accompanies this distribution.    *
 ******************************************************************************/

#include "PassDetails.h"
#include "cudaq/Optimizer/Builder/Factory.h"
#include "cudaq/Optimizer/Builder/Runtime.h"
#include "cudaq/Optimizer/Dialect/CC/CCOps.h"
#include "cudaq/Optimizer/Transforms/Passes.h"
#include "llvm/ADT/DepthFirstIterator.h"
#include "llvm/Support/Debug.h"
#include "llvm/Support/FileSystem.h"
#include "llvm/Support/ToolOutputFile.h"
#include "mlir/Analysis/CallGraph.h"
#include "mlir/IR/Diagnostics.h"
#include "mlir/Transforms/Passes.h"

#define DEBUG_TYPE "device-code-loader"

using namespace mlir;

namespace llvm {
// FIXME: `GraphTraits` specialization for `const mlir::CallGraphNode *` in
// "mlir/Analysis/CallGraph.h" has a bug.
// In particular, `GraphTraits<const mlir::CallGraphNode *>` typedef'ed `NodeRef
// -> mlir::CallGraphNode *`, (without `const`), causing problems when using
// `mlir::CallGraphNode` with graph iterator (e.g., `llvm::df_iterator`). The
// entry node getter has the signature `NodeRef getEntryNode(NodeRef node)`,
// i.e., `mlir::CallGraphNode * getEntryNode(mlir::CallGraphNode * node)`; but a
// graph iterator for `const mlir::CallGraphNode *` will pass a `const
// mlir::CallGraphNode *` to that `getEntryNode` function => compile error.
// Here, we define a non-const overload, which hasn't been defined, to work
// around that issue.
//
// Note: this isn't an issue for the whole `mlir::CallGraph` graph, i.e.,
// `GraphTraits<const mlir::CallGraph *>`. `getEntryNode` is defined as
// `getExternalCallerNode`, which is a const method of `mlir::CallGraph`.

template <>
struct GraphTraits<mlir::CallGraphNode *> {
  using NodeRef = mlir::CallGraphNode *;
  static NodeRef getEntryNode(NodeRef node) { return node; }

  static NodeRef unwrap(const mlir::CallGraphNode::Edge &edge) {
    return edge.getTarget();
  }
  using ChildIteratorType =
      mapped_iterator<mlir::CallGraphNode::iterator, decltype(&unwrap)>;
  static ChildIteratorType child_begin(NodeRef node) {
    return {node->begin(), &unwrap};
  }
  static ChildIteratorType child_end(NodeRef node) {
    return {node->end(), &unwrap};
  }
};
} // namespace llvm

namespace {
class GenerateDeviceCodeLoader
    : public cudaq::opt::GenerateDeviceCodeLoaderBase<
          GenerateDeviceCodeLoader> {
public:
  GenerateDeviceCodeLoader() = default;
  GenerateDeviceCodeLoader(bool genAsQuake) { generateAsQuake = genAsQuake; }

  void runOnOperation() override {
    auto module = getOperation();
    auto *ctx = module.getContext();
    assert(ctx && "must have a context");
    auto loc = module->getLoc();
    std::error_code ec;
    llvm::ToolOutputFile out(outputFilename, ec, llvm::sys::fs::OF_None);
    if (ec) {
      llvm::errs() << "Failed to open output file '" << outputFilename << "'\n";
      std::exit(ec.value());
    }
    auto builder = OpBuilder::atBlockEnd(module.getBody());
    if (generateAsQuake) {
      // Add declaration of deviceCodeHolderAdd
      builder.create<LLVM::LLVMFuncOp>(
          loc, "deviceCodeHolderAdd",
          LLVM::LLVMFunctionType::get(
              cudaq::opt::factory::getVoidType(ctx),
              {cudaq::opt::factory::getPointerType(ctx),
               cudaq::opt::factory::getPointerType(ctx)}));
    }

    // Collect all function declarations to forward as part of each Module.
    // These are thrown in so the Module's CallOps are complete. Unused
    // declarations are just thrown away when the code is JIT compiled.
    // Also look for any global symbols associated with custom operations
    SmallVector<Operation *> declarations;
    for (auto &op : *module.getBody()) {
      if (auto funcOp = dyn_cast<func::FuncOp>(op)) {
        if (funcOp.empty()) {
          LLVM_DEBUG(llvm::dbgs() << "adding declaration: " << op);
          declarations.push_back(&op);
        }
      } else if (auto funcOp = dyn_cast<LLVM::LLVMFuncOp>(op)) {
        if (funcOp.empty()) {
          LLVM_DEBUG(llvm::dbgs() << "adding declaration: " << op);
          declarations.push_back(&op);
        }
<<<<<<< HEAD
      } else if (auto globalOp = dyn_cast<cudaq::cc::GlobalOp>(op)) {
        LLVM_DEBUG(llvm::dbgs() << "adding global: " << op);
=======
      } else if (auto ccGlobalOp = dyn_cast<cudaq::cc::GlobalOp>(op)) {
        LLVM_DEBUG(llvm::dbgs() << "adding global constants: " << op);
>>>>>>> 77b14303
        declarations.push_back(&op);
      }
    }

    // Create a call graph to track kernel dependency.
    mlir::CallGraph callGraph(module);
    for (auto &op : *module.getBody()) {
      // FIXME: May not be a FuncOp in the future.
      if (auto funcOp = dyn_cast<func::FuncOp>(op)) {
        if (!funcOp.getName().startswith(cudaq::runtime::cudaqGenPrefixName))
          continue;
        auto className =
            funcOp.getName().drop_front(cudaq::runtime::cudaqGenPrefixLength);
        LLVM_DEBUG(llvm::dbgs() << "processing function " << className << '\n');
        // Generate LLVM-IR dialect to register the device code loading.
        std::string thunkName = className.str() + ".thunk";
        std::string funcCode;
        llvm::raw_string_ostream strOut(funcCode);
        OpPrintingFlags opf;
        opf.enableDebugInfo(/*enable=*/true,
                            /*pretty=*/false);
        strOut << "module attributes " << module->getAttrDictionary() << " { ";

        // We'll also need any non-inlined functions that are
        // called by our cudaq kernel
        // Set of dependent kernels that we've included.
        // Note: the `CallGraphNode` does include 'this' function.
        mlir::CallGraphNode *node =
            callGraph.lookupNode(funcOp.getCallableRegion());
        // Iterate over all dependent kernels starting at this node.
        for (auto it = llvm::df_begin(node), itEnd = llvm::df_end(node);
             it != itEnd; ++it) {
          // Only consider those that are defined in this module.
          if (!it->isExternal()) {
            auto *callableRegion = it->getCallableRegion();
            auto parentFuncOp =
                callableRegion->getParentOfType<mlir::func::FuncOp>();
            LLVM_DEBUG(llvm::dbgs() << "  Adding dependent function "
                                    << parentFuncOp->getName() << '\n');
            parentFuncOp.print(strOut, opf);
            strOut << '\n';
          }
        }

        // Include the generated kernel thunk if present since it is on the
        // callee side of the launchKernel() callback.
        if (auto *thunkFunc = module.lookupSymbol(thunkName)) {
          LLVM_DEBUG(llvm::dbgs() << "found thunk function\n");
          strOut << *thunkFunc << '\n';
        }
        if (auto *zeroDynRes =
                module.lookupSymbol("__nvqpp_zeroDynamicResult")) {
          LLVM_DEBUG(llvm::dbgs() << "found zero dyn result function\n");
          strOut << *zeroDynRes << '\n';
        }
        if (auto *createDynRes =
                module.lookupSymbol("__nvqpp_createDynamicResult")) {
          LLVM_DEBUG(llvm::dbgs() << "found create dyn result function\n");
          strOut << *createDynRes << '\n';
        }
        for (auto *op : declarations)
          strOut << *op << '\n';
        strOut << "\n}\n" << '\0';
        auto devCode = builder.create<LLVM::GlobalOp>(
            loc, cudaq::opt::factory::getStringType(ctx, funcCode.size()),
            /*isConstant=*/true, LLVM::Linkage::Private,
            className.str() + "CodeHolder.extract_device_code",
            builder.getStringAttr(funcCode), /*alignment=*/0);
        auto devName = builder.create<LLVM::GlobalOp>(
            loc, cudaq::opt::factory::getStringType(ctx, className.size() + 1),
            /*isConstant=*/true, LLVM::Linkage::Private,
            className.str() + "CodeHolder.extract_device_name",
            builder.getStringAttr(className.str() + '\0'), /*alignment=*/0);
        auto initFun = builder.create<LLVM::LLVMFuncOp>(
            loc, className.str() + ".init_func",
            LLVM::LLVMFunctionType::get(cudaq::opt::factory::getVoidType(ctx),
                                        {}),
            LLVM::Linkage::External);
        auto insPt = builder.saveInsertionPoint();
        auto *initFunEntry = initFun.addEntryBlock();
        builder.setInsertionPointToStart(initFunEntry);
        auto devRef = builder.create<LLVM::AddressOfOp>(
            loc, cudaq::opt::factory::getPointerType(devName.getType()),
            devName.getSymName());
        auto codeRef = builder.create<LLVM::AddressOfOp>(
            loc, cudaq::opt::factory::getPointerType(devCode.getType()),
            devCode.getSymName());
        auto castDevRef = builder.create<LLVM::BitcastOp>(
            loc, cudaq::opt::factory::getPointerType(ctx), devRef);
        auto castCodeRef = builder.create<LLVM::BitcastOp>(
            loc, cudaq::opt::factory::getPointerType(ctx), codeRef);
        builder.create<LLVM::CallOp>(loc, std::nullopt, "deviceCodeHolderAdd",
                                     ValueRange{castDevRef, castCodeRef});
        builder.create<LLVM::ReturnOp>(loc, ValueRange{});
        builder.restoreInsertionPoint(insPt);
        cudaq::opt::factory::createGlobalCtorCall(
            module, mlir::FlatSymbolRefAttr::get(ctx, initFun.getName()));
      }
    }
    out.keep();
  }
};
} // namespace

std::unique_ptr<Pass>
cudaq::opt::createGenerateDeviceCodeLoader(bool genAsQuake) {
  return std::make_unique<GenerateDeviceCodeLoader>(genAsQuake);
}<|MERGE_RESOLUTION|>--- conflicted
+++ resolved
@@ -105,13 +105,8 @@
           LLVM_DEBUG(llvm::dbgs() << "adding declaration: " << op);
           declarations.push_back(&op);
         }
-<<<<<<< HEAD
       } else if (auto globalOp = dyn_cast<cudaq::cc::GlobalOp>(op)) {
         LLVM_DEBUG(llvm::dbgs() << "adding global: " << op);
-=======
-      } else if (auto ccGlobalOp = dyn_cast<cudaq::cc::GlobalOp>(op)) {
-        LLVM_DEBUG(llvm::dbgs() << "adding global constants: " << op);
->>>>>>> 77b14303
         declarations.push_back(&op);
       }
     }
