--- conflicted
+++ resolved
@@ -29,15 +29,6 @@
 } // namespace cudaq::opt
 
 namespace {
-<<<<<<< HEAD
-bool isBeginOp(Operation *op) {
-  return dyn_cast<quake::UnwrapOp>(*op) || dyn_cast<quake::ExtractRefOp>(*op) ||
-         dyn_cast<quake::NullWireOp>(*op);
-}
-
-bool isEndOp(Operation *op) {
-  return dyn_cast<quake::DeallocOp>(*op) || dyn_cast<quake::SinkOp>(*op);
-=======
 typedef size_t PhysicalQID;
 typedef size_t VirtualQID;
 
@@ -82,7 +73,6 @@
       break;
   }
   return operand_idx;
->>>>>>> fd624faa
 }
 
 class LifeTime {
@@ -248,43 +238,6 @@
 
 protected:
   SetVector<DependencyNode *> successors;
-<<<<<<< HEAD
-  // Dependencies are in the order of operands of associated
-  SmallVector<DependencyNode *> dependencies;
-  // If a given dependency appears multiple times,
-  // (e.g., multiple results of the dependency are used by associated),
-  // it is important to know which result from the dependency
-  // corresponds to which operand of associated.
-  // Otherwise, the dependency will be code gen'ed first, and it will
-  // be impossible to know (e.g., which result is a control and which is a
-  // target). Result_idxs tracks this information, and therefore should be
-  // exactly the same size/order as dependencies.
-  SmallVector<size_t> result_idxs;
-  SetVector<size_t> qids;
-  Operation *associated;
-  uint cycle = INT_MAX;
-  bool hasCodeGen = false;
-  uint height;
-  bool quantumOp;
-  bool isScheduled;
-
-  void printNode() {
-    llvm::outs() << "QIDs: ";
-    bool printComma = false;
-    for (auto qid : qids) {
-      if (printComma)
-        llvm::outs() << ", ";
-      llvm::outs() << qid;
-      printComma = true;
-    }
-    if (isScheduled)
-      llvm::outs() << " @ " << cycle;
-    llvm::outs() << " | ";
-    associated->dump();
-  }
-
-  // Print with tab index to should depth in graph
-=======
   // Dependencies are in the order of operands
   SmallVector<DependencyEdge> dependencies;
   SetVector<VirtualQID> qids;
@@ -295,7 +248,6 @@
 
   virtual void printNode() = 0;
 
->>>>>>> fd624faa
   void printSubGraph(int tabIndex) {
     for (int i = 0; i < tabIndex; i++) {
       llvm::outs() << "\t";
@@ -321,22 +273,20 @@
   virtual void codeGen(OpBuilder &builder, LifeTimeAnalysis &set) = 0;
 
   /// Recursively find nodes scheduled at a given cycle
-  SetVector<DependencyNode *> getNodesAtCycle(uint _cycle) {
+  SetVector<DependencyNode *> getNodesAtCycle(uint _cycle, SetVector<DependencyNode *> &seen) {
     SetVector<DependencyNode *> nodes;
 
-<<<<<<< HEAD
-  bool isSkip() { return isRoot() || isLeaf() || !quantumOp; }
-
-  bool isQuantumDependent() { return qids.size() > 0; }
-=======
-    if (cycle < _cycle)
+    if (cycle < _cycle || seen.contains(this))
       return nodes;
-    else if (cycle == _cycle && !isSkip())
+    else if (cycle == _cycle && !isSkip()) {
       nodes.insert(this);
+      return nodes;
+    }
+
+    seen.insert(this);
 
     for (auto dependency : dependencies)
-      nodes.set_union(dependency->getNodesAtCycle(_cycle));
->>>>>>> fd624faa
+      nodes.set_union(dependency->getNodesAtCycle(_cycle, seen));
 
     return nodes;
   }
@@ -368,11 +318,7 @@
   void schedule(uint level) {
     isScheduled = true;
     // Ignore classical values that don't depend on quantum values
-<<<<<<< HEAD
-    if (!quantumOp && !isQuantumDependent())
-=======
     if (!isQuantumDependent())
->>>>>>> fd624faa
       return;
 
     // The height of a node (minus numTicks()) is the earliest a node can be
@@ -424,20 +370,6 @@
 
   virtual std::optional<VirtualQID> getQIDForResult(size_t resultidx) = 0;
 
-<<<<<<< HEAD
-  /// Recursively find nodes scheduled at a given cycle
-  SetVector<DependencyNode *> getNodesAtCycle(uint _cycle, SetVector<DependencyNode *> &seen) {
-    SetVector<DependencyNode *> nodes;
-
-    if (cycle < _cycle || seen.contains(this))
-      return nodes;
-    else if (cycle == _cycle && !isSkip()) {
-      nodes.insert(this);
-      return nodes;
-    }
-
-    seen.insert(this);
-=======
   virtual void performLifting() {}
 
   virtual void updateHeight() {
@@ -457,20 +389,15 @@
   uint getHeight() { return height; };
 
   void print() { printSubGraph(0); }
->>>>>>> fd624faa
 
   virtual bool isQuantumDependent() {
     if (isQuantumOp())
       return true;
     for (auto dependency : dependencies)
-<<<<<<< HEAD
-      nodes.set_union(dependency->getNodesAtCycle(_cycle, seen));
-=======
       if (dependency->isQuantumDependent())
         return true;
     return false;
   };
->>>>>>> fd624faa
 
   virtual void schedulingPass() {
     assert(false && "schedulingPass can only be called on an IfDependencyNode");
@@ -481,22 +408,6 @@
            "contractAllocPass can only be called on an IfDependencyNode");
   }
 
-<<<<<<< HEAD
-    if (!quantumOp)
-      for (auto dependency : dependencies)
-        if (!dependency->hasCodeGen)
-          return;
-
-    auto oldOp = associated;
-    SmallVector<mlir::Value> operands(oldOp->getNumOperands());
-
-    for (size_t i = 0; i < dependencies.size(); i++) {
-      auto dependency = dependencies[i];
-
-      // Ensure classical values are available
-      if (!dependency->quantumOp)
-        dependency->codeGen(builder);
-=======
   virtual void performLiftingPass() {
     assert(false &&
            "performLiftingPass can only be called on an IfDependencyNode");
@@ -566,12 +477,11 @@
   }
 
 public:
-  InitDependencyNode(quake::NullWireOp op) : wire(op.getResult()) {
+  InitDependencyNode(quake::BorrowWireOp op) : wire(op.getResult()) {
     // Should be ensured by assign-ids pass
-    assert(op->hasAttr("qid") && "quake.null_wire missing qid");
 
     // Lookup qid
-    auto qid = op->getAttrOfType<IntegerAttr>("qid").getUInt();
+    auto qid = op.getIdentity();
     qids.insert(qid);
   };
 
@@ -618,7 +528,6 @@
       // Ensure classical values are available and that any allocs are added
       if (dependency->isSkip())
         dependency->codeGen(builder, set);
->>>>>>> fd624faa
 
       assert(dependency->hasCodeGen &&
              "Generating code for successor before dependency");
@@ -658,35 +567,6 @@
     associated->removeAttr("dnodeid");
     builder.insert(associated);
     hasCodeGen = true;
-<<<<<<< HEAD
-
-    for (auto successor : successors)
-      // Ensure classical values are generated
-      if (!successor->quantumOp)
-        successor->codeGen(builder);
-  }
-
-  /// Replaces the null_wire op for \p qid with \p init
-  void initializeWire(size_t qid, Operation *init, uint result_idx) {
-    if (!qids.contains(qid))
-      return;
-
-    if (isLeaf()) {
-      associated = init;
-      hasCodeGen = true;
-
-      // Update result_idxs of successors
-      for (auto successor : successors)
-        for (uint i = 0; i < successor->dependencies.size(); i++)
-          if (successor->dependencies[i] == this)
-            successor->result_idxs[i] = result_idx;
-
-      return;
-    }
-
-    for (auto dependency : dependencies)
-      dependency->initializeWire(qid, init, result_idx);
-=======
 
     // Ensure classical values are generated
     for (auto successor : successors)
@@ -701,7 +581,6 @@
     if (operand >= dependencies.size())
       return std::nullopt;
     return dependencies[operand].qid;
->>>>>>> fd624faa
   }
 
 public:
@@ -710,22 +589,9 @@
     assert(op && "Cannot make dependency node for null op");
     assert(_dependencies.size() == op->getNumOperands() &&
            "Wrong # of dependencies to construct node");
-<<<<<<< HEAD
-    successors = SetVector<DependencyNode *>();
-    result_idxs = SmallVector<size_t>(dependencies.size(), INT_MAX);
-=======
->>>>>>> fd624faa
 
     dependencies = _dependencies;
 
-<<<<<<< HEAD
-      // Lookup qid
-      auto qid = op->getAttrOfType<IntegerAttr>("qid").getUInt();
-      qids.insert(qid);
-    }
-
-=======
->>>>>>> fd624faa
     quantumOp = isQuakeOperation(op);
     if (dyn_cast<quake::DiscriminateOp>(op))
       quantumOp = false;
@@ -735,19 +601,10 @@
     for (size_t i = 0; i < dependencies.size(); i++) {
       auto edge = dependencies[i];
 
-<<<<<<< HEAD
-      assert(result_idx < results.size() &&
-             "Node passed as dependency isn't actually a dependency!");
-
-      result_idxs[i] = result_idx;
-      // Set relevant successor of dependency to this
-      dependency->successors.insert(this);
-=======
       assert(edge->getResult(edge.resultidx) == associated->getOperand(i) &&
              "Dependency isn't actually a dependency!");
       // Add this as a successor to each dependency
       edge->successors.insert(this);
->>>>>>> fd624faa
 
       // Update metadata
       if (edge.qid.has_value())
@@ -878,19 +735,6 @@
     return nodes;
   }
 
-<<<<<<< HEAD
-  /// Ensures that the node is valid and is scheduled properly.
-  /// This is an expensive check that should only be used for
-  /// testing/debugging.
-  void validateNode(DependencyNode *node, uint parent_cycle) {
-    assert(node && "Null node in graph");
-    if (!node->isSkip()) {
-      assert(node->cycle < parent_cycle && "Node scheduled too late");
-      parent_cycle = node->cycle;
-    }
-    for (auto dependency : node->dependencies)
-      validateNode(dependency, parent_cycle);
-=======
   void updateHeight(SetVector<DependencyNode *> &seen, DependencyNode *next) {
     if (seen.contains(next))
       return;
@@ -901,7 +745,6 @@
       updateHeight(seen, dependency.node);
 
     next->updateHeight();
->>>>>>> fd624faa
   }
 
 public:
@@ -910,9 +753,6 @@
     total_height = 0;
     SetVector<DependencyNode *> seen;
     gatherRoots(seen, root);
-<<<<<<< HEAD
-    scheduleNodes();
-=======
     if (roots.size() == 0)
       return;
 
@@ -920,7 +760,6 @@
     for (auto root : roots) {
       qids.set_union(root->qids);
     }
->>>>>>> fd624faa
   }
 
   SetVector<DependencyNode *> &getRoots() { return roots; }
@@ -1009,27 +848,6 @@
       allocs[qid]->assignToPhysical(phys);
   }
 
-<<<<<<< HEAD
-  /// Creates a new physical null wire to replace the
-  /// "virtual" qubit represented by \p qid
-  void initializeWire(size_t qid, OpBuilder &builder) {
-    assert(qids.contains(qid) && "Given qid not in dependency graph");
-    auto ctx = builder.getContext();
-    auto wireTy = quake::WireType::get(ctx);
-    auto initOp =
-        builder.create<quake::NullWireOp>(builder.getUnknownLoc(), wireTy);
-    getFirstUseOf(qid)->initializeWire(qid, initOp, 0);
-  }
-
-  /// Replaces the "virtual" qubit represented by \p qid with the same
-  /// physical qubit as \p init, which is assumed to be the last use.
-  void initializeWireFromRoot(size_t qid, DependencyNode *init) {
-    assert(qids.contains(qid) && "Given qid not in dependency graph");
-    assert(init && init->isRoot() &&
-           "Can only initialize wire from a valid root");
-    auto lastOp = init->dependencies[0]->associated;
-    getFirstUseOf(qid)->initializeWire(qid, lastOp, init->result_idxs[0]);
-=======
   /// Qubits allocated within a dependency block that are only used inside an
   /// `if` in that block, can be moved inside the `if`.
   ///
@@ -1060,7 +878,6 @@
   void performLiftingPass() {
     for (auto container : containers)
       container->performLiftingPass();
->>>>>>> fd624faa
   }
 
   void print() {
@@ -1154,27 +971,13 @@
 class RootDependencyNode : public OpDependencyNode {
 protected:
   void printNode() override {
-    llvm::outs() << "Sink for QID ";
+    llvm::outs() << "Dealloc for QID ";
     for (auto qid : qids)
       llvm::outs() << qid;
     llvm::outs() << ": ";
     associated->dump();
   }
 
-<<<<<<< HEAD
-  /// Validates that \p op meets the assumptions:
-  /// * control flow operations are not allowed
-  bool validateOp(Operation *op) {
-    assert((!isQuakeOperation(op) || quake::isLinearValueForm(op) ||
-      dyn_cast<quake::DiscriminateOp>(op)) && "DependencyAnalysisPass requires all quake operations to be in value form");
-
-    if (op->getRegions().size() != 0) {
-      op->emitOpError(
-        "DependencyAnalysisPass cannot handle non-function operations with regions."
-        " Do you have if statements in a Base Profile QIR program?");
-      signalPassFailure();
-      return false;
-=======
   bool isSkip() override { return true; }
 
   uint numTicks() override { return 0; }
@@ -1191,7 +994,7 @@
   }
 
 public:
-  RootDependencyNode(quake::SinkOp op, SmallVector<DependencyEdge> dependencies)
+  RootDependencyNode(quake::ReturnWireOp op, SmallVector<DependencyEdge> dependencies)
       : OpDependencyNode(op, dependencies) {
     // numTicks won't be properly calculated by OpDependencyNode constructor,
     // so have to recompute height here
@@ -1330,24 +1133,9 @@
       LLVM_DEBUG(llvm::dbgs() << "\n\n");
 
       graph->assignToPhysical(qid, phys);
->>>>>>> fd624faa
-    }
-  }
-
-<<<<<<< HEAD
-    if (auto br = dyn_cast<mlir::BranchOpInterface>(op)) {
-      br.emitOpError(
-        "DependencyAnalysisPass cannot handle branching operations."
-        " Do you have if statements in a Base Profile QIR program?");
-      signalPassFailure();
-      return false;
-    }
-
-    if (auto call = dyn_cast<mlir::CallOpInterface>(op)) {
-      call.emitOpError("DependencyAnalysisPass does not support function calls");
-      signalPassFailure();
-      return false;
-=======
+    }
+  }
+
   /// Up to caller to move builder outside block after construction
   Block *codeGen(OpBuilder &builder, Region *region, LifeTimeAnalysis &set) {
     Block *newBlock = builder.createBlock(region);
@@ -1421,42 +1209,12 @@
         // Qid is no longer used in this block, remove related metadata
         graph->removeAlloc(alloc);
       }
->>>>>>> fd624faa
     }
 
     // Outside-in, so recur only after applying pass to this block
     graph->contractAllocsPass();
   }
 
-<<<<<<< HEAD
-  /// Validates that \p func meets the assumptions:
-  /// * function bodies contain a single block
-  /// * functions have no arguments
-  /// * functions have no results
-  bool validateFunc(func::FuncOp func) {
-    if (!func.getFunctionBody().hasOneBlock()) {
-      func.emitError("DependencyAnalysisPass cannot handle multiple blocks. Do "
-                     "you have if statements in a Base Profile QIR program?");
-      signalPassFailure();
-      return false;
-    }
-
-    // TODO: I think synthesis and inlining should cover this
-    //       so it may make sense to turn into an assert
-    if (func.getArguments().size() != 0) {
-      func.emitError(
-          "DependencyAnalysisPass cannot handle kernel arguments. "
-          "Was quake synthesis run before this pass?");
-      signalPassFailure();
-      return false;
-    }
-
-    if (func.getNumResults() != 0) {
-      func.emitError(
-          "DependencyAnalysisPass cannot handle non-void return types for kernels");
-      signalPassFailure();
-      return false;
-=======
   void performLiftingPass() { graph->performLiftingPass(); }
 
   void moveAllocIntoBlock(DependencyNode *init, DependencyNode *root,
@@ -1807,7 +1565,6 @@
         dnode = new ArgDependencyNode(targ);
       argMap[targ] = dnode;
       argdnodes.push_back(dnode);
->>>>>>> fd624faa
     }
 
     DenseMap<DependencyNode *, Operation *> roots;
@@ -1853,9 +1610,9 @@
 
     DependencyNode *newNode;
 
-    if (auto init = dyn_cast<quake::NullWireOp>(op))
+    if (auto init = dyn_cast<quake::BorrowWireOp>(op))
       newNode = new InitDependencyNode(init);
-    else if (auto sink = dyn_cast<quake::SinkOp>(op))
+    else if (auto sink = dyn_cast<quake::ReturnWireOp>(op))
       newNode = new RootDependencyNode(sink, dependencies);
     else if (auto ifop = dyn_cast<cudaq::cc::IfOp>(op)) {
       auto then_block = visitBlock(ifop.getThenEntryBlock(), dependencies);
@@ -1904,121 +1661,29 @@
   }
 };
 
-<<<<<<< HEAD
-  /// Given a set of qubit lifetimes and a candidate lifetime,
-  /// tries to find a qubit to reuse.
-  /// The result either contains the optimal qubit to reuse,
-  /// or contains no value if no qubit can be reused
-  std::optional<size_t> findBestQubit(SmallVector<LifeTime *> lifetimes,
-                                      LifeTime *lifetime) {
-    std::optional<size_t> best;
-    uint best_distance = INT_MAX;
-    for (uint i = 0; i < lifetimes.size(); i++) {
-      LifeTime *other = lifetimes[i];
-      auto distance = lifetime->distance(other);
-      if (lifetime->isAfter(other) && distance < best_distance) {
-        best = i;
-        best_distance = distance;
-      }
-    }
-
-    return best;
-  }
-
-  uint getTotalCycles(SmallVector<DependencyGraph> &graphs) {
-    uint total = 0;
-    SmallVector<LifeTime *> lifetimes;
-    SmallVector<DependencyNode *> live_wires;
-
-    for (auto graph : graphs)
-      if (graph.getHeight() > total)
-        total = graph.getHeight();
-
-    return total;
-  }
-
-  /// Reorders the program based on the dependency graphs to reuse qubits
-  void codeGen(SmallVector<DependencyGraph> &graphs, OpBuilder &builder) {
-    SmallVector<LifeTime *> lifetimes;
-    SmallVector<DependencyNode *> sinks;
-    numCycles = getTotalCycles(graphs);
-
-    for (uint cycle = 0; cycle < numCycles; cycle++) {
-      for (auto graph : graphs) {
-        // For every "new" qubit, try to find an existing out-of-use qubit
-        // that we can reuse. Failing that, use a new qubit.
-        auto qids = graph.getFirstUsedAtCycle(cycle);
-        std::sort(qids.begin(), qids.end());
-        for (auto qid : qids) {
-          auto lifetime = graph.getLifeTimeForQID(qid);
-          LLVM_DEBUG(llvm::dbgs() << "Qid " << qid);
-          LLVM_DEBUG(llvm::dbgs()
-                     << " is in use from cycle " << lifetime->getBegin());
-          LLVM_DEBUG(llvm::dbgs() << " through cycle " << lifetime->getEnd());
-          LLVM_DEBUG(llvm::dbgs() << "\n");
-
-          auto new_qid = findBestQubit(lifetimes, lifetime);
-          if (!new_qid) {
-            // Can't reuse any qubits, have to allocate a new one
-            new_qid = lifetimes.size();
-            lifetimes.push_back(lifetime);
-            sinks.push_back(graph.getRootForQID(qid));
-            // Initialize the qubit with a null wire op
-            graph.initializeWire(qid, builder);
-            numPhysicalQubits++;
-          } else {
-            // We found a qubit we can reuse!
-            lifetimes[new_qid.value()] =
-                lifetime->combine(lifetimes[new_qid.value()]);
-
-            auto last_user = sinks[new_qid.value()];
-            // We assume that the result of the last use of the old qubit
-            // must have been a null wire (e.g., it was reset),
-            // so we can reuse that result as the initial value to reuse it
-            graph.initializeWireFromRoot(qid, last_user);
-            sinks[new_qid.value()] = graph.getRootForQID(qid);
-          }
-          
-          LLVM_DEBUG(llvm::dbgs() << "It is mapped to physical qubit ");
-          LLVM_DEBUG(llvm::dbgs() << new_qid.value() << "\n\n");
-        }
-=======
 struct DependencyAnalysisPass
     : public cudaq::opt::impl::DependencyAnalysisBase<DependencyAnalysisPass> {
   using DependencyAnalysisBase::DependencyAnalysisBase;
   void runOnOperation() override {
     auto mod = getOperation();
->>>>>>> fd624faa
 
     for (auto &op : mod) {
       if (auto func = dyn_cast<func::FuncOp>(op)) {
         if (!func->hasAttr("cudaq-kernel"))
           continue;
+        
+        if (func.getNumResults() == 0) {
+          func->emitRemark("Function marked 'cudaq-kernel' returns no results, qubit management skipped.");
+          continue;
+        }
 
         validateFunc(func);
         Block *oldBlock = &func.front();
 
-<<<<<<< HEAD
-  void runOnOperation() override {
-    auto func = getOperation();
-    // Ignore non-quantum functions
-    if (!func->hasAttr("cudaq-kernel") || func.getBlocks().empty())
-      return;
-
-    if (!validateFunc(func))
-      return;
-
-    SetVector<DependencyNode *> roots;
-
-    for (auto &op : func.front().getOperations()) {
-      if (dyn_cast<func::ReturnOp>(op))
-        continue;
-=======
         auto engine = DependencyAnalysisEngine();
 
         auto body = engine.visitBlock(
             oldBlock, SmallVector<DependencyNode::DependencyEdge>());
->>>>>>> fd624faa
 
         if (!body) {
           signalPassFailure();
@@ -2026,8 +1691,7 @@
         }
 
         OpBuilder builder(func);
-        auto name = "wires";
-        LifeTimeAnalysis set(name);
+        LifeTimeAnalysis set(cudaq::opt::topologyAgnosticWiresetName);
         // Move allocs in as deep as possible
         body->contractAllocsPass();
         // Lift common operations out of `if`s
@@ -2043,94 +1707,12 @@
         // Finally, perform code generation to move back to quake
         body->codeGen(builder, &func.getRegion(), set);
         builder.setInsertionPointToStart(mod.getBody());
-        builder.create<quake::WireSetOp>(builder.getUnknownLoc(), name,
-                                         set.getCount(), ElementsAttr{});
 
         // Replace old block
         oldBlock->erase();
       }
-<<<<<<< HEAD
-
-      if (isBeginOp(&op))
-        numVirtualQubits++;
-      if (isEndOp(&op))
-        roots.insert(node);
-    }
-
-    assert(numVirtualQubits == roots.size() && "Too few sinks for qubits -- was add-dealloc run?");
-
-    // Construct graphs from roots
-    SmallVector<DependencyGraph> graphs;
-    while (!roots.empty()) {
-      DependencyGraph new_graph(roots.front());
-      roots.set_subtract(new_graph.getRoots());
-      graphs.push_back(new_graph);
-    }
-
-    // Validate the graphs only in debug mode
-    LLVM_DEBUG(for (auto graph : graphs) graph.validate(););
-
-    // Setup new block to replace function body
-    OpBuilder builder(func.getOperation());
-    Block *oldBlock = &func.front();
-    Block *newBlock = builder.createBlock(&func.getRegion());
-    SmallVector<mlir::Location> locs;
-    for (auto arg : oldBlock->getArguments())
-      locs.push_back(arg.getLoc());
-    newBlock->addArguments(oldBlock->getArgumentTypes(), locs);
-    builder.setInsertionPointToStart(newBlock);
-    // Generate optimized instructions in new block
-    codeGen(graphs, builder);
-    builder.create<func::ReturnOp>(builder.getUnknownLoc());
-
-    // Replace old block
-    oldBlock->erase();
-=======
-    }
->>>>>>> fd624faa
+    }
   }
 };
 
-struct ManageQubitsPipelineOptions
-    : public PassPipelineOptions<ManageQubitsPipelineOptions> {
-  PassOptions::Option<bool> runQubitManagement{
-      *this, "run-qubit-management",
-      llvm::cl::desc(
-          "Runs qubit management pipeline. (default: true)"),
-      llvm::cl::init(true)};
-  PassOptions::Option<bool> dumpNumQubits{
-      *this, "dump-num-qubits",
-      llvm::cl::desc(
-          "Dumps the number of physical qubits used to STDERR. (default: false)"),
-      llvm::cl::init(false)};
-};
-} // namespace
-
-
-// TODO: ensure this is run only with BASE profile
-static void createQubitManagementPipeline(OpPassManager &pm) {
-  pm.addPass(createCanonicalizerPass());
-  pm.addPass(createCSEPass());
-  pm.addNestedPass<func::FuncOp>(cudaq::opt::createQuakeAddDeallocs());
-  pm.addNestedPass<func::FuncOp>(cudaq::opt::createExpandControlVeqs());
-  pm.addNestedPass<func::FuncOp>(cudaq::opt::createFactorQuantumAllocations());
-  pm.addNestedPass<func::FuncOp>(cudaq::opt::createQuantumMemToReg());
-  pm.addPass(createCanonicalizerPass());
-  pm.addPass(createCSEPass());
-  pm.addNestedPass<func::FuncOp>(cudaq::opt::createAssignIDs());
-  pm.addNestedPass<func::FuncOp>(cudaq::opt::createDependencyAnalysis());
-  pm.addNestedPass<func::FuncOp>(cudaq::opt::createRegToMem());
-  pm.addNestedPass<func::FuncOp>(cudaq::opt::createCombineQuantumAllocations());
-  pm.addNestedPass<func::FuncOp>(cudaq::opt::createDelayMeasurementsPass());
-  pm.addPass(createCanonicalizerPass());
-  pm.addPass(createCSEPass());
-}
-
-void cudaq::opt::registerQubitManagementPipeline() {
-  PassPipelineRegistration<ManageQubitsPipelineOptions>(
-      "qubit-management-pipeline",
-      "Map virtual qubits to physical qubits, minimizing the # of physical qubits.",
-      [](OpPassManager &pm, const ManageQubitsPipelineOptions &upo) {
-        createQubitManagementPipeline(pm);
-      });
-}+} // namespace