/*******************************************************************************
 * Copyright (c) 2022 - 2025 NVIDIA Corporation & Affiliates.                  *
 * All rights reserved.                                                        *
 *                                                                             *
 * This source code and the accompanying materials are made available under    *
 * the terms of the Apache License 2.0 which accompanies this distribution.    *
 ******************************************************************************/

#include "cudaq/Optimizer/Dialect/Quake/QuakeOps.h"
#include "cudaq/Optimizer/Transforms/Passes.h"
#include "cudaq/Support/Device.h"
#include "cudaq/Support/Placement.h"
#include "llvm/ADT/SmallSet.h"
#include "llvm/ADT/StringSwitch.h"
#include "llvm/Support/FileSystem.h"
#include "llvm/Support/ScopedPrinter.h"
#include "mlir/Dialect/Func/IR/FuncOps.h"
#include "mlir/Transforms/TopologicalSortUtils.h"

#define DEBUG_TYPE "quantum-mapper"

using namespace mlir;

// Use specific cudaq elements without bringing in the full namespace
using cudaq::Device;
using cudaq::Placement;
using cudaq::QuantumMeasure;

//===----------------------------------------------------------------------===//
// Generated logic
//===----------------------------------------------------------------------===//

namespace cudaq::opt {
#define GEN_PASS_DEF_MAPPINGFUNC
#define GEN_PASS_DEF_MAPPINGPREP
#include "cudaq/Optimizer/Transforms/Passes.h.inc"
} // namespace cudaq::opt

namespace {

constexpr StringRef mappedWireSetName("mapped_wireset");

//===----------------------------------------------------------------------===//
// Placement
//===----------------------------------------------------------------------===//

bool identityPlacement(Placement &placement, Device &device) {
  unsigned j = 0;
  for (unsigned i = 0, end = placement.getNumVirtualQ(); i < end; ++i, ++j) {
    while (j < placement.getNumDeviceQ() &&
           device.isQubitExcluded(Placement::DeviceQ(j)))
      ++j;
    if (j >= placement.getNumDeviceQ())
      return false;
    placement.map(Placement::VirtualQ(i), Placement::DeviceQ(j));
  }
  return true;
}

//===----------------------------------------------------------------------===//
// Routing
//===----------------------------------------------------------------------===//

/// This class encapsulates an quake operation that uses wires with information
/// about the virtual qubits these wires correspond.
struct VirtualOp {
  mlir::Operation *op;
  SmallVector<Placement::VirtualQ, 2> qubits;

  VirtualOp(mlir::Operation *op, ArrayRef<Placement::VirtualQ> qubits)
      : op(op), qubits(qubits) {}
};

/// The `SabreRouter` class is modified implementation of the following paper:
/// Li, Gushu, Yufei Ding, and Yuan Xie. "Tackling the qubit mapping problem for
/// NISQ-era quantum devices." In Proceedings of the Twenty-Fourth International
/// Conference on Architectural Support for Programming Languages and Operating
/// Systems, pp. 1001-1014. 2019.
/// https://dl.acm.org/doi/pdf/10.1145/3297858.3304023
///
/// Routing starts with source operations collected during the analysis. These
/// operations form a layer, called the `frontLayer`, which is a set of
/// operations that have no unmapped predecessors. In the case of these source
/// operations, the router only needs to iterate over the front layer while
/// visiting all users of each operation. The processing of this front layer
/// will create a new front layer containing all operations that have being
/// visited the same number of times as their number of wire operands.
///
/// After processing the very first front layer, the algorithm proceeds to
/// process the newly created front layer. Once again, it processes the front
/// layer and map all operations that are compatible with the current placement,
/// i.e., one-wire operations and two-wire operations using wires that
/// correspond to qubits that are adjacently placed in the device. When an
/// operation is successfully mapped, it is removed from the front layer and all
/// its users are visited. Those users that have no unmapped predecessors are
/// added to the front layer. If the mapper cannot successfully map any
/// operation in the front layer, then it adds a swap to the circuit and tries
/// to map the front layer again. The routing process ends when the front layer
/// is empty.
///
/// Modifications from the published paper include the ability to defer
/// measurement mapping until the end, which is required for QIR Base Profile
/// programs (see the `allowMeasurementMapping` member variable).
class SabreRouter {
  using WireMap = DenseMap<Value, Placement::VirtualQ>;
  using Swap = std::pair<Placement::DeviceQ, Placement::DeviceQ>;

public:
  SabreRouter(const Device &device, WireMap &wireMap, Placement &placement,
              unsigned extendedLayerSize, float extendedLayerWeight,
              float decayDelta, unsigned roundsDecayReset)
      : device(device), wireToVirtualQ(wireMap), placement(placement),
        extendedLayerSize(extendedLayerSize),
        extendedLayerWeight(extendedLayerWeight), decayDelta(decayDelta),
        roundsDecayReset(roundsDecayReset),
        phyDecay(device.getNumQubits(), 1.0), phyToWire(device.getNumQubits()),
        allowMeasurementMapping(false) {}

  /// Main entry point into SabreRouter routing algorithm
  void route(Block &block, ArrayRef<quake::BorrowWireOp> sources);

  /// After routing, this contains the final values for all the qubits
  ArrayRef<Value> getPhyToWire() { return phyToWire; }

private:
  void visitUsers(ResultRange::user_range users,
                  SmallVectorImpl<VirtualOp> &layer,
                  SmallVectorImpl<Operation *> *incremented = nullptr);

  LogicalResult mapOperation(VirtualOp &virtOp);

  LogicalResult mapFrontLayer();

  void selectExtendedLayer();

  double computeLayerCost(ArrayRef<VirtualOp> layer);

  Swap chooseSwap();

private:
  const Device &device;
  WireMap &wireToVirtualQ;
  Placement &placement;

  // Parameters
  const unsigned extendedLayerSize;
  const float extendedLayerWeight;
  const float decayDelta;
  const unsigned roundsDecayReset;

  // Internal data
  SmallVector<VirtualOp> frontLayer;
  SmallVector<VirtualOp> extendedLayer;
  SmallVector<VirtualOp> measureLayer;
  llvm::SmallPtrSet<mlir::Operation *, 32> measureLayerSet;
  llvm::SmallSet<Placement::DeviceQ, 32> involvedPhy;
  SmallVector<float> phyDecay;

  SmallVector<Value> phyToWire;

  /// Keeps track of how many times an operation was visited.
  DenseMap<Operation *, unsigned> visited;

  /// Keep track of whether or not we're in the phase that allows measurements
  /// to be mapped
  bool allowMeasurementMapping;

#ifndef NDEBUG
  /// A logger used to emit diagnostics during the maping process.
  llvm::ScopedPrinter logger{llvm::dbgs()};
#endif
};

void SabreRouter::visitUsers(ResultRange::user_range users,
                             SmallVectorImpl<VirtualOp> &layer,
                             SmallVectorImpl<Operation *> *incremented) {
  for (auto user : users) {
    auto [entry, created] = visited.try_emplace(user, 1);
    if (!created)
      entry->second += 1;
    if (incremented)
      incremented->push_back(user);

    if (!quake::isSupportedMappingOperation(user)) {
      LLVM_DEBUG({
        auto *tmpOp = dyn_cast<mlir::Operation *>(user);
        logger.getOStream() << "WARNING: unsupported op: " << *tmpOp << '\n';
      });
    } else {
      auto wires = quake::getQuantumOperands(user);
      if (entry->second == wires.size()) {
        SmallVector<Placement::VirtualQ, 2> qubits;
        for (auto wire : wires)
          qubits.push_back(wireToVirtualQ[wire]);
        // Don't process measurements until we're ready
        if (allowMeasurementMapping || !user->hasTrait<QuantumMeasure>()) {
          layer.emplace_back(user, qubits);
        } else {
          // Add to measureLayer. Don't add duplicates.
          if (measureLayerSet.find(user) == measureLayerSet.end()) {
            measureLayer.emplace_back(user, qubits);
            measureLayerSet.insert(user);
          }
        }
      }
    }
  }
}

LogicalResult SabreRouter::mapOperation(VirtualOp &virtOp) {
  // Take the device qubits from this operation.
  SmallVector<Placement::DeviceQ, 2> deviceQubits;
  for (auto vr : virtOp.qubits)
    deviceQubits.push_back(placement.getPhy(vr));

  // No operation can be mapped to excluded qubits.
  for (auto qubit : deviceQubits)
    if (device.isQubitExcluded(qubit)) {
      return failure();
    }

  // An operation cannot be mapped if it is not a measurement and uses two
  // qubits virtual qubit that are no adjacently placed.
  if (!virtOp.op->hasTrait<QuantumMeasure>() && deviceQubits.size() == 2 &&
      !device.areConnected(deviceQubits[0], deviceQubits[1]))
    return failure();

  // Rewire the operation.
  SmallVector<Value, 2> newOpWires;
  for (auto phy : deviceQubits)
    newOpWires.push_back(phyToWire[phy.index]);
  if (failed(quake::setQuantumOperands(virtOp.op, newOpWires)))
    return failure();

  if (isa<quake::SinkOp, quake::ReturnWireOp>(virtOp.op))
    return success();

  // Update the mapping between device qubits and wires.
  for (auto &&[w, q] :
       llvm::zip_equal(quake::getQuantumResults(virtOp.op), deviceQubits))
    phyToWire[q.index] = w;

  return success();
}

LogicalResult SabreRouter::mapFrontLayer() {
  bool mappedAtLeastOne = false;
  SmallVector<VirtualOp> newFrontLayer;

  LLVM_DEBUG({
    logger.startLine() << "Mapping front layer:\n";
    logger.indent();
  });
  for (auto virtOp : frontLayer) {
    LLVM_DEBUG({
      logger.startLine() << "* ";
      virtOp.op->print(logger.getOStream(),
                       OpPrintingFlags().printGenericOpForm());
    });
    if (failed(mapOperation(virtOp))) {
      LLVM_DEBUG(logger.getOStream() << " --> FAILURE\n");
      newFrontLayer.push_back(virtOp);
      for (auto vr : virtOp.qubits)
        involvedPhy.insert(placement.getPhy(vr));
      LLVM_DEBUG({
        auto phy0 = placement.getPhy(virtOp.qubits[0]);
        auto phy1 = placement.getPhy(virtOp.qubits[1]);
        logger.indent();
        logger.startLine() << "+ virtual qubits: " << virtOp.qubits[0] << ", "
                           << virtOp.qubits[1] << '\n';
        logger.startLine() << "+ device qubits: " << phy0 << ", " << phy1
                           << '\n';
        logger.unindent();
      });
      continue;
    }
    LLVM_DEBUG(logger.getOStream() << " --> SUCCESS\n");
    mappedAtLeastOne = true;
    visitUsers(virtOp.op->getUsers(), newFrontLayer);
  }
  LLVM_DEBUG(logger.unindent());
  frontLayer = std::move(newFrontLayer);
  return mappedAtLeastOne ? success() : failure();
}

void SabreRouter::selectExtendedLayer() {
  extendedLayer.clear();
  SmallVector<Operation *, 20> incremented;
  SmallVector<VirtualOp> tmpLayer = frontLayer;
  while (!tmpLayer.empty() && extendedLayer.size() < extendedLayerSize) {
    SmallVector<VirtualOp> newTmpLayer;
    for (VirtualOp &virtOp : tmpLayer)
      visitUsers(virtOp.op->getUsers(), newTmpLayer, &incremented);
    for (VirtualOp &virtOp : newTmpLayer)
      // We only add operations that can influence placement to the extended
      // frontlayer, i.e., quantum operators that use two qubits.
      if (!virtOp.op->hasTrait<QuantumMeasure>() &&
          quake::getQuantumOperands(virtOp.op).size() == 2)
        extendedLayer.emplace_back(virtOp);
    tmpLayer = std::move(newTmpLayer);
  }

  for (auto virtOp : incremented)
    visited[virtOp] -= 1;
}

double SabreRouter::computeLayerCost(ArrayRef<VirtualOp> layer) {
  double cost = 0.0;
  for (VirtualOp const &virtOp : layer) {
    auto phy0 = placement.getPhy(virtOp.qubits[0]);
    auto phy1 = placement.getPhy(virtOp.qubits[1]);
    cost += device.getDistance(phy0, phy1) - 1;
  }
  return cost / layer.size();
}

SabreRouter::Swap SabreRouter::chooseSwap() {
  // Obtain SWAP candidates
  SmallVector<Swap> candidates;
  for (auto phy0 : involvedPhy)
    for (auto phy1 : device.getNeighbours(phy0))
      candidates.emplace_back(phy0, phy1);

  if (extendedLayerSize)
    selectExtendedLayer();

  // Compute cost
  SmallVector<double> cost;
  for (auto [phy0, phy1] : candidates) {
    placement.swap(phy0, phy1);
    double swapCost = computeLayerCost(frontLayer);
    double maxDecay = std::max(phyDecay[phy0.index], phyDecay[phy1.index]);

    if (!extendedLayer.empty()) {
      double extendedLayerCost =
          computeLayerCost(extendedLayer) / extendedLayer.size();
      swapCost /= frontLayer.size();
      swapCost += extendedLayerWeight * extendedLayerCost;
    }

    cost.emplace_back(maxDecay * swapCost);
    placement.swap(phy0, phy1);
  }

  // Find and return the swap with minimal cost
  std::size_t minIdx = 0u;
  for (std::size_t i = 1u, end = cost.size(); i < end; ++i)
    if (cost[i] < cost[minIdx])
      minIdx = i;

  LLVM_DEBUG({
    logger.startLine() << "Choosing a swap:\n";
    logger.indent();
    logger.startLine() << "Involved device qubits:";
    for (auto phy : involvedPhy)
      logger.getOStream() << " " << phy;
    logger.getOStream() << "\n";
    logger.startLine() << "Swap candidates:\n";
    logger.indent();
    for (auto &&[qubits, c] : llvm::zip_equal(candidates, cost))
      logger.startLine() << "* " << qubits.first << ", " << qubits.second
                         << " (cost = " << c << ")\n";
    logger.getOStream() << "\n";
    logger.unindent();
    logger.startLine() << "Selected swap: " << candidates[minIdx].first << ", "
                       << candidates[minIdx].second << '\n';
    logger.unindent();
  });
  return candidates[minIdx];
}

void SabreRouter::route(Block &block, ArrayRef<quake::BorrowWireOp> sources) {
#ifndef NDEBUG
  constexpr char logLineComment[] =
      "//===-------------------------------------------===//\n";
#endif

  LLVM_DEBUG({
    logger.getOStream() << "\n";
    logger.startLine() << logLineComment;
    logger.startLine() << "Mapping front layer:\n";
    logger.indent();
    for (auto virtOp : sources)
      logger.startLine() << "* " << *virtOp << " --> SUCCESS\n";
    logger.unindent();
    logger.startLine() << logLineComment;
  });
  
  // The source ops can always be mapped - excluded qubits and related errors
  // are handled by the identity placement function.
  for (auto borrowWire : sources) {
    visitUsers(borrowWire->getUsers(), frontLayer);
    Value wire = borrowWire.getResult();
    auto phy = placement.getPhy(wireToVirtualQ[wire]);
    phyToWire[phy.index] = wire;
  }

  OpBuilder builder(&block, block.begin());
  auto wireType = builder.getType<quake::WireType>();
  auto addSwap = [&](Placement::DeviceQ q0, Placement::DeviceQ q1) {
    placement.swap(q0, q1);
    auto swap = builder.create<quake::SwapOp>(
        builder.getUnknownLoc(), TypeRange{wireType, wireType}, false,
        ValueRange{}, ValueRange{},
        ValueRange{phyToWire[q0.index], phyToWire[q1.index]},
        DenseBoolArrayAttr{});
    phyToWire[q0.index] = swap.getResult(0);
    phyToWire[q1.index] = swap.getResult(1);
  };

  std::size_t numSwapSearches = 0;
  bool done = false;
  while (!done) {
    // Once frontLayer is empty, grab everything from measureLayer and go again.
    if (frontLayer.empty()) {
      if (allowMeasurementMapping) {
        done = true;
      } else {
        allowMeasurementMapping = true;
        frontLayer = std::move(measureLayer);
      }
      continue;
    }

    LLVM_DEBUG({
      logger.getOStream() << "\n";
      logger.startLine() << logLineComment;
    });

    if (succeeded(mapFrontLayer()))
      continue;

    LLVM_DEBUG(logger.getOStream() << "\n";);

    // Add a swap
    numSwapSearches++;
    auto [phy0, phy1] = chooseSwap();
    addSwap(phy0, phy1);
    involvedPhy.clear();

    // Update decay
    if ((numSwapSearches % roundsDecayReset) == 0) {
      std::fill(phyDecay.begin(), phyDecay.end(), 1.0);
    } else {
      phyDecay[phy0.index] += decayDelta;
      phyDecay[phy1.index] += decayDelta;
    }
  }
  LLVM_DEBUG(logger.startLine() << '\n' << logLineComment << '\n';);
}

std::pair<bool, std::optional<Device>> deviceFromString(llvm::StringRef deviceString) {
  std::size_t deviceDim[2];
  deviceDim[0] = deviceDim[1] = 0;
  SmallVector<unsigned> excludedQubits;

  // Get device
  StringRef deviceTopoStr =
      deviceString.take_front(deviceString.find_first_of('('));
    
  // Trim the dimensions off of `deviceDef` if dimensions were provided in the
  // string
  if (deviceTopoStr.size() < deviceString.size())
    deviceString = deviceString.drop_front(deviceTopoStr.size());

  if (deviceTopoStr.equals_insensitive("file")) {
    StringRef deviceFilename;
    if (deviceString.consume_front("(")) {
      deviceString = deviceString.ltrim();
      if (deviceString.consume_back(")")) {
        deviceFilename = deviceString;
        // Remove any leading and trailing single quotes that may have been
        // added in order to pass files with spaces into the pass (required
        // for parsePassPipeline).
        if (deviceFilename.size() >= 2 && deviceFilename.front() == '\'' &&
            deviceFilename.back() == '\'')
          deviceFilename = deviceFilename.drop_front(1).drop_back(1);
        // Make sure the file exists before continuing
        if (!llvm::sys::fs::exists(deviceFilename)) {
          llvm::errs() << "Path " << deviceFilename << " does not exist\n";
          return std::make_pair(false, std::nullopt);
        }
      } else {
        llvm::errs() << "Missing closing ')' in device option\n";
        return std::make_pair(false, std::nullopt);
      }
    } else {
      llvm::errs() << "Filename must be provided in device option like "
                      "file(/full/path/to/device_file.txt): "
                    << deviceString << '\n';
      return std::make_pair(false, std::nullopt);
    }

    return std::make_pair(false, Device::file(deviceFilename));
  } else {
    if (deviceString.consume_front("(")) {
      deviceString = deviceString.ltrim();
      
      // Parse first dimension
      deviceString.consumeInteger(/*Radix=*/10, deviceDim[0]);
      deviceString = deviceString.ltrim();
      
      // Parse second dimension if present
      unsigned argCount = 1;
      while (deviceString.consume_front(",")) {
        if (argCount == 3) {
          llvm::errs() << "Too many arguments provided for device\n";
          return std::make_pair(false, std::nullopt);
        }
        deviceString = deviceString.ltrim();
        if (deviceString.front() != '[') {
          deviceString.consumeInteger(/*Radix=*/10, deviceDim[1]);
          deviceString = deviceString.ltrim();
        } else if (deviceString.consume_front("[")) {
          deviceString = deviceString.ltrim();
          while (!deviceString.empty() && deviceString.front() != ']') {
            unsigned qubit = 0;
            if (!deviceString.consumeInteger(/*Radix=*/10, qubit)) {
              excludedQubits.push_back(qubit);
              deviceString = deviceString.ltrim();
              if (deviceString.consume_front(","))
                deviceString = deviceString.ltrim();
            } else {
              llvm::errs() << "Invalid excluded qubit number in list\n";
              return std::make_pair(false, std::nullopt);
            }
          }
          if (!deviceString.consume_front("]")) {
            llvm::errs() << "Missing closing ']' in excluded qubits list\n";
            return std::make_pair(false, std::nullopt);
          }
        }
        ++argCount;
      }

      if (!deviceString.consume_front(")")) {
        llvm::errs() << "Missing closing ')' in device option\n";
        return std::make_pair(false, std::nullopt);
      }
    }

    if (deviceTopoStr == "path") {
      return std::make_pair(false, Device::path(deviceDim[0], excludedQubits));
    } else if (deviceTopoStr == "ring") {
      return std::make_pair(false, Device::ring(deviceDim[0], excludedQubits));
    } else if (deviceTopoStr == "star") {
      return std::make_pair(false, Device::star(deviceDim[0], deviceDim[1], excludedQubits));
    } else if (deviceTopoStr == "grid") {
      return std::make_pair(false, Device::grid(deviceDim[0], deviceDim[1], excludedQubits));
    } else if (deviceTopoStr == "bypass") {
      return std::make_pair(true, std::nullopt);
    } else {
      llvm::errs() << "Unknown device option: " << deviceTopoStr << '\n';
      return std::make_pair(false, std::nullopt);
    }
  }
}

//===----------------------------------------------------------------------===//
// Pass implementation
//===----------------------------------------------------------------------===//

struct MappingPrep : public cudaq::opt::impl::MappingPrepBase<MappingPrep> {
  using MappingPrepBase::MappingPrepBase;

  std::optional<Device> deviceInstance;
  bool deviceBypass = false;

  virtual LogicalResult initialize(MLIRContext *context) override {
    std::tie(deviceBypass, deviceInstance) = deviceFromString(device);
    if(deviceInstance || deviceBypass) {
      return success();
    }

    signalPassFailure();
    return failure();
  }

  /// Create an adjacency matrix attribute for a WireSetOp.
  SparseElementsAttr getAdjacencyFromDevice(Device &d, MLIRContext *ctx) {
    int numEdges = 0;
    unsigned int qubitCardinality = static_cast<unsigned int>(d.getNumQubits());

    SmallVector<APInt, 32> edgeVector;
    for (unsigned int i = 0; i < qubitCardinality; i++) {
      auto qubit = Device::Qubit(i);
      if (d.isQubitExcluded(qubit))
        continue;

      auto neighbors = d.getNeighbours(qubit);
      numEdges += neighbors.size();
      for (auto neighbor : neighbors) {
        edgeVector.emplace_back(64, i);
        edgeVector.emplace_back(64, neighbor.index);
      }
    }

    IntegerType boolTy = IntegerType::get(ctx, /*width=*/1);
    ShapedType tensorI1 =
        RankedTensorType::get({qubitCardinality, qubitCardinality}, boolTy);
    auto indicesType =
        RankedTensorType::get({numEdges, 2}, IntegerType::get(ctx, 64));
    auto indices = DenseIntElementsAttr::get(indicesType, edgeVector);
    auto intValue = mlir::DenseIntElementsAttr::get(
        mlir::RankedTensorType::get({static_cast<int64_t>(numEdges)}, boolTy),
        true);
    auto sparseInt = SparseElementsAttr::get(tensorI1, indices, intValue);

    return sparseInt;
  }

  quake::WireSetOp insertWireSetOpForDevice(Device &d, ModuleOp mod) {
    if (auto wires = mod.lookupSymbol<quake::WireSetOp>(mappedWireSetName))
      return wires;

    auto adjacency = getAdjacencyFromDevice(d, mod.getContext());
    OpBuilder builder(mod.getBodyRegion());
    auto wireSetOp = builder.create<quake::WireSetOp>(
        builder.getUnknownLoc(), mappedWireSetName, d.getNumQubits(), adjacency);
    wireSetOp.setPrivate();
    return wireSetOp;
  }

  void runOnOperation() override {
    auto mod = getOperation();

    if (deviceBypass)
      return;

    insertWireSetOpForDevice(*deviceInstance, mod);
  }
};

struct MappingFunc : public cudaq::opt::impl::MappingFuncBase<MappingFunc> {
  using MappingFuncBase::MappingFuncBase;

  bool deviceBypass = false;
  std::optional<Device> deviceInstance;

  virtual LogicalResult initialize(MLIRContext *context) override {
    std::tie(deviceBypass, deviceInstance) = deviceFromString(device);
    if(deviceInstance || deviceBypass) {
      return success();
    }

    signalPassFailure();
    return failure();
  }

  /// Add `op` and all of its users into `opsToMoveToEnd`. `op` may not be
  /// nullptr.
  void addOpAndUsersToList(Operation *op,
                           SmallVectorImpl<Operation *> &opsToMoveToEnd) {
    opsToMoveToEnd.push_back(op);
    for (auto user : op->getUsers())
      addOpAndUsersToList(user, opsToMoveToEnd);
  }

  // TODO: This pass must be composable. Specifically, it must *not* generate
  // fatal errors when it sees something in the IR that it isn't going to apply
  // the mapping algorithm to.
  // The solution to be realized is that fatal errors will be placed under a
  // pass option so they can be disabled to make the pass properly composable.
  // Composability is essential as the requirements will change and ad lib
  // assumptions cease to be correct.
  void runOnOperation() override {
<<<<<<< HEAD
    if (deviceBypass)
      return;

=======
>>>>>>> 4727e7bf
    auto func = getOperation();
    if (func.empty())
      return;
    auto &blocks = func.getBlocks();

    // Current limitations:
    //  * Can only map a entry-point kernel
    //  * The kernel can only have one block

    auto mod = func->getParentOfType<ModuleOp>();
    auto wireSetOp = mod.lookupSymbol<quake::WireSetOp>(mappedWireSetName);
    if (!wireSetOp) {
      // Silently return without error if no mapped wire set is found in the
      // module.
      return;
    }

    // FIXME: Add the ability to handle multiple blocks.
    if (blocks.size() > 1) {
      func.emitError("The mapper cannot handle multiple blocks");
      signalPassFailure();
      return;
    }

    // Verify that the function contains wiresets and return if it does not.
    // Also populate the highest identity borrow up as long as we're traversing
    // them.
    StringRef inputWireSet;
    std::optional<std::uint32_t> highestIdentity;
    auto walkResult = func.walk([&](quake::BorrowWireOp borrowOp) {
      if (inputWireSet.empty()) {
        inputWireSet = borrowOp.getSetName();
      } else if (!borrowOp.getSetName().equals(inputWireSet)) {
        // Why is this here? It's entirely possible to have disjoint wire sets,
        // where the sets are for fundamentally distinct purposes in the target
        // model.
        func.emitOpError("function cannot use multiple WireSets");
        return WalkResult::interrupt();
      }
      highestIdentity = highestIdentity
                            ? std::max(*highestIdentity, borrowOp.getIdentity())
                            : borrowOp.getIdentity();
      return WalkResult::advance();
    });
    if (walkResult.wasInterrupted()) {
      signalPassFailure();
      return;
    }
    if (!highestIdentity) {
      if (nonComposable) {
        func.emitOpError("no borrow_wire ops found in " + func.getName());
        signalPassFailure();
      }
      LLVM_DEBUG(llvm::dbgs()
                 << "no borrow_wire ops found in " << func.getName() << '\n');
      return;
    }

    // Sanity checks and create a wire to virtual qubit mapping.
    Block &block = *blocks.begin();

    if (deviceInstance->getNumUsableQubits() == 0) {
      func.emitError("Trying to target an empty device.");
      signalPassFailure();
      return;
    }

    const std::size_t deviceNumQubits = deviceInstance->getNumUsableQubits();

    SmallVector<quake::BorrowWireOp> sources(deviceNumQubits);
    SmallVector<quake::ReturnWireOp> returnsToRemove;
    DenseMap<Value, Placement::VirtualQ> wireToVirtualQ;
    SmallVector<std::size_t> userQubitsMeasured;
    DenseMap<std::size_t, Value> finalQubitWire;
    Operation *lastSource = nullptr;
    for (Operation &op : block.getOperations()) {
      if (auto qop = dyn_cast<quake::BorrowWireOp>(op)) {
        // Assign a new virtual qubit to the resulting wire.
        auto id = qop.getIdentity();
        wireToVirtualQ[qop.getResult()] = Placement::VirtualQ(id);
        finalQubitWire[id] = qop.getResult();
        sources[id] = qop;
        lastSource = &op;
      } else if (dyn_cast<quake::NullWireOp>(op)) {
        op.emitOpError(
            "the mapper requires borrow operations and prohibits null wires");
        signalPassFailure();
        return;
      } else if (dyn_cast<quake::AllocaOp>(op)) {
        op.emitOpError("the mapper requires borrow operations and prohibits "
                       "reference semantics");
        signalPassFailure();
        return;
      } else if (quake::isSupportedMappingOperation(&op)) {
        // Make sure the operation is using value semantics.
        if (!quake::isLinearValueForm(&op)) {
          llvm::errs() << "This is not SSA form: " << op << '\n';
          llvm::errs() << "isa<quake::NullWireOp>() = "
                       << isa<quake::NullWireOp>(&op) << '\n';
          llvm::errs() << "isAllReferences() = " << quake::isAllReferences(&op)
                       << '\n';
          llvm::errs() << "isWrapped() = " << quake::isWrapped(&op) << '\n';
          func.emitError("The mapper requires value semantics.");
          signalPassFailure();
          return;
        }

        // Since `quake.return_wire` operations do not generate new wires, we
        // don't need to further analyze.
        if (auto rop = dyn_cast<quake::ReturnWireOp>(op)) {
          returnsToRemove.push_back(rop);
          continue;
        }

        // Get the wire operands and check if the operators uses at most two
        // qubits. N.B: Measurements do not have this restriction.
        auto wireOperands = quake::getQuantumOperands(&op);
        if (!op.hasTrait<QuantumMeasure>() && wireOperands.size() > 2) {
          func.emitError("Cannot map a kernel with operators that use more "
                         "than two qubits.");
          signalPassFailure();
          return;
        }

        // Save which qubits are measured
        if (isa<quake::MeasurementInterface>(op))
          for (const auto &wire : wireOperands)
            userQubitsMeasured.push_back(wireToVirtualQ[wire].index);

        // Map the result wires to the appropriate virtual qubits.
        for (auto &&[wire, newWire] :
             llvm::zip_equal(wireOperands, quake::getQuantumResults(&op))) {
          // Don't use wireToVirtualQ[a] = wireToVirtualQ[b]. It will work
          // *most* of the time but cause memory corruption other times because
          // DenseMap references can be invalidated upon insertion of new pairs.
          wireToVirtualQ.insert({newWire, wireToVirtualQ[wire]});
          finalQubitWire[wireToVirtualQ[wire].index] = newWire;
        }
      }
    }

    if (sources.size() > deviceNumQubits) {
      func.emitOpError("Too many qubits [" + std::to_string(sources.size()) +
                       "] for device [" + std::to_string(deviceNumQubits) +
                       "]");
      signalPassFailure();
      return;
    }

    // Make all existing borrow_wire ops use the mapped wire set.
    func.walk([&](quake::BorrowWireOp borrowOp) {
      borrowOp.setSetName(mappedWireSetName);
    });

    // We've made it past all the initial checks. Remove the returns now. They
    // will be added back in when the mapping is complete.
    for (auto ret : returnsToRemove)
      ret.erase();
    returnsToRemove.clear();

    OpBuilder builder(&block, block.begin());
    auto wireTy = builder.getType<quake::WireType>();
    auto unknownLoc = builder.getUnknownLoc();

    // Add implicit measurements if necessary
    if (userQubitsMeasured.empty()) {
      builder.setInsertionPoint(block.getTerminator());
      auto measTy = quake::MeasureType::get(builder.getContext());
      Type resTy = builder.getI1Type();
      for (unsigned i = 0; i < sources.size(); i++) {
        if (sources[i] != nullptr) {
          auto measureOp = builder.create<quake::MzOp>(
              finalQubitWire[i].getLoc(), TypeRange{measTy, wireTy},
              finalQubitWire[i]);
          builder.create<quake::DiscriminateOp>(finalQubitWire[i].getLoc(),
                                                resTy, measureOp.getMeasOut());

          wireToVirtualQ.insert(
              {measureOp.getWires()[0], wireToVirtualQ[finalQubitWire[i]]});

          userQubitsMeasured.push_back(i);
        }
      }
    }

    // Save the order of the measurements. They are not allowed to change.
    SmallVector<mlir::Operation *> measureOrder;
    func.walk([&](quake::MeasurementInterface measure) {
      measureOrder.push_back(measure);
      for (auto user : measure->getUsers())
        measureOrder.push_back(user);
      return WalkResult::advance();
    });

    // Create or borrow auxillary qubits if needed. Place them after the last
    // allocated qubit.
    builder.setInsertionPointAfter(lastSource);
    for (unsigned i = 0; i < deviceInstance->getNumUsableQubits(); i++) {
      if (!sources[i]) {
        auto borrowOp = builder.create<quake::BorrowWireOp>(
            unknownLoc, wireTy, mappedWireSetName, i);
        wireToVirtualQ[borrowOp.getResult()] = Placement::VirtualQ(i);
        sources[i] = borrowOp;
      }
    }

    // Place
    Placement placement(sources.size(), deviceInstance->getNumQubits());
    if (!identityPlacement(placement, *deviceInstance)) {
      func.emitOpError("Not enough usable device qubits to map sources.");
      signalPassFailure();
      return;
    }

    LLVM_DEBUG({
      llvm::dbgs() << "\nDevice\n======\n";
      deviceInstance->dump(llvm::dbgs());
      llvm::dbgs() << "\nPlacement\n=========\n";
      placement.dump(llvm::dbgs());
    });

    // Route
    SabreRouter router(*deviceInstance, wireToVirtualQ, placement, extendedLayerSize,
                       extendedLayerWeight, decayDelta, roundsDecayReset);
    router.route(*blocks.begin(), sources);
    sortTopologically(&block);

    // Ensure that the original measurement ordering is still honored by moving
    // the measurements to the end (in their original order). Note that we must
    // move the users of those measurements to the end as well.
    for (Operation *measure : measureOrder) {
      SmallVector<Operation *> opsToMoveToEnd;
      addOpAndUsersToList(measure, opsToMoveToEnd);
      for (Operation *op : opsToMoveToEnd)
        block.getOperations().splice(std::prev(block.end()),
                                     block.getOperations(), op->getIterator());
    }

    // Remove any unused BorrowWireOps and add ReturnWireOp's where needed
    // unsigned highestMappedQubit = 0;
    builder.setInsertionPoint(block.getTerminator());
    auto phyToWire = router.getPhyToWire();
    for (auto &[i, s] : llvm::enumerate(sources)) {
      if (s->getUsers().empty()) {
        s->erase();
      } else {
        // highestMappedQubit = i;
        builder.create<quake::ReturnWireOp>(phyToWire[i].getLoc(),
                                            phyToWire[i]);
      }
    }

    // Populate mapping_v2p attribute on this function such that:
    // - mapping_v2p[v] contains the final physical qubit placement for virtual
    //   qubit `v`.
    // To map the backend qubits back to the original user program (i.e. before
    // this pass), run something like this:
    //   for (int v = 0; v < numQubits; v++)
    //     dataForOriginalQubit[v] = dataFromBackendQubit[mapping_v2p[v]];
    llvm::SmallVector<Attribute> attrs(*highestIdentity + 1);
    for (unsigned int v = 0; v < *highestIdentity + 1; v++)
      attrs[v] =
          IntegerAttr::get(builder.getIntegerType(64),
                           placement.getPhy(Placement::VirtualQ(v)).index);

    func->setAttr("mapping_v2p", builder.getArrayAttr(attrs));

    // Now populate mapping_reorder_idx attribute. This attribute will be used
    // by downstream processing to reconstruct a global register as if mapping
    // had not occurred. This is important because the global register is
    // required to be sorted by qubit allocation order, and mapping can change
    // that apparent order AND introduce ancilla qubits that we don't want to
    // appear in the final global register.

    // pair is <first=virtual, second=physical>
    using VirtPhyPairType = std::pair<std::size_t, std::size_t>;
    llvm::SmallVector<VirtPhyPairType> measuredQubits;
    measuredQubits.reserve(userQubitsMeasured.size());
    for (auto mq : userQubitsMeasured) {
      measuredQubits.emplace_back(
          mq, placement.getPhy(Placement::VirtualQ(mq)).index);
    }
    // First sort the pairs according to the physical qubits.
    llvm::sort(measuredQubits,
               [&](const VirtPhyPairType &a, const VirtPhyPairType &b) {
                 return a.second < b.second;
               });
    // Now find out how to reorder `measuredQubits` such that the elements are
    // ordered based on the *virtual* qubits (i.e. measuredQubits[].first).
    llvm::SmallVector<std::size_t> reorder_idx(measuredQubits.size());
    for (std::size_t ix = 0; auto &element : reorder_idx)
      element = ix++;
    llvm::sort(reorder_idx, [&](const std::size_t &i1, const std::size_t &i2) {
      return measuredQubits[i1].first < measuredQubits[i2].first;
    });
    // After kernel execution is complete, you can pass reorder_idx[] into
    // sample_result::reorder() in order to undo the ordering change to the
    // global register that the mapping pass induced.
    llvm::SmallVector<Attribute> mapping_reorder_idx(reorder_idx.size());
    for (std::size_t ix = 0; auto &element : mapping_reorder_idx)
      element = IntegerAttr::get(builder.getIntegerType(64), reorder_idx[ix++]);

    func->setAttr("mapping_reorder_idx",
                  builder.getArrayAttr(mapping_reorder_idx));
  }
};

} // namespace

namespace cudaq::opt {
/// This options structure is mostly a mirror copy of the options in
/// MappingFunc, but we've also added the `device` option from MappingPrep.
struct MappingPipelineOptions
    : public PassPipelineOptions<MappingPipelineOptions> {

#define DECLARE_SUB_OPTION(_PARENT_STRUCT, _FIELD)                             \
  PassOptions::Option<decltype(_PARENT_STRUCT::_FIELD)> _FIELD{*this, #_FIELD}
  DECLARE_SUB_OPTION(MappingPrepOptions, device);
  DECLARE_SUB_OPTION(MappingFuncOptions, extendedLayerSize);
  DECLARE_SUB_OPTION(MappingFuncOptions, extendedLayerWeight);
  DECLARE_SUB_OPTION(MappingFuncOptions, decayDelta);
  DECLARE_SUB_OPTION(MappingFuncOptions, roundsDecayReset);
  PassOptions::Option<bool> nonComposable{*this, "raise-fatal-errors"};
};

/// Register the mapping pipeline. Route the appropriate options to the
/// appropriate pass in the pass pipeline.
void registerMappingPipeline() {
  PassPipelineRegistration<cudaq::opt::MappingPipelineOptions>(
      "qubit-mapping", "Perform qubit mapping pass pipeline.",
      [](OpPassManager &pm, const MappingPipelineOptions &opt) {
        auto setIt = [](auto &to, const auto &from) {
          if (from.hasValue())
            to = from;
        };

        // Add the prep pass
        MappingPrepOptions prepOpts;
        setIt(prepOpts.device, opt.device);
        setIt(prepOpts.nonComposable, opt.nonComposable);
        pm.addPass(cudaq::opt::createMappingPrep(prepOpts));

        // Add the per-function pass
        MappingFuncOptions funcOpts;
<<<<<<< HEAD
        SET_IF_EXISTS(funcOpts, opt, device);
        SET_IF_EXISTS(funcOpts, opt, extendedLayerSize);
        SET_IF_EXISTS(funcOpts, opt, extendedLayerWeight);
        SET_IF_EXISTS(funcOpts, opt, decayDelta);
        SET_IF_EXISTS(funcOpts, opt, roundsDecayReset);
=======
        setIt(funcOpts.extendedLayerSize, opt.extendedLayerSize);
        setIt(funcOpts.extendedLayerWeight, opt.extendedLayerWeight);
        setIt(funcOpts.decayDelta, opt.decayDelta);
        setIt(funcOpts.roundsDecayReset, opt.roundsDecayReset);
        setIt(funcOpts.nonComposable, opt.nonComposable);
>>>>>>> 4727e7bf
        pm.addNestedPass<func::FuncOp>(cudaq::opt::createMappingFunc(funcOpts));
      });
}
} // namespace cudaq::opt<|MERGE_RESOLUTION|>--- conflicted
+++ resolved
@@ -664,12 +664,8 @@
   // Composability is essential as the requirements will change and ad lib
   // assumptions cease to be correct.
   void runOnOperation() override {
-<<<<<<< HEAD
     if (deviceBypass)
       return;
-
-=======
->>>>>>> 4727e7bf
     auto func = getOperation();
     if (func.empty())
       return;
@@ -1014,19 +1010,12 @@
 
         // Add the per-function pass
         MappingFuncOptions funcOpts;
-<<<<<<< HEAD
-        SET_IF_EXISTS(funcOpts, opt, device);
-        SET_IF_EXISTS(funcOpts, opt, extendedLayerSize);
-        SET_IF_EXISTS(funcOpts, opt, extendedLayerWeight);
-        SET_IF_EXISTS(funcOpts, opt, decayDelta);
-        SET_IF_EXISTS(funcOpts, opt, roundsDecayReset);
-=======
+        setIt(funcOpts.device, opt.device);
         setIt(funcOpts.extendedLayerSize, opt.extendedLayerSize);
         setIt(funcOpts.extendedLayerWeight, opt.extendedLayerWeight);
         setIt(funcOpts.decayDelta, opt.decayDelta);
         setIt(funcOpts.roundsDecayReset, opt.roundsDecayReset);
         setIt(funcOpts.nonComposable, opt.nonComposable);
->>>>>>> 4727e7bf
         pm.addNestedPass<func::FuncOp>(cudaq::opt::createMappingFunc(funcOpts));
       });
 }
