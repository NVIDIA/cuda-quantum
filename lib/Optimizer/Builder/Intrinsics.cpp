--- conflicted
+++ resolved
@@ -388,23 +388,15 @@
 }
 
 template <typename T>
-<<<<<<< HEAD
-DenseElementsAttr createArrayAttr(const std::vector<T> &values, Type eleTy) {
-=======
 DenseElementsAttr createDenseElementsAttr(const std::vector<T> &values,
                                           Type eleTy) {
->>>>>>> 69afc99b
   auto newValues = ArrayRef<T>(values.data(), values.size());
   auto tensorTy = RankedTensorType::get(values.size(), eleTy);
   return DenseElementsAttr::get(tensorTy, newValues);
 }
 
-<<<<<<< HEAD
-DenseElementsAttr createArrayAttr(const std::vector<bool> &values, Type eleTy) {
-=======
 DenseElementsAttr createDenseElementsAttr(const std::vector<bool> &values,
                                           Type eleTy) {
->>>>>>> 69afc99b
   std::vector<std::byte> converted;
   for (auto b : values) {
     converted.push_back(std::byte(b));
@@ -427,11 +419,7 @@
   builder.setInsertionPointToEnd(module.getBody());
   auto globalTy = cc::ArrayType::get(ctx, eleTy, values.size());
 
-<<<<<<< HEAD
-  auto arrayAttr = createArrayAttr(values, eleTy);
-=======
   auto arrayAttr = createDenseElementsAttr(values, eleTy);
->>>>>>> 69afc99b
   return builder.create<cudaq::cc::GlobalOp>(loc, globalTy, name, arrayAttr,
                                              /*constant=*/true,
                                              /*external=*/false);
