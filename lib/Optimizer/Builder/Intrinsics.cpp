--- conflicted
+++ resolved
@@ -534,14 +534,9 @@
   func.func private @__quantum__rt__result_record_output(!qir_result, !qir_charptr)
   func.func private @__quantum__qis__cnot__body(!qir_qubit, !qir_qubit)
   func.func private @__quantum__qis__cz__body(!qir_qubit, !qir_qubit)
-<<<<<<< HEAD
   func.func private @__quantum__rt__read_result(!qir_result) -> i1
   func.func private @__quantum__qis__read_result__body(!qir_result) -> i1
 )#"},
-=======
-  func.func private @__quantum__qis__read_result__body(!qir_result) -> i1
-    )#"},
->>>>>>> a4b44ecc
 
     // Declarations of all full QIR functions used by codegen.
     // These include gates (sans the "__body" suffix) and measurements.
