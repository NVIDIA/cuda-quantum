/*******************************************************************************
 * Copyright (c) 2022 - 2024 NVIDIA Corporation & Affiliates.                  *
 * All rights reserved.                                                        *
 *                                                                             *
 * This source code and the accompanying materials are made available under    *
 * the terms of the Apache License 2.0 which accompanies this distribution.    *
 ******************************************************************************/

#include "cudaq/Optimizer/Dialect/CC/CCOps.h"
#include "cudaq/Optimizer/Builder/Factory.h"
#include "cudaq/Optimizer/Dialect/CC/CCDialect.h"
#include "llvm/ADT/TypeSwitch.h"
#include "mlir/Dialect/ControlFlow/IR/ControlFlowOps.h"
#include "mlir/Dialect/Utils/IndexingUtils.h"
#include "mlir/Dialect/Utils/StructuredOpsUtils.h"
#include "mlir/IR/Builders.h"
#include "mlir/IR/OpImplementation.h"
#include "mlir/IR/PatternMatch.h"
#include "mlir/IR/TypeUtilities.h"

using namespace mlir;

template <typename R>
R getParentOfType(Operation *op) {
  do {
    op = op->getParentOp();
    if (auto r = dyn_cast_or_null<R>(op))
      return r;
  } while (op);
  return {};
}

//===----------------------------------------------------------------------===//
// AddressOfOp
//===----------------------------------------------------------------------===//

LogicalResult
cudaq::cc::AddressOfOp::verifySymbolUses(SymbolTableCollection &symbolTable) {
  Operation *op = symbolTable.lookupSymbolIn(
      getParentOfType<ModuleOp>(getOperation()), getGlobalNameAttr());

  // TODO: add globals?
  if (!isa_and_nonnull<func::FuncOp, GlobalOp>(op))
    return emitOpError("must reference a global defined by 'func.func'");
  return success();
}

//===----------------------------------------------------------------------===//
// AllocaOp
//===----------------------------------------------------------------------===//

void cudaq::cc::AllocaOp::print(OpAsmPrinter &p) {
  p << ' ' << getElementType();
  if (auto size = getSeqSize())
    p << '[' << size << " : " << size.getType() << ']';
}

ParseResult cudaq::cc::AllocaOp::parse(OpAsmParser &parser,
                                       OperationState &result) {
  Type eleTy;
  if (parser.parseType(eleTy))
    return failure();
  result.addAttribute("elementType", TypeAttr::get(eleTy));
  Type resTy;
  if (succeeded(parser.parseOptionalLSquare())) {
    OpAsmParser::UnresolvedOperand operand;
    Type operTy;
    if (parser.parseOperand(operand) || parser.parseColonType(operTy) ||
        parser.parseRSquare() ||
        parser.resolveOperand(operand, operTy, result.operands))
      return failure();
    resTy = cc::PointerType::get(cc::ArrayType::get(eleTy));
  } else {
    resTy = cc::PointerType::get(eleTy);
  }
  if (!resTy || parser.parseOptionalAttrDict(result.attributes) ||
      parser.addTypeToList(resTy, result.types))
    return failure();
  return success();
}

OpFoldResult cudaq::cc::AllocaOp::fold(FoldAdaptor adaptor) {
  auto params = adaptor.getOperands();
  if (params.size() == 1) {
    // If allocating a contiguous block of elements and the size of the block is
    // a constant, fold the size into the cc.array type and allocate a constant
    // sized block.
    if (auto intAttr = dyn_cast_or_null<IntegerAttr>(params[0])) {
      auto size = intAttr.getInt();
      if (size > 0) {
        auto resTy = cast<cc::ArrayType>(
            cast<cc::PointerType>(getType()).getElementType());
        auto arrTy = cc::ArrayType::get(resTy.getContext(),
                                        resTy.getElementType(), size);
        getOperation()->setAttr("elementType", TypeAttr::get(arrTy));
        getResult().setType(cc::PointerType::get(arrTy));
        getOperation()->eraseOperand(0);
        return getResult();
      }
    }
  }
  return nullptr;
}

//===----------------------------------------------------------------------===//
// CastOp
//===----------------------------------------------------------------------===//

OpFoldResult cudaq::cc::CastOp::fold(FoldAdaptor) {
  // If cast is a nop, just forward the argument to the uses.
  if (getType() == getValue().getType())
    return getValue();
  return nullptr;
}

LogicalResult cudaq::cc::CastOp::verify() {
  auto inTy = getValue().getType();
  auto outTy = getType();

  // Make sure sint/zint are properly used.
  if (getSint() || getZint()) {
    if (getSint() && getZint())
      return emitOpError("cannot be both signed and unsigned.");
    if ((isa<IntegerType>(inTy) && isa<IntegerType>(outTy)) ||
        (isa<FloatType>(inTy) && isa<IntegerType>(outTy)) ||
        (isa<IntegerType>(inTy) && isa<FloatType>(outTy))) {
      // ok, do nothing.
    } else {
      return emitOpError("signed (unsigned) may only be applied to integer to "
                         "integer or integer to/from float.");
    }
  }

  // Make sure this cast can be translated to one of LLVM's instructions.
  if (isa<IntegerType>(inTy) || isa<IntegerType>(outTy)) {
    // Check casts to and from integer types.
    if (isa<IntegerType>(inTy) && isa<IntegerType>(outTy)) {
      // trunc, sext, zext, nop
      auto iTy1 = cast<IntegerType>(inTy);
      auto iTy2 = cast<IntegerType>(outTy);
      if ((iTy1.getWidth() < iTy2.getWidth()) && !getSint() && !getZint())
        return emitOpError("integer extension must be signed or unsigned.");
    } else if (isa<IntegerType>(inTy) && isa<cc::PointerType>(outTy)) {
      // ok: inttoptr
    } else if (isa<cc::PointerType>(inTy) && isa<IntegerType>(outTy)) {
      // ok: ptrtoint
    } else if (isa<IntegerType>(inTy) && isa<FloatType>(outTy)) {
      if (!getSint() && !getZint()) {
        // bitcast
        auto iTy1 = cast<IntegerType>(inTy);
        auto fTy2 = cast<FloatType>(outTy);
        if (iTy1.getWidth() != fTy2.getWidth())
          return emitOpError("bitcast must be same number of bits.");
      } else {
        // ok: sitofp, uitofp
      }
    } else if (isa<FloatType>(inTy) && isa<IntegerType>(outTy)) {
      if (!getSint() && !getZint()) {
        // bitcast
        auto iTy1 = cast<IntegerType>(outTy);
        auto fTy2 = cast<FloatType>(inTy);
        if (iTy1.getWidth() != fTy2.getWidth())
          return emitOpError("bitcast must be same number of bits.");
      } else {
        // ok: fptosi, fptoui
      }
    } else {
      return emitOpError("invalid integer cast.");
    }
  } else if (isa<FloatType>(inTy) && isa<FloatType>(outTy)) {
    // ok, floating-point casts: fptrunc, fpext, nop
  } else if (isa<cc::PointerType, LLVM::LLVMPointerType>(inTy) &&
             isa<cc::PointerType, LLVM::LLVMPointerType>(outTy)) {
    // ok, pointer casts: bitcast, nop
  } else {
    // Could support a bitcast of a float with pointer size bits to/from a
    // pointer, but that doesn't seem like it would be very common.
    return emitOpError("invalid cast.");
  }
  return success();
}

//===----------------------------------------------------------------------===//
// ComputePtrOp
//===----------------------------------------------------------------------===//

static ParseResult
parseComputePtrIndices(OpAsmParser &parser,
                       SmallVectorImpl<OpAsmParser::UnresolvedOperand> &indices,
                       DenseI32ArrayAttr &rawConstantIndices) {
  SmallVector<int32_t> constantIndices;

  auto idxParser = [&]() -> ParseResult {
    int32_t constantIndex;
    OptionalParseResult parsedInteger =
        parser.parseOptionalInteger(constantIndex);
    if (parsedInteger.has_value()) {
      if (failed(parsedInteger.value()))
        return failure();
      constantIndices.push_back(constantIndex);
      return success();
    }

    constantIndices.push_back(LLVM::GEPOp::kDynamicIndex);
    return parser.parseOperand(indices.emplace_back());
  };
  if (parser.parseCommaSeparatedList(idxParser))
    return failure();

  rawConstantIndices =
      DenseI32ArrayAttr::get(parser.getContext(), constantIndices);
  return success();
}

static void printComputePtrIndices(OpAsmPrinter &printer,
                                   cudaq::cc::ComputePtrOp computePtrOp,
                                   OperandRange indices,
                                   DenseI32ArrayAttr rawConstantIndices) {
  llvm::interleaveComma(cudaq::cc::ComputePtrIndicesAdaptor<OperandRange>(
                            rawConstantIndices, indices),
                        printer, [&](PointerUnion<IntegerAttr, Value> cst) {
                          if (Value val = cst.dyn_cast<Value>())
                            printer.printOperand(val);
                          else
                            printer << cst.get<IntegerAttr>().getInt();
                        });
}

void cudaq::cc::ComputePtrOp::build(OpBuilder &builder, OperationState &result,
                                    Type resultType, Value basePtr,
                                    ValueRange indices,
                                    ArrayRef<NamedAttribute> attrs) {
  build(builder, result, resultType, basePtr,
        SmallVector<ComputePtrArg>(indices), attrs);
}

static void
destructureIndices(Type currType, ArrayRef<cudaq::cc::ComputePtrArg> indices,
                   SmallVectorImpl<std::int32_t> &rawConstantIndices,
                   SmallVectorImpl<Value> &dynamicIndices) {
  for (const cudaq::cc::ComputePtrArg &iter : indices) {
    if (Value val = iter.dyn_cast<Value>()) {
      rawConstantIndices.push_back(cudaq::cc::ComputePtrOp::kDynamicIndex);
      dynamicIndices.push_back(val);
    } else {
      rawConstantIndices.push_back(
          iter.get<cudaq::cc::ComputePtrConstantIndex>());
    }

    currType =
        TypeSwitch<Type, Type>(currType)
            .Case([](cudaq::cc::ArrayType containerType) {
              return containerType.getElementType();
            })
            .Case([&](cudaq::cc::StructType structType) -> Type {
              int64_t memberIndex = rawConstantIndices.back();
              if (memberIndex >= 0 && static_cast<std::size_t>(memberIndex) <
                                          structType.getMembers().size())
                return structType.getMembers()[memberIndex];
              return {};
            })
            .Default(Type{});
  }
}

void cudaq::cc::ComputePtrOp::build(OpBuilder &builder, OperationState &result,
                                    Type resultType, Value basePtr,
                                    ArrayRef<ComputePtrArg> cpArgs,
                                    ArrayRef<NamedAttribute> attrs) {
  SmallVector<int32_t> rawConstantIndices;
  SmallVector<Value> dynamicIndices;
  Type elementType = cast<cc::PointerType>(basePtr.getType()).getElementType();
  destructureIndices(elementType, cpArgs, rawConstantIndices, dynamicIndices);

  result.addTypes(resultType);
  result.addAttributes(attrs);
  result.addAttribute(getRawConstantIndicesAttrName(result.name),
                      builder.getDenseI32ArrayAttr(rawConstantIndices));
  result.addOperands(basePtr);
  result.addOperands(dynamicIndices);
}

OpFoldResult cudaq::cc::ComputePtrOp::fold(FoldAdaptor adaptor) {
  if (getDynamicIndices().empty())
    return nullptr;
  SmallVector<std::tuple<Attribute, std::int32_t>> pairs;
  auto params = adaptor.getOperands();
  for (auto p : llvm::zip(params.drop_front(), getRawConstantIndices()))
    pairs.push_back(p);
  auto dynIter = getDynamicIndices().begin();
  SmallVector<int32_t> newConstantIndices;
  SmallVector<Value> newIndices;
  bool changed = false;
  for (auto [paramAttr, index] : pairs) {
    if (index == kDynamicIndex) {
      std::int32_t newVal;
      if (paramAttr) {
        newVal = cast<IntegerAttr>(paramAttr).getInt();
        changed = true;
      } else {
        newVal = index;
        newIndices.push_back(*dynIter);
      }
      newConstantIndices.push_back(newVal);
      dynIter++;
    } else {
      newConstantIndices.push_back(index);
    }
  }
  if (changed) {
    assert(newConstantIndices.size() == getRawConstantIndices().size());
    assert(newIndices.size() < getDynamicIndices().size());
    getDynamicIndicesMutable().assign(newIndices);
    setRawConstantIndices(newConstantIndices);
    return Value{*this};
  }
  return nullptr;
}

namespace {
// Address arithmetic for pointers to arrays is additive.
struct FuseAddressArithmetic
    : public OpRewritePattern<cudaq::cc::ComputePtrOp> {
  using Base = OpRewritePattern<cudaq::cc::ComputePtrOp>;
  using Base::Base;

  LogicalResult matchAndRewrite(cudaq::cc::ComputePtrOp ptrOp,
                                PatternRewriter &rewriter) const override {
    auto base = ptrOp.getBase();
    auto checkIsPtrToArr = [&](Type ty) -> bool {
      auto ptrTy = dyn_cast<cudaq::cc::PointerType>(ty);
      if (!ptrTy)
        return false;
      return true; // isa<cudaq::cc::ArrayType>(ptrTy.getElementType());
    };
    if (!checkIsPtrToArr(base.getType()))
      return success();
    if (auto origPtr =
            ptrOp.getBase().getDefiningOp<cudaq::cc::ComputePtrOp>()) {
      if (!checkIsPtrToArr(origPtr.getBase().getType()))
        return success();
      if (ptrOp.getRawConstantIndices().size() != 1 ||
          origPtr.getRawConstantIndices().size() != 1)
        return success();
      auto myOffset = ptrOp.getRawConstantIndices()[0];
      auto inOffset = origPtr.getRawConstantIndices()[0];
      auto extractConstant = [&](cudaq::cc::ComputePtrOp thisOp,
                                 std::int64_t othOffset) -> Value {
        auto v1 = thisOp.getDynamicIndices()[0];
        auto v1Ty = v1.getType();
        auto offAttr = IntegerAttr::get(v1Ty, othOffset);
        auto loc = thisOp.getLoc();
        auto newOff = rewriter.create<arith::ConstantOp>(loc, offAttr, v1Ty);
        return rewriter.create<arith::AddIOp>(loc, newOff, v1);
      };
      if (myOffset == cudaq::cc::ComputePtrOp::kDynamicIndex) {
        if (inOffset == cudaq::cc::ComputePtrOp::kDynamicIndex) {
          Value sum = rewriter.create<arith::AddIOp>(
              ptrOp.getLoc(), ptrOp.getDynamicIndices()[0],
              origPtr.getDynamicIndices()[0]);
          rewriter.replaceOpWithNewOp<cudaq::cc::ComputePtrOp>(
              ptrOp, ptrOp.getType(), origPtr.getBase(),
              ArrayRef<cudaq::cc::ComputePtrArg>{sum});
          return success();
        }
        auto sum = extractConstant(ptrOp, inOffset);
        rewriter.replaceOpWithNewOp<cudaq::cc::ComputePtrOp>(
            ptrOp, ptrOp.getType(), origPtr.getBase(),
            ArrayRef<cudaq::cc::ComputePtrArg>{sum});
        return success();
      }
      if (inOffset == cudaq::cc::ComputePtrOp::kDynamicIndex) {
        auto sum = extractConstant(origPtr, myOffset);
        rewriter.replaceOpWithNewOp<cudaq::cc::ComputePtrOp>(
            ptrOp, ptrOp.getType(), origPtr.getBase(),
            ArrayRef<cudaq::cc::ComputePtrArg>{sum});
        return success();
      }
      rewriter.replaceOpWithNewOp<cudaq::cc::ComputePtrOp>(
          ptrOp, ptrOp.getType(), origPtr.getBase(),
          ArrayRef<cudaq::cc::ComputePtrArg>{myOffset + inOffset});
    }
    return success();
  }
};
} // namespace

void cudaq::cc::ComputePtrOp::getCanonicalizationPatterns(
    RewritePatternSet &patterns, MLIRContext *context) {
  patterns.add<FuseAddressArithmetic>(context);
}

//===----------------------------------------------------------------------===//
// GetConstantElementOp
//===----------------------------------------------------------------------===//

// If this operation has a constant offset, then the value can be looked up in
// the constant array and used as a scalar value directly.
OpFoldResult cudaq::cc::GetConstantElementOp::fold(FoldAdaptor adaptor) {
  auto params = adaptor.getOperands();
  if (params.size() < 2)
    return nullptr;
<<<<<<< HEAD
  if (auto intAttr = dyn_cast_or_null<IntegerAttr>(params[1])) {
    auto offset = intAttr.getInt();
    auto conArr = getConstantArray().getDefiningOp<ConstantArrayOp>();
    if (!conArr)
      return nullptr;
    cc::ArrayType arrTy = conArr.getType();
    if (arrTy.isUnknownSize())
      return nullptr;
    auto arrSize = arrTy.getSize();
    OpBuilder builder(getContext());
    builder.setInsertionPoint(getOperation());
    if (offset < arrSize) {
      auto fc = cast<FloatAttr>(conArr.getConstantValues()[offset]).getValue();
      auto f64Ty = builder.getF64Type();
      Value val = builder.create<arith::ConstantFloatOp>(getLoc(), fc, f64Ty);
      return val;
=======
  auto intAttr = dyn_cast_or_null<IntegerAttr>(params[1]);
  if (!intAttr)
    return nullptr;
  auto offset = intAttr.getInt();
  auto conArr = getConstantArray().getDefiningOp<ConstantArrayOp>();
  if (!conArr)
    return nullptr;
  cc::ArrayType arrTy = conArr.getType();
  if (arrTy.isUnknownSize())
    return nullptr;
  auto eleTy = arrTy.getElementType();
  auto arrSize = arrTy.getSize();
  OpBuilder builder(getContext());
  builder.setInsertionPoint(getOperation());
  auto loc = getLoc();
  if (offset < arrSize) {
    if (auto fltTy = dyn_cast<FloatType>(eleTy)) {
      auto floatConstVal =
          cast<FloatAttr>(conArr.getConstantValues()[offset]).getValue();
      return builder.create<arith::ConstantFloatOp>(loc, floatConstVal, fltTy)
          .getResult();
>>>>>>> cbaf0123
    }
    auto intConstVal =
        cast<IntegerAttr>(conArr.getConstantValues()[offset]).getInt();
    auto intTy = cast<IntegerType>(eleTy);
    return builder.create<arith::ConstantIntOp>(loc, intConstVal, intTy)
        .getResult();
  }
  return builder.create<cc::PoisonOp>(loc, eleTy).getResult();
}

//===----------------------------------------------------------------------===//
// GlobalOp
//===----------------------------------------------------------------------===//

ParseResult cudaq::cc::GlobalOp::parse(OpAsmParser &parser,
                                       OperationState &result) {
  // Check for the `constant` optional keyword first.
  if (succeeded(parser.parseOptionalKeyword("constant")))
    result.addAttribute(getConstantAttrName(result.name),
                        parser.getBuilder().getUnitAttr());

  // Parse the rest of the global.
  //   @<symbol> ( <initializer-attr> ) : <result-type>
  StringAttr name;
  if (parser.parseSymbolName(name, getSymNameAttrName(result.name),
                             result.attributes))
    return failure();
  if (succeeded(parser.parseOptionalLParen())) {
    Attribute value;
    if (parser.parseAttribute(value, getValueAttrName(result.name),
                              result.attributes) ||
        parser.parseRParen())
      return failure();
  }
  SmallVector<Type, 1> types;
  if (parser.parseOptionalColonTypeList(types) ||
      parser.parseOptionalAttrDict(result.attributes))
    return failure();
  if (types.size() > 1)
    return parser.emitError(parser.getNameLoc(), "expected zero or one type");
  result.addAttribute(getGlobalTypeAttrName(result.name),
                      TypeAttr::get(types[0]));
  return success();
}

void cudaq::cc::GlobalOp::print(OpAsmPrinter &p) {
  p << ' ';
  if (getConstant())
    p << "constant ";
  p.printSymbolName(getSymName());
  if (auto value = getValue()) {
    p << " (";
    p.printAttribute(*value);
    p << ")";
  }
  p << " : " << getGlobalType();
  p.printOptionalAttrDictWithKeyword(
      (*this)->getAttrs(), {getSymNameAttrName(), getValueAttrName(),
                            getGlobalTypeAttrName(), getConstantAttrName()});
}

//===----------------------------------------------------------------------===//
// GlobalOp
//===----------------------------------------------------------------------===//

ParseResult cudaq::cc::GlobalOp::parse(OpAsmParser &parser,
                                       OperationState &result) {
  // Check for the `constant` optional keyword first.
  if (succeeded(parser.parseOptionalKeyword("constant")))
    result.addAttribute(getConstantAttrName(result.name),
                        parser.getBuilder().getUnitAttr());

  // Parse the rest of the global.
  //   @<symbol> ( <initializer-attr> ) : <result-type>
  StringAttr name;
  if (parser.parseSymbolName(name, getSymNameAttrName(result.name),
                             result.attributes))
    return failure();
  if (succeeded(parser.parseOptionalLParen())) {
    Attribute value;
    if (parser.parseAttribute(value, getValueAttrName(result.name),
                              result.attributes) ||
        parser.parseRParen())
      return failure();
  }
  SmallVector<Type, 1> types;
  if (parser.parseOptionalColonTypeList(types) ||
      parser.parseOptionalAttrDict(result.attributes))
    return failure();
  if (types.size() > 1)
    return parser.emitError(parser.getNameLoc(), "expected zero or one type");
  result.addAttribute(getGlobalTypeAttrName(result.name),
                      TypeAttr::get(types[0]));
  return success();
}

void cudaq::cc::GlobalOp::print(OpAsmPrinter &p) {
  p << ' ';
  if (getConstant())
    p << "constant ";
  p.printSymbolName(getSymName());
  if (auto value = getValue()) {
    p << " (";
    p.printAttribute(*value);
    p << ")";
  }
  p << " : " << getGlobalType();
  p.printOptionalAttrDictWithKeyword(
      (*this)->getAttrs(), {getSymNameAttrName(), getValueAttrName(),
                            getGlobalTypeAttrName(), getConstantAttrName()});
}

//===----------------------------------------------------------------------===//
// StdvecDataOp
//===----------------------------------------------------------------------===//

namespace {
struct ForwardStdvecInitData
    : public OpRewritePattern<cudaq::cc::StdvecDataOp> {
  using Base = OpRewritePattern<cudaq::cc::StdvecDataOp>;
  using Base::Base;

  LogicalResult matchAndRewrite(cudaq::cc::StdvecDataOp data,
                                PatternRewriter &rewriter) const override {
    // Bypass the std::vector wrappers for the creation of an abstract
    // subvector. This is possible because copies of std::vector data aren't
    // created but instead passed around like std::span objects. Specifically, a
    // pointer to the data and a length. Thus the pointer wrapped by stdvec_init
    // and unwrapped by stdvec_data is the same pointer value. This pattern will
    // arise after inlining, for example.
    if (auto ini = data.getStdvec().getDefiningOp<cudaq::cc::StdvecInitOp>()) {
      Value cast = rewriter.create<cudaq::cc::CastOp>(
          data.getLoc(), data.getType(), ini.getBuffer());
      rewriter.replaceOp(data, cast);
    }
    return success();
  }
};
} // namespace

void cudaq::cc::StdvecDataOp::getCanonicalizationPatterns(
    RewritePatternSet &patterns, MLIRContext *context) {
  patterns.add<ForwardStdvecInitData>(context);
}

//===----------------------------------------------------------------------===//
// StdvecSizeOp
//===----------------------------------------------------------------------===//

namespace {
struct ForwardStdvecInitSize
    : public OpRewritePattern<cudaq::cc::StdvecSizeOp> {
  using Base = OpRewritePattern<cudaq::cc::StdvecSizeOp>;
  using Base::Base;

  LogicalResult matchAndRewrite(cudaq::cc::StdvecSizeOp size,
                                PatternRewriter &rewriter) const override {
    if (auto ini = size.getStdvec().getDefiningOp<cudaq::cc::StdvecInitOp>()) {
      Value cast = rewriter.create<cudaq::cc::CastOp>(
          size.getLoc(), size.getType(), ini.getLength());
      rewriter.replaceOp(size, cast);
    }
    return success();
  }
};
} // namespace

void cudaq::cc::StdvecSizeOp::getCanonicalizationPatterns(
    RewritePatternSet &patterns, MLIRContext *context) {
  patterns.add<ForwardStdvecInitSize>(context);
}

//===----------------------------------------------------------------------===//
// LoopOp
//===----------------------------------------------------------------------===//

// Override the default.
Region &cudaq::cc::LoopOp::getLoopBody() { return getBodyRegion(); }

// The basic block of the step region must end in a continue op, which need not
// be pretty printed if the loop has no block arguments. This ensures the step
// block is properly terminated.
static void ensureStepTerminator(OpBuilder &builder, OperationState &result,
                                 Region *stepRegion) {
  if (stepRegion->empty())
    return;
  auto *block = &stepRegion->back();
  auto addContinue = [&]() {
    OpBuilder::InsertionGuard guard(builder);
    builder.setInsertionPointToEnd(block);
    builder.create<cudaq::cc::ContinueOp>(result.location);
  };
  if (block->empty()) {
    addContinue();
  } else {
    auto *term = &block->back();
    if (!term->hasTrait<OpTrait::IsTerminator>())
      addContinue();
  }
}

void cudaq::cc::LoopOp::build(OpBuilder &builder, OperationState &result,
                              TypeRange resultTypes, ValueRange iterArgs,
                              bool postCond, RegionBuilderFn whileBuilder,
                              RegionBuilderFn bodyBuilder,
                              RegionBuilderFn stepBuilder) {
  auto *whileRegion = result.addRegion();
  auto *bodyRegion = result.addRegion();
  auto *stepRegion = result.addRegion();
  whileBuilder(builder, result.location, *whileRegion);
  bodyBuilder(builder, result.location, *bodyRegion);
  if (stepBuilder) {
    stepBuilder(builder, result.location, *stepRegion);
    ensureStepTerminator(builder, result, stepRegion);
  }
  result.addAttribute(postCondAttrName(), builder.getBoolAttr(postCond));
  result.addOperands(iterArgs);
  result.addTypes(resultTypes);
}

void cudaq::cc::LoopOp::build(OpBuilder &builder, OperationState &result,
                              ValueRange iterArgs, bool postCond,
                              RegionBuilderFn whileBuilder,
                              RegionBuilderFn bodyBuilder,
                              RegionBuilderFn stepBuilder) {
  build(builder, result, TypeRange{}, iterArgs, postCond, whileBuilder,
        bodyBuilder, stepBuilder);
}

LogicalResult cudaq::cc::LoopOp::verify() {
  const auto initArgsSize = getInitialArgs().size();
  if (getResults().size() != initArgsSize)
    return emitOpError("size of init args and outputs must be equal");
  if (getWhileRegion().front().getArguments().size() != initArgsSize)
    return emitOpError("size of init args and while region args must be equal");
  if (auto condOp =
          dyn_cast<ConditionOp>(getWhileRegion().front().getTerminator())) {
    if (condOp.getResults().size() != initArgsSize)
      return emitOpError("size of init args and condition op must be equal");
  } else {
    return emitOpError("while region must end with condition op");
  }
  if (getBodyRegion().front().getArguments().size() != initArgsSize)
    return emitOpError("size of init args and body region args must be equal");
  if (!getStepRegion().empty()) {
    if (getStepRegion().front().getArguments().size() != initArgsSize)
      return emitOpError(
          "size of init args and step region args must be equal");
    if (auto contOp =
            dyn_cast<ContinueOp>(getStepRegion().front().getTerminator())) {
      if (contOp.getOperands().size() != initArgsSize)
        return emitOpError("size of init args and continue op must be equal");
    } else {
      return emitOpError("step region must end with continue op");
    }
  }
  return success();
}

static void printInitializationList(OpAsmPrinter &p,
                                    Block::BlockArgListType blocksArgs,
                                    Operation::operand_range initializers) {
  assert(blocksArgs.size() == initializers.size() &&
         "expected same length of arguments and initializers");
  if (initializers.empty())
    return;

  p << "((";
  llvm::interleaveComma(llvm::zip(blocksArgs, initializers), p, [&](auto it) {
    p << std::get<0>(it) << " = " << std::get<1>(it);
  });
  p << ") -> (" << initializers.getTypes() << ")) ";
}

void cudaq::cc::LoopOp::print(OpAsmPrinter &p) {
  if (isPostConditional()) {
    p << " do ";
    printInitializationList(p, getBodyRegion().front().getArguments(),
                            getOperands());
    p.printRegion(getBodyRegion(), /*printEntryBlockArgs=*/false,
                  /*printBlockTerminators=*/true);
    p << " while ";
    p.printRegion(getWhileRegion(), /*printEntryBlockArgs=*/hasArguments(),
                  /*printBlockTerminators=*/true);
  } else {
    p << " while ";
    printInitializationList(p, getWhileRegion().front().getArguments(),
                            getOperands());
    p.printRegion(getWhileRegion(), /*printEntryBlockArgs=*/false,
                  /*printBlockTerminators=*/true);
    p << " do ";
    p.printRegion(getBodyRegion(), /*printEntryBlockArgs=*/hasArguments(),
                  /*printBlockTerminators=*/true);
    if (!getStepRegion().empty()) {
      p << " step ";
      p.printRegion(getStepRegion(), /*printEntryBlockArgs=*/hasArguments(),
                    /*printBlockTerminators=*/hasArguments());
    }
  }
  p.printOptionalAttrDict((*this)->getAttrs(), {postCondAttrName()});
}

ParseResult cudaq::cc::LoopOp::parse(OpAsmParser &parser,
                                     OperationState &result) {
  auto &builder = parser.getBuilder();
  bool isPostCondition = false;
  auto *cond = result.addRegion();
  auto *body = result.addRegion();
  auto *step = result.addRegion();
  auto parseOptBlockArgs =
      [&](SmallVector<OpAsmParser::Argument, 4> &regionArgs) {
        SmallVector<OpAsmParser::UnresolvedOperand, 4> operands;
        if (succeeded(parser.parseOptionalLParen())) {
          // Parse assignment list and results type list.
          if (parser.parseAssignmentList(regionArgs, operands) ||
              parser.parseArrowTypeList(result.types) || parser.parseRParen())
            return true;

          // Resolve input operands.
          for (auto argOperandType :
               llvm::zip(regionArgs, operands, result.types)) {
            auto type = std::get<2>(argOperandType);
            std::get<0>(argOperandType).type = type;
            if (parser.resolveOperand(std::get<1>(argOperandType), type,
                                      result.operands))
              return true;
          }
        }
        return false;
      };
  if (succeeded(parser.parseOptionalKeyword("while"))) {
    SmallVector<OpAsmParser::Argument, 4> regionArgs;
    if (parseOptBlockArgs(regionArgs) || parser.parseRegion(*cond, regionArgs))
      return failure();
    SmallVector<OpAsmParser::Argument, 4> emptyArgs;
    if (parser.parseKeyword("do") || parser.parseRegion(*body, emptyArgs))
      return failure();
    if (succeeded(parser.parseOptionalKeyword("step"))) {
      if (parser.parseRegion(*step, emptyArgs))
        return failure();
      OpBuilder opBuilder(builder.getContext());
      ensureStepTerminator(opBuilder, result, step);
    }
  } else if (succeeded(parser.parseOptionalKeyword("do"))) {
    isPostCondition = true;
    SmallVector<OpAsmParser::Argument, 4> regionArgs;
    if (parseOptBlockArgs(regionArgs) || parser.parseRegion(*body, regionArgs))
      return failure();
    SmallVector<OpAsmParser::Argument, 4> emptyArgs;
    if (parser.parseKeyword("while") || parser.parseRegion(*cond, emptyArgs))
      return failure();
  } else {
    return parser.emitError(parser.getNameLoc(), "expected 'while' or 'do'");
  }
  result.addAttribute(
      postCondAttrName(),
      builder.getIntegerAttr(builder.getI1Type(), isPostCondition));
  if (parser.parseOptionalAttrDict(result.attributes))
    return failure();
  return success();
}

bool cudaq::cc::LoopOp::hasBreakInBody() {
  // Note: the lowering of unwinds should've taken place for this to be
  // accurate. Add an assertion?
  for (Block &block : getBodyRegion())
    for (Operation &op : block)
      if (isa<BreakOp>(op))
        return true;
  return false;
}

void cudaq::cc::LoopOp::getSuccessorRegions(
    std::optional<unsigned> index, ArrayRef<Attribute> operands,
    SmallVectorImpl<RegionSuccessor> &regions) {
  if (!index) {
    // loop op, successor is either the WHILE region, or the DO region if loop
    // is post conditional.
    if (isPostConditional())
      regions.push_back(
          RegionSuccessor(&getBodyRegion(), getDoEntryArguments()));
    else
      regions.push_back(
          RegionSuccessor(&getWhileRegion(), getWhileArguments()));
    return;
  }
  switch (index.value()) {
  case 0:
    // WHILE region, successors are the owning loop op and the DO region.
    regions.push_back(RegionSuccessor(&getBodyRegion(), getDoEntryArguments()));
    regions.push_back(RegionSuccessor(getResults()));
    break;
  case 1:
    // DO region, successor is STEP region (2) if present, or WHILE region (0)
    // if STEP is absent.
    if (hasStep())
      regions.push_back(RegionSuccessor(&getStepRegion(), getStepArguments()));
    else
      regions.push_back(
          RegionSuccessor(&getWhileRegion(), getWhileArguments()));
    // If the body contains a break, then the loop op is also a successor.
    if (hasBreakInBody())
      regions.push_back(RegionSuccessor(getResults()));
    break;
  case 2:
    // STEP region, if present, WHILE region is always successor.
    if (hasStep())
      regions.push_back(
          RegionSuccessor(&getWhileRegion(), getWhileArguments()));
    break;
  }
}

OperandRange
cudaq::cc::LoopOp::getSuccessorEntryOperands(std::optional<unsigned> index) {
  assert(index && "invalid index region");
  switch (*index) {
  case 0:
    if (!isPostConditional())
      return getInitialArgs();
    break;
  case 1:
    if (isPostConditional())
      return getInitialArgs();
    break;
  }
  return {nullptr, 0};
}

namespace {
// If an argument to a LoopOp traverses the loop unchanged then it is invariant
// across all iterations of the loop and can be hoisted out of the loop. This
// pattern detects invariant arguments and removes them from the LoopOp. This
// performs the following rewrite, where the notation `⟦x := y⟧` means all uses
// of `x` are replaced with `y`.
//
//    %result = cc.loop while ((%invariant = %1) -> (T)) {
//      ...
//      cc.condition %cond(%invariant : T)
//    } do {
//    ^bb1(%invariant : T):
//      ...
//      cc.continue %invariant : T
//    } step {
//    ^bb1(%invariant : T):
//      ...
//      cc.continue %invariant : T
//    }
//  ──────────────────────────────────────
//    cc.loop while {
//      ...⟦%invariant := %1⟧...
//      cc.condition %cond
//    } do {
//    ^bb1:
//      ...⟦%invariant := %1⟧...
//      cc.continue
//    } step {
//    ^bb1:
//      ...⟦%invariant := %1⟧...
//      cc.continue
//    }
//    ...⟦%result := %1⟧...

struct HoistLoopInvariantArgs : public OpRewritePattern<cudaq::cc::LoopOp> {
  using Base = OpRewritePattern<cudaq::cc::LoopOp>;
  using Base::Base;

  LogicalResult matchAndRewrite(cudaq::cc::LoopOp loop,
                                PatternRewriter &rewriter) const override {
    // 1. Find all the terminators.
    SmallVector<Operation *> terminators;
    for (auto *reg : loop.getRegions())
      for (auto &block : *reg)
        if (block.hasNoSuccessors())
          terminators.push_back(block.getTerminator());

    // 2. Determine if any arguments are invariant.
    SmallVector<bool> invariants;
    bool hasInvariants = false;
    for (auto iter : llvm::enumerate(loop.getInitialArgs())) {
      bool isInvar = true;
      auto i = iter.index();
      for (auto *term : terminators) {
        Value blkArg = term->getBlock()->getParent()->front().getArgument(i);
        if (auto cond = dyn_cast<cudaq::cc::ConditionOp>(term)) {
          if (cond.getResults()[i] != blkArg)
            isInvar = false;
        } else if (auto cont = dyn_cast<cudaq::cc::ContinueOp>(term)) {
          if (cont.getOperands()[i] != blkArg)
            isInvar = false;
        } else if (auto brk = dyn_cast<cudaq::cc::BreakOp>(term)) {
          if (brk.getOperands()[i] != blkArg)
            isInvar = false;
        }
        if (!isInvar)
          break;
      }
      if (isInvar)
        hasInvariants = true;
      invariants.push_back(isInvar);
    }

    // 3. For each invariant argument replace the uses with the original
    // invariant value throughout.
    if (hasInvariants) {
      for (auto iter : llvm::enumerate(invariants)) {
        if (iter.value()) {
          auto i = iter.index();
          Value initialVal = loop.getInitialArgs()[i];
          loop.getResult(i).replaceAllUsesWith(initialVal);
          for (auto *reg : loop.getRegions()) {
            if (reg->empty())
              continue;
            auto &entry = reg->front();
            entry.getArgument(i).replaceAllUsesWith(initialVal);
          }
        }
      }
    }

    return success();
  }
};
} // namespace

void cudaq::cc::LoopOp::getCanonicalizationPatterns(RewritePatternSet &patterns,
                                                    MLIRContext *context) {
  patterns.add<HoistLoopInvariantArgs>(context);
}

//===----------------------------------------------------------------------===//
// ScopeOp
//===----------------------------------------------------------------------===//

void cudaq::cc::ScopeOp::build(OpBuilder &builder, OperationState &result,
                               BodyBuilderFn bodyBuilder) {
  auto *bodyRegion = result.addRegion();
  bodyRegion->push_back(new Block);
  auto &bodyBlock = bodyRegion->front();
  OpBuilder::InsertionGuard guard(builder);
  builder.setInsertionPointToStart(&bodyBlock);
  if (bodyBuilder)
    bodyBuilder(builder, result.location);
}

void cudaq::cc::ScopeOp::print(OpAsmPrinter &p) {
  bool printBlockTerminators = getRegion().getBlocks().size() > 1;
  if (!getResults().empty()) {
    p << " -> (" << getResultTypes() << ")";
    // Print terminator explicitly if the op defines values.
    printBlockTerminators = true;
  }
  p << ' ';
  p.printRegion(getRegion(), /*printEntryBlockArgs=*/false,
                printBlockTerminators);
  p.printOptionalAttrDict((*this)->getAttrs());
}

static void ensureScopeRegionTerminator(OpBuilder &builder,
                                        OperationState &result,
                                        Region *region) {
  auto *block = region->empty() ? nullptr : &region->back();
  if (!block)
    return;
  if (!block->empty()) {
    auto *term = &block->back();
    if (term->hasTrait<OpTrait::IsTerminator>())
      return;
  }
  OpBuilder::InsertionGuard guard(builder);
  builder.setInsertionPointToEnd(block);
  builder.create<cudaq::cc::ContinueOp>(result.location);
}

ParseResult cudaq::cc::ScopeOp::parse(OpAsmParser &parser,
                                      OperationState &result) {
  if (parser.parseOptionalArrowTypeList(result.types))
    return failure();
  auto *body = result.addRegion();
  if (parser.parseRegion(*body, /*arguments=*/{}, /*argTypes=*/{}) ||
      parser.parseOptionalAttrDict(result.attributes))
    return failure();
  OpBuilder opBuilder(parser.getContext());
  ensureScopeRegionTerminator(opBuilder, result, body);
  return success();
}

void cudaq::cc::ScopeOp::getRegionInvocationBounds(
    ArrayRef<Attribute> attrs, SmallVectorImpl<InvocationBounds> &bounds) {}

void cudaq::cc::ScopeOp::getSuccessorRegions(
    std::optional<unsigned> index, ArrayRef<Attribute> operands,
    SmallVectorImpl<RegionSuccessor> &regions) {
  if (!index) {
    regions.push_back(RegionSuccessor(&getRegion()));
    return;
  }
  regions.push_back(RegionSuccessor(getResults()));
}

namespace {
// If there are no allocations in the scope, then the scope is not needed as
// there is nothing to deallocate. This transformation does the following
// rewrite.
//
//    op1
//    <vals> = cc.scope {
//      sop1; ...; sopN;
//      cc.continue <args>
//    }
//    op2
//  ──────────────────────────────────────
//    op1
//    br bb1^
//  ^bb1:
//    sop1; ...; sopN;
//    br bb2^(<args>)
//  ^bb2(<vals>):
//    op2
//
// The canonicalizer will then fuse these blocks appropriately.
struct EraseScopeWhenNotNeeded : public OpRewritePattern<cudaq::cc::ScopeOp> {
  using Base = OpRewritePattern<cudaq::cc::ScopeOp>;
  using Base::Base;

  LogicalResult matchAndRewrite(cudaq::cc::ScopeOp scope,
                                PatternRewriter &rewriter) const override {
    for (auto &reg : scope->getRegions())
      if (hasAllocation(reg))
        return success();

    // scope does not allocate, so the region can be inlined into the parent.
    auto loc = scope.getLoc();
    auto *scopeBlock = rewriter.getInsertionBlock();
    auto scopePt = rewriter.getInsertionPoint();
    // Split the block at the cc.scope. Make sure to maintain any values that
    // escape the cc.scope as block arguments.
    auto *splitBlock = rewriter.splitBlock(scopeBlock, scopePt);
    Block *succBlock;
    if (scope.getNumResults() == 0) {
      succBlock = splitBlock;
    } else {
      succBlock = rewriter.createBlock(
          splitBlock, scope.getResultTypes(),
          SmallVector<Location>(scope.getNumResults(), loc));
      rewriter.create<cf::BranchOp>(loc, splitBlock);
    }
    // Inline the cc.scope's region into the parent and create a branch to the
    // new successor block.
    auto &initRegion = scope.getInitRegion();
    auto *initBlock = &initRegion.front();
    auto *initTerminator = initRegion.back().getTerminator();
    auto initTerminatorOperands = initTerminator->getOperands();
    rewriter.setInsertionPointToEnd(&initRegion.back());
    rewriter.create<cf::BranchOp>(loc, succBlock, initTerminatorOperands);
    rewriter.eraseOp(initTerminator);
    rewriter.inlineRegionBefore(initRegion, succBlock);
    // Replace the cc.scope with a branch to the newly inlined region's entry
    // block.
    rewriter.setInsertionPointToEnd(scopeBlock);
    rewriter.create<cf::BranchOp>(loc, initBlock, ValueRange{});
    rewriter.replaceOp(scope, succBlock->getArguments());
    return success();
  }

  static bool hasAllocation(Region &region) {
    for (auto &block : region)
      for (auto &op : block) {
        if (auto mem = dyn_cast<MemoryEffectOpInterface>(op))
          if (mem.hasEffect<MemoryEffects::Allocate>())
            return true;
        for (auto &opReg : op.getRegions())
          if (hasAllocation(opReg))
            return true;
      }
    return false;
  }
};
} // namespace

void cudaq::cc::ScopeOp::getCanonicalizationPatterns(
    RewritePatternSet &patterns, MLIRContext *context) {
  patterns.add<EraseScopeWhenNotNeeded>(context);
}

//===----------------------------------------------------------------------===//
// IfOp
//===----------------------------------------------------------------------===//

void cudaq::cc::IfOp::build(OpBuilder &builder, OperationState &result,
                            TypeRange resultTypes, Value cond,
                            RegionBuilderFn thenBuilder,
                            RegionBuilderFn elseBuilder) {
  auto *thenRegion = result.addRegion();
  auto *elseRegion = result.addRegion();
  thenBuilder(builder, result.location, *thenRegion);
  if (elseBuilder)
    elseBuilder(builder, result.location, *elseRegion);
  result.addOperands(cond);
  result.addTypes(resultTypes);
}

LogicalResult cudaq::cc::IfOp::verify() {
  if (getNumResults() != 0 && getElseRegion().empty())
    return emitOpError("must have an else block if defining values");
  return success();
}

void cudaq::cc::IfOp::print(OpAsmPrinter &p) {
  p << '(' << getCondition() << ')';
  p.printOptionalArrowTypeList(getResultTypes());
  p << ' ';
  const bool printBlockTerminators =
      !getThenRegion().hasOneBlock() || (getNumResults() > 0);
  p.printRegion(getThenRegion(), /*printEntryBlockArgs=*/false,
                printBlockTerminators);
  if (!getElseRegion().empty()) {
    p << " else ";
    const bool printBlockTerminators =
        !getElseRegion().hasOneBlock() || (getNumResults() > 0);
    p.printRegion(getElseRegion(), /*printEntryBlockArgs=*/false,
                  printBlockTerminators);
  }
  p.printOptionalAttrDict((*this)->getAttrs());
}

static void ensureIfRegionTerminator(OpBuilder &builder, OperationState &result,
                                     Region *ifRegion) {
  if (ifRegion->empty())
    return;
  auto *block = &ifRegion->back();
  if (!block)
    return;
  if (!block->empty()) {
    auto *term = &block->back();
    if (term->hasTrait<OpTrait::IsTerminator>())
      return;
  }
  OpBuilder::InsertionGuard guard(builder);
  builder.setInsertionPointToEnd(block);
  builder.create<cudaq::cc::ContinueOp>(result.location);
}

ParseResult cudaq::cc::IfOp::parse(OpAsmParser &parser,
                                   OperationState &result) {
  auto &builder = parser.getBuilder();
  auto *thenRegion = result.addRegion();
  auto *elseRegion = result.addRegion();
  OpAsmParser::UnresolvedOperand cond;
  auto i1Type = builder.getIntegerType(1);
  if (parser.parseLParen() || parser.parseOperand(cond) ||
      parser.parseRParen() ||
      parser.resolveOperand(cond, i1Type, result.operands))
    return failure();
  if (parser.parseOptionalArrowTypeList(result.types))
    return failure();
  if (parser.parseRegion(*thenRegion, /*arguments=*/{}, /*argTypes=*/{}))
    return failure();
  OpBuilder opBuilder(parser.getContext());
  ensureIfRegionTerminator(opBuilder, result, thenRegion);

  // If we find an 'else' keyword then parse the 'else' region.
  if (!parser.parseOptionalKeyword("else")) {
    if (parser.parseRegion(*elseRegion, /*arguments=*/{}, /*argTypes=*/{}))
      return failure();
    ensureIfRegionTerminator(opBuilder, result, elseRegion);
  }

  // Parse the optional attribute list.
  if (parser.parseOptionalAttrDict(result.attributes))
    return failure();
  return success();
}

void cudaq::cc::IfOp::getRegionInvocationBounds(
    ArrayRef<Attribute> attrs, SmallVectorImpl<InvocationBounds> &bounds) {
  // Assume non-constant condition. Each region may be executed 0 or 1 times.
  bounds.assign(2, {0, 1});
}

void cudaq::cc::IfOp::getSuccessorRegions(
    std::optional<unsigned> index, ArrayRef<Attribute> operands,
    SmallVectorImpl<RegionSuccessor> &regions) {
  if (index) {
    regions.push_back(RegionSuccessor(getResults()));
    return;
  }
  // TODO: can constant fold if the condition is a constant here.
  regions.push_back(RegionSuccessor(&getThenRegion()));
  if (!getElseRegion().empty())
    regions.push_back(RegionSuccessor(&getElseRegion()));
}

//===----------------------------------------------------------------------===//
// CreateLambdaOp
//===----------------------------------------------------------------------===//

void cudaq::cc::CreateLambdaOp::build(OpBuilder &builder,
                                      OperationState &result,
                                      cudaq::cc::CallableType lambdaTy,
                                      BodyBuilderFn bodyBuilder) {
  auto *bodyRegion = result.addRegion();
  bodyRegion->push_back(new Block);
  result.addTypes(TypeRange{lambdaTy});
  auto &bodyBlock = bodyRegion->front();
  auto argTys = lambdaTy.getSignature().getInputs();
  SmallVector<Location> locations(argTys.size(), result.location);
  bodyBlock.addArguments(argTys, locations);
  OpBuilder::InsertionGuard guard(builder);
  builder.setInsertionPointToStart(&bodyBlock);
  if (bodyBuilder)
    bodyBuilder(builder, result.location);
}

void cudaq::cc::CreateLambdaOp::print(OpAsmPrinter &p) {
  p << ' ';
  bool hasArgs = getRegion().getNumArguments() != 0;
  bool hasRes =
      getType().cast<cudaq::cc::CallableType>().getSignature().getNumResults();
  p.printRegion(getRegion(), /*printEntryBlockArgs=*/hasArgs,
                /*printBlockTerminators=*/hasRes);
  p << " : " << getType();
  p.printOptionalAttrDict((*this)->getAttrs(), {"signature"});
}

ParseResult cudaq::cc::CreateLambdaOp::parse(OpAsmParser &parser,
                                             OperationState &result) {
  auto *body = result.addRegion();
  Type lambdaTy;
  if (parser.parseRegion(*body, /*arguments=*/{}, /*argTypes=*/{}) ||
      parser.parseColonType(lambdaTy) ||
      parser.parseOptionalAttrDict(result.attributes))
    return failure();
  result.addAttribute("signature", TypeAttr::get(lambdaTy));
  result.addTypes(lambdaTy);
  CreateLambdaOp::ensureTerminator(*body, parser.getBuilder(), result.location);
  return success();
}

//===----------------------------------------------------------------------===//
// CallCallableOp
//===----------------------------------------------------------------------===//

LogicalResult cudaq::cc::CallCallableOp::verify() {
  FunctionType funcTy;
  auto ty = getCallee().getType();
  if (auto lambdaTy = dyn_cast<CallableType>(ty))
    funcTy = lambdaTy.getSignature();
  else if (auto fTy = dyn_cast<FunctionType>(ty))
    funcTy = fTy;
  else
    return emitOpError("callee has unexpected type");

  // Check argument types.
  auto argTys = funcTy.getInputs();
  if (argTys.size() != getArgOperands().size())
    return emitOpError("call has incorrect arity");
  for (auto [targArg, argVal] : llvm::zip(argTys, getArgOperands()))
    if (targArg != argVal.getType())
      return emitOpError("argument type mismatch");

  // Check return types.
  auto resTys = funcTy.getResults();
  if (resTys.size() != getResults().size())
    return emitOpError("call has incorrect coarity");
  for (auto [targRes, callVal] : llvm::zip(resTys, getResults()))
    if (targRes != callVal.getType())
      return emitOpError("result type mismatch");
  return success();
}

//===----------------------------------------------------------------------===//
// ReturnOp
//===----------------------------------------------------------------------===//

LogicalResult cudaq::cc::ReturnOp::verify() {
  auto *op = getOperation();
  auto resultTypes = [&]() {
    if (auto func = op->getParentOfType<CreateLambdaOp>()) {
      auto lambdaTy = cast<CallableType>(func->getResult(0).getType());
      return SmallVector<Type>(lambdaTy.getSignature().getResults());
    }
    if (auto func = op->getParentOfType<func::FuncOp>())
      return SmallVector<Type>(func.getResultTypes());
    return SmallVector<Type>();
  }();

  // The operand number and types must match the function signature.
  if (getNumOperands() != resultTypes.size())
    return emitOpError("has ")
           << getNumOperands()
           << " operands, but enclosing function/lambda returns "
           << resultTypes.size();
  for (auto ep :
       llvm::enumerate(llvm::zip(getOperands().getTypes(), resultTypes))) {
    auto p = ep.value();
    auto i = ep.index();
    if (std::get<0>(p) != std::get<1>(p))
      return emitOpError("type of return operand ")
             << i << " (" << std::get<0>(p)
             << ") doesn't match function/lambda result type ("
             << std::get<1>(p) << ')';
  }
  return success();
}

// Replace an Op of type FROM with an Op of type WITH if the Op appears to be
// directly owned by a func::FuncOp. This is required to replace cc.return with
// func.return.
template <typename FROM, typename WITH>
struct ReplaceInFunc : public OpRewritePattern<FROM> {
  using Base = OpRewritePattern<FROM>;
  using Base::Base;

  LogicalResult matchAndRewrite(FROM fromOp,
                                PatternRewriter &rewriter) const override {
    if (isa_and_nonnull<func::FuncOp>(fromOp->getParentOp()))
      rewriter.replaceOpWithNewOp<WITH>(fromOp, fromOp.getOperands());
    return success();
  }
};

void cudaq::cc::ReturnOp::getCanonicalizationPatterns(
    RewritePatternSet &patterns, MLIRContext *context) {
  patterns.add<ReplaceInFunc<ReturnOp, func::ReturnOp>>(context);
}

//===----------------------------------------------------------------------===//
// ConditionOp
//===----------------------------------------------------------------------===//

LogicalResult cudaq::cc::ConditionOp::verify() {
  Operation *self = getOperation();
  Region *region = self->getBlock()->getParent();
  auto parentOp = self->getParentOfType<LoopOp>();
  assert(parentOp); // checked by tablegen constraints
  if (&parentOp.getWhileRegion() != region)
    return emitOpError("only valid in the while region of a loop");
  return success();
}

MutableOperandRange cudaq::cc::ConditionOp::getMutableSuccessorOperands(
    std::optional<unsigned> index) {
  return getResultsMutable();
}

//===----------------------------------------------------------------------===//
// UnwindBreakOp
//===----------------------------------------------------------------------===//

LogicalResult cudaq::cc::UnwindBreakOp::verify() {
  // The arguments to this op must correspond to the LoopOp's results.
  bool foundFunc = true;
  auto *op = getOperation();
  auto resultTypes = [&]() {
    if (auto func = op->getParentOfType<LoopOp>())
      return SmallVector<Type>(func->getResultTypes());
    foundFunc = false;
    return SmallVector<Type>();
  }();
  if (!foundFunc)
    return emitOpError("cannot find nearest enclosing loop");
  if (getOperands().size() != resultTypes.size())
    return emitOpError("arity of arguments and loop result mismatch");
  for (auto p : llvm::zip(getOperands().getTypes(), resultTypes))
    if (std::get<0>(p) != std::get<1>(p))
      return emitOpError("argument type mismatch with loop result");
  return success();
}

// Replace an Op of type FROM with an Op of type WITH if the Op appears to be
// directly owned by a cc::LoopOp. This is required to replace unwind breaks and
// unwind continues with breaks and continues, resp., when a cc::ScopeOp is
// erased.
template <typename FROM, typename WITH>
struct ReplaceInLoop : public OpRewritePattern<FROM> {
  using Base = OpRewritePattern<FROM>;
  using Base::Base;

  LogicalResult matchAndRewrite(FROM fromOp,
                                PatternRewriter &rewriter) const override {
    if (isa_and_nonnull<cudaq::cc::LoopOp>(fromOp->getParentOp())) {
      auto *scopeBlock = rewriter.getInsertionBlock();
      auto scopePt = rewriter.getInsertionPoint();
      rewriter.splitBlock(scopeBlock, scopePt);
      rewriter.setInsertionPointToEnd(scopeBlock);
      rewriter.replaceOpWithNewOp<WITH>(fromOp, fromOp.getOperands());
    }
    return success();
  }
};

void cudaq::cc::UnwindBreakOp::getCanonicalizationPatterns(
    RewritePatternSet &patterns, MLIRContext *context) {
  patterns.add<ReplaceInLoop<UnwindBreakOp, BreakOp>>(context);
}

//===----------------------------------------------------------------------===//
// UnwindContinueOp
//===----------------------------------------------------------------------===//

LogicalResult cudaq::cc::UnwindContinueOp::verify() {
  // The arguments to this op must correspond to the LoopOp's results.
  bool foundFunc = true;
  auto *op = getOperation();
  auto resultTypes = [&]() {
    if (auto func = op->getParentOfType<LoopOp>())
      return SmallVector<Type>(func->getResultTypes());
    foundFunc = false;
    return SmallVector<Type>();
  }();
  if (!foundFunc)
    return emitOpError("cannot find nearest enclosing loop");
  if (getOperands().size() != resultTypes.size())
    return emitOpError("arity of arguments and loop result mismatch");
  for (auto p : llvm::zip(getOperands().getTypes(), resultTypes))
    if (std::get<0>(p) != std::get<1>(p))
      return emitOpError("argument type mismatch with loop result");
  return success();
}

void cudaq::cc::UnwindContinueOp::getCanonicalizationPatterns(
    RewritePatternSet &patterns, MLIRContext *context) {
  patterns.add<ReplaceInLoop<UnwindContinueOp, ContinueOp>>(context);
}

//===----------------------------------------------------------------------===//
// UnwindReturnOp
//===----------------------------------------------------------------------===//

LogicalResult cudaq::cc::UnwindReturnOp::verify() {
  // The arguments to this op must correspond to the FuncOp's results.
  bool foundFunc = true;
  auto *op = getOperation();
  auto resultTypes = [&]() {
    if (auto func = op->getParentOfType<CreateLambdaOp>()) {
      auto lambdaTy = cast<CallableType>(func->getResult(0).getType());
      return SmallVector<Type>(lambdaTy.getSignature().getResults());
    }
    if (auto func = op->getParentOfType<func::FuncOp>())
      return SmallVector<Type>(func.getResultTypes());
    foundFunc = false;
    return SmallVector<Type>();
  }();
  if (!foundFunc)
    return emitOpError("cannot find nearest enclosing function/lambda");
  if (getOperands().size() != resultTypes.size())
    return emitOpError(
        "arity of arguments and function/lambda result mismatch");
  for (auto p : llvm::zip(getOperands().getTypes(), resultTypes))
    if (std::get<0>(p) != std::get<1>(p))
      return emitOpError("argument type mismatch with function/lambda result");
  return success();
}

//===----------------------------------------------------------------------===//
// Generated logic
//===----------------------------------------------------------------------===//

#define GET_OP_CLASSES
#include "cudaq/Optimizer/Dialect/CC/CCOps.cpp.inc"<|MERGE_RESOLUTION|>--- conflicted
+++ resolved
@@ -400,24 +400,6 @@
   auto params = adaptor.getOperands();
   if (params.size() < 2)
     return nullptr;
-<<<<<<< HEAD
-  if (auto intAttr = dyn_cast_or_null<IntegerAttr>(params[1])) {
-    auto offset = intAttr.getInt();
-    auto conArr = getConstantArray().getDefiningOp<ConstantArrayOp>();
-    if (!conArr)
-      return nullptr;
-    cc::ArrayType arrTy = conArr.getType();
-    if (arrTy.isUnknownSize())
-      return nullptr;
-    auto arrSize = arrTy.getSize();
-    OpBuilder builder(getContext());
-    builder.setInsertionPoint(getOperation());
-    if (offset < arrSize) {
-      auto fc = cast<FloatAttr>(conArr.getConstantValues()[offset]).getValue();
-      auto f64Ty = builder.getF64Type();
-      Value val = builder.create<arith::ConstantFloatOp>(getLoc(), fc, f64Ty);
-      return val;
-=======
   auto intAttr = dyn_cast_or_null<IntegerAttr>(params[1]);
   if (!intAttr)
     return nullptr;
@@ -439,7 +421,6 @@
           cast<FloatAttr>(conArr.getConstantValues()[offset]).getValue();
       return builder.create<arith::ConstantFloatOp>(loc, floatConstVal, fltTy)
           .getResult();
->>>>>>> cbaf0123
     }
     auto intConstVal =
         cast<IntegerAttr>(conArr.getConstantValues()[offset]).getInt();
