/*******************************************************************************
 * Copyright (c) 2022 - 2024 NVIDIA Corporation & Affiliates.                  *
 * All rights reserved.                                                        *
 *                                                                             *
 * This source code and the accompanying materials are made available under    *
 * the terms of the Apache License 2.0 which accompanies this distribution.    *
 ******************************************************************************/

#include "cudaq/Frontend/nvqpp/ASTBridge.h"
#include "cudaq/Frontend/nvqpp/QisBuilder.h"
#include "cudaq/Optimizer/Builder/Factory.h"
#include "cudaq/Optimizer/Builder/Intrinsics.h"
#include "cudaq/Optimizer/Dialect/CC/CCOps.h"
#include "cudaq/Optimizer/Dialect/Quake/QuakeOps.h"
#include "llvm/Support/Debug.h"
#include "mlir/Dialect/SCF/IR/SCF.h"

#define DEBUG_TYPE "lower-ast-expr"

using namespace mlir;

// Get the result type if \p ty is a function type or just return \p ty.
static Type getResultType(Type ty) {
  assert(ty && "Type cannot be null");
  if (auto funcTy = dyn_cast<FunctionType>(ty)) {
    assert(funcTy.getNumResults() == 1);
    return funcTy.getResult(0);
  }
  return ty;
}

/// Convert a name, value pair into a symbol name.
static std::string getQubitSymbolTableName(StringRef qregName, Value idxVal) {
  std::string name;
  if (auto idxIntVal = idxVal.getDefiningOp<arith::ConstantIntOp>())
    return qregName.str() + "%" + std::to_string(idxIntVal.value());
  if (auto idxIdxVal = idxVal.getDefiningOp<arith::ConstantIndexOp>())
    return qregName.str() + "%" + std::to_string(idxIdxVal.value());

  // this is a general value, like a loop idx
  std::stringstream ss;
  ss << qregName.str() << "%" << idxVal.getAsOpaquePointer();
  return ss.str();
}

/// Helper to get the declaration of a decl-ref expression.
/// Precondition: \p expr must be a pointer to a DeclRefExpr.
static clang::NamedDecl *getNamedDecl(clang::Expr *expr) {
  auto *call = cast<clang::DeclRefExpr>(expr);
  return call->getDecl()->getUnderlyingDecl();
}

static std::pair<SmallVector<Value>, SmallVector<Value>>
maybeUnpackOperands(OpBuilder &builder, Location loc, ValueRange operands,
                    bool isControl = false) {
  // If this is not a controlled op, then we just keep all operands as targets.
  if (!isControl)
    return std::make_pair(operands, SmallVector<Value>{});

  if (operands.size() > 1)
    return std::make_pair(SmallVector<Value>{operands.take_back()},
                          SmallVector<Value>{operands.drop_back(1)});
  Value target = operands.back();
  if (target.getType().isa<quake::VeqType>()) {
    // Split the vector. Last one is target, front N-1 are controls.
    auto vecSize = builder.create<quake::VeqSizeOp>(
        loc, builder.getIntegerType(64), target);
    auto size = builder.create<cudaq::cc::CastOp>(
        loc, builder.getI64Type(), vecSize, cudaq::cc::CastOpMode::Unsigned);
    auto one = builder.create<arith::ConstantIntOp>(loc, 1, 64);
    auto offset = builder.create<arith::SubIOp>(loc, size, one);
    // Get the last qubit in the veq: the target.
    Value qTarg = builder.create<quake::ExtractRefOp>(loc, target, offset);
    auto zero = builder.create<arith::ConstantIntOp>(loc, 0, 64);
    auto last = builder.create<arith::SubIOp>(loc, offset, one);
    // The canonicalizer will compute a constant size, if possible.
    auto unsizedVeqTy = quake::VeqType::getUnsized(builder.getContext());
    // Get the subvector of all qubits excluding the last one: controls.
    Value ctrlSubveq =
        builder.create<quake::SubVeqOp>(loc, unsizedVeqTy, target, zero, last);
    return std::make_pair(SmallVector<Value>{qTarg},
                          SmallVector<Value>{ctrlSubveq});
  }
  return std::make_pair(SmallVector<Value>{target}, SmallVector<Value>{});
}

namespace {
// Type used to specialize the buildOp function. This extends the cases below by
// prefixing a single parameter value to the list of arguments for cases 1
// and 2. A Param does not have a case 3 defined.
class Param {};
} // namespace

/// Create a negated controls attribute from a range of controls, \p ctrls, and
/// a list of which ones should be negated, \p negations.
static DenseBoolArrayAttr
negatedControlsAttribute(MLIRContext *ctx, ValueRange ctrls,
                         SmallVector<Value> &negations) {
  if (negations.empty())
    return {};
  SmallVector<bool> negatedControls(ctrls.size());
  for (auto v : llvm::enumerate(ctrls))
    negatedControls[v.index()] = std::find(negations.begin(), negations.end(),
                                           v.value()) != negations.end();
  auto boolVecAttr = DenseBoolArrayAttr::get(ctx, negatedControls);
  negations.clear();
  return {boolVecAttr};
}

// There are three basic overloads of the "single target" CUDA Quantum ops.
//
// 1. op(qubit...)
//    This form takes the last qubit as the target and all qubits to
//    the left as controls.
// 2. op(qurange, qubit)
//    Similar to above except the control qubits are packed in a
//    range container.
// 3. op(qurange)
//    This is not like the other 2. This is syntactic sugar for
//    invoking the op elementally across the entire range container.
//    There are no controls.
//
// In the future, it may be decided to add more overloads to this family (e.g.,
// adding controls to case 3).
template <typename A, typename P = void>
bool buildOp(OpBuilder &builder, Location loc, ValueRange operands,
             SmallVector<Value> &negations,
             llvm::function_ref<void()> reportNegateError,
             bool isAdjoint = false, bool isControl = false) {
  if constexpr (std::is_same_v<P, Param>) {
    assert(operands.size() >= 2 && "must be at least 2 operands");
    auto params = operands.take_front();
    auto [target, ctrls] =
        maybeUnpackOperands(builder, loc, operands.drop_front(1), isControl);
    for (auto v : target)
      if (std::find(negations.begin(), negations.end(), v) != negations.end())
        reportNegateError();
    auto negs =
        negatedControlsAttribute(builder.getContext(), ctrls, negations);
    if (ctrls.empty())
      for (auto t : target)
        builder.create<A>(loc, isAdjoint, params, ctrls, t, negs);
    else {
      assert(target.size() == 1 &&
             "can only have a single target with control qubits.");
      builder.create<A>(loc, isAdjoint, params, ctrls, target, negs);
    }
  } else {
    assert(operands.size() >= 1 && "must be at least 1 operand");
    if ((operands.size() == 1) && operands[0].getType().isa<quake::VeqType>()) {
      auto target = operands[0];
      if (!negations.empty())
        reportNegateError();
      Type i64Ty = builder.getI64Type();
      auto size = builder.create<quake::VeqSizeOp>(
          loc, builder.getIntegerType(64), target);
      Value rank = builder.create<cudaq::cc::CastOp>(
          loc, i64Ty, size, cudaq::cc::CastOpMode::Unsigned);
      auto bodyBuilder = [&](OpBuilder &builder, Location loc, Region &,
                             Block &block) {
        Value ref = builder.create<quake::ExtractRefOp>(loc, target,
                                                        block.getArgument(0));
        builder.create<A>(loc, ValueRange(), ref);
      };
      cudaq::opt::factory::createInvariantLoop(builder, loc, rank, bodyBuilder);
    } else {
      auto [target, ctrls] =
          maybeUnpackOperands(builder, loc, operands, isControl);
      for (auto v : target)
        if (std::find(negations.begin(), negations.end(), v) != negations.end())
          reportNegateError();
      auto negs =
          negatedControlsAttribute(builder.getContext(), ctrls, negations);
      if (ctrls.empty())
        // May have multiple targets, but no controls, op(q, r, s, ...)
        for (auto t : target)
          builder.create<A>(loc, isAdjoint, ValueRange(), ValueRange(), t,
                            negs);
      else {
        assert(target.size() == 1 &&
               "can only have a single target with control qubits.");
        builder.create<A>(loc, isAdjoint, ValueRange(), ctrls, target, negs);
      }
    }
  }
  return true;
}

static Value getConstantInt(OpBuilder &builder, Location loc,
                            const uint64_t value, const int bitwidth) {
  return builder.create<arith::ConstantIntOp>(loc, value,
                                              builder.getIntegerType(bitwidth));
}

static Value getConstantInt(OpBuilder &builder, Location loc,
                            const uint64_t value, Type intTy) {
  assert(intTy.isa<IntegerType>());
  return builder.create<arith::ConstantIntOp>(loc, value, intTy);
}

template <auto KindConst, typename T,
          typename = std::enable_if_t<std::is_same_v<decltype(KindConst), T>>>
bool isOperatorKind(T kindValue) {
  return kindValue == KindConst;
}

/// Is \p kind the `operator[]` function?
static bool isSubscriptOperator(clang::OverloadedOperatorKind kind) {
  return isOperatorKind<clang::OverloadedOperatorKind::OO_Subscript>(kind);
}

/// Is \p kind the `operator==` function?
static bool isCompareEqualOperator(clang::OverloadedOperatorKind kind) {
  return isOperatorKind<clang::OverloadedOperatorKind::OO_EqualEqual>(kind);
}

/// Is \p kind the `operator=` function?
static bool isAssignmentOperator(clang::OverloadedOperatorKind kind) {
  return isOperatorKind<clang::OverloadedOperatorKind::OO_Equal>(kind);
}

/// Is \p kind the `operator!` function?
static bool isExclaimOperator(clang::OverloadedOperatorKind kind) {
  return isOperatorKind<clang::OverloadedOperatorKind::OO_Exclaim>(kind);
}

// Map the measured bit vector to an i32 representation.
static Value toIntegerImpl(OpBuilder &builder, Location loc, Value bitVec) {
  // TODO: Consider moving toIntegerImpl to an intrinsic.

  // Overall strategy in pseudo-C
  // auto toInteger = [](vector<i1> bits, int nBits) {
  //   int i = 0;
  //   for (int j = 0; j < nBits; j++) {
  //     // lsb
  //     k = nBits-j-1;
  //     i ^= (-bits[k] ^ i) & (1 << k);
  //   }
  //   return i;
  // };
  // should print 7
  // auto k = toInteger({1,1,1}, 3);
  // printf("%d\n", k);

  // get bitVec size
  Value bitVecSize = builder.create<cudaq::cc::StdvecSizeOp>(
      loc, builder.getI32Type(), bitVec);

  // Useful types and values
  auto i32Ty = builder.getI32Type();
  Value one = builder.create<arith::ConstantIntOp>(loc, 1, i32Ty);
  Value negOne = builder.create<arith::ConstantIntOp>(loc, -1, i32Ty);

  // Create int i = 0;
  Value stackSlot = builder.create<cudaq::cc::AllocaOp>(loc, i32Ty);
  Value zeroInt = builder.create<arith::ConstantIntOp>(loc, 0, i32Ty);
  builder.create<cudaq::cc::StoreOp>(loc, zeroInt, stackSlot);

  // Create the for loop
  Value rank = builder.create<cudaq::cc::CastOp>(
      loc, builder.getI32Type(), bitVecSize, cudaq::cc::CastOpMode::Unsigned);
  cudaq::opt::factory::createInvariantLoop(
      builder, loc, rank,
      [&](OpBuilder &nestedBuilder, Location nestedLoc, Region &,
          Block &block) {
        Value iv = block.getArgument(0);
        OpBuilder::InsertionGuard guard(nestedBuilder);

        // Compute the idx in bit[idx]
        Value kIter = builder.create<arith::SubIOp>(loc, bitVecSize, iv);
        kIter = builder.create<arith::SubIOp>(loc, kIter, one);

        // 1 << k
        Value rightPart = builder.create<arith::ShLIOp>(loc, one, kIter);

        // bits[k]
        auto eleTy =
            cast<cudaq::cc::SpanLikeType>(bitVec.getType()).getElementType();
        auto elePtrTy = cudaq::cc::PointerType::get(eleTy);
        auto vecPtr =
            builder.create<cudaq::cc::StdvecDataOp>(loc, elePtrTy, bitVec);
        auto eleAddr = builder.create<cudaq::cc::ComputePtrOp>(
            loc, elePtrTy, vecPtr, ValueRange{kIter});
        Value bitElement = builder.create<cudaq::cc::LoadOp>(loc, eleAddr);

        // -bits[k]
        bitElement = builder.create<arith::ExtUIOp>(loc, builder.getI32Type(),
                                                    bitElement);
        bitElement = builder.create<arith::MulIOp>(loc, negOne, bitElement);

        // -bits[k] ^ i
        Value integer = builder.create<cudaq::cc::LoadOp>(loc, stackSlot);
        Value leftPart =
            builder.create<arith::XOrIOp>(loc, bitElement, integer);

        // (-bits[k] & i ) & (1 << k)
        Value andVal = builder.create<arith::AndIOp>(loc, leftPart, rightPart);

        // i ^ andVal
        Value result = builder.create<arith::XOrIOp>(loc, integer, andVal);
        builder.create<cudaq::cc::StoreOp>(loc, result, stackSlot);
      });
  return builder.create<cudaq::cc::LoadOp>(loc, stackSlot);
}

// Perform the standard type coercions when the syntactic expression from the
// AST has arguments of different types.
static void castToSameType(OpBuilder builder, Location loc,
                           const clang::Type *lhsType, Value &lhs,
                           const clang::Type *rhsType, Value &rhs) {
  if (lhs.getType().getIntOrFloatBitWidth() ==
      rhs.getType().getIntOrFloatBitWidth())
    return;
  auto lhsTy = lhs.getType();
  auto rhsTy = rhs.getType();
  if (lhsTy.isa<IntegerType>() && rhsTy.isa<IntegerType>()) {
    if (lhsTy.getIntOrFloatBitWidth() < rhsTy.getIntOrFloatBitWidth()) {
      if (lhsType && lhsType->isUnsignedIntegerOrEnumerationType())
        lhs = builder.create<arith::ExtUIOp>(loc, rhs.getType(), lhs);
      else
        lhs = builder.create<arith::ExtSIOp>(loc, rhs.getType(), lhs);
      return;
    }
    if (rhsType && rhsType->isUnsignedIntegerOrEnumerationType())
      rhs = builder.create<arith::ExtUIOp>(loc, lhs.getType(), rhs);
    else
      rhs = builder.create<arith::ExtSIOp>(loc, lhs.getType(), rhs);
    return;
  }
  if (lhsTy.isa<FloatType>() && rhsTy.isa<FloatType>()) {
    if (lhsTy.getIntOrFloatBitWidth() < rhsTy.getIntOrFloatBitWidth()) {
      lhs = builder.create<arith::ExtFOp>(loc, rhs.getType(), lhs);
      return;
    }
    rhs = builder.create<arith::ExtFOp>(loc, lhs.getType(), rhs);
    return;
  }
  if (lhsTy.isa<FloatType>() && rhsTy.isa<IntegerType>()) {
    if (rhsType && rhsType->isUnsignedIntegerOrEnumerationType())
      rhs = builder.create<arith::UIToFPOp>(loc, lhs.getType(), rhs);
    else
      rhs = builder.create<arith::SIToFPOp>(loc, lhs.getType(), rhs);
    return;
  }
  if (lhsTy.isa<IntegerType>() && rhsTy.isa<FloatType>()) {
    if (lhsType && lhsType->isUnsignedIntegerOrEnumerationType())
      lhs = builder.create<arith::UIToFPOp>(loc, rhs.getType(), lhs);
    else
      lhs = builder.create<arith::SIToFPOp>(loc, rhs.getType(), lhs);
    return;
  }
  TODO_loc(loc, "conversion of operands in binary expression");
}

/// Generalized kernel argument morphing. When traversing the AST, the calling
/// context's argument values that have already been created may be similar to
/// but not identical to the callee's signature types. This function deals with
/// adding the glue code to make the call strongly (exactly) type conforming.
static SmallVector<Value> convertKernelArgs(OpBuilder &builder, Location loc,
                                            std::size_t dropFrontNum,
                                            const SmallVector<Value> &args,
                                            ArrayRef<Type> kernelArgTys) {
  SmallVector<Value> result;
  assert(args.size() - dropFrontNum == kernelArgTys.size());
  for (auto i = dropFrontNum, end = args.size(); i < end; ++i) {
    auto v = args[i];
    auto vTy = v.getType();
    auto kTy = kernelArgTys[i - dropFrontNum];
    if (vTy == kTy) {
      result.push_back(v);
      continue;
    }
    if (auto ptrTy = dyn_cast<cudaq::cc::PointerType>(vTy))
      if (ptrTy.getElementType() == kTy) {
        // Promote pass-by-reference to pass-by-value.
        auto load = builder.create<cudaq::cc::LoadOp>(loc, v);
        result.push_back(load);
        continue;
      }
    if (auto vVecTy = dyn_cast<quake::VeqType>(vTy))
      if (auto kVecTy = dyn_cast<quake::VeqType>(kTy)) {
        // Both are Veq but the Veq are not identical. If the callee has a
        // dynamic size, we can relax the size from the calling context.
        if (vVecTy.hasSpecifiedSize() && !kVecTy.hasSpecifiedSize()) {
          auto relax = builder.create<quake::RelaxSizeOp>(loc, kVecTy, v);
          result.push_back(relax);
          continue;
        }
      }
    LLVM_DEBUG(llvm::dbgs() << "convert: " << v << "\nto:" << kTy << '\n');
    TODO_loc(loc, "argument type conversion");
  }
  return result;
}

static clang::CXXRecordDecl *
classDeclFromTemplateArgument(clang::FunctionDecl &func,
                              std::size_t argumentPosition,
                              clang::ASTContext &astContext) {
  if (auto *paramDecl = func.getParamDecl(argumentPosition))
    if (auto *defn = paramDecl->getDefinition(astContext)) {
      // Check `auto &&` case.
      if (auto *rvalueRefTy = dyn_cast<clang::RValueReferenceType>(
              defn->getType().getTypePtr()))
        if (auto *substTmpl = dyn_cast<clang::SubstTemplateTypeParmType>(
                rvalueRefTy->getPointeeType().getTypePtr())) {
          auto qualTy = substTmpl->getReplacementType();
          return qualTy.getTypePtr()->getAsCXXRecordDecl();
        }
      // Check `class-name &` case.
      if (auto *lvalueRefTy = dyn_cast<clang::LValueReferenceType>(
              defn->getType().getTypePtr()))
        return lvalueRefTy->getPointeeType().getTypePtr()->getAsCXXRecordDecl();
    }
  return nullptr;
}

/// Is this type name one of the `cudaq` types that map to a VeqType?
static bool isCudaQType(StringRef tn) {
  return tn.equals("qreg") || tn.equals("qspan") || tn.equals("qarray") ||
         tn.equals("qview") || tn.equals("qvector");
}

namespace cudaq::details {
/// Is \p x the `operator()` function?
static bool isCallOperator(clang::CXXOperatorCallExpr *x) {
  return cudaq::isCallOperator(x->getOperator());
}

FunctionType QuakeBridgeVisitor::peelPointerFromFunction(Type ty) {
  if (auto ptrTy = dyn_cast<cudaq::cc::PointerType>(ty))
    ty = ptrTy.getElementType();
  return cast<FunctionType>(ty);
}

bool QuakeBridgeVisitor::VisitArraySubscriptExpr(clang::ArraySubscriptExpr *x) {
  auto loc = toLocation(x->getSourceRange());
  auto rhs = popValue();
  auto lhs = popValue();
  Type eleTy = [&]() {
    // NB: Check both arguments as expression may be inverted.
    if (auto ptrTy = dyn_cast<cc::PointerType>(lhs.getType()))
      return ptrTy.getElementType();
    return cast<cc::PointerType>(rhs.getType()).getElementType();
  }();
  Type arrEleTy = [&]() {
    // FIXME: The following dyn_cast should never fail.
    if (auto arrTy = dyn_cast<cc::ArrayType>(eleTy))
      return arrTy.getElementType();
    return eleTy;
  }();
  auto elePtrTy = cc::PointerType::get(arrEleTy);
  return pushValue(builder.create<cc::ComputePtrOp>(loc, elePtrTy, lhs, rhs));
}

bool QuakeBridgeVisitor::VisitFloatingLiteral(clang::FloatingLiteral *x) {
  // Literals do not push a type on the type stack.
  auto loc = toLocation(x->getSourceRange());
  auto bltTy = cast<clang::BuiltinType>(x->getType().getTypePtr());
  auto fltTy = cast<FloatType>(builtinTypeToType(bltTy));
  auto fltVal = x->getValue();
  return pushValue(
      opt::factory::createFloatConstant(loc, builder, fltVal, fltTy));
}

bool QuakeBridgeVisitor::VisitCXXBoolLiteralExpr(clang::CXXBoolLiteralExpr *x) {
  auto loc = toLocation(x->getSourceRange());
  auto intTy =
      builtinTypeToType(cast<clang::BuiltinType>(x->getType().getTypePtr()));
  auto intVal = x->getValue();
  return pushValue(getConstantInt(builder, loc, intVal ? 1 : 0, intTy));
}

bool QuakeBridgeVisitor::VisitIntegerLiteral(clang::IntegerLiteral *x) {
  auto loc = toLocation(x->getSourceRange());
  auto intTy =
      builtinTypeToType(cast<clang::BuiltinType>(x->getType().getTypePtr()));
  auto intVal = x->getValue().getLimitedValue();
  return pushValue(getConstantInt(builder, loc, intVal, intTy));
}

bool QuakeBridgeVisitor::VisitUnaryOperator(clang::UnaryOperator *x) {
  auto loc = toLocation(x->getSourceRange());
  switch (x->getOpcode()) {
  case clang::UnaryOperatorKind::UO_PostInc: {
    auto var = popValue();
    auto loaded = builder.create<cc::LoadOp>(loc, var);
    auto incremented = builder.create<arith::AddIOp>(
        loc, loaded,
        getConstantInt(builder, loc, 1,
                       loaded.getType().getIntOrFloatBitWidth()));
    builder.create<cc::StoreOp>(loc, incremented, var);
    return pushValue(loaded);
  }
  case clang::UnaryOperatorKind::UO_PreInc: {
    auto var = popValue();
    auto loaded = builder.create<cc::LoadOp>(loc, var);
    auto incremented = builder.create<arith::AddIOp>(
        loc, loaded,
        getConstantInt(builder, loc, 1,
                       loaded.getType().getIntOrFloatBitWidth()));
    builder.create<cc::StoreOp>(loc, incremented, var);
    return pushValue(incremented);
  }
  case clang::UnaryOperatorKind::UO_PostDec: {
    auto var = popValue();
    auto loaded = builder.create<cc::LoadOp>(loc, var);
    auto decremented = builder.create<arith::SubIOp>(
        loc, loaded,
        getConstantInt(builder, loc, 1,
                       loaded.getType().getIntOrFloatBitWidth()));
    builder.create<cc::StoreOp>(loc, decremented, var);
    return pushValue(loaded);
  }
  case clang::UnaryOperatorKind::UO_PreDec: {
    auto var = popValue();
    auto loaded = builder.create<cc::LoadOp>(loc, var);
    auto decremented = builder.create<arith::SubIOp>(
        loc, loaded,
        getConstantInt(builder, loc, 1,
                       loaded.getType().getIntOrFloatBitWidth()));
    builder.create<cc::StoreOp>(loc, decremented, var);
    return pushValue(decremented);
  }
  case clang::UnaryOperatorKind::UO_LNot: {
    auto var = popValue();
    auto zero = builder.create<arith::ConstantIntOp>(loc, 0, var.getType());
    Value unaryNot =
        builder.create<arith::CmpIOp>(loc, arith::CmpIPredicate::eq, var, zero);
    return pushValue(unaryNot);
  }
  case clang::UnaryOperatorKind::UO_Minus: {
    auto subExpr = popValue();
    auto resTy = subExpr.getType();
    if (resTy.isa<IntegerType>())
      return pushValue(builder.create<arith::MulIOp>(
          loc, subExpr,
          getConstantInt(builder, loc, -1, resTy.getIntOrFloatBitWidth())));

    if (resTy.isa<FloatType>()) {
      auto neg_one = opt::factory::createFloatConstant(loc, builder, -1.0,
                                                       cast<FloatType>(resTy));
      return pushValue(builder.create<arith::MulFOp>(loc, subExpr, neg_one));
    }
    TODO_x(loc, x, mangler, "unknown type for unary minus");
    return false;
  }
  case clang::UnaryOperatorKind::UO_Deref: {
    auto subExpr = popValue();
    assert(isa<cc::PointerType>(subExpr.getType()));
    return pushValue(builder.create<cc::LoadOp>(loc, subExpr));
  }
  case clang::UnaryOperatorKind::UO_Extension: {
    TODO_x(loc, x, mangler, "__extension__ operator");
    return false;
  }
  case clang::UnaryOperatorKind::UO_Coawait: {
    TODO_x(loc, x, mangler, "co_await operator");
    return false;
  }
  }
  TODO_x(loc, x, mangler, "unprocessed unary operator");
  return false;
}

Value QuakeBridgeVisitor::floatingPointCoercion(Location loc, Type toType,
                                                Value value) {
  auto fromType = value.getType();
  if (toType == fromType)
    return value;
  if (fromType.isa<IntegerType>() && toType.isa<IntegerType>()) {
    if (fromType.getIntOrFloatBitWidth() < toType.getIntOrFloatBitWidth())
      return builder.create<arith::ExtFOp>(loc, toType, value);
    if (fromType.getIntOrFloatBitWidth() > toType.getIntOrFloatBitWidth())
      return builder.create<arith::TruncFOp>(loc, toType, value);
    TODO_loc(loc, "floating point types are distinct and same size");
  }
  TODO_loc(loc, "Float conversion but not floating point types");
}

Value QuakeBridgeVisitor::integerCoercion(Location loc,
                                          const clang::QualType &clangTy,
                                          Type dstTy, Value srcVal) {
  auto fromTy = getResultType(srcVal.getType());
  if (dstTy == fromTy)
    return srcVal;

  if (fromTy.isa<IntegerType>() && dstTy.isa<IntegerType>()) {
    if (fromTy.getIntOrFloatBitWidth() < dstTy.getIntOrFloatBitWidth()) {
      if (clangTy->isUnsignedIntegerOrEnumerationType())
        return builder.create<arith::ExtUIOp>(loc, dstTy, srcVal);
      return builder.create<arith::ExtSIOp>(loc, dstTy, srcVal);
    }
    if (fromTy.getIntOrFloatBitWidth() > dstTy.getIntOrFloatBitWidth())
      return builder.create<arith::TruncIOp>(loc, dstTy, srcVal);
    TODO_loc(loc, "Types are not the same but have the same length");
  }
  TODO_loc(loc, "Integer conversion but not integer types");
}

bool QuakeBridgeVisitor::TraverseCastExpr(clang::CastExpr *x,
                                          DataRecursionQueue *) {
  // RecursiveASTVisitor is tuned for dumping surface syntax so doesn't
  // necessarily visit the type. Override so that the casted to type is visited
  // and pushed on the stack.
  [[maybe_unused]] auto typeStackDepth = typeStack.size();
  LLVM_DEBUG(llvm::dbgs() << "%% "; x->dump());
  if (!TraverseType(x->getType()))
    return false;
  assert(typeStack.size() == typeStackDepth + 1 && "must push a type");
  for (auto *sub : getStmtChildren(x))
    if (!TraverseStmt(sub))
      return false;
  bool result = WalkUpFromCastExpr(x);
  if (result) {
    assert(typeStack.size() == typeStackDepth && "must be original depth");
  }
  return result;
}

bool QuakeBridgeVisitor::VisitCastExpr(clang::CastExpr *x) {
  // The type to cast the expression into is pushed during the traversal of the
  // ImplicitCastExpr in non-error cases.
  auto castToTy = popType();
  auto loc = toLocation(x);
  auto intToIntCast = [&](Location locSub, Value mlirVal) {
    clang::QualType srcTy = x->getSubExpr()->getType();
    return pushValue(integerCoercion(locSub, srcTy, castToTy, mlirVal));
  };

  switch (x->getCastKind()) {
  case clang::CastKind::CK_LValueToRValue: {
    auto subValue = loadLValue(popValue());
    return pushValue(subValue);
  }
  case clang::CastKind::CK_FloatingCast: {
    [[maybe_unused]] auto dstType = x->getType();
    [[maybe_unused]] auto val = x->getSubExpr();
    assert(val->getType()->isFloatingType() && dstType->isFloatingType());
    auto value = popValue();
    auto toType = cast<FloatType>(castToTy);
    auto fromType = cast<FloatType>(value.getType());
    assert(toType && fromType);
    if (toType == fromType)
      return pushValue(value);
    if (fromType.getIntOrFloatBitWidth() < toType.getIntOrFloatBitWidth())
      return pushValue(builder.create<arith::ExtFOp>(loc, toType, value));
    return pushValue(builder.create<arith::TruncFOp>(loc, toType, value));
  }
  case clang::CastKind::CK_IntegralCast: {
    auto locSub = toLocation(x->getSubExpr());
    auto result = intToIntCast(locSub, popValue());
    assert(result && "integer conversion failed");
    return result;
  }
  case clang::CastKind::CK_FunctionToPointerDecay:
  case clang::CastKind::CK_ArrayToPointerDecay:
  case clang::CastKind::CK_NoOp:
  case clang::CastKind::CK_ToVoid:
    return true;
  case clang::CastKind::CK_FloatingToIntegral: {
    auto qualTy = x->getType();
    if (qualTy->isUnsignedIntegerOrEnumerationType())
      return pushValue(
          builder.create<arith::FPToUIOp>(loc, castToTy, popValue()));
    return pushValue(
        builder.create<arith::FPToSIOp>(loc, castToTy, popValue()));
  }
  case clang::CastKind::CK_IntegralToFloating: {
    if (x->getSubExpr()->getType()->isUnsignedIntegerOrEnumerationType())
      return pushValue(
          builder.create<arith::UIToFPOp>(loc, castToTy, popValue()));
    return pushValue(
        builder.create<arith::SIToFPOp>(loc, castToTy, popValue()));
  }
  case clang::CastKind::CK_IntegralToBoolean: {
    auto last = popValue();
    Value zero = builder.create<arith::ConstantIntOp>(loc, 0, last.getType());
    return pushValue(builder.create<arith::CmpIOp>(
        loc, arith::CmpIPredicate::ne, last, zero));
  }
  case clang::CastKind::CK_FloatingToBoolean: {
    auto last = popValue();
    Value zero = opt::factory::createFloatConstant(
        loc, builder, 0.0, cast<FloatType>(last.getType()));
    return pushValue(builder.create<arith::CmpFOp>(
        loc, arith::CmpFPredicate::UNE, last, zero));
  }
  case clang::CastKind::CK_UserDefinedConversion: {
    auto sub = popValue();
    // castToTy is the converion function signature.
    castToTy = popType();
    if (isa<IntegerType>(castToTy) && isa<IntegerType>(sub.getType())) {
      auto locSub = toLocation(x->getSubExpr());
      bool result = intToIntCast(locSub, sub);
      assert(result && "integer conversion failed");
      return result;
    }
    TODO_loc(loc, "unhandled user defined implicit conversion");
  }
  case clang::CastKind::CK_ConstructorConversion: {
    // Enable implicit conversion of surface types, which both map to VeqType.
    if (isa<quake::VeqType>(castToTy))
      if (auto cxxExpr = dyn_cast<clang::CXXConstructExpr>(x->getSubExpr()))
        if (cxxExpr->getNumArgs() == 1 &&
            isa<quake::VeqType>(peekValue().getType()))
          return true;
    // ... or which both map to RefType.
    if (isa<quake::RefType>(castToTy))
      if (auto cxxExpr = dyn_cast<clang::CXXConstructExpr>(x->getSubExpr()))
        if (cxxExpr->getNumArgs() == 1 &&
            isa<quake::RefType>(peekValue().getType()))
          return true;

    // Enable implicit conversion of lambda -> std::function, which are both
    // cc::CallableType.
    if (isa<cc::CallableType>(castToTy)) {
      // Enable implicit conversion of callable -> std::function.
      if (auto cxxExpr = dyn_cast<clang::CXXConstructExpr>(x->getSubExpr()))
        if (cxxExpr->getNumArgs() == 1)
          return true;
    }
    if (isa<ComplexType>(castToTy) && isa<ComplexType>(peekValue().getType())) {
      return true;
    }
    if (auto funcTy = peelPointerFromFunction(castToTy))
      if (auto fromTy = dyn_cast<cc::CallableType>(peekValue().getType())) {
        auto inputs = funcTy.getInputs();
        if (!inputs.empty() && inputs[0] == fromTy)
          return true;
      }

    TODO_loc(loc, "unhandled implicit cast expression: constructor conversion");
  }
  }

  // Handle the case where we have if ( vec[i] ), where vec == vector<i32>.
  // This leads to an ImplicitCastExpr (IntegralToBoolean) -> ImplicitCastExpr
  // (LvalueToRvalue)
  if (auto anotherCast = dyn_cast<clang::ImplicitCastExpr>(x->getSubExpr())) {
    if (!VisitImplicitCastExpr(anotherCast))
      return false;
    if (x->getCastKind() == clang::CastKind::CK_IntegralToBoolean) {
      auto last = popValue();
      Value zero = builder.create<arith::ConstantIntOp>(loc, 0, last.getType());
      return pushValue(builder.create<arith::CmpIOp>(
          loc, arith::CmpIPredicate::ne, last, zero));
    }
  }
  TODO_loc(loc, "unhandled implicit cast expression");
}

bool QuakeBridgeVisitor::TraverseBinaryOperator(clang::BinaryOperator *x,
                                                DataRecursionQueue *) {
  bool shortCircuitWhenTrue =
      x->getOpcode() == clang::BinaryOperatorKind::BO_LOr;

  // The && and || operators are semantically if statements. Traverse them
  // differently than other expressions since both sides of the expression are
  // not always evaluated.
  switch (x->getOpcode()) {
  case clang::BinaryOperatorKind::BO_LAnd:
  case clang::BinaryOperatorKind::BO_LOr: {
    auto *lhs = x->getLHS();
    if (!TraverseStmt(lhs))
      return false;
    auto lhsVal = popValue();
    auto loc = toLocation(x->getSourceRange());
    auto zero = builder.create<arith::ConstantIntOp>(loc, 0, lhsVal.getType());
    Value cond = builder.create<arith::CmpIOp>(loc,
                                               shortCircuitWhenTrue
                                                   ? arith::CmpIPredicate::ne
                                                   : arith::CmpIPredicate::eq,
                                               lhsVal, zero);
    bool result = true;
    auto ifOp = builder.create<cc::IfOp>(
        loc, TypeRange{cond.getType()}, cond,
        // Value if `cond` is true
        // For `BO_LAnd`, that means Value if lhs is     zero (i.e. false)
        // For `BO_LOr`,  that means Value if lhs is non-zero (i.e. true)
        [=](OpBuilder &builder, Location loc, Region &region) {
          // Short-circuit taken: return the result of the lhs and do not
          // evaluate the rhs at all.
          region.push_back(new Block{});
          auto &bodyBlock = region.front();
          OpBuilder::InsertionGuard guad(builder);
          builder.setInsertionPointToStart(&bodyBlock);
          if (x->getOpcode() == clang::BinaryOperatorKind::BO_LAnd) {
            // Return false out of this block in order to avoid evaluating rhs
            auto constantFalse =
                builder
                    .create<arith::ConstantOp>(loc, builder.getBoolAttr(false))
                    .getResult();
            builder.create<cc::ContinueOp>(loc, TypeRange{}, constantFalse);
          } else {
            builder.create<cc::ContinueOp>(loc, TypeRange{}, cond);
          }
        },
        // Value if `cond` is false
        // For `BO_LAnd`, that means Value if lhs is non-zero (i.e. true)
        // For `BO_LOr`,  that means Value if lhs is     zero (i.e. false)
        [&result, this, rhs = x->getRHS()](OpBuilder &builder, Location loc,
                                           Region &region) {
          // Short-circuit not taken: evaluate the rhs and return that value.
          region.push_back(new Block{});
          auto &bodyBlock = region.front();
          OpBuilder::InsertionGuard guad(builder);
          builder.setInsertionPointToStart(&bodyBlock);
          if (!TraverseStmt(rhs)) {
            result = false;
            return;
          }
          auto rhsVal = popValue();
          builder.create<cc::ContinueOp>(loc, TypeRange{}, rhsVal);
        });
    if (!result)
      return result;
    return pushValue(ifOp.getResult(0));
  }
  default:
    break;
  }
  return Base::TraverseBinaryOperator(x);
}

bool QuakeBridgeVisitor::VisitBinaryOperator(clang::BinaryOperator *x) {
  auto rhs = popValue();
  auto lhs = popValue();
  auto loc = toLocation(x->getSourceRange());
  auto maybeLoadValue = [&](Value v) -> Value {
    if (isa<cc::PointerType>(v.getType()))
      return builder.create<cc::LoadOp>(loc, v);
    return v;
  };

  if (x->isRelationalOp() ||
      x->getOpcode() == clang::BinaryOperatorKind::BO_EQ ||
      x->getOpcode() == clang::BinaryOperatorKind::BO_NE) {
    rhs = maybeLoadValue(rhs);
    lhs = maybeLoadValue(lhs);
    // Floating point comparison?
    if (lhs.getType().isa<FloatType>()) {
      arith::CmpFPredicate pred;
      switch (x->getOpcode()) {
      case clang::BinaryOperatorKind::BO_LT:
        pred = arith::CmpFPredicate::OLT;
        break;
      case clang::BinaryOperatorKind::BO_LE:
        pred = arith::CmpFPredicate::OLE;
        break;
      case clang::BinaryOperatorKind::BO_EQ:
        pred = arith::CmpFPredicate::OEQ;
        break;
      case clang::BinaryOperatorKind::BO_GT:
        pred = arith::CmpFPredicate::OGT;
        break;
      case clang::BinaryOperatorKind::BO_GE:
        pred = arith::CmpFPredicate::OGE;
        break;
      case clang::BinaryOperatorKind::BO_NE:
        pred = arith::CmpFPredicate::ONE;
        break;
      default:
        TODO_loc(loc, "floating-point comparison");
      }
      return pushValue(builder.create<arith::CmpFOp>(loc, pred, lhs, rhs));
    }
    arith::CmpIPredicate pred;
    auto lhsTy = x->getLHS()->getType();
    auto rhsTy = x->getRHS()->getType();
    // Favor unsigned comparisons via implicit conversion.
    bool isUnsigned = lhsTy->isUnsignedIntegerOrEnumerationType() ||
                      rhsTy->isUnsignedIntegerOrEnumerationType();
    switch (x->getOpcode()) {
    case clang::BinaryOperatorKind::BO_LT:
      pred = isUnsigned ? arith::CmpIPredicate::ult : arith::CmpIPredicate::slt;
      break;
    case clang::BinaryOperatorKind::BO_LE:
      pred = isUnsigned ? arith::CmpIPredicate::ule : arith::CmpIPredicate::sle;
      break;
    case clang::BinaryOperatorKind::BO_EQ:
      pred = arith::CmpIPredicate::eq;
      break;
    case clang::BinaryOperatorKind::BO_GT:
      pred = isUnsigned ? arith::CmpIPredicate::ugt : arith::CmpIPredicate::sgt;
      break;
    case clang::BinaryOperatorKind::BO_GE:
      pred = isUnsigned ? arith::CmpIPredicate::uge : arith::CmpIPredicate::sge;
      break;
    case clang::BinaryOperatorKind::BO_NE:
      pred = arith::CmpIPredicate::ne;
      break;
    default:
      TODO_loc(loc, "integer comparison");
    }
    return pushValue(builder.create<arith::CmpIOp>(loc, pred, lhs, rhs));
  }

  switch (x->getOpcode()) {
  case clang::BinaryOperatorKind::BO_Assign: {
    builder.create<cc::StoreOp>(loc, rhs, lhs);
    return pushValue(lhs);
  }
  case clang::BinaryOperatorKind::BO_AddAssign:
  case clang::BinaryOperatorKind::BO_SubAssign:
  case clang::BinaryOperatorKind::BO_MulAssign:
  case clang::BinaryOperatorKind::BO_DivAssign:
  case clang::BinaryOperatorKind::BO_ShlAssign:
  case clang::BinaryOperatorKind::BO_ShrAssign:
  case clang::BinaryOperatorKind::BO_OrAssign:
  case clang::BinaryOperatorKind::BO_XorAssign:
  case clang::BinaryOperatorKind::BO_AndAssign:
    return true; // see CompoundAssignOperator
  default:
    break;
  }
  rhs = maybeLoadValue(rhs);
  lhs = maybeLoadValue(lhs);
  castToSameType(builder, loc, x->getLHS()->getType().getTypePtrOrNull(), lhs,
                 x->getRHS()->getType().getTypePtrOrNull(), rhs);
  switch (x->getOpcode()) {
  case clang::BinaryOperatorKind::BO_Add: {
    if (x->getType()->isIntegerType())
      return pushValue(builder.create<arith::AddIOp>(loc, lhs, rhs));
    if (x->getType()->isFloatingType())
      return pushValue(builder.create<arith::AddFOp>(loc, lhs, rhs));
    TODO_loc(loc, "error in bo_add binary op");
  }
  case clang::BinaryOperatorKind::BO_Rem: {
    if (x->getType()->isIntegerType()) {
      if (x->getType()->isUnsignedIntegerOrEnumerationType())
        return pushValue(builder.create<arith::RemUIOp>(loc, lhs, rhs));
      return pushValue(builder.create<arith::RemSIOp>(loc, lhs, rhs));
    }
    if (x->getType()->isFloatingType())
      return pushValue(builder.create<arith::AddFOp>(loc, lhs, rhs));
    TODO_loc(loc, "error in bo_add binary op");
  }
  case clang::BinaryOperatorKind::BO_Sub: {
    if (x->getType()->isIntegerType())
      return pushValue(builder.create<arith::SubIOp>(loc, lhs, rhs));
    if (x->getType()->isFloatingType())
      return pushValue(builder.create<arith::SubFOp>(loc, lhs, rhs));
    TODO_loc(loc, "error in bo_add binary op");
  }

  case clang::BinaryOperatorKind::BO_Mul: {
    if (x->getType()->isIntegerType())
      return pushValue(builder.create<arith::MulIOp>(loc, lhs, rhs));
    if (x->getType()->isFloatingType())
      return pushValue(builder.create<arith::MulFOp>(loc, lhs, rhs));
    TODO_loc(loc, "error in bo_mul binary op");
  }

  case clang::BinaryOperatorKind::BO_Div: {
    if (x->getType()->isIntegerType()) {
      if (x->getType()->isUnsignedIntegerOrEnumerationType())
        return pushValue(builder.create<arith::DivUIOp>(loc, lhs, rhs));
      return pushValue(builder.create<arith::DivSIOp>(loc, lhs, rhs));
    }
    if (x->getType()->isFloatingType())
      return pushValue(builder.create<arith::DivFOp>(loc, lhs, rhs));
    TODO_loc(loc, "error in bo_div binary op");
  }

  case clang::BinaryOperatorKind::BO_Shl:
    return pushValue(builder.create<arith::ShLIOp>(loc, lhs, rhs));
  case clang::BinaryOperatorKind::BO_Shr:
    if (x->getLHS()->getType()->isUnsignedIntegerOrEnumerationType())
      return pushValue(builder.create<mlir::arith::ShRUIOp>(loc, lhs, rhs));
    return pushValue(builder.create<mlir::arith::ShRSIOp>(loc, lhs, rhs));
  case clang::BinaryOperatorKind::BO_Or:
    return pushValue(builder.create<arith::OrIOp>(loc, lhs, rhs));
  case clang::BinaryOperatorKind::BO_Xor:
    return pushValue(builder.create<arith::XOrIOp>(loc, lhs, rhs));
  case clang::BinaryOperatorKind::BO_And:
    return pushValue(builder.create<arith::AndIOp>(loc, lhs, rhs));
  case clang::BinaryOperatorKind::BO_LAnd:
  case clang::BinaryOperatorKind::BO_LOr:
    emitFatalError(loc, "&& and || ops are handled elsewhere.");
  }
  TODO_loc(loc, "unknown binary kind operator");
}

std::string QuakeBridgeVisitor::genLoweredName(clang::FunctionDecl *x,
                                               FunctionType funcTy) {
  auto loc = toLocation(x->getSourceRange());
  std::string result = [&]() {
    for (auto &pair : functionsToEmit)
      if (x == pair.second)
        return generateCudaqKernelName(pair);
    return cxxMangledDeclName(x);
  }();
  // Add the called function to the module as needed.
  getOrAddFunc(loc, result, funcTy);
  return result;
}

bool QuakeBridgeVisitor::TraverseConditionalOperator(
    clang::ConditionalOperator *x, DataRecursionQueue *q) {
  bool result = true;
  auto loc = toLocation(x->getSourceRange());
  if (!TraverseStmt(x->getCond()))
    return false;
  auto condVal = popValue();

  // Create shared lambda for the x->getTrueExpr() and x->getFalseExpr()
  // expressions
  auto thenElseLambda = [&](clang::Expr *thenOrElse) {
    return [&, thenOrElse](OpBuilder &builder, Location loc, Region &region) {
      region.push_back(new Block{});
      auto &bodyBlock = region.front();
      OpBuilder::InsertionGuard guad(builder);
      builder.setInsertionPointToStart(&bodyBlock);
      if (!TraverseStmt(thenOrElse)) {
        result = false;
        return;
      }
      builder.create<cc::ContinueOp>(loc, TypeRange{}, popValue());
    };
  };

  auto ifOp = builder.create<cc::IfOp>(
      loc, TypeRange{condVal.getType()}, condVal,
      thenElseLambda(x->getTrueExpr()), thenElseLambda(x->getFalseExpr()));

  if (!result)
    return result;
  return pushValue(ifOp.getResult(0));
}

bool QuakeBridgeVisitor::VisitMaterializeTemporaryExpr(
    clang::MaterializeTemporaryExpr *x) {
  auto loc = toLocation(x->getSourceRange());
  auto ty = peekValue().getType();

  // The following cases are λ expressions, quantum data, or a std::vector view.
  // In those cases, there is nothing to materialize, so we can just pass the
  // Value on the top of the stack.
  if (isa<cc::CallableType, quake::VeqType, quake::RefType, cc::SpanLikeType>(
          ty))
    return true;

  // If not one of the above special cases, then materialize the value to a
  // temporary memory location and push the address to the stack.

  // Is it already materialized in memory?
  if (isa<cc::PointerType>(ty))
    return true;

  // Materialize the value into a glvalue location in memory.
  auto materialize = builder.create<cc::AllocaOp>(loc, ty);
  builder.create<cc::StoreOp>(loc, popValue(), materialize);
  return pushValue(materialize);
}

bool QuakeBridgeVisitor::TraverseLambdaExpr(clang::LambdaExpr *x,
                                            DataRecursionQueue *) {
  auto loc = toLocation(x->getSourceRange());
  bool result = true;
  if (!x->explicit_captures().empty()) {
    // Lambda expression with explicit capture list is not supported yet.
    TODO_x(loc, x, mangler, "lambda expression with explicit captures");
  }
  if (!TraverseType(x->getType()))
    return false;
  auto callableTy = cast<cc::CallableType>(popType());
  auto lambdaInstance = builder.create<cc::CreateLambdaOp>(
      loc, callableTy, [&](OpBuilder &builder, Location loc) {
        // FIXME: the capture list, etc. should be visited in an appropriate
        // context here, not as part of lowering the body of the lambda.
        auto *entryBlock = builder.getInsertionBlock();
        SymbolTableScope argsScope(symbolTable);
        addArgumentSymbols(entryBlock, x->getCallOperator()->parameters());
        if (!TraverseStmt(x->getBody())) {
          result = false;
          return;
        }
        builder.create<cc::ReturnOp>(loc);
      });
  pushValue(lambdaInstance);
  return result;
}

bool QuakeBridgeVisitor::TraverseMemberExpr(clang::MemberExpr *x,
                                            DataRecursionQueue *) {
  if (auto *methodDecl = dyn_cast<clang::CXXMethodDecl>(x->getMemberDecl())) {
    // For function members, we want to push the type of the function, since
    // the visit to CallExpr requires a type to have been pushed.
    [[maybe_unused]] auto typeStackDepth = typeStack.size();
    if (!TraverseType(methodDecl->getType()))
      return false;
    assert(typeStack.size() == typeStackDepth + 1);
  }
  if (auto *field = dyn_cast<clang::FieldDecl>(x->getMemberDecl())) {
    [[maybe_unused]] auto typeStackDepth = typeStack.size();
    if (!TraverseType(field->getType()))
      return false;
    assert(typeStack.size() == typeStackDepth + 1);
  }
  return Base::TraverseMemberExpr(x);
}

bool QuakeBridgeVisitor::VisitMemberExpr(clang::MemberExpr *x) {
  if (auto *field = dyn_cast<clang::FieldDecl>(x->getMemberDecl())) {
    auto loc = toLocation(x->getSourceRange());
    auto object = popValue(); // DeclRefExpr
    std::int32_t offset = field->getFieldIndex();
    auto ty = popType();
    return pushValue(builder.create<cc::ComputePtrOp>(
        loc, cc::PointerType::get(ty), object,
        SmallVector<cc::ComputePtrArg>{0, offset}));
  }
  return true;
}

bool QuakeBridgeVisitor::VisitCallExpr(clang::CallExpr *x) {
  auto loc = toLocation(x->getSourceRange());
  // The called function is reified as a Value in the IR.
  auto *callee = x->getCalleeDecl();
  auto *func = dyn_cast<clang::FunctionDecl>(callee);
  if (!func)
    TODO_loc(loc, "call doesn't have function decl");
  assert(valueStack.size() >= x->getNumArgs() + 1 &&
         "stack must contain all arguments plus the expression to call");
  StringRef funcName;
  if (auto *id = func->getIdentifier())
    funcName = id->getName();

  // Handle any std::pow(N,M)
  if ((isInNamespace(func, "std") || isNotInANamespace(func)) &&
      funcName.equals("pow")) {
    auto funcArity = func->getNumParams();
    SmallVector<Value> args = lastValues(funcArity);
    auto powFun = popValue();

    // Get the values involved
    auto peelIntToFloat = [&](Value v) {
      if (auto op = v.getDefiningOp<arith::SIToFPOp>())
        return op.getOperand();
      return v;
    };
    Value base = peelIntToFloat(args[0]);
    Value power = peelIntToFloat(args[1]);
    Type baseType = base.getType();
    Type powerType = power.getType();

    // Create the power op based on the types of the arguments.
    if (isa<IntegerType>(powerType)) {
      if (isa<IntegerType>(baseType)) {
        auto calleeTy = peelPointerFromFunction(powFun.getType());
        auto resTy = calleeTy.getResult(0);
        castToSameType(builder, loc, x->getArg(0)->getType().getTypePtrOrNull(),
                       base, x->getArg(1)->getType().getTypePtrOrNull(), power);
        auto ipow = builder.create<math::IPowIOp>(loc, base, power);
        if (isa<FloatType>(resTy))
          return pushValue(builder.create<arith::SIToFPOp>(loc, resTy, ipow));
        assert(resTy == ipow.getType());
        return pushValue(ipow);
      }
      return pushValue(builder.create<math::FPowIOp>(loc, base, power));
    }
    return pushValue(builder.create<math::PowFOp>(loc, base, power));
  }

  if (isInClassInNamespace(func, "basic_string", "std")) {
    if (funcName.equals("data") || funcName.equals("c_str")) {
      FunctionType funcTy = cast<FunctionType>(popType());
      return pushValue(builder.create<cc::StdvecDataOp>(
          loc, funcTy.getResult(0), popValue()));
    }
    // fall through and use std::vector for other member functions.
  }

  // Dealing with our std::vector as a view data structures. If we have some θ
  // with the type `std::vector<double/float/int>`, and in the kernel, θ.size()
  // is called, we need to convert that to loading the size field of the pair.
  // For θ.empty(), the size is loaded and compared to zero.
  if (isInClassInNamespace(func, "vector", "std") ||
      isInClassInNamespace(func, "basic_string", "std")) {
    // Get the size of the std::vector.
    auto svec = popValue();
    if (isa<cc::PointerType>(svec.getType()))
      svec = builder.create<cc::LoadOp>(loc, svec);
    auto ext =
        builder.create<cc::StdvecSizeOp>(loc, builder.getI64Type(), svec);
    if (funcName.equals("size"))
      if (auto memberCall = dyn_cast<clang::CXXMemberCallExpr>(x))
        if (memberCall->getImplicitObjectArgument()) {
          [[maybe_unused]] auto calleeTy = popType();
          assert(isa<FunctionType>(calleeTy));
          return pushValue(ext);
        }
    if (funcName.equals("empty"))
      if (auto memberCall = dyn_cast<clang::CXXMemberCallExpr>(x))
        if (memberCall->getImplicitObjectArgument()) {
          [[maybe_unused]] auto calleeTy = popType();
          assert(isa<FunctionType>(calleeTy));
          return pushValue(builder.create<mlir::arith::CmpIOp>(
              ext->getLoc(), arith::CmpIPredicate(arith::CmpIPredicate::eq),
              ext.getResult(),
              getConstantInt(
                  builder, ext->getLoc(), 0,
                  ext.getResult().getType().getIntOrFloatBitWidth())));
        }
    if (funcName.equals("front") || funcName.equals("begin"))
      if (auto memberCall = dyn_cast<clang::CXXMemberCallExpr>(x))
        if (memberCall->getImplicitObjectArgument()) {
          [[maybe_unused]] auto calleeTy = popType();
          assert(isa<FunctionType>(calleeTy));
          auto eleTy = cast<cc::SpanLikeType>(svec.getType()).getElementType();
          auto elePtrTy = cc::PointerType::get(eleTy);
          return pushValue(
              builder.create<cc::StdvecDataOp>(loc, elePtrTy, svec));
        }
    if (funcName.equals("back") || funcName.equals("rbegin"))
      if (auto memberCall = dyn_cast<clang::CXXMemberCallExpr>(x))
        if (memberCall->getImplicitObjectArgument()) {
          [[maybe_unused]] auto calleeTy = popType();
          assert(isa<FunctionType>(calleeTy));
          auto negativeOneIndex = getConstantInt(builder, loc, -1, 64);
          auto eleTy = cast<cc::SpanLikeType>(svec.getType()).getElementType();
          auto elePtrTy = cc::PointerType::get(eleTy);
          auto *ctx = eleTy.getContext();
          auto i64Ty = mlir::IntegerType::get(ctx, 64);
          auto vecPtr = builder.create<cc::StdvecDataOp>(loc, elePtrTy, svec);
          auto vecLen = builder.create<cc::StdvecSizeOp>(loc, i64Ty, svec);
          Value vecLenMinusOne =
              builder.create<arith::AddIOp>(loc, vecLen, negativeOneIndex);
          return pushValue(builder.create<cc::ComputePtrOp>(
              loc, elePtrTy, vecPtr, ValueRange{vecLenMinusOne}));
        }
    if (funcName.equals("end"))
      if (auto memberCall = dyn_cast<clang::CXXMemberCallExpr>(x))
        if (memberCall->getImplicitObjectArgument()) {
          [[maybe_unused]] auto calleeTy = popType();
          assert(isa<FunctionType>(calleeTy));
          auto eleTy = cast<cc::SpanLikeType>(svec.getType()).getElementType();
          auto elePtrTy = cc::PointerType::get(eleTy);
          auto *ctx = eleTy.getContext();
          auto i64Ty = mlir::IntegerType::get(ctx, 64);
          auto vecPtr = builder.create<cc::StdvecDataOp>(loc, elePtrTy, svec);
          Value vecLen = builder.create<cc::StdvecSizeOp>(loc, i64Ty, svec);
          return pushValue(builder.create<cc::ComputePtrOp>(
              loc, elePtrTy, vecPtr, ValueRange{vecLen}));
        }
    if (funcName.equals("rend"))
      if (auto memberCall = dyn_cast<clang::CXXMemberCallExpr>(x))
        if (memberCall->getImplicitObjectArgument()) {
          [[maybe_unused]] auto calleeTy = popType();
          assert(isa<FunctionType>(calleeTy));
          Value negativeOneIndex =
              builder.create<arith::ConstantIntOp>(loc, -1, 64);
          auto eleTy = cast<cc::SpanLikeType>(svec.getType()).getElementType();
          auto elePtrTy = cc::PointerType::get(eleTy);
          auto vecPtr = builder.create<cc::StdvecDataOp>(loc, elePtrTy, svec);
          return pushValue(builder.create<cc::ComputePtrOp>(
              loc, elePtrTy, vecPtr, ValueRange{negativeOneIndex}));
        }

    TODO_loc(loc, "unhandled std::vector member function, " + funcName);
  }

  if (isInClassInNamespace(func, "_Bit_reference", "std") ||
      isInClassInNamespace(func, "__bit_reference", "std")) {
    // Calling std::_Bit_reference::method().
    auto loadFromReference = [&](mlir::Value ref) -> Value {
      if (auto mrTy = dyn_cast<cc::PointerType>(ref.getType())) {
        assert(mrTy.getElementType() == builder.getI1Type());
        return builder.create<cc::LoadOp>(loc, ref);
      }
      assert(ref.getType() == builder.getI1Type());
      return ref;
    };
    if (isa<clang::CXXConversionDecl>(func)) {
      assert(isa<cc::PointerType>(peekValue().getType()));
      return pushValue(builder.create<cc::LoadOp>(loc, popValue()));
    }
    if (func->isOverloadedOperator()) {
      auto overloadedOperator = func->getOverloadedOperator();
      if (isCompareEqualOperator(overloadedOperator)) {
        auto rhs = loadFromReference(popValue());
        auto lhs = loadFromReference(popValue());
        popValue(); // The compare equal operator address.
        return pushValue(builder.create<arith::CmpIOp>(
            loc, arith::CmpIPredicate::eq, lhs, rhs));
      }
      if (isAssignmentOperator(overloadedOperator)) {
        auto rhs = loadFromReference(popValue());
        auto lhs = popValue();
        popValue(); // The assignment operator address.
        builder.create<cc::StoreOp>(loc, rhs, lhs);
        return pushValue(loadFromReference(lhs));
      }
      if (isSubscriptOperator(overloadedOperator)) {
        auto rhs = loadFromReference(popValue());
        auto lhs = popValue();
        popValue(); // The subscript operator address.
        auto bytePtrTy = cc::PointerType::get(builder.getI8Type());
        return pushValue(
            builder.create<cc::ComputePtrOp>(loc, bytePtrTy, lhs, rhs));
      }
    }
    TODO_loc(loc, "unhandled std::vector<bool> member function, " + funcName);
  }

  if (isInClassInNamespace(func, "qreg", "cudaq") ||
      isInClassInNamespace(func, "qvector", "cudaq") ||
      isInClassInNamespace(func, "qarray", "cudaq") ||
      isInClassInNamespace(func, "qspan", "cudaq") ||
      isInClassInNamespace(func, "qview", "cudaq")) {
    // This handles conversion of qreg.size()
    if (funcName.equals("size"))
      if (auto memberCall = dyn_cast<clang::CXXMemberCallExpr>(x))
        if (memberCall->getImplicitObjectArgument()) {
          [[maybe_unused]] auto calleeTy = popType();
          assert(isa<FunctionType>(calleeTy));
          auto qregArg = popValue();
          auto qrSize = builder.create<quake::VeqSizeOp>(
              loc, builder.getI64Type(), qregArg);
          return pushValue(qrSize);
        }

    if (funcName.equals("front"))
      if (auto memberCall = dyn_cast<clang::CXXMemberCallExpr>(x))
        if (memberCall->getImplicitObjectArgument()) {
          [[maybe_unused]] auto calleeTy = popType();
          assert(isa<FunctionType>(calleeTy));
          auto actArgs = lastValues(x->getNumArgs());
          auto qregArg = popValue();
          auto zero = getConstantInt(builder, loc, 0, 64);
          if (actArgs.size() == 1) {
            // Handle `r.front(n)` case.
            auto qrSize = actArgs.front();
            auto one = getConstantInt(builder, loc, 1, 64);
            auto offset = builder.create<arith::SubIOp>(loc, qrSize, one);
            auto unsizedVecTy =
                quake::VeqType::getUnsized(builder.getContext());
            return pushValue(builder.create<quake::SubVeqOp>(
                loc, unsizedVecTy, qregArg, zero, offset));
          }
          assert(actArgs.size() == 0);
          popValue();
          return pushValue(
              builder.create<quake::ExtractRefOp>(loc, qregArg, zero));
        }

    if (funcName.equals("back"))
      if (auto memberCall = dyn_cast<clang::CXXMemberCallExpr>(x))
        if (memberCall->getImplicitObjectArgument()) {
          [[maybe_unused]] auto calleeTy = popType();
          assert(isa<FunctionType>(calleeTy));
          auto actArgs = lastValues(x->getNumArgs());
          auto qregArg = popValue();
          auto qrSize = builder.create<quake::VeqSizeOp>(
              loc, builder.getI64Type(), qregArg);
          auto one = getConstantInt(builder, loc, 1, 64);
          auto endOff = builder.create<arith::SubIOp>(loc, qrSize, one);
          if (actArgs.size() == 1) {
            // Handle `r.back(n)` case.
            auto startOff =
                builder.create<arith::SubIOp>(loc, qrSize, actArgs.front());
            auto unsizedVecTy =
                quake::VeqType::getUnsized(builder.getContext());
            popValue();
            return pushValue(builder.create<quake::SubVeqOp>(
                loc, unsizedVecTy, qregArg, startOff, endOff));
          }
          assert(actArgs.size() == 0);
          return pushValue(
              builder.create<quake::ExtractRefOp>(loc, qregArg, endOff));
        }

    if (funcName.equals("slice")) {
      if (auto memberCall = dyn_cast<clang::CXXMemberCallExpr>(x))
        if (memberCall->getImplicitObjectArgument()) {
          [[maybe_unused]] auto calleeTy = popType();
          assert(isa<FunctionType>(calleeTy));
          auto actArgs = lastValues(x->getNumArgs());
          auto qregArg = popValue();
          auto start = actArgs[0];
          auto count = actArgs[1];

          auto one = getConstantInt(builder, loc, 1, 64);
          Value offset = builder.create<arith::AddIOp>(loc, start, count);
          offset = builder.create<arith::SubIOp>(loc, offset, one);
          auto unsizedVecTy = quake::VeqType::getUnsized(builder.getContext());
          return pushValue(builder.create<quake::SubVeqOp>(
              loc, unsizedVecTy, qregArg, start, offset));
        }
    }

    TODO_loc(loc, "unhandled cudaq member function, " + funcName);
  }

  auto funcArity = func->getNumParams();
  SmallVector<Value> args = lastValues(funcArity);
  if (isa<clang::CXXMethodDecl>(func)) {
    [[maybe_unused]] auto thisPtrValue = popValue();
  }
  auto calleeOp = popValue();

  if (isInNamespace(func, "cudaq")) {
    // Check and see if this quantum operation is adjoint
    bool isAdjoint = false;
    bool isControl = false;
    auto *functionDecl = x->getCalleeDecl()->getAsFunction();
    if (auto *templateArgs = functionDecl->getTemplateSpecializationArgs())
      if (templateArgs->size() > 0) {
        auto gateModifierArg = templateArgs->asArray()[0];
        if (gateModifierArg.getKind() == clang::TemplateArgument::ArgKind::Type)
          if (auto *structTy =
                  gateModifierArg.getAsType()->getAsStructureType())
            if (auto structTypeAsRecord = structTy->getAsCXXRecordDecl()) {
              isAdjoint = structTypeAsRecord->getName() == "adj";
              isControl = structTypeAsRecord->getName() == "ctrl";
            }
      }

    if (funcName.equals("exp_pauli")) {
      assert(args.size() > 2);
      SmallVector<Value> processedArgs;
      auto addTheString = [&](Value v) {
        // The C-string argument (char*) may be loaded by an lvalue to rvalue
        // cast. Here, we must pass the pointer and not the first character's
        // value.
        if (isCharPointerType(v.getType())) {
          processedArgs.push_back(v);
        } else if (auto load = v.getDefiningOp<cudaq::cc::LoadOp>()) {
          processedArgs.push_back(load.getPtrvalue());
        } else {
          reportClangError(x, mangler, "could not determine string argument");
        }
      };
      if (args.size() == 3 && isa<quake::VeqType>(args[1].getType())) {
        // Have f64, veq, string
        processedArgs.push_back(args[0]);
        processedArgs.push_back(args[1]);
        addTheString(args[2]);
      } else {
        // should have f64, string, qubits...
        // need f64, veq, string, so process here

        // add f64 value
        processedArgs.push_back(args[0]);

        // concat the qubits to a veq
        SmallVector<Value> quantumArgs;
        for (std::size_t i = 2; i < args.size(); i++)
          quantumArgs.push_back(args[i]);
        processedArgs.push_back(builder.create<quake::ConcatOp>(
            loc, quake::VeqType::get(builder.getContext(), quantumArgs.size()),
            quantumArgs));
        addTheString(args[1]);
      }

      builder.create<quake::ExpPauliOp>(loc, TypeRange{}, processedArgs);
      return true;
    }

    if (funcName.equals("mx") || funcName.equals("my") ||
        funcName.equals("mz")) {
      // Measurements always return a bool or a std::vector<bool>.
      bool useStdvec =
          (args.size() > 1) ||
          (args.size() == 1 && args[0].getType().isa<quake::VeqType>());
      auto measure = [&]() -> Value {
        Type measTy = quake::MeasureType::get(builder.getContext());
        if (useStdvec)
          measTy = cc::StdvecType::get(measTy);
        if (funcName.equals("mx"))
          return builder.create<quake::MxOp>(loc, measTy, args).getMeasOut();
        if (funcName.equals("my"))
          return builder.create<quake::MyOp>(loc, measTy, args).getMeasOut();
        return builder.create<quake::MzOp>(loc, measTy, args).getMeasOut();
      }();
      Type resTy = builder.getI1Type();
      if (useStdvec)
        resTy = cc::StdvecType::get(resTy);
      return pushValue(
          builder.create<quake::DiscriminateOp>(loc, resTy, measure));
    }

    // Handle the quantum gate set.
    auto reportNegateError = [&]() {
      reportClangError(x, mangler, "target qubit cannot be negated");
    };
    if (funcName.equals("h"))
      return buildOp<quake::HOp>(builder, loc, args, negations,
                                 reportNegateError, /*adjoint=*/false,
                                 isControl);
    if (funcName.equals("ch"))
      return buildOp<quake::HOp>(builder, loc, args, negations,
                                 reportNegateError, /*adjoint=*/false,
                                 /*control=*/true);
    if (funcName.equals("x"))
      return buildOp<quake::XOp>(builder, loc, args, negations,
                                 reportNegateError, /*adjoint=*/false,
                                 isControl);
    if (funcName.equals("cnot") || funcName.equals("cx") ||
        funcName.equals("ccx"))
      return buildOp<quake::XOp>(builder, loc, args, negations,
                                 reportNegateError, /*adjoint=*/false,
                                 /*control=*/true);
    if (funcName.equals("y"))
      return buildOp<quake::YOp>(builder, loc, args, negations,
                                 reportNegateError, /*adjoint=*/false,
                                 isControl);
    if (funcName.equals("cy"))
      return buildOp<quake::YOp>(builder, loc, args, negations,
                                 reportNegateError, /*adjoint=*/false,
                                 /*control=*/true);
    if (funcName.equals("z"))
      return buildOp<quake::ZOp>(builder, loc, args, negations,
                                 reportNegateError, /*adjoint=*/false,
                                 isControl);
    if (funcName.equals("cz"))
      return buildOp<quake::ZOp>(builder, loc, args, negations,
                                 reportNegateError, /*adjoint=*/false,
                                 /*control=*/true);
    if (funcName.equals("s"))
      return buildOp<quake::SOp>(builder, loc, args, negations,
                                 reportNegateError, isAdjoint, isControl);
    if (funcName.equals("cs"))
      return buildOp<quake::SOp>(builder, loc, args, negations,
                                 reportNegateError, isAdjoint,
                                 /*control=*/true);
    if (funcName.equals("t"))
      return buildOp<quake::TOp>(builder, loc, args, negations,
                                 reportNegateError, isAdjoint, isControl);
    if (funcName.equals("ct"))
      return buildOp<quake::TOp>(builder, loc, args, negations,
                                 reportNegateError, isAdjoint,
                                 /*control=*/true);

    if (funcName.equals("reset")) {
      if (!negations.empty())
        reportNegateError();
      return builder.create<quake::ResetOp>(loc, TypeRange{}, args[0]);
    }
    if (funcName.equals("swap")) {
      const auto size = args.size();
      assert(size >= 2);
      SmallVector<Value> targets(args.begin() + size - 2, args.end());
      for (auto v : targets)
        if (std::find(negations.begin(), negations.end(), v) != negations.end())
          reportNegateError();
      SmallVector<Value> ctrls(args.begin(), args.begin() + size - 2);
      auto negs =
          negatedControlsAttribute(builder.getContext(), ctrls, negations);
      auto swap = builder.create<quake::SwapOp>(loc, ctrls, targets);
      if (negs)
        swap->setAttr("negated_qubit_controls", negs);
      return true;
    }
    if (funcName.equals("p") || funcName.equals("r1"))
      return buildOp<quake::R1Op, Param>(builder, loc, args, negations,
                                         reportNegateError, isAdjoint,
                                         isControl);
    if (funcName.equals("rx"))
      return buildOp<quake::RxOp, Param>(builder, loc, args, negations,
                                         reportNegateError, isAdjoint,
                                         isControl);
    if (funcName.equals("ry"))
      return buildOp<quake::RyOp, Param>(builder, loc, args, negations,
                                         reportNegateError, isAdjoint,
                                         isControl);
    if (funcName.equals("rz"))
      return buildOp<quake::RzOp, Param>(builder, loc, args, negations,
                                         reportNegateError, isAdjoint,
                                         isControl);

    if (funcName.equals("control")) {
      // Expect the first argument to be an instance of a Callable. Need to
      // construct the name of the operator() call to make here.
      Value calleeValue = args[0];
      Value ctrlValues = args[1];
      SymbolRefAttr calleeSymbol;
      auto *ctx = builder.getContext();

      // Expand the negations inline around the quake.apply. This will result in
      // less duplication of code than threading the negated sense of the
      // control recursively through the callable.
      auto inlinedStartControlNegations = [&]() {
        if (!negations.empty()) {
          // Loop over the ctrlValues and negate (apply an XOp) those in the
          // negations list.
          if (auto concat = ctrlValues.getDefiningOp<quake::ConcatOp>()) {
            for (auto v : concat.getQbits())
              if (std::find(negations.begin(), negations.end(), v) !=
                  negations.end()) {
                if (isa<quake::VeqType>(v.getType())) {
                  reportClangError(
                      x, mangler, "cannot negate an entire register of qubits");
                } else {
                  SmallVector<Value> dummy;
                  buildOp<quake::XOp>(builder, loc, v, dummy, []() {});
                }
              }
          } else if (isa<quake::VeqType>(ctrlValues.getType())) {
            assert(negations.size() == 1 && negations[0] == ctrlValues);
            reportClangError(x, mangler,
                             "cannot negate an entire register of qubits");
          } else {
            assert(isa<quake::RefType>(ctrlValues.getType()));
            assert(negations.size() == 1 && negations[0] == ctrlValues);
            SmallVector<Value> dummy;
            buildOp<quake::XOp>(builder, loc, ctrlValues, dummy, []() {});
          }
        }
      };

      // Finish (uncompute) the inlined control negations. Generates the same
      // code pattern as the starting negations. Specifically, we invoke an XOp
      // on each negated control.
      auto inlinedFinishControlNegations = [&]() {
        inlinedStartControlNegations();
        negations.clear();
        return true;
      };
      auto callableObjectStructType = [&](Value v) {
        Type ty = v.getType();
        if (auto ptrTy = dyn_cast<cc::PointerType>(ty))
          ty = ptrTy.getElementType();
        return dyn_cast<cc::StructType>(ty);
      };

      if (auto ty = callableObjectStructType(calleeValue)) {
        auto *classDecl = classDeclFromTemplateArgument(*func, 0, *astContext);
        if (!classDecl) {
          // This shouldn't happen if the cudaq headers are used, but add a
          // check here just in case.
          auto &de = mangler->getASTContext().getDiagnostics();
          auto id = de.getCustomDiagID(
              clang::DiagnosticsEngine::Error,
              "expected cudaq::control to be a specific template");
          de.Report(x->getBeginLoc(), id);
          return false;
        }
        auto *kernelCallOper = findCallOperator(classDecl);
        if (!kernelCallOper) {
          // This should be caught by the concepts used in the header file, but
          // add a check here just in case.
          auto &de = mangler->getASTContext().getDiagnostics();
          auto id = de.getCustomDiagID(
              clang::DiagnosticsEngine::Error,
              "first argument to cudaq::control must be a callable");
          de.Report(x->getBeginLoc(), id);
          return false;
        }
        auto calleeName = generateCudaqKernelName(kernelCallOper);
        calleeSymbol = SymbolRefAttr::get(ctx, calleeName);
        auto kernelFunc = module.lookupSymbol<func::FuncOp>(calleeName);
        assert(kernelFunc && "kernel call operator must be present");
        auto kernelTy = kernelFunc.getFunctionType();
        auto kernelArgs =
            convertKernelArgs(builder, loc, 2, args, kernelTy.getInputs());
        inlinedStartControlNegations();
        builder.create<quake::ApplyOp>(loc, TypeRange{}, calleeSymbol,
                                       /*isAdjoint=*/false, ctrlValues,
                                       kernelArgs);
        return inlinedFinishControlNegations();
      }
      if (auto func =
              dyn_cast_or_null<func::ConstantOp>(calleeValue.getDefiningOp())) {
        auto funcTy = cast<FunctionType>(func.getType());
        auto callableSym = func.getValueAttr();
        inlinedStartControlNegations();
        auto kernelArgs =
            convertKernelArgs(builder, loc, 2, args, funcTy.getInputs());
        builder.create<quake::ApplyOp>(loc, funcTy.getResults(), callableSym,
                                       /*isAdjoint=*/false, ctrlValues,
                                       kernelArgs);
        return inlinedFinishControlNegations();
      }
      if (auto ty = dyn_cast<cc::CallableType>(calleeValue.getType())) {
        // In order to autogenerate the control form of the called kernel, we
        // have to be able to determine precisely which kernel is being called
        // at this point. If this is a local lambda expression, it is handled
        // elsewhere. If this is a lambda expression argument, then we have to
        // recover it or give a compilation error.
        auto *tyPtr = x->getArg(0)->getType().getTypePtr();
        auto *recTy = dyn_cast<clang::RecordType>(tyPtr);
        if (!recTy && isa<clang::AutoType>(tyPtr)) {
          recTy = dyn_cast_or_null<clang::RecordType>(
              cast<clang::AutoType>(tyPtr)->desugar().getTypePtr());
        }
        if (!recTy && isa<clang::SubstTemplateTypeParmType>(tyPtr)) {
          auto *ty = cast<clang::SubstTemplateTypeParmType>(tyPtr);
          recTy = dyn_cast_or_null<clang::RecordType>(
              ty->getReplacementType().getTypePtr());
        }
        if (!recTy) {
          TODO_loc(loc,
                   "control does not appear to be on a user-defined kernel");
        }
        auto *decl = recTy->getDecl();
        if (decl->isLambda()) {
          auto *lambdaClass = cast<clang::CXXRecordDecl>(decl);
          auto *callOperDecl = findCallOperator(lambdaClass);
          if (isKernelEntryPoint(callOperDecl)) {
            // This callable is a kernel that will be lowered. Substitute the
            // name of the kernel.
            auto mangledName = generateCudaqKernelName(callOperDecl);
            calleeSymbol = SymbolRefAttr::get(ctx, mangledName);
          }
          auto funcTy = ty.getSignature();
          inlinedStartControlNegations();
          auto kernelArgs =
              convertKernelArgs(builder, loc, 2, args, funcTy.getInputs());
          if (isKernelEntryPoint(callOperDecl)) {
            builder.create<quake::ApplyOp>(
                loc, funcTy.getResults(), calleeSymbol,
                /*isAdjoint=*/false, ctrlValues, kernelArgs);
          } else {
            builder.create<quake::ApplyOp>(
                loc, funcTy.getResults(), calleeValue,
                /*isAdjoint=*/false, ctrlValues, kernelArgs);
          }
          return inlinedFinishControlNegations();
        }
        TODO_loc(loc, "value has !cc.lambda type but decl isn't a lambda");
      }
      TODO_loc(loc, "unexpected callable argument");
    }

    if (funcName.equals("adjoint")) {
      // Expect the following declaration from qubit_qis.h:
      //
      // template <typename QuantumKernel, typename... Args>
      //   requires isCallableVoidKernel<QuantumKernel, Args...>
      // void adjoint(QuantumKernel &&kernel, Args &&...args);
      //
      // The first argument must be an instance of a Callable and a quantum
      // kernel. Traverse the AST here to construct the name of the operator()
      // to be called.
      auto kernelValue = args[0];
      SymbolRefAttr kernelSymbol;
      auto kernelTy = kernelValue.getType();
      if (auto ptrTy = dyn_cast<cc::PointerType>(kernelTy))
        kernelTy = ptrTy.getElementType();
      if (auto ty = dyn_cast<cc::StructType>(kernelTy)) {
        auto *ctx = builder.getContext();
        auto *classDecl = classDeclFromTemplateArgument(*func, 0, *astContext);
        if (!classDecl) {
          // This shouldn't happen if the cudaq headers are used, but add a
          // check here just in case.
          auto &de = mangler->getASTContext().getDiagnostics();
          auto id = de.getCustomDiagID(
              clang::DiagnosticsEngine::Error,
              "expected cudaq::adjoint to be a specific template");
          de.Report(x->getBeginLoc(), id);
          return {};
        }
        auto *kernelCallOper = findCallOperator(classDecl);
        if (!kernelCallOper) {
          // This should be caught by the concepts used in the header file, but
          // add a check here just in case.
          auto &de = mangler->getASTContext().getDiagnostics();
          auto id = de.getCustomDiagID(
              clang::DiagnosticsEngine::Error,
              "first argument to cudaq::adjoint must be a callable");
          de.Report(x->getBeginLoc(), id);
          return {};
        }
        auto kernelName = generateCudaqKernelName(kernelCallOper);
        kernelSymbol = SymbolRefAttr::get(ctx, kernelName);
        auto kernFunc = module.lookupSymbol<func::FuncOp>(kernelName);
        assert(kernFunc && "kernel call operator must be present");
        auto kernTy = kernFunc.getFunctionType();
        auto kernArgs =
            convertKernelArgs(builder, loc, 1, args, kernTy.getInputs());
        return builder.create<quake::ApplyOp>(loc, TypeRange{}, kernelSymbol,
                                              /*isAdjoint=*/true, ValueRange{},
                                              kernArgs);
      }
      if (auto func =
              dyn_cast_or_null<func::ConstantOp>(kernelValue.getDefiningOp())) {
        auto kernSym = func.getValueAttr();
        auto funcTy = cast<FunctionType>(func.getType());
        auto kernArgs =
            convertKernelArgs(builder, loc, 1, args, funcTy.getInputs());
        return builder.create<quake::ApplyOp>(loc, funcTy.getResults(), kernSym,
                                              /*isAdjoint=*/true, ValueRange{},
                                              kernArgs);
      }
      if (auto ty = dyn_cast<cc::CallableType>(kernelTy)) {
        // In order to autogenerate the control form of the called kernel, we
        // have to be able to determine precisely which kernel is being called
        // at this point. If this is a local lambda expression, it is handled
        // elsewhere. If this is a lambda expression argument, then we have to
        // recover it or give a compilation error.
        auto *tyPtr = x->getArg(0)->getType().getTypePtr();
        auto *recTy = dyn_cast<clang::RecordType>(tyPtr);
        if (!recTy && isa<clang::AutoType>(tyPtr)) {
          recTy = dyn_cast_or_null<clang::RecordType>(
              cast<clang::AutoType>(tyPtr)->desugar().getTypePtr());
        }
        if (!recTy && isa<clang::SubstTemplateTypeParmType>(tyPtr)) {
          auto *ty = cast<clang::SubstTemplateTypeParmType>(tyPtr);
          recTy = dyn_cast_or_null<clang::RecordType>(
              ty->getReplacementType().getTypePtr());
        }
        if (!recTy) {
          TODO_loc(loc,
                   "adjoint does not appear to be on a user-defined kernel");
        }
        auto *decl = recTy->getDecl();
        if (decl->isLambda()) {
          auto *lambdaClass = cast<clang::CXXRecordDecl>(decl);
          auto *callOperDecl = findCallOperator(lambdaClass);
          if (isKernelEntryPoint(callOperDecl)) {
            auto mangledName = generateCudaqKernelName(callOperDecl);
            kernelSymbol =
                SymbolRefAttr::get(builder.getContext(), mangledName);
          }
          auto funcTy = ty.getSignature();
          auto kernelArgs =
              convertKernelArgs(builder, loc, 1, args, funcTy.getInputs());
          if (isKernelEntryPoint(callOperDecl)) {
            return builder.create<quake::ApplyOp>(
                loc, funcTy.getResults(), kernelSymbol,
                /*isAdjoint=*/true, ValueRange{}, kernelArgs);
          }
          return builder.create<quake::ApplyOp>(
              loc, funcTy.getResults(), kernelValue,
              /*isAdjoint=*/true, ValueRange{}, kernelArgs);
        }
        TODO_loc(loc, "value has !cc.lambda type but decl isn't a lambda");
      }
      TODO_loc(loc, "adjoint does not appear to be on a user-defined kernel");
    }

    if (funcName.equals("compute_action")) {
      builder.create<quake::ComputeActionOp>(loc, /*is_dagger=*/false, args[0],
                                             args[1]);
      return true;
    }
    if (funcName.equals("compute_dag_action")) {
      builder.create<quake::ComputeActionOp>(loc, /*is_dagger=*/true, args[0],
                                             args[1]);
      return true;
    }

    if (funcName.equals("toInteger") || funcName.equals("to_integer"))
      return pushValue(toIntegerImpl(builder, loc, args[0]));

    if (funcName.equals("slice_vector")) {
      auto svecTy = dyn_cast<cc::SpanLikeType>(args[0].getType());
      auto eleTy = svecTy.getElementType();
      assert(svecTy && "first argument must be std::vector");
      Value offset = args[1];
      Type ptrTy;
      Value vecPtr;
      if (eleTy == builder.getI1Type()) {
        eleTy = cc::ArrayType::get(builder.getI8Type());
        ptrTy = cc::PointerType::get(eleTy);
        vecPtr = builder.create<cc::StdvecDataOp>(loc, ptrTy, args[0]);
        auto bits = svecTy.getElementType().getIntOrFloatBitWidth();
        assert(bits > 0);
        auto scale = builder.create<arith::ConstantIntOp>(loc, (bits + 7) / 8,
                                                          args[1].getType());
        offset = builder.create<arith::MulIOp>(loc, scale, args[1]);
      } else {
        ptrTy = cc::PointerType::get(eleTy);
        vecPtr = builder.create<cc::StdvecDataOp>(loc, ptrTy, args[0]);
      }
      auto ptr = builder.create<cc::ComputePtrOp>(loc, ptrTy, vecPtr,
                                                  ArrayRef<Value>{offset});
      return pushValue(
          builder.create<cc::StdvecInitOp>(loc, svecTy, ptr, args[2]));
    }

    if (funcName.equals("range")) {
      auto *block = builder.getBlock();
      IRBuilder irBuilder(builder.getContext());
      auto mod = block->getParentOp()->getParentOfType<ModuleOp>();
      [[maybe_unused]] auto result =
          irBuilder.loadIntrinsic(mod, setCudaqRangeVector);
      assert(succeeded(result) && "loading intrinsic should never fail");
      auto upVal = args[0];
      auto i64Ty = builder.getI64Type(); // element type
      auto upper = builder.create<cc::CastOp>(loc, i64Ty, upVal,
                                              cc::CastOpMode::Unsigned);
      auto buffer = builder.create<cc::AllocaOp>(loc, i64Ty, upper);
      auto stdvecTy = cc::StdvecType::get(i64Ty);
      auto call = builder.create<func::CallOp>(
          loc, stdvecTy, setCudaqRangeVector, ValueRange{buffer, upper});
      return pushValue(call.getResult(0));
    }

    TODO_loc(loc, "unknown function, " + funcName + ", in cudaq namespace");
  } // end in cudaq namespace

  if (isInNamespace(func, "std")) {
    if (funcName.equals("reverse")) {
      // For a `std::vector<T>`, the arguments will be pointers into the data
      // buffer. Create a loop that interchanges pairs as $(a_0, a_1-1)$,
      // $(a_0+1, a_1-2)$, ... until $a_0 + n \ge a_1 - n - 1$.
      auto i64Ty = builder.getI64Type();
      auto hiInt = builder.create<cc::CastOp>(loc, i64Ty, args[1]);
      auto loInt = builder.create<cc::CastOp>(loc, i64Ty, args[0]);
      auto ptrTy = cast<cc::PointerType>(args[0].getType());
      auto eleTy = ptrTy.getElementType();
      auto arrTy = cc::ArrayType::get(eleTy);
      auto eleSize = eleTy.getIntOrFloatBitWidth();
      auto adjust = getConstantInt(builder, loc, eleSize / 4, i64Ty);
      auto dist = builder.create<arith::SubIOp>(loc, hiInt, loInt);
      Value iters = builder.create<arith::DivSIOp>(loc, dist, adjust);
      auto ptrArrTy = cc::PointerType::get(arrTy);
      Value basePtr = builder.create<cc::CastOp>(loc, ptrArrTy, args[0]);
      auto bodyBuilder = [&](OpBuilder &builder, Location loc, Region &,
                             Block &block) {
        OpBuilder::InsertionGuard guard(builder);
        builder.setInsertionPointToStart(&block);
        auto iterIdx = block.getArgument(0);
        auto ptrA =
            builder.create<cc::ComputePtrOp>(loc, ptrTy, basePtr, iterIdx);
        auto one = builder.create<arith::ConstantIntOp>(loc, 1, i64Ty);
        auto iters1 = builder.create<arith::SubIOp>(loc, iters, one);
        Value hiIdx = builder.create<arith::SubIOp>(loc, iters1, iterIdx);
        auto ptrB =
            builder.create<cc::ComputePtrOp>(loc, ptrTy, basePtr, hiIdx);
        Value loadA = builder.create<cc::LoadOp>(loc, ptrA);
        Value loadB = builder.create<cc::LoadOp>(loc, ptrB);
        builder.create<cc::StoreOp>(loc, loadA, ptrB);
        builder.create<cc::StoreOp>(loc, loadB, ptrA);
      };
      auto idxTy = builder.getI64Type();
      auto idxIters = builder.create<cudaq::cc::CastOp>(
          loc, idxTy, iters, cudaq::cc::CastOpMode::Unsigned);
      opt::factory::createInvariantLoop(builder, loc, idxIters, bodyBuilder);
      return true;
    }
  }

  if (func->isVariadic()) {
    reportClangError(x, mangler,
                     "cannot call variadic function from quantum kernel");
    return false;
  }

  // If we get here, and the CallExpr takes qubits or qreg and it must be
  // another kernel call.
  auto mlirFuncTy = cast<FunctionType>(calleeOp.getType());
  auto funcResults = mlirFuncTy.getResults();
  auto convertedArgs =
      convertKernelArgs(builder, loc, 0, args, mlirFuncTy.getInputs());
  auto call = builder.create<func::CallIndirectOp>(loc, funcResults, calleeOp,
                                                   convertedArgs);
  if (call.getNumResults() > 0)
    return pushValue(call.getResult(0));
  return true;
}

std::optional<std::string> QuakeBridgeVisitor::isInterceptedSubscriptOperator(
    clang::CXXOperatorCallExpr *x) {
  if (isSubscriptOperator(x->getOperator())) {
    if (auto decl = dyn_cast<clang::CXXMethodDecl>(x->getCalleeDecl())) {
      auto typeName = decl->getParent()->getNameAsString();
      if (isInNamespace(decl, "cudaq")) {
        if (isCudaQType(typeName))
          return {typeName};
      } else if (isInNamespace(decl, "std")) {
        if (typeName == "vector")
          return {typeName};
      } else if (isInNamespace(decl, "std")) {
        if (typeName == "_Bit_reference" || typeName == "__bit_reference")
          return {typeName};
      }
    }
  }
  return {};
}

bool QuakeBridgeVisitor::WalkUpFromCXXOperatorCallExpr(
    clang::CXXOperatorCallExpr *x) {
  // Is this an operator[] that we're converting?
  if (isInterceptedSubscriptOperator(x)) {
    // Yes, so skip walking the superclass, CallExpr.
    return VisitCXXOperatorCallExpr(x);
  }
  if (auto *func = dyn_cast_or_null<clang::FunctionDecl>(x->getCalleeDecl())) {
    if (isCallOperator(x) || (isInClassInNamespace(func, "qudit", "cudaq") &&
                              isExclaimOperator(x->getOperator())))
      return VisitCXXOperatorCallExpr(x);
  }

  // Otherwise, handle with default traversal.
  return WalkUpFromCallExpr(x) && VisitCXXOperatorCallExpr(x);
}

bool QuakeBridgeVisitor::VisitCXXOperatorCallExpr(
    clang::CXXOperatorCallExpr *x) {
  auto loc = toLocation(x->getSourceRange());

  // Helper to replace the operator[] function name with the value, v.
  auto replaceTOSValue = [&](Value v) {
    [[maybe_unused]] auto funcVal = popValue();
    assert(funcVal.getDefiningOp<func::ConstantOp>());
    return pushValue(v);
  };
  if (auto typeNameOpt = isInterceptedSubscriptOperator(x)) {
    auto &typeName = *typeNameOpt;
    if (isCudaQType(typeName)) {
      auto idx_var = popValue();
      auto qreg_var = popValue();

      // Get name of the qreg, e.g. qr, and use it to construct a name for the
      // element, which is intended to be qr%n when n is the index of the
      // accessed qubit.
      StringRef qregName = getNamedDecl(x->getArg(0))->getName();
      auto name = getQubitSymbolTableName(qregName, idx_var);
      char *varName = strdup(name.c_str());

      // If the name exists in the symbol table, return its stored value.
      if (symbolTable.count(name))
        return replaceTOSValue(symbolTable.lookup(name));

      // Otherwise create an operation to access the qubit, store that value in
      // the symbol table, and return the AddressQubit operation's resulting
      // value.
      auto address_qubit =
          builder.create<quake::ExtractRefOp>(loc, qreg_var, idx_var);

      symbolTable.insert(StringRef(varName), address_qubit);
      return replaceTOSValue(address_qubit);
    }
    if (typeName == "vector") {
      // Here we have something like vector<float> theta, and in the kernel, we
      // are accessing it like theta[i].
      auto indexVar = popValue();
      auto svec = popValue();
      if (svec.getType().isa<cc::PointerType>())
        svec = builder.create<cc::LoadOp>(loc, svec);
      if (!svec.getType().isa<cc::StdvecType>()) {
        TODO_x(loc, x, mangler, "vector dereference");
        return false;
      }
      auto eleTy = cast<cc::StdvecType>(svec.getType()).getElementType();
      auto elePtrTy = cc::PointerType::get(eleTy);
      auto vecPtr = builder.create<cc::StdvecDataOp>(loc, elePtrTy, svec);
      auto eleAddr = builder.create<cc::ComputePtrOp>(loc, elePtrTy, vecPtr,
                                                      ValueRange{indexVar});
      return replaceTOSValue(eleAddr);
    }
    if (typeName == "_Bit_reference" || typeName == "__bit_reference") {
      // For vector<bool>, on the kernel side this is represented as a sequence
      // of byte-sized boolean values (true and false). On the host side, C++ is
      // likely going to pack the booleans as bits in words.
      auto indexVar = popValue();
      auto svec = popValue();
      assert(svec.getType().isa<cc::StdvecType>());
      auto elePtrTy = cc::PointerType::get(builder.getI8Type());
      auto vecPtr = builder.create<cc::StdvecDataOp>(loc, elePtrTy, svec);
      auto eleAddr = builder.create<cc::ComputePtrOp>(loc, elePtrTy, vecPtr,
                                                      ValueRange{indexVar});
      auto i1PtrTy = cc::PointerType::get(builder.getI1Type());
      auto i1Cast = builder.create<arith::TruncIOp>(loc, i1PtrTy, eleAddr);
      return replaceTOSValue(i1Cast);
    }
    TODO_loc(loc, "unhandled operator call for quake conversion");
  }

  if (auto *func = dyn_cast_or_null<clang::FunctionDecl>(x->getCalleeDecl())) {
    // Lower <any>::operator()(...)
    if (isCallOperator(x)) {
      auto funcArity = func->getNumParams();
      SmallVector<Value> args = lastValues(funcArity);
      auto tos = popValue();
      auto tosTy = tos.getType();
      auto ptrTy = dyn_cast<cc::PointerType>(tosTy);
      bool isEntryKernel = [&]() {
        // TODO: make this lambda a member function.
        if (auto fn = peekValue().getDefiningOp<func::ConstantOp>()) {
          auto name = fn.getValue().str();
          for (auto fdPair : functionsToEmit)
            if (getCudaqKernelName(fdPair.first) == name)
              return true;
        }
        return false;
      }();
      if (ptrTy || isEntryKernel) {
        // The call operator has an object in the call position, so we want to
        // replace it with an indirect call to the func::ConstantOp.
        assert((isEntryKernel || isa<cc::StructType>(ptrTy.getElementType())) &&
               "expected kernel as callable class");
        auto indirect = popValue();
        auto funcTy = cast<FunctionType>(indirect.getType());
        auto call = builder.create<func::CallIndirectOp>(
            loc, funcTy.getResults(), indirect, args);
        if (call.getResults().empty())
          return true;
        return pushValue(call.getResult(0));
      }
      auto callableTy = cast<cc::CallableType>(tosTy);
      auto callInd = builder.create<cc::CallCallableOp>(
          loc, callableTy.getSignature().getResults(), tos, args);
      if (callInd.getResults().empty()) {
        popValue();
        return true;
      }
      return replaceTOSValue(callInd.getResult(0));
    }

    // Lower cudaq::qudit<>::operator!()
    if (isInClassInNamespace(func, "qudit", "cudaq") &&
        isExclaimOperator(x->getOperator())) {
      auto qubit = popValue();
      negations.push_back(qubit);
      return replaceTOSValue(qubit);
    }
  }
  return true;
}

/// When traversing an expression such as `Kernel{}` or `Kernel()`, the object
/// may be passed to a function that needs a special callable object rather than
/// just the object. In order to make sure the call operator is already
/// declared, it is added here if needed to the module.
/// This method must only be called from a Traverse<Foo> method.
void QuakeBridgeVisitor::maybeAddCallOperationSignature(clang::Decl *x) {
  while (x) {
    if (auto *classDecl = dyn_cast<clang::CXXRecordDecl>(x)) {
      auto *callOperDecl = findCallOperator(classDecl);
      if (callOperDecl && isKernelEntryPoint(callOperDecl)) {
        auto loc = toLocation(callOperDecl);
        if (!TraverseType(callOperDecl->getType()))
          emitFatalError(loc, "expected type for call operator");
        auto kernelName = generateCudaqKernelName(callOperDecl);
        getOrAddFunc(loc, kernelName, peelPointerFromFunction(popType()));
      }
      return;
    }
    if (isa<clang::NamespaceDecl, clang::TranslationUnitDecl>(x))
      return;
    x = cast<clang::Decl>(x->getDeclContext()->getParent());
  }
}

bool QuakeBridgeVisitor::TraverseInitListExpr(clang::InitListExpr *x,
                                              DataRecursionQueue *) {
  if (x->isSyntacticForm()) {
    // The syntactic form is the surface level syntax as typed by the user. This
    // isn't really all that helpful during the lowering process. We want to
    // deal with the semantic form. See below.
    auto loc = toLocation(x);
    if (x->getNumInits() != 0)
      TODO_loc(loc, "initializer list containing elements");
    return true;
  }

  // If the initializer-list is possibly a Callable type, preemptively add the
  // signature of the call operation (`operator()`) to the Module if not
  // present.
  if (auto *ty = x->getType().getTypePtr())
    if (auto *tyDecl = ty->getAsRecordDecl())
      maybeAddCallOperationSignature(tyDecl);

  // Since an initializer-list can be empty (no objects), push the type on the
  // type stack. This will allow VisitInitListExpr, etc. to know what to do when
  // there are no values.
  [[maybe_unused]] auto typeStackDepth = typeStack.size();
  if (!TraverseType(x->getType()))
    return false;
  assert(typeStack.size() == typeStackDepth + 1 &&
         "expected a type for initializer-list");

  // Now visit the elements of the list, if any.
  for (auto *subStmt : x->children())
    if (!TraverseStmt(subStmt))
      return false;

  // And finish the post-order traversal.
  auto result = WalkUpFromInitListExpr(x);
  assert(typeStack.size() == typeStackDepth && "expected type to be consumed");
  return result;
}

bool QuakeBridgeVisitor::VisitInitListExpr(clang::InitListExpr *x) {
  auto loc = toLocation(x);
  std::int32_t size = x->getNumInits();
  auto initListTy = popType();
  if (size == 0) {
    // Nothing in the list. Just allocate the type.
    return pushValue(builder.create<cc::AllocaOp>(loc, initListTy));
  }

  // List has 1 or more members.
  auto last = lastValues(size);
  bool allRef = std::all_of(last.begin(), last.end(), [](auto v) {
    return isa<quake::RefType, quake::VeqType>(v.getType());
  });
  if (allRef) {
    // Initializer list contains all quantum reference types. In this case we
    // want to create quake code to concatenate the references into a veq.
    if (size > 1) {
      auto veqTy = [&]() -> quake::VeqType {
        unsigned size = 0;
        for (auto v : last) {
          if (auto veqTy = dyn_cast<quake::VeqType>(v.getType())) {
            if (!veqTy.hasSpecifiedSize())
              return quake::VeqType::getUnsized(builder.getContext());
            size += veqTy.getSize();
          } else {
            ++size;
          }
        }
        return quake::VeqType::get(builder.getContext(), size);
      }();
      return pushValue(builder.create<quake::ConcatOp>(loc, veqTy, last));
    }
    // Pass initialization list with one member as a Ref.
    return pushValue(last[0]);
  }

  // These initializer expressions are not quantum references. In this case, we
  // allocate some memory for a variable and store the init list elements there.
  auto structTy = dyn_cast<cc::StructType>(initListTy);
  std::int32_t structMems = structTy ? structTy.getMembers().size() : 0;
  std::int32_t numEles = structMems ? size / structMems : size;
  // Generate the array size value.
  Value arrSize = builder.create<arith::ConstantIntOp>(loc, numEles, 64);

  // Allocate the required memory chunk.
  Type eleTy = [&]() {
    if (auto arrTy = dyn_cast<cc::ArrayType>(initListTy))
      return arrTy.getElementType();
    return initListTy;
  }();

  bool lastValuesAreConstant = [&]() {
    for (Value v : last)
      if (!opt::factory::maybeValueOfFloatConstant(v))
        return false;
    return true;
  }();

  if (initializerIsGlobal && lastValuesAreConstant) {
    static unsigned counter = 0;
    auto *ctx = builder.getContext();
    auto globalTy = cc::ArrayType::get(ctx, eleTy, size);
    SmallVector<Attribute> values;
    auto f64Ty = builder.getF64Type();
    for (Value v : last) {
      auto fp = opt::factory::maybeValueOfFloatConstant(v);
      values.push_back(FloatAttr::get(f64Ty, *fp));
    }
    // NB: Unfortunately, the LLVM-IR dialect doesn't lower DenseF64ArrayAttr to
    // LLVM IR without throwing errors.
    auto tensorTy = RankedTensorType::get(size, eleTy);
    auto f64Attr = DenseElementsAttr::get(tensorTy, values);
    // Create a unique name.
    std::string name = "__nvqpp__rodata_init_" + std::to_string(counter++);
    {
      OpBuilder::InsertionGuard guard(builder);
      builder.setInsertionPointToEnd(module.getBody());
      builder.create<cc::GlobalOp>(loc, globalTy, name, f64Attr,
                                   /*constant=*/true);
    }
    auto ptrTy = cc::PointerType::get(globalTy);
    auto globalInit = builder.create<cc::AddressOfOp>(loc, ptrTy, name);
    return pushValue(globalInit);
  }
  Value alloca = (numEles > 1)
                     ? builder.create<cc::AllocaOp>(loc, eleTy, arrSize)
                     : builder.create<cc::AllocaOp>(loc, eleTy);

  // Store the values in the allocated memory
  for (auto iter : llvm::enumerate(last)) {
    std::int32_t i = iter.index();
    auto v = iter.value();
    Value ptr;
    if (structMems) {
      if (numEles > 1) {
        auto ptrTy =
            cc::PointerType::get(structTy.getMembers()[i % structMems]);
        ptr = builder.create<cc::ComputePtrOp>(
            loc, ptrTy, alloca,
            ArrayRef<cc::ComputePtrArg>{i / structMems, i % structMems});
      } else {
        auto ptrTy = cc::PointerType::get(structTy.getMembers()[i]);
        ptr = builder.create<cc::ComputePtrOp>(
            loc, ptrTy, alloca, ArrayRef<cc::ComputePtrArg>{0, i});
      }
    } else {
      auto ptrTy = cc::PointerType::get(eleTy);
      ptr = builder.create<cc::ComputePtrOp>(loc, ptrTy, alloca,
                                             ArrayRef<cc::ComputePtrArg>{i});
    }
    assert(ptr &&
           (v.getType() ==
            cast<cc::PointerType>(ptr.getType()).getElementType()) &&
           "value type must match pointer element type");
    builder.create<cc::StoreOp>(loc, v, ptr);
  }

  return pushValue(alloca);
}

bool QuakeBridgeVisitor::TraverseCXXConstructExpr(clang::CXXConstructExpr *x,
                                                  DataRecursionQueue *) {
  if (x->isElidable())
    return true;
  [[maybe_unused]] auto typeStackDepth = typeStack.size();
  bool saveInitializerIsGlobal = initializerIsGlobal;
  if (x->getConstructor()) {
    if (!TraverseType(x->getType()))
      return false;
    assert(typeStack.size() == typeStackDepth + 1);
    if (x->isStdInitListInitialization() && isa<quake::VeqType>(peekType()))
      initializerIsGlobal = true;
  }
  auto *ctor = x->getConstructor();
  // FIXME: this implicit code visit setting is a hack to only visit a default
  // argument value when constructing a complex value. We should always be able
  // to visit default arguments, but we currently trip over default allocators,
  // etc.
  bool saveVisitImplicitCode = visitImplicitCode;
  if (isInClassInNamespace(ctor, "complex", "std"))
    visitImplicitCode = true;
  auto result = Base::TraverseCXXConstructExpr(x);
  visitImplicitCode = saveVisitImplicitCode;
  initializerIsGlobal = saveInitializerIsGlobal;
  assert(typeStack.size() == typeStackDepth || raisedError);
  return result;
}

bool QuakeBridgeVisitor::VisitCXXConstructExpr(clang::CXXConstructExpr *x) {
  auto loc = toLocation(x);
  auto *ctor = x->getConstructor();
  if (!ctor) {
    TODO_loc(loc, "C++ ctor (NULL)");
  }
  // The ctor type is the class for which the ctor is a member.
  auto ctorTy = popType();
  // FIXME: not every constructor has a name.
  std::string ctorName = ctor->getNameAsString();
  if (isInNamespace(ctor, "cudaq")) {
    if (x->getNumArgs() == 0) {
      if (ctorName == "qudit") {
        // This is a single qubit.
        assert(isa<quake::RefType>(ctorTy));
        return pushValue(builder.create<quake::AllocaOp>(loc));
      }
      // These classes have template arguments that may give a compile-time
      // constant size. qarray is the only one that requires it, however.
      if (ctorName == "qreg" || ctorName == "qarray" || ctorName == "qspan") {
        [[maybe_unused]] auto veqTy = cast<quake::VeqType>(ctorTy);
        assert(veqTy.hasSpecifiedSize());
        return pushValue(builder.create<quake::AllocaOp>(loc, ctorTy));
      }
      if (ctorName == "qvector") {
        // The default qvector ctor creates a veq of size 1.
        assert(isa<quake::VeqType>(ctorTy));
        auto veq1Ty = quake::VeqType::get(builder.getContext(), 1);
        return pushValue(builder.create<quake::AllocaOp>(loc, veq1Ty));
      }
    } else if (x->getNumArgs() == 1) {
      if (ctorName == "qreg") {
        // This is a cudaq::qreg(std::size_t).
        auto sizeVal = popValue();
        assert(isa<IntegerType>(sizeVal.getType()));
        return pushValue(builder.create<quake::AllocaOp>(
            loc, quake::VeqType::getUnsized(builder.getContext()), sizeVal));
      }
      if (ctorName == "qudit") {
        auto initials = popValue();
        bool ok = false;
        if (auto ptrTy = dyn_cast<cc::PointerType>(initials.getType()))
          if (auto arrTy = dyn_cast<cc::ArrayType>(ptrTy.getElementType()))
            ok = isa<ComplexType>(arrTy.getElementType());
        if (!ok) {
          // Invalid initializer ignored, but emit an error.
          reportClangError(x, mangler, "invalid qudit initial value");
          return pushValue(builder.create<quake::AllocaOp>(loc));
        }
        auto *ctx = builder.getContext();
        auto veqTy = quake::VeqType::get(ctx, 1);
        auto alloc = builder.create<quake::AllocaOp>(loc, veqTy);
        auto init = builder.create<quake::InitializeStateOp>(loc, veqTy, alloc,
                                                             initials);
        return pushValue(builder.create<quake::ExtractRefOp>(loc, init, 0));
      }
      if (ctorName == "qvector") {
        auto initials = popValue();
        auto *ctx = builder.getContext();
        if (isa<IntegerType>(initials.getType())) {
          // This is the cudaq::qvector(std::size_t) ctor.
          return pushValue(builder.create<quake::AllocaOp>(
              loc, quake::VeqType::getUnsized(ctx), initials));
        }
        // Otherwise, it is the cudaq::qvector(std::vector<complex>) ctor.
        Value numQubits;
        Type initialsTy = initials.getType();
        if (auto ptrTy = dyn_cast<cc::PointerType>(initialsTy)) {
          if (auto arrTy = dyn_cast<cc::ArrayType>(ptrTy.getElementType())) {
            if (arrTy.isUnknownSize()) {
              if (auto allocOp = initials.getDefiningOp<cc::AllocaOp>())
                if (auto size = allocOp.getSeqSize())
<<<<<<< HEAD
                  numQubits = size;
            } else {
              numQubits = builder.create<arith::ConstantIntOp>(
                  loc, arrTy.getSize(), 64);
            }
          }
        } else if (auto stdvecTy = dyn_cast<cc::StdvecType>(initialsTy)) {
          numQubits = builder.create<cc::StdvecSizeOp>(
              loc, builder.getI64Type(), initials);
=======
                  numQubits =
                      builder.create<math::CountTrailingZerosOp>(loc, size);
            } else {
              std::size_t arraySize = arrTy.getSize();
              if (!std::has_single_bit(arraySize)) {
                reportClangError(x, mangler,
                                 "state vector must be a power of 2 in length");
              }
              numQubits = builder.create<arith::ConstantIntOp>(
                  loc, std::countr_zero(arraySize), 64);
            }
          }
        } else if (auto stdvecTy = dyn_cast<cc::StdvecType>(initialsTy)) {
          Value vecLen = builder.create<cc::StdvecSizeOp>(
              loc, builder.getI64Type(), initials);
          numQubits = builder.create<math::CountTrailingZerosOp>(loc, vecLen);
>>>>>>> f3576861
          auto ptrTy = cc::PointerType::get(stdvecTy.getElementType());
          initials = builder.create<cc::StdvecDataOp>(loc, ptrTy, initials);
        }
        if (!numQubits) {
          reportClangError(
              x, mangler,
              "internal error: could not determine the number of qubits");
          return false;
        }
        auto veqTy = quake::VeqType::getUnsized(ctx);
        auto alloc = builder.create<quake::AllocaOp>(loc, veqTy, numQubits);
        return pushValue(builder.create<quake::InitializeStateOp>(
            loc, veqTy, alloc, initials));
      }
      if ((ctorName == "qspan" || ctorName == "qview") &&
          isa<quake::VeqType>(peekValue().getType())) {
        // One of the qspan ctors, which effectively just makes a copy. Here we
        // omit making a copy and just forward the veq argument.
        assert(isa<quake::VeqType>(ctorTy));
        return true;
      }
    }
  } else if (isInNamespace(ctor, "std")) {
    bool isVectorOfQubitRefs = [&]() {
      if (auto *ctor = x->getConstructor()) {
        if (isInNamespace(ctor, "std") && ctor->getNameAsString() == "vector") {
          if (valueStack.empty())
            return false;
          Value v = peekValue();
          return v && isa<quake::VeqType>(v.getType());
        }
      }
      return false;
    }();
    if (isVectorOfQubitRefs)
      return true;
    if (ctorName == "complex") {
      Value imag = popValue();
      Value real = popValue();
      return pushValue(builder.create<complex::CreateOp>(
          loc, ComplexType::get(real.getType()), real, imag));
    }
    if (ctorName == "function") {
      // Are we converting a lambda expr to a std::function?
      auto backVal = peekValue();
      auto backTy = backVal.getType();
      if (auto ptrTy = dyn_cast<cc::PointerType>(backTy))
        backTy = ptrTy.getElementType();
      if (backTy.isa<cc::CallableType>()) {
        // Skip this constructor (for now).
        return true;
      }
      if (auto stTy = dyn_cast<cc::StructType>(backTy)) {
        if (!stTy.getMembers().empty()) {
          // TODO: We don't support a callable class with data members yet.
          TODO_loc(loc, "callable class with data members");
        }
        // Constructor generated as degenerate reference to call operator.
        auto *fromTy = x->getArg(0)->getType().getTypePtr();
        // FIXME: May need to peel off more than one layer of sugar?
        if (auto *elabTy = dyn_cast<clang::ElaboratedType>(fromTy))
          fromTy = elabTy->desugar().getTypePtr();
        auto *fromDecl = dyn_cast_or_null<clang::RecordType>(fromTy)->getDecl();
        if (!fromDecl)
          TODO_loc(loc, "recovering record type for a callable");
        auto *objDecl = dyn_cast_or_null<clang::CXXRecordDecl>(fromDecl);
        if (!objDecl)
          TODO_loc(loc, "recovering C++ declaration for callable");
        auto *callOperDecl = findCallOperator(objDecl);
        if (!callOperDecl) {
          auto &de = mangler->getASTContext().getDiagnostics();
          auto id = de.getCustomDiagID(
              clang::DiagnosticsEngine::Error,
              "std::function initializer must be a callable");
          de.Report(x->getBeginLoc(), id);
          return true;
        }
        auto kernelCallTy = cast<cc::CallableType>(ctorTy);
        auto kernelName = generateCudaqKernelName(callOperDecl);
        popValue(); // replace value at TOS.
        return pushValue(builder.create<cc::CreateLambdaOp>(
            loc, kernelCallTy, [&](OpBuilder &builder, Location loc) {
              auto args = builder.getBlock()->getArguments();
              auto call = builder.create<func::CallOp>(
                  loc, kernelCallTy.getSignature().getResults(), kernelName,
                  args);
              builder.create<cc::ReturnOp>(loc, call.getResults());
            }));
      }
    }
    if (ctorName == "reference_wrapper") {
      // The `reference_wrapper` class is used to guide the `qudit&` through a
      // container class (like `std::vector`). It is a NOP at the Quake level.
      [[maybe_unused]] auto tosTy = peekValue().getType();
      assert((isa<quake::RefType, quake::VeqType>(tosTy)));
      return true;
    }

    // We check for vector constructors with 2 args, the first could be an
    // initializer_list or an integer, while the second is the allocator
    if (ctorName == "vector") {
      if (x->getNumArgs() == 2) {
        // This is a std::vector constructor, first we'll check if it is
        // constructed from a constant initializer list, in that case we'll have
        // a AllocaOp at the top of the stack that allocates a ptr<array<TxC>>,
        // where C is constant / known
        auto desugared = x->getArg(0)->getType().getCanonicalType();
        if (auto recordType =
                dyn_cast<clang::RecordType>(desugared.getTypePtr()))
          if (recordType->getDecl()->getName().equals("initializer_list")) {
            auto allocation = popValue();
            if (auto ptrTy = dyn_cast<cc::PointerType>(allocation.getType()))
              if (auto arrayTy =
                      dyn_cast<cc::ArrayType>(ptrTy.getElementType()))
                if (auto definingOp = allocation.getDefiningOp<cc::AllocaOp>())
                  return pushValue(builder.create<cc::StdvecInitOp>(
                      loc, cc::StdvecType::get(arrayTy.getElementType()),
                      allocation, definingOp.getSeqSize()));
          }

        // Next check if its created from a size integer. Let's do a check on
        // the first argument, make sure that when we peel off all the typedefs
        // that it is an integer.
        if (auto builtInType =
                dyn_cast<clang::BuiltinType>(desugared.getTypePtr()))
          if (builtInType->isInteger() &&
              isa<IntegerType>(peekValue().getType())) {
            // This is an integer argument, and the value on the stack
            // is an integer, so let's connect them up
            auto arrSize = popValue();
            auto eleTy = [&]() {
              if (auto stdvecTy = dyn_cast<cc::StdvecType>(ctorTy))
                return stdvecTy.getElementType();
              return ctorTy;
            }();

            // Create stdvec init op without a buffer. Allocate the required
            // memory chunk
            Value alloca = builder.create<cc::AllocaOp>(loc, eleTy, arrSize);

            // Create the stdvec_init op
            return pushValue(builder.create<cc::StdvecInitOp>(
                loc, cc::StdvecType::get(eleTy), alloca, arrSize));
          }
      }
      // Disallow any default vector construction bc we don't want any
      // .push_back
      if (ctor->isDefaultConstructor())
        reportClangError(ctor, mangler,
                         "Default std::vector<T> constructor within quantum "
                         "kernel is not allowed "
                         "(cannot resize the vector).");
    }
  }

  auto *parent = ctor->getParent();
  if (ctor->isCopyConstructor() && parent->isLambda()) {
    // Copy-ctor on a lambda. For now on the QPU device side, we do not make a
    // copy of a lambda. Any capture data will be marshalled at runtime and
    // passed as ordinary arguments via lambda lifting.
    return true;
  }

  if (ctor->isCopyOrMoveConstructor() && parent->isPOD()) {
    // Copy or move constructor on a POD struct. The value stack should contain
    // the object to load the value from.
    auto fromStruct = popValue();
    assert(isa<cc::StructType>(ctorTy) && "POD must be a struct type");
    return pushValue(builder.create<cc::LoadOp>(loc, fromStruct));
  }

  // TODO: remove this when we can handle ctors more generally.
  if (!ctor->isDefaultConstructor()) {
    LLVM_DEBUG(llvm::dbgs() << ctorName << " - unhandled ctor:\n"; x->dump());
    TODO_x(loc, x, mangler, "C++ constructor (not-default)");
  }

  // A regular C++ class constructor lowers as:
  //
  // 1) A unique object must be created, so the type must have a minimum of
  //    one byte.
  // 2) Allocate a new object.
  // 3) Call the constructor passing the address of the allocation as `this`.
  auto mem = builder.create<cc::AllocaOp>(loc, ctorTy);

  // FIXME: Using Ctor_Complete for mangled name generation blindly here. Is
  // there a programmatic way of determining which enum to use from the AST?
  auto mangledName =
      cxxMangledDeclName(clang::GlobalDecl{ctor, clang::Ctor_Complete});
  auto funcTy =
      FunctionType::get(builder.getContext(), TypeRange{mem.getType()}, {});
  auto func = getOrAddFunc(loc, mangledName, funcTy).first;
  // FIXME: The ctor may not be the default ctor. Get all the args.
  builder.create<func::CallOp>(loc, func, ValueRange{mem});
  return pushValue(mem);
}

bool QuakeBridgeVisitor::TraverseDeclRefExpr(clang::DeclRefExpr *x,
                                             DataRecursionQueue *) {
  auto *decl = x->getDecl();
  if (auto *funcDecl = dyn_cast<clang::FunctionDecl>(decl)) {
    if (inRecType)
      return true;
    return TraverseFunctionDecl(funcDecl);
  }
  return WalkUpFromDeclRefExpr(x);
}

bool QuakeBridgeVisitor::VisitDeclRefExpr(clang::DeclRefExpr *x) {
  auto *decl = x->getDecl();
  assert(!isa<clang::FunctionDecl>(decl) &&
         "FunctionDecl should not reach here");
  if (!symbolTable.count(decl->getName())) {
    // This is a catastrophic error. This symbol is unknown and probably came
    // from a context that is inaccessible from this kernel.
    auto &de = astContext->getDiagnostics();
    const auto id =
        de.getCustomDiagID(clang::DiagnosticsEngine::Error,
                           "symbol is not accessible in this kernel");
    auto db = de.Report(x->getBeginLoc(), id);
    const auto range = x->getSourceRange();
    db.AddSourceRange(clang::CharSourceRange::getCharRange(range));
    raisedError = true;
    return false;
  }
  LLVM_DEBUG(llvm::dbgs() << "decl ref: " << decl << '\n');
  pushValue(symbolTable.lookup(decl->getName()));
  return true;
}

bool QuakeBridgeVisitor::VisitStringLiteral(clang::StringLiteral *x) {
  auto strLitTy = cc::PointerType::get(cc::ArrayType::get(
      builder.getContext(), builder.getI8Type(), x->getString().size() + 1));
  return pushValue(builder.create<cc::CreateStringLiteralOp>(
      toLocation(x), strLitTy, builder.getStringAttr(x->getString())));
}

} // namespace cudaq::details<|MERGE_RESOLUTION|>--- conflicted
+++ resolved
@@ -2398,17 +2398,6 @@
             if (arrTy.isUnknownSize()) {
               if (auto allocOp = initials.getDefiningOp<cc::AllocaOp>())
                 if (auto size = allocOp.getSeqSize())
-<<<<<<< HEAD
-                  numQubits = size;
-            } else {
-              numQubits = builder.create<arith::ConstantIntOp>(
-                  loc, arrTy.getSize(), 64);
-            }
-          }
-        } else if (auto stdvecTy = dyn_cast<cc::StdvecType>(initialsTy)) {
-          numQubits = builder.create<cc::StdvecSizeOp>(
-              loc, builder.getI64Type(), initials);
-=======
                   numQubits =
                       builder.create<math::CountTrailingZerosOp>(loc, size);
             } else {
@@ -2425,7 +2414,6 @@
           Value vecLen = builder.create<cc::StdvecSizeOp>(
               loc, builder.getI64Type(), initials);
           numQubits = builder.create<math::CountTrailingZerosOp>(loc, vecLen);
->>>>>>> f3576861
           auto ptrTy = cc::PointerType::get(stdvecTy.getElementType());
           initials = builder.create<cc::StdvecDataOp>(loc, ptrTy, initials);
         }
