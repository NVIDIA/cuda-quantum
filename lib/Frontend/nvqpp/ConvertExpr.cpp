/*******************************************************************************
 * Copyright (c) 2022 - 2025 NVIDIA Corporation & Affiliates.                  *
 * All rights reserved.                                                        *
 *                                                                             *
 * This source code and the accompanying materials are made available under    *
 * the terms of the Apache License 2.0 which accompanies this distribution.    *
 ******************************************************************************/

#include "cudaq/Frontend/nvqpp/ASTBridge.h"
#include "cudaq/Frontend/nvqpp/QisBuilder.h"
#include "cudaq/Optimizer/Builder/Factory.h"
#include "cudaq/Optimizer/Builder/Intrinsics.h"
#include "cudaq/Optimizer/Dialect/CC/CCOps.h"
#include "cudaq/Optimizer/Dialect/Quake/QuakeOps.h"
#include "llvm/Support/Debug.h"

#define DEBUG_TYPE "lower-ast-expr"

using namespace mlir;

// Get the result type if \p ty is a function type or just return \p ty.
static Type getResultType(Type ty) {
  assert(ty && "Type cannot be null");
  if (auto funcTy = dyn_cast<FunctionType>(ty)) {
    assert(funcTy.getNumResults() == 1);
    return funcTy.getResult(0);
  }
  return ty;
}

/// Convert a name, value pair into a symbol name.
static std::string getQubitSymbolTableName(StringRef qregName, Value idxVal) {
  std::string name;
  if (auto idxIntVal = idxVal.getDefiningOp<arith::ConstantIntOp>())
    return qregName.str() + "%" + std::to_string(idxIntVal.value());
  if (auto idxIdxVal = idxVal.getDefiningOp<arith::ConstantIndexOp>())
    return qregName.str() + "%" + std::to_string(idxIdxVal.value());

  // this is a general value, like a loop idx
  std::stringstream ss;
  ss << qregName.str() << "%" << idxVal.getAsOpaquePointer();
  return ss.str();
}

/// Helper to get the declaration of a decl-ref expression.
/// Precondition: \p expr must be a pointer to a DeclRefExpr.
static clang::NamedDecl *getNamedDecl(clang::Expr *expr) {
  auto *call = cast<clang::DeclRefExpr>(expr);
  return call->getDecl()->getUnderlyingDecl();
}

static std::pair<SmallVector<Value>, SmallVector<Value>>
maybeUnpackOperands(OpBuilder &builder, Location loc, ValueRange operands,
                    bool isControl = false, size_t targetCount = 1) {
  // If this is not a controlled op, then we just keep all operands as targets.
  if (!isControl)
    return std::make_pair(operands, SmallVector<Value>{});

  if (operands.size() > 1)
    return std::make_pair(SmallVector<Value>{operands.take_back(targetCount)},
                          SmallVector<Value>{operands.drop_back(targetCount)});

  SmallVector<Value> targets = operands.take_back(targetCount);
  Value last_target = operands.back();

  if (last_target.getType().isa<quake::VeqType>()) {
    // Split the vector. Last `targetCount` are targets, front `N-targetCount`
    // are controls.
    auto vecSize = builder.create<quake::VeqSizeOp>(
        loc, builder.getIntegerType(64), targets);
    auto size = builder.create<cudaq::cc::CastOp>(
        loc, builder.getI64Type(), vecSize, cudaq::cc::CastOpMode::Unsigned);

    auto numTargets =
        builder.create<arith::ConstantIntOp>(loc, targetCount, 64);
    auto offset = builder.create<arith::SubIOp>(loc, size, numTargets);
    auto zero = builder.create<arith::ConstantIntOp>(loc, 0, 64);
    auto last = builder.create<arith::SubIOp>(loc, offset, numTargets);
    // The canonicalizer will compute a constant size, if possible.
    auto unsizedVeqTy = quake::VeqType::getUnsized(builder.getContext());

    // Get the subvector of all targets
    Value targetSubveq = builder.create<quake::SubVeqOp>(
        loc, unsizedVeqTy, last_target, zero, offset);
    // Get the subvector of all qubits excluding the last one: controls.
    Value ctrlSubveq = builder.create<quake::SubVeqOp>(loc, unsizedVeqTy,
                                                       last_target, zero, last);
    return std::make_pair(SmallVector<Value>{targetSubveq},
                          SmallVector<Value>{ctrlSubveq});
  }
  return std::make_pair(targets, SmallVector<Value>{});
}

namespace {
// Type used to specialize the buildOp function. This extends the cases below by
// prefixing a single parameter value to the list of arguments for cases 1
// and 2. A Param does not have a case 3 defined.
class Param {};
} // namespace

/// Create a negated controls attribute from a range of controls, \p ctrls, and
/// a list of which ones should be negated, \p negations.
static DenseBoolArrayAttr
negatedControlsAttribute(MLIRContext *ctx, ValueRange ctrls,
                         SmallVector<Value> &negations) {
  if (negations.empty())
    return {};
  SmallVector<bool> negatedControls(ctrls.size());
  for (auto v : llvm::enumerate(ctrls))
    negatedControls[v.index()] = std::find(negations.begin(), negations.end(),
                                           v.value()) != negations.end();
  auto boolVecAttr = DenseBoolArrayAttr::get(ctx, negatedControls);
  negations.clear();
  return {boolVecAttr};
}

// There are three basic overloads of the "single target" CUDA-Q ops.
//
// 1. op(qubit...)
//    This form takes the last qubit as the target and all qubits to
//    the left as controls.
// 2. op(qurange, qubit)
//    Similar to above except the control qubits are packed in a
//    range container.
// 3. op(qurange)
//    This is not like the other 2. This is syntactic sugar for
//    invoking the op elementally across the entire range container.
//    There are no controls.
//
// In the future, it may be decided to add more overloads to this family (e.g.,
// adding controls to case 3).
template <typename A, typename P = void>
bool buildOp(OpBuilder &builder, Location loc, ValueRange operands,
             SmallVector<Value> &negations,
             llvm::function_ref<void()> reportNegateError,
             bool isAdjoint = false, bool isControl = false,
             size_t paramCount = 1) {
  if constexpr (std::is_same_v<P, Param>) {
    assert(operands.size() >= 2 && "must be at least 2 operands");
    auto params = operands.take_front(paramCount);
    auto [target, ctrls] = maybeUnpackOperands(
        builder, loc, operands.drop_front(paramCount), isControl);
    for (auto v : target)
      if (std::find(negations.begin(), negations.end(), v) != negations.end())
        reportNegateError();
    auto negs =
        negatedControlsAttribute(builder.getContext(), ctrls, negations);
    if (ctrls.empty())
      for (auto t : target)
        builder.create<A>(loc, isAdjoint, params, ctrls, t, negs);
    else {
      assert(target.size() == 1 &&
             "can only have a single target with control qubits.");
      builder.create<A>(loc, isAdjoint, params, ctrls, target, negs);
    }
  } else {
    assert(operands.size() >= 1 && "must be at least 1 operand");
    if ((operands.size() == 1) && operands[0].getType().isa<quake::VeqType>()) {
      auto target = operands[0];
      if (!negations.empty())
        reportNegateError();
      Type i64Ty = builder.getI64Type();
      auto size = builder.create<quake::VeqSizeOp>(
          loc, builder.getIntegerType(64), target);
      Value rank = builder.create<cudaq::cc::CastOp>(
          loc, i64Ty, size, cudaq::cc::CastOpMode::Unsigned);
      auto bodyBuilder = [&](OpBuilder &builder, Location loc, Region &,
                             Block &block) {
        Value ref = builder.create<quake::ExtractRefOp>(loc, target,
                                                        block.getArgument(0));
        builder.create<A>(loc, ValueRange(), ref);
      };
      cudaq::opt::factory::createInvariantLoop(builder, loc, rank, bodyBuilder);
    } else {
      auto [target, ctrls] =
          maybeUnpackOperands(builder, loc, operands, isControl);
      for (auto v : target)
        if (std::find(negations.begin(), negations.end(), v) != negations.end())
          reportNegateError();
      auto negs =
          negatedControlsAttribute(builder.getContext(), ctrls, negations);
      if (ctrls.empty())
        // May have multiple targets, but no controls, op(q, r, s, ...)
        for (auto t : target)
          builder.create<A>(loc, isAdjoint, ValueRange(), ValueRange(), t,
                            negs);
      else {
        assert(target.size() == 1 &&
               "can only have a single target with control qubits.");
        builder.create<A>(loc, isAdjoint, ValueRange(), ctrls, target, negs);
      }
    }
  }
  return true;
}

static Value getConstantInt(OpBuilder &builder, Location loc,
                            const uint64_t value, const int bitwidth) {
  return builder.create<arith::ConstantIntOp>(loc, value,
                                              builder.getIntegerType(bitwidth));
}

static Value getConstantInt(OpBuilder &builder, Location loc,
                            const uint64_t value, Type intTy) {
  assert(intTy.isa<IntegerType>());
  return builder.create<arith::ConstantIntOp>(loc, value, intTy);
}

template <auto KindConst, typename T,
          typename = std::enable_if_t<std::is_same_v<decltype(KindConst), T>>>
bool isOperatorKind(T kindValue) {
  return kindValue == KindConst;
}

/// Is \p kind the `operator[]` function?
static bool isSubscriptOperator(clang::OverloadedOperatorKind kind) {
  return isOperatorKind<clang::OverloadedOperatorKind::OO_Subscript>(kind);
}

/// Is \p kind the `operator==` function?
static bool isCompareEqualOperator(clang::OverloadedOperatorKind kind) {
  return isOperatorKind<clang::OverloadedOperatorKind::OO_EqualEqual>(kind);
}

/// Is \p kind the `operator=` function?
static bool isAssignmentOperator(clang::OverloadedOperatorKind kind) {
  return isOperatorKind<clang::OverloadedOperatorKind::OO_Equal>(kind);
}

/// Is \p kind the `operator!` function?
static bool isExclaimOperator(clang::OverloadedOperatorKind kind) {
  return isOperatorKind<clang::OverloadedOperatorKind::OO_Exclaim>(kind);
}

// Map the measured bit vector to an i32 representation.
static Value toIntegerImpl(OpBuilder &builder, Location loc, Value bitVec) {
  // TODO: Consider moving toIntegerImpl to an intrinsic.

  // Overall strategy in pseudo-C
  // auto toInteger = [](vector<i1> bits, int nBits) {
  //   int i = 0;
  //   for (int j = 0; j < nBits; j++) {
  //     // lsb
  //     k = nBits-j-1;
  //     i ^= (-bits[k] ^ i) & (1 << k);
  //   }
  //   return i;
  // };
  // should print 7
  // auto k = toInteger({1,1,1}, 3);
  // printf("%d\n", k);

  // get bitVec size
  Value bitVecSize = builder.create<cudaq::cc::StdvecSizeOp>(
      loc, builder.getI32Type(), bitVec);

  // Useful types and values
  auto i32Ty = builder.getI32Type();
  Value one = builder.create<arith::ConstantIntOp>(loc, 1, i32Ty);
  Value negOne = builder.create<arith::ConstantIntOp>(loc, -1, i32Ty);

  // Create int i = 0;
  Value stackSlot = builder.create<cudaq::cc::AllocaOp>(loc, i32Ty);
  Value zeroInt = builder.create<arith::ConstantIntOp>(loc, 0, i32Ty);
  builder.create<cudaq::cc::StoreOp>(loc, zeroInt, stackSlot);

  // Create the for loop
  Value rank = builder.create<cudaq::cc::CastOp>(
      loc, builder.getI32Type(), bitVecSize, cudaq::cc::CastOpMode::Unsigned);
  cudaq::opt::factory::createInvariantLoop(
      builder, loc, rank,
      [&](OpBuilder &nestedBuilder, Location nestedLoc, Region &,
          Block &block) {
        Value iv = block.getArgument(0);
        OpBuilder::InsertionGuard guard(nestedBuilder);

        // Compute the idx in bit[idx]
        Value kIter = builder.create<arith::SubIOp>(loc, bitVecSize, iv);
        kIter = builder.create<arith::SubIOp>(loc, kIter, one);

        // 1 << k
        Value rightPart = builder.create<arith::ShLIOp>(loc, one, kIter);

        // bits[k]
        auto eleTy =
            cast<cudaq::cc::SpanLikeType>(bitVec.getType()).getElementType();
        auto elePtrTy = cudaq::cc::PointerType::get(eleTy);
        auto eleArrTy =
            cudaq::cc::PointerType::get(cudaq::cc::ArrayType::get(eleTy));
        auto vecPtr =
            builder.create<cudaq::cc::StdvecDataOp>(loc, eleArrTy, bitVec);
        auto eleAddr = builder.create<cudaq::cc::ComputePtrOp>(
            loc, elePtrTy, vecPtr, ValueRange{kIter});
        Value bitElement = builder.create<cudaq::cc::LoadOp>(loc, eleAddr);

        // -bits[k]
        bitElement = builder.create<cudaq::cc::CastOp>(
            loc, builder.getI32Type(), bitElement,
            cudaq::cc::CastOpMode::Unsigned);
        bitElement = builder.create<arith::MulIOp>(loc, negOne, bitElement);

        // -bits[k] ^ i
        Value integer = builder.create<cudaq::cc::LoadOp>(loc, stackSlot);
        Value leftPart =
            builder.create<arith::XOrIOp>(loc, bitElement, integer);

        // (-bits[k] & i ) & (1 << k)
        Value andVal = builder.create<arith::AndIOp>(loc, leftPart, rightPart);

        // i ^ andVal
        Value result = builder.create<arith::XOrIOp>(loc, integer, andVal);
        builder.create<cudaq::cc::StoreOp>(loc, result, stackSlot);
      });
  return builder.create<cudaq::cc::LoadOp>(loc, stackSlot);
}

// Perform the standard type coercions when the syntactic expression from the
// AST has arguments of different types.
static void castToSameType(OpBuilder builder, Location loc,
                           const clang::Type *lhsType, Value &lhs,
                           const clang::Type *rhsType, Value &rhs) {
  if (lhs.getType().getIntOrFloatBitWidth() ==
      rhs.getType().getIntOrFloatBitWidth())
    return;
  auto lhsTy = lhs.getType();
  auto rhsTy = rhs.getType();
  if (lhsTy.isa<IntegerType>() && rhsTy.isa<IntegerType>()) {
    if (lhsTy.getIntOrFloatBitWidth() < rhsTy.getIntOrFloatBitWidth()) {
      auto mode = (lhsType && lhsType->isUnsignedIntegerOrEnumerationType())
                      ? cudaq::cc::CastOpMode::Unsigned
                      : cudaq::cc::CastOpMode::Signed;
      lhs = builder.create<cudaq::cc::CastOp>(loc, rhs.getType(), lhs, mode);
      return;
    }
    auto mode = (rhsType && rhsType->isUnsignedIntegerOrEnumerationType())
                    ? cudaq::cc::CastOpMode::Unsigned
                    : cudaq::cc::CastOpMode::Signed;
    rhs = builder.create<cudaq::cc::CastOp>(loc, lhs.getType(), rhs, mode);
    return;
  }
  if (lhsTy.isa<FloatType>() && rhsTy.isa<FloatType>()) {
    if (lhsTy.getIntOrFloatBitWidth() < rhsTy.getIntOrFloatBitWidth()) {
      lhs = builder.create<cudaq::cc::CastOp>(loc, rhs.getType(), lhs);
      return;
    }
    rhs = builder.create<cudaq::cc::CastOp>(loc, lhs.getType(), rhs);
    return;
  }
  if (lhsTy.isa<FloatType>() && rhsTy.isa<IntegerType>()) {
    auto mode = (rhsType && rhsType->isUnsignedIntegerOrEnumerationType())
                    ? cudaq::cc::CastOpMode::Unsigned
                    : cudaq::cc::CastOpMode::Signed;
    rhs = builder.create<cudaq::cc::CastOp>(loc, lhs.getType(), rhs, mode);
    return;
  }
  if (lhsTy.isa<IntegerType>() && rhsTy.isa<FloatType>()) {
    auto mode = (lhsType && lhsType->isUnsignedIntegerOrEnumerationType())
                    ? cudaq::cc::CastOpMode::Unsigned
                    : cudaq::cc::CastOpMode::Signed;
    lhs = builder.create<cudaq::cc::CastOp>(loc, rhs.getType(), lhs, mode);
    return;
  }
  TODO_loc(loc, "conversion of operands in binary expression");
}

/// Generalized kernel argument morphing. When traversing the AST, the calling
/// context's argument values that have already been created may be similar to
/// but not identical to the callee's signature types. This function deals with
/// adding the glue code to make the call strongly (exactly) type conforming.
static SmallVector<Value> convertKernelArgs(OpBuilder &builder, Location loc,
                                            std::size_t dropFrontNum,
                                            const SmallVector<Value> &args,
                                            ArrayRef<Type> kernelArgTys) {
  SmallVector<Value> result;
  assert(args.size() - dropFrontNum == kernelArgTys.size());
  for (auto i = dropFrontNum, end = args.size(); i < end; ++i) {
    auto v = args[i];
    auto vTy = v.getType();
    auto kTy = kernelArgTys[i - dropFrontNum];
    if (vTy == kTy) {
      result.push_back(v);
      continue;
    }
    if (auto ptrTy = dyn_cast<cudaq::cc::PointerType>(vTy)) {
      if (ptrTy.getElementType() == kTy) {
        // Promote pass-by-reference to pass-by-value.
        auto load = builder.create<cudaq::cc::LoadOp>(loc, v);
        result.push_back(load);
        continue;
      }
      if (auto kPtrTy = dyn_cast<cudaq::cc::PointerType>(kTy))
        if (auto vArrTy =
                dyn_cast<cudaq::cc::ArrayType>(ptrTy.getElementType()))
          if (kPtrTy.getElementType() == vArrTy.getElementType()) {
            // ok, degenerate the array to a pointer to a scalar
            result.push_back(builder.create<cudaq::cc::CastOp>(loc, kPtrTy, v));
            continue;
          }
    }
    if (auto vVecTy = dyn_cast<quake::VeqType>(vTy))
      if (auto kVecTy = dyn_cast<quake::VeqType>(kTy)) {
        // Both are Veq but the Veq are not identical. If the callee has a
        // dynamic size, we can relax the size from the calling context.
        if (vVecTy.hasSpecifiedSize() && !kVecTy.hasSpecifiedSize()) {
          auto relax = builder.create<quake::RelaxSizeOp>(loc, kVecTy, v);
          result.push_back(relax);
          continue;
        }
      }
    LLVM_DEBUG(llvm::dbgs() << "convert: " << v << "\nto:" << kTy << '\n');
    TODO_loc(loc, "argument type conversion");
  }
  return result;
}

static clang::CXXRecordDecl *
classDeclFromTemplateArgument(clang::FunctionDecl &func,
                              std::size_t argumentPosition,
                              clang::ASTContext &astContext) {
  if (auto *paramDecl = func.getParamDecl(argumentPosition))
    if (auto *defn = paramDecl->getDefinition(astContext)) {
      // Check `auto &&` case.
      if (auto *rvalueRefTy = dyn_cast<clang::RValueReferenceType>(
              defn->getType().getTypePtr()))
        if (auto *substTmpl = dyn_cast<clang::SubstTemplateTypeParmType>(
                rvalueRefTy->getPointeeType().getTypePtr())) {
          auto qualTy = substTmpl->getReplacementType();
          return qualTy.getTypePtr()->getAsCXXRecordDecl();
        }
      // Check `class-name &` case.
      if (auto *lvalueRefTy = dyn_cast<clang::LValueReferenceType>(
              defn->getType().getTypePtr()))
        return lvalueRefTy->getPointeeType().getTypePtr()->getAsCXXRecordDecl();
    }
  return nullptr;
}

/// Is this type name one of the `cudaq` types that map to a VeqType?
static bool isCudaQType(StringRef tn) {
  return tn.equals("qreg") || tn.equals("qspan") || tn.equals("qarray") ||
         tn.equals("qview") || tn.equals("qvector");
}

namespace cudaq::details {
/// Is \p x the `operator()` function?
static bool isCallOperator(clang::CXXOperatorCallExpr *x) {
  return cudaq::isCallOperator(x->getOperator());
}

FunctionType QuakeBridgeVisitor::peelPointerFromFunction(Type ty) {
  if (auto ptrTy = dyn_cast<cudaq::cc::PointerType>(ty))
    ty = ptrTy.getElementType();
  return cast<FunctionType>(ty);
}

bool QuakeBridgeVisitor::VisitArraySubscriptExpr(clang::ArraySubscriptExpr *x) {
  auto loc = toLocation(x->getSourceRange());
  auto rhs = popValue();
  auto lhs = popValue();
  Type eleTy = [&]() {
    // NB: Check both arguments as expression may be inverted.
    if (auto ptrTy = dyn_cast<cc::PointerType>(lhs.getType()))
      return ptrTy.getElementType();
    return cast<cc::PointerType>(rhs.getType()).getElementType();
  }();
  Type arrEleTy = [&]() {
    // FIXME: The following dyn_cast should never fail.
    if (auto arrTy = dyn_cast<cc::ArrayType>(eleTy))
      return arrTy.getElementType();
    return eleTy;
  }();
  auto elePtrTy = cc::PointerType::get(arrEleTy);
  return pushValue(builder.create<cc::ComputePtrOp>(loc, elePtrTy, lhs, rhs));
}

bool QuakeBridgeVisitor::VisitFloatingLiteral(clang::FloatingLiteral *x) {
  // Literals do not push a type on the type stack.
  auto loc = toLocation(x->getSourceRange());
  auto bltTy = cast<clang::BuiltinType>(x->getType().getTypePtr());
  auto fltTy = cast<FloatType>(builtinTypeToType(bltTy));
  auto fltVal = x->getValue();
  return pushValue(
      opt::factory::createFloatConstant(loc, builder, fltVal, fltTy));
}

bool QuakeBridgeVisitor::VisitCXXBoolLiteralExpr(clang::CXXBoolLiteralExpr *x) {
  auto loc = toLocation(x->getSourceRange());
  auto intTy =
      builtinTypeToType(cast<clang::BuiltinType>(x->getType().getTypePtr()));
  auto intVal = x->getValue();
  return pushValue(getConstantInt(builder, loc, intVal ? 1 : 0, intTy));
}

bool QuakeBridgeVisitor::VisitIntegerLiteral(clang::IntegerLiteral *x) {
  auto loc = toLocation(x->getSourceRange());
  auto intTy =
      builtinTypeToType(cast<clang::BuiltinType>(x->getType().getTypePtr()));
  auto intVal = x->getValue().getLimitedValue();
  return pushValue(getConstantInt(builder, loc, intVal, intTy));
}

bool QuakeBridgeVisitor::VisitCharacterLiteral(clang::CharacterLiteral *x) {
  auto loc = toLocation(x->getSourceRange());
  auto intTy =
      builtinTypeToType(cast<clang::BuiltinType>(x->getType().getTypePtr()));
  auto intVal = x->getValue();
  return pushValue(builder.create<arith::ConstantIntOp>(loc, intVal, intTy));
}

bool QuakeBridgeVisitor::VisitUnaryOperator(clang::UnaryOperator *x) {
  auto loc = toLocation(x->getSourceRange());
  switch (x->getOpcode()) {
  case clang::UnaryOperatorKind::UO_PostInc: {
    auto var = popValue();
    auto loaded = builder.create<cc::LoadOp>(loc, var);
    auto incremented = builder.create<arith::AddIOp>(
        loc, loaded,
        getConstantInt(builder, loc, 1,
                       loaded.getType().getIntOrFloatBitWidth()));
    builder.create<cc::StoreOp>(loc, incremented, var);
    return pushValue(loaded);
  }
  case clang::UnaryOperatorKind::UO_PreInc: {
    auto var = popValue();
    auto loaded = builder.create<cc::LoadOp>(loc, var);
    auto incremented = builder.create<arith::AddIOp>(
        loc, loaded,
        getConstantInt(builder, loc, 1,
                       loaded.getType().getIntOrFloatBitWidth()));
    builder.create<cc::StoreOp>(loc, incremented, var);
    return pushValue(incremented);
  }
  case clang::UnaryOperatorKind::UO_PostDec: {
    auto var = popValue();
    auto loaded = builder.create<cc::LoadOp>(loc, var);
    auto decremented = builder.create<arith::SubIOp>(
        loc, loaded,
        getConstantInt(builder, loc, 1,
                       loaded.getType().getIntOrFloatBitWidth()));
    builder.create<cc::StoreOp>(loc, decremented, var);
    return pushValue(loaded);
  }
  case clang::UnaryOperatorKind::UO_PreDec: {
    auto var = popValue();
    auto loaded = builder.create<cc::LoadOp>(loc, var);
    auto decremented = builder.create<arith::SubIOp>(
        loc, loaded,
        getConstantInt(builder, loc, 1,
                       loaded.getType().getIntOrFloatBitWidth()));
    builder.create<cc::StoreOp>(loc, decremented, var);
    return pushValue(decremented);
  }
  case clang::UnaryOperatorKind::UO_LNot: {
    auto var = popValue();
    auto zero = builder.create<arith::ConstantIntOp>(loc, 0, var.getType());
    Value unaryNot =
        builder.create<arith::CmpIOp>(loc, arith::CmpIPredicate::eq, var, zero);
    return pushValue(unaryNot);
  }
  case clang::UnaryOperatorKind::UO_Minus: {
    auto subExpr = popValue();
    auto resTy = subExpr.getType();
    if (resTy.isa<IntegerType>())
      return pushValue(builder.create<arith::MulIOp>(
          loc, subExpr,
          getConstantInt(builder, loc, -1, resTy.getIntOrFloatBitWidth())));

    if (resTy.isa<FloatType>()) {
      auto neg_one = opt::factory::createFloatConstant(loc, builder, -1.0,
                                                       cast<FloatType>(resTy));
      return pushValue(builder.create<arith::MulFOp>(loc, subExpr, neg_one));
    }
    TODO_x(loc, x, mangler, "unknown type for unary minus");
    return false;
  }
  case clang::UnaryOperatorKind::UO_Deref: {
    auto subExpr = popValue();
    assert(isa<cc::PointerType>(subExpr.getType()));
    return pushValue(builder.create<cc::LoadOp>(loc, subExpr));
  }
  case clang::UnaryOperatorKind::UO_Extension: {
    TODO_x(loc, x, mangler, "__extension__ operator");
    return false;
  }
  case clang::UnaryOperatorKind::UO_Coawait: {
    TODO_x(loc, x, mangler, "co_await operator");
    return false;
  }
  }
  TODO_x(loc, x, mangler, "unprocessed unary operator");
  return false;
}

Value QuakeBridgeVisitor::floatingPointCoercion(Location loc, Type toType,
                                                Value value) {
  auto fromType = value.getType();
  if (toType == fromType)
    return value;
  assert(fromType.isa<FloatType>() && toType.isa<FloatType>());
  return builder.create<cudaq::cc::CastOp>(loc, toType, value);
}

Value QuakeBridgeVisitor::integerCoercion(Location loc,
                                          const clang::QualType &clangTy,
                                          Type dstTy, Value srcVal) {
  auto fromTy = getResultType(srcVal.getType());
  if (dstTy == fromTy)
    return srcVal;

  assert(fromTy.isa<IntegerType>() && dstTy.isa<IntegerType>());
  if (fromTy.getIntOrFloatBitWidth() < dstTy.getIntOrFloatBitWidth()) {
    auto mode = (clangTy->isUnsignedIntegerOrEnumerationType())
                    ? cudaq::cc::CastOpMode::Unsigned
                    : cudaq::cc::CastOpMode::Signed;
    return builder.create<cudaq::cc::CastOp>(loc, dstTy, srcVal, mode);
  }
  assert(fromTy.getIntOrFloatBitWidth() > dstTy.getIntOrFloatBitWidth());
  return builder.create<cudaq::cc::CastOp>(loc, dstTy, srcVal);
}

bool QuakeBridgeVisitor::TraverseCastExpr(clang::CastExpr *x,
                                          DataRecursionQueue *) {
  // RecursiveASTVisitor is tuned for dumping surface syntax so doesn't
  // necessarily visit the type. Override so that the casted to type is visited
  // and pushed on the stack.
  [[maybe_unused]] auto typeStackDepth = typeStack.size();
  LLVM_DEBUG(llvm::dbgs() << "%% "; x->dump());
  if (!TraverseType(x->getType()))
    return false;
  assert(typeStack.size() == typeStackDepth + 1 && "must push a type");
  for (auto *sub : getStmtChildren(x))
    if (!TraverseStmt(sub))
      return false;
  bool result = WalkUpFromCastExpr(x);
  if (result) {
    assert(typeStack.size() == typeStackDepth && "must be original depth");
  }
  return result;
}

bool QuakeBridgeVisitor::VisitCastExpr(clang::CastExpr *x) {
  // The type to cast the expression into is pushed during the traversal of the
  // ImplicitCastExpr in non-error cases.
  auto castToTy = popType();
  auto loc = toLocation(x);
  auto intToIntCast = [&](Location locSub, Value mlirVal) {
    clang::QualType srcTy = x->getSubExpr()->getType();
    return pushValue(integerCoercion(locSub, srcTy, castToTy, mlirVal));
  };

  switch (x->getCastKind()) {
  case clang::CastKind::CK_LValueToRValue: {
    auto subValue = loadLValue(popValue());
    return pushValue(subValue);
  }
  case clang::CastKind::CK_FloatingCast: {
    [[maybe_unused]] auto dstType = x->getType();
    [[maybe_unused]] auto val = x->getSubExpr();
    assert(val->getType()->isFloatingType() && dstType->isFloatingType());
    auto value = popValue();
    auto toType = cast<FloatType>(castToTy);
    auto fromType = cast<FloatType>(value.getType());
    assert(toType && fromType);
    if (toType == fromType)
      return pushValue(value);
    return pushValue(builder.create<cudaq::cc::CastOp>(loc, toType, value));
  }
  case clang::CastKind::CK_IntegralCast: {
    auto locSub = toLocation(x->getSubExpr());
    auto result = intToIntCast(locSub, popValue());
    assert(result && "integer conversion failed");
    return result;
  }
  case clang::CastKind::CK_FunctionToPointerDecay:
  case clang::CastKind::CK_ArrayToPointerDecay:
  case clang::CastKind::CK_NoOp:
  case clang::CastKind::CK_ToVoid:
  case clang::CastKind::CK_BuiltinFnToFnPtr:
    return true;
  case clang::CastKind::CK_FloatingToIntegral: {
    auto qualTy = x->getType();
    auto mode = qualTy->isUnsignedIntegerOrEnumerationType()
                    ? cudaq::cc::CastOpMode::Unsigned
                    : cudaq::cc::CastOpMode::Signed;
    return pushValue(
        builder.create<cudaq::cc::CastOp>(loc, castToTy, popValue(), mode));
  }
  case clang::CastKind::CK_IntegralToFloating: {
    auto mode =
        (x->getSubExpr()->getType()->isUnsignedIntegerOrEnumerationType())
            ? cudaq::cc::CastOpMode::Unsigned
            : cudaq::cc::CastOpMode::Signed;
    return pushValue(
        builder.create<cudaq::cc::CastOp>(loc, castToTy, popValue(), mode));
  }
  case clang::CastKind::CK_IntegralToBoolean: {
    auto last = popValue();
    Value zero = builder.create<arith::ConstantIntOp>(loc, 0, last.getType());
    return pushValue(builder.create<arith::CmpIOp>(
        loc, arith::CmpIPredicate::ne, last, zero));
  }
  case clang::CastKind::CK_FloatingToBoolean: {
    auto last = popValue();
    Value zero = opt::factory::createFloatConstant(
        loc, builder, 0.0, cast<FloatType>(last.getType()));
    return pushValue(builder.create<arith::CmpFOp>(
        loc, arith::CmpFPredicate::UNE, last, zero));
  }
  case clang::CastKind::CK_UserDefinedConversion: {
    auto sub = popValue();
    // castToTy is the converion function signature.
    castToTy = popType();
    if (isa<IntegerType>(castToTy) && isa<IntegerType>(sub.getType())) {
      auto locSub = toLocation(x->getSubExpr());
      bool result = intToIntCast(locSub, sub);
      assert(result && "integer conversion failed");
      return result;
    }
    TODO_loc(loc, "unhandled user-defined implicit conversion");
  }
  case clang::CastKind::CK_ConstructorConversion: {
    // Enable implicit conversion of surface types, which both map to VeqType.
    if (isa<quake::VeqType>(castToTy))
      if (auto cxxExpr = dyn_cast<clang::CXXConstructExpr>(x->getSubExpr()))
        if (cxxExpr->getNumArgs() == 1 &&
            isa<quake::VeqType>(peekValue().getType()))
          return true;
    // ... or which both map to RefType.
    if (isa<quake::RefType>(castToTy))
      if (auto cxxExpr = dyn_cast<clang::CXXConstructExpr>(x->getSubExpr()))
        if (cxxExpr->getNumArgs() == 1 &&
            isa<quake::RefType>(peekValue().getType()))
          return true;

    // Enable implicit conversion of lambda -> std::function, which are both
    // cc::CallableType.
    if (isa<cc::CallableType>(castToTy)) {
      // Enable implicit conversion of callable -> std::function.
      if (auto cxxExpr = dyn_cast<clang::CXXConstructExpr>(x->getSubExpr()))
        if (cxxExpr->getNumArgs() == 1)
          return true;
    }
    if (isa<ComplexType>(castToTy) && isa<ComplexType>(peekValue().getType())) {
      return true;
    }
    if (auto funcTy = peelPointerFromFunction(castToTy))
      if (auto fromTy = dyn_cast<cc::CallableType>(peekValue().getType())) {
        auto inputs = funcTy.getInputs();
        if (!inputs.empty() && inputs[0] == fromTy)
          return true;
      }

    TODO_loc(loc, "unhandled implicit cast expression: constructor conversion");
  }
  }

  // Handle the case where we have if ( vec[i] ), where vec == vector<i32>.
  // This leads to an ImplicitCastExpr (IntegralToBoolean) -> ImplicitCastExpr
  // (LvalueToRvalue)
  if (auto anotherCast = dyn_cast<clang::ImplicitCastExpr>(x->getSubExpr())) {
    if (!VisitImplicitCastExpr(anotherCast))
      return false;
    if (x->getCastKind() == clang::CastKind::CK_IntegralToBoolean) {
      auto last = popValue();
      Value zero = builder.create<arith::ConstantIntOp>(loc, 0, last.getType());
      return pushValue(builder.create<arith::CmpIOp>(
          loc, arith::CmpIPredicate::ne, last, zero));
    }
  }
  TODO_loc(loc, "unhandled implicit cast expression");
}

bool QuakeBridgeVisitor::TraverseBinaryOperator(clang::BinaryOperator *x,
                                                DataRecursionQueue *) {
  bool shortCircuitWhenTrue =
      x->getOpcode() == clang::BinaryOperatorKind::BO_LOr;

  // The && and || operators are semantically if statements. Traverse them
  // differently than other expressions since both sides of the expression are
  // not always evaluated.
  switch (x->getOpcode()) {
  case clang::BinaryOperatorKind::BO_LAnd:
  case clang::BinaryOperatorKind::BO_LOr: {
    auto *lhs = x->getLHS();
    if (!TraverseStmt(lhs))
      return false;
    auto lhsVal = popValue();
    auto loc = toLocation(x->getSourceRange());
    auto zero = builder.create<arith::ConstantIntOp>(loc, 0, lhsVal.getType());
    Value cond = builder.create<arith::CmpIOp>(loc,
                                               shortCircuitWhenTrue
                                                   ? arith::CmpIPredicate::ne
                                                   : arith::CmpIPredicate::eq,
                                               lhsVal, zero);
    bool result = true;
    auto ifOp = builder.create<cc::IfOp>(
        loc, TypeRange{cond.getType()}, cond,
        // Value if `cond` is true
        // For `BO_LAnd`, that means Value if lhs is     zero (i.e. false)
        // For `BO_LOr`,  that means Value if lhs is non-zero (i.e. true)
        [=](OpBuilder &builder, Location loc, Region &region) {
          // Short-circuit taken: return the result of the lhs and do not
          // evaluate the rhs at all.
          region.push_back(new Block{});
          auto &bodyBlock = region.front();
          OpBuilder::InsertionGuard guad(builder);
          builder.setInsertionPointToStart(&bodyBlock);
          if (x->getOpcode() == clang::BinaryOperatorKind::BO_LAnd) {
            // Return false out of this block in order to avoid evaluating rhs
            auto constantFalse =
                builder
                    .create<arith::ConstantOp>(loc, builder.getBoolAttr(false))
                    .getResult();
            builder.create<cc::ContinueOp>(loc, TypeRange{}, constantFalse);
          } else {
            builder.create<cc::ContinueOp>(loc, TypeRange{}, cond);
          }
        },
        // Value if `cond` is false
        // For `BO_LAnd`, that means Value if lhs is non-zero (i.e. true)
        // For `BO_LOr`,  that means Value if lhs is     zero (i.e. false)
        [&result, this, rhs = x->getRHS()](OpBuilder &builder, Location loc,
                                           Region &region) {
          // Short-circuit not taken: evaluate the rhs and return that value.
          region.push_back(new Block{});
          auto &bodyBlock = region.front();
          OpBuilder::InsertionGuard guad(builder);
          builder.setInsertionPointToStart(&bodyBlock);
          if (!TraverseStmt(rhs)) {
            result = false;
            return;
          }
          auto rhsVal = popValue();
          builder.create<cc::ContinueOp>(loc, TypeRange{}, rhsVal);
        });
    if (!result)
      return result;
    return pushValue(ifOp.getResult(0));
  }
  default:
    break;
  }
  return Base::TraverseBinaryOperator(x);
}

bool QuakeBridgeVisitor::VisitBinaryOperator(clang::BinaryOperator *x) {
  auto rhs = popValue();
  auto lhs = popValue();
  auto loc = toLocation(x->getSourceRange());
  auto maybeLoadValue = [&](Value v) -> Value {
    if (isa<cc::PointerType>(v.getType()))
      return builder.create<cc::LoadOp>(loc, v);
    return v;
  };

  if (x->isRelationalOp() ||
      x->getOpcode() == clang::BinaryOperatorKind::BO_EQ ||
      x->getOpcode() == clang::BinaryOperatorKind::BO_NE) {
    rhs = maybeLoadValue(rhs);
    lhs = maybeLoadValue(lhs);
    // Floating point comparison?
    if (lhs.getType().isa<FloatType>()) {
      arith::CmpFPredicate pred;
      switch (x->getOpcode()) {
      case clang::BinaryOperatorKind::BO_LT:
        pred = arith::CmpFPredicate::OLT;
        break;
      case clang::BinaryOperatorKind::BO_LE:
        pred = arith::CmpFPredicate::OLE;
        break;
      case clang::BinaryOperatorKind::BO_EQ:
        pred = arith::CmpFPredicate::OEQ;
        break;
      case clang::BinaryOperatorKind::BO_GT:
        pred = arith::CmpFPredicate::OGT;
        break;
      case clang::BinaryOperatorKind::BO_GE:
        pred = arith::CmpFPredicate::OGE;
        break;
      case clang::BinaryOperatorKind::BO_NE:
        pred = arith::CmpFPredicate::ONE;
        break;
      default:
        TODO_loc(loc, "floating-point comparison");
      }
      return pushValue(builder.create<arith::CmpFOp>(loc, pred, lhs, rhs));
    }
    arith::CmpIPredicate pred;
    auto lhsTy = x->getLHS()->getType();
    auto rhsTy = x->getRHS()->getType();
    // Favor unsigned comparisons via implicit conversion.
    bool isUnsigned = lhsTy->isUnsignedIntegerOrEnumerationType() ||
                      rhsTy->isUnsignedIntegerOrEnumerationType();
    switch (x->getOpcode()) {
    case clang::BinaryOperatorKind::BO_LT:
      pred = isUnsigned ? arith::CmpIPredicate::ult : arith::CmpIPredicate::slt;
      break;
    case clang::BinaryOperatorKind::BO_LE:
      pred = isUnsigned ? arith::CmpIPredicate::ule : arith::CmpIPredicate::sle;
      break;
    case clang::BinaryOperatorKind::BO_EQ:
      pred = arith::CmpIPredicate::eq;
      break;
    case clang::BinaryOperatorKind::BO_GT:
      pred = isUnsigned ? arith::CmpIPredicate::ugt : arith::CmpIPredicate::sgt;
      break;
    case clang::BinaryOperatorKind::BO_GE:
      pred = isUnsigned ? arith::CmpIPredicate::uge : arith::CmpIPredicate::sge;
      break;
    case clang::BinaryOperatorKind::BO_NE:
      pred = arith::CmpIPredicate::ne;
      break;
    default:
      TODO_loc(loc, "integer comparison");
    }
    return pushValue(builder.create<arith::CmpIOp>(loc, pred, lhs, rhs));
  }

  switch (x->getOpcode()) {
  case clang::BinaryOperatorKind::BO_Assign: {
    builder.create<cc::StoreOp>(loc, rhs, lhs);
    return pushValue(lhs);
  }
  case clang::BinaryOperatorKind::BO_AddAssign:
  case clang::BinaryOperatorKind::BO_SubAssign:
  case clang::BinaryOperatorKind::BO_MulAssign:
  case clang::BinaryOperatorKind::BO_DivAssign:
  case clang::BinaryOperatorKind::BO_ShlAssign:
  case clang::BinaryOperatorKind::BO_ShrAssign:
  case clang::BinaryOperatorKind::BO_OrAssign:
  case clang::BinaryOperatorKind::BO_XorAssign:
  case clang::BinaryOperatorKind::BO_AndAssign:
    return true; // see CompoundAssignOperator
  default:
    break;
  }
  rhs = maybeLoadValue(rhs);
  lhs = maybeLoadValue(lhs);
  castToSameType(builder, loc, x->getLHS()->getType().getTypePtrOrNull(), lhs,
                 x->getRHS()->getType().getTypePtrOrNull(), rhs);
  switch (x->getOpcode()) {
  case clang::BinaryOperatorKind::BO_Add: {
    if (x->getType()->isIntegerType())
      return pushValue(builder.create<arith::AddIOp>(loc, lhs, rhs));
    if (x->getType()->isFloatingType())
      return pushValue(builder.create<arith::AddFOp>(loc, lhs, rhs));
    TODO_loc(loc, "error in bo_add binary op");
  }
  case clang::BinaryOperatorKind::BO_Rem: {
    if (x->getType()->isIntegerType()) {
      if (x->getType()->isUnsignedIntegerOrEnumerationType())
        return pushValue(builder.create<arith::RemUIOp>(loc, lhs, rhs));
      return pushValue(builder.create<arith::RemSIOp>(loc, lhs, rhs));
    }
    if (x->getType()->isFloatingType())
      return pushValue(builder.create<arith::AddFOp>(loc, lhs, rhs));
    TODO_loc(loc, "error in bo_add binary op");
  }
  case clang::BinaryOperatorKind::BO_Sub: {
    if (x->getType()->isIntegerType())
      return pushValue(builder.create<arith::SubIOp>(loc, lhs, rhs));
    if (x->getType()->isFloatingType())
      return pushValue(builder.create<arith::SubFOp>(loc, lhs, rhs));
    TODO_loc(loc, "error in bo_add binary op");
  }

  case clang::BinaryOperatorKind::BO_Mul: {
    if (x->getType()->isIntegerType())
      return pushValue(builder.create<arith::MulIOp>(loc, lhs, rhs));
    if (x->getType()->isFloatingType())
      return pushValue(builder.create<arith::MulFOp>(loc, lhs, rhs));
    TODO_loc(loc, "error in bo_mul binary op");
  }

  case clang::BinaryOperatorKind::BO_Div: {
    if (x->getType()->isIntegerType()) {
      if (x->getType()->isUnsignedIntegerOrEnumerationType())
        return pushValue(builder.create<arith::DivUIOp>(loc, lhs, rhs));
      return pushValue(builder.create<arith::DivSIOp>(loc, lhs, rhs));
    }
    if (x->getType()->isFloatingType())
      return pushValue(builder.create<arith::DivFOp>(loc, lhs, rhs));
    TODO_loc(loc, "error in bo_div binary op");
  }

  case clang::BinaryOperatorKind::BO_Shl:
    return pushValue(builder.create<arith::ShLIOp>(loc, lhs, rhs));
  case clang::BinaryOperatorKind::BO_Shr:
    if (x->getLHS()->getType()->isUnsignedIntegerOrEnumerationType())
      return pushValue(builder.create<mlir::arith::ShRUIOp>(loc, lhs, rhs));
    return pushValue(builder.create<mlir::arith::ShRSIOp>(loc, lhs, rhs));
  case clang::BinaryOperatorKind::BO_Or:
    return pushValue(builder.create<arith::OrIOp>(loc, lhs, rhs));
  case clang::BinaryOperatorKind::BO_Xor:
    return pushValue(builder.create<arith::XOrIOp>(loc, lhs, rhs));
  case clang::BinaryOperatorKind::BO_And:
    return pushValue(builder.create<arith::AndIOp>(loc, lhs, rhs));
  case clang::BinaryOperatorKind::BO_LAnd:
  case clang::BinaryOperatorKind::BO_LOr:
    emitFatalError(loc, "&& and || ops are handled elsewhere.");
  }
  TODO_loc(loc, "unknown binary kind operator");
}

std::string QuakeBridgeVisitor::genLoweredName(clang::FunctionDecl *x,
                                               FunctionType funcTy) {
  auto loc = toLocation(x->getSourceRange());
  std::string result = [&]() {
    for (auto &pair : functionsToEmit)
      if (x == pair.second)
        return generateCudaqKernelName(pair);
    return cxxMangledDeclName(x);
  }();
  // Add the called function to the module as needed.
  getOrAddFunc(loc, result, funcTy);
  return result;
}

bool QuakeBridgeVisitor::TraverseConditionalOperator(
    clang::ConditionalOperator *x, DataRecursionQueue *q) {
  bool result = true;
  auto loc = toLocation(x->getSourceRange());
  if (!TraverseStmt(x->getCond()))
    return false;
  auto condVal = popValue();

  // Create shared lambda for the x->getTrueExpr() and x->getFalseExpr()
  // expressions
  auto thenElseLambda = [&](clang::Expr *thenOrElse) {
    return [&, thenOrElse](OpBuilder &builder, Location loc, Region &region) {
      region.push_back(new Block{});
      auto &bodyBlock = region.front();
      OpBuilder::InsertionGuard guad(builder);
      builder.setInsertionPointToStart(&bodyBlock);
      if (!TraverseStmt(thenOrElse)) {
        result = false;
        return;
      }
      builder.create<cc::ContinueOp>(loc, TypeRange{}, popValue());
    };
  };

  auto ifOp = builder.create<cc::IfOp>(
      loc, TypeRange{condVal.getType()}, condVal,
      thenElseLambda(x->getTrueExpr()), thenElseLambda(x->getFalseExpr()));

  if (!result)
    return result;
  return pushValue(ifOp.getResult(0));
}

bool QuakeBridgeVisitor::VisitMaterializeTemporaryExpr(
    clang::MaterializeTemporaryExpr *x) {
  auto loc = toLocation(x->getSourceRange());
  auto ty = peekValue().getType();

  // The following cases are λ expressions, quantum data, or a std::vector view.
  // In those cases, there is nothing to materialize, so we can just pass the
  // Value on the top of the stack.
  if (isa<cc::CallableType, quake::VeqType, quake::RefType, cc::SpanLikeType>(
          ty))
    return true;

  // If not one of the above special cases, then materialize the value to a
  // temporary memory location and push the address to the stack.

  // Is it already materialized in memory?
  if (isa<cc::PointerType>(ty))
    return true;

  // Materialize the value into a glvalue location in memory.
  auto materialize = builder.create<cc::AllocaOp>(loc, ty);
  builder.create<cc::StoreOp>(loc, popValue(), materialize);
  return pushValue(materialize);
}

bool QuakeBridgeVisitor::TraverseLambdaExpr(clang::LambdaExpr *x,
                                            DataRecursionQueue *) {
  auto loc = toLocation(x->getSourceRange());
  bool result = true;
  if (!x->explicit_captures().empty()) {
    // Lambda expression with explicit capture list is not supported yet.
    TODO_x(loc, x, mangler, "lambda expression with explicit captures");
  }
  if (!TraverseType(x->getType()))
    return false;
  auto callableTy = cast<cc::CallableType>(popType());
  auto lambdaInstance = builder.create<cc::CreateLambdaOp>(
      loc, callableTy, [&](OpBuilder &builder, Location loc) {
        // FIXME: the capture list, etc. should be visited in an appropriate
        // context here, not as part of lowering the body of the lambda.
        auto *entryBlock = builder.getInsertionBlock();
        SymbolTableScope argsScope(symbolTable);
        addArgumentSymbols(entryBlock, x->getCallOperator()->parameters());
        if (!TraverseStmt(x->getBody())) {
          result = false;
          return;
        }
        builder.create<cc::ReturnOp>(loc);
      });
  pushValue(lambdaInstance);
  return result;
}

bool QuakeBridgeVisitor::TraverseMemberExpr(clang::MemberExpr *x,
                                            DataRecursionQueue *) {
  if (auto *methodDecl = dyn_cast<clang::CXXMethodDecl>(x->getMemberDecl())) {
    // For function members, we want to push the type of the function, since
    // the visit to CallExpr requires a type to have been pushed.
    [[maybe_unused]] auto typeStackDepth = typeStack.size();
    if (!TraverseType(methodDecl->getType()))
      return false;
    assert(typeStack.size() == typeStackDepth + 1);
  }
  if (auto *field = dyn_cast<clang::FieldDecl>(x->getMemberDecl())) {
    [[maybe_unused]] auto typeStackDepth = typeStack.size();
    if (!TraverseType(field->getType()))
      return false;
    assert(typeStack.size() == typeStackDepth + 1);
  }
  return Base::TraverseMemberExpr(x);
}

bool QuakeBridgeVisitor::VisitMemberExpr(clang::MemberExpr *x) {
  if (auto *field = dyn_cast<clang::FieldDecl>(x->getMemberDecl())) {
    auto loc = toLocation(x->getSourceRange());
    auto object = popValue(); // DeclRefExpr
    auto ty = popType();
    std::int32_t offset = field->getFieldIndex();
    if (isa<quake::StruqType>(object.getType())) {
      return pushValue(
          builder.create<quake::GetMemberOp>(loc, ty, object, offset));
    }
    if (!isa<cc::PointerType>(object.getType())) {
      reportClangError(x, mangler,
                       "internal error: struct must be an object in memory");
      return false;
    }
    auto eleTy = cast<cc::PointerType>(object.getType()).getElementType();
    SmallVector<cc::ComputePtrArg> offsets;
    if (auto arrTy = dyn_cast<cc::ArrayType>(eleTy))
      if (arrTy.isUnknownSize())
        offsets.push_back(0);
    offsets.push_back(offset);
    return pushValue(builder.create<cc::ComputePtrOp>(
        loc, cc::PointerType::get(ty), object, offsets));
  }
  return true;
}

bool QuakeBridgeVisitor::VisitCallExpr(clang::CallExpr *x) {
  auto loc = toLocation(x->getSourceRange());
  // The called function is reified as a Value in the IR.
  auto *callee = x->getCalleeDecl();
  auto *func = dyn_cast<clang::FunctionDecl>(callee);
  if (!func)
    TODO_loc(loc, "call doesn't have function decl");
  assert(valueStack.size() >= x->getNumArgs() + 1 &&
         "stack must contain all arguments plus the expression to call");
  StringRef funcName;
  if (auto *id = func->getIdentifier())
    funcName = id->getName();

  // Handle any std::pow(N,M)
  if ((isInNamespace(func, "std") || isNotInANamespace(func)) &&
      funcName.equals("pow")) {
    auto funcArity = func->getNumParams();
    SmallVector<Value> args = lastValues(funcArity);
    auto powFun = popValue();

    // Get the values involved
    auto peelIntToFloat = [&](Value v) {
      if (auto op = v.getDefiningOp<cudaq::cc::CastOp>())
        return op.getOperand();
      return v;
    };
    Value base = peelIntToFloat(args[0]);
    Value power = peelIntToFloat(args[1]);
    Type baseType = base.getType();
    Type powerType = power.getType();

    // Create the power op based on the types of the arguments.
    if (isa<IntegerType>(powerType)) {
      if (isa<IntegerType>(baseType)) {
        auto calleeTy = peelPointerFromFunction(powFun.getType());
        auto resTy = calleeTy.getResult(0);
        castToSameType(builder, loc, x->getArg(0)->getType().getTypePtrOrNull(),
                       base, x->getArg(1)->getType().getTypePtrOrNull(), power);
        auto ipow = builder.create<math::IPowIOp>(loc, base, power);
        if (isa<FloatType>(resTy))
          return pushValue(builder.create<cudaq::cc::CastOp>(
              loc, resTy, ipow, cudaq::cc::CastOpMode::Signed));
        assert(resTy == ipow.getType());
        return pushValue(ipow);
      }
      return pushValue(builder.create<math::FPowIOp>(loc, base, power));
    }
    return pushValue(builder.create<math::PowFOp>(loc, base, power));
  }

  // Dealing with our std::vector as a view data structures. If we have some θ
  // with the type `std::vector<double/float/int>`, and in the kernel, θ.size()
  // is called, we need to convert that to loading the size field of the pair.
  // For θ.empty(), the size is loaded and compared to zero.
  if (isInClassInNamespace(func, "vector", "std")) {
    // Get the size of the std::vector.
    auto svec = popValue();
    if (isa<cc::PointerType>(svec.getType()))
      svec = builder.create<cc::LoadOp>(loc, svec);
    auto ext =
        builder.create<cc::StdvecSizeOp>(loc, builder.getI64Type(), svec);
    if (funcName.equals("size"))
      if (auto memberCall = dyn_cast<clang::CXXMemberCallExpr>(x))
        if (memberCall->getImplicitObjectArgument()) {
          [[maybe_unused]] auto calleeTy = popType();
          assert(isa<FunctionType>(calleeTy));
          return pushValue(ext);
        }
    if (funcName.equals("empty"))
      if (auto memberCall = dyn_cast<clang::CXXMemberCallExpr>(x))
        if (memberCall->getImplicitObjectArgument()) {
          [[maybe_unused]] auto calleeTy = popType();
          assert(isa<FunctionType>(calleeTy));
          return pushValue(builder.create<mlir::arith::CmpIOp>(
              ext->getLoc(), arith::CmpIPredicate(arith::CmpIPredicate::eq),
              ext.getResult(),
              getConstantInt(
                  builder, ext->getLoc(), 0,
                  ext.getResult().getType().getIntOrFloatBitWidth())));
        }
    if (funcName.equals("front") || funcName.equals("begin"))
      if (auto memberCall = dyn_cast<clang::CXXMemberCallExpr>(x))
        if (memberCall->getImplicitObjectArgument()) {
          [[maybe_unused]] auto calleeTy = popType();
          assert(isa<FunctionType>(calleeTy));
          auto eleTy = cast<cc::SpanLikeType>(svec.getType()).getElementType();
          auto elePtrTy = cc::PointerType::get(eleTy);
          return pushValue(
              builder.create<cc::StdvecDataOp>(loc, elePtrTy, svec));
        }
    if (funcName.equals("back") || funcName.equals("rbegin"))
      if (auto memberCall = dyn_cast<clang::CXXMemberCallExpr>(x))
        if (memberCall->getImplicitObjectArgument()) {
          [[maybe_unused]] auto calleeTy = popType();
          assert(isa<FunctionType>(calleeTy));
          auto negativeOneIndex = getConstantInt(builder, loc, -1, 64);
          auto eleTy = cast<cc::SpanLikeType>(svec.getType()).getElementType();
          auto eleArrTy = cc::PointerType::get(cc::ArrayType::get(eleTy));
          auto elePtrTy = cc::PointerType::get(eleTy);
          auto *ctx = eleTy.getContext();
          auto i64Ty = mlir::IntegerType::get(ctx, 64);
          auto vecPtr = builder.create<cc::StdvecDataOp>(loc, eleArrTy, svec);
          auto vecLen = builder.create<cc::StdvecSizeOp>(loc, i64Ty, svec);
          Value vecLenMinusOne =
              builder.create<arith::AddIOp>(loc, vecLen, negativeOneIndex);
          return pushValue(builder.create<cc::ComputePtrOp>(
              loc, elePtrTy, vecPtr, ValueRange{vecLenMinusOne}));
        }
    if (funcName.equals("end"))
      if (auto memberCall = dyn_cast<clang::CXXMemberCallExpr>(x))
        if (memberCall->getImplicitObjectArgument()) {
          [[maybe_unused]] auto calleeTy = popType();
          assert(isa<FunctionType>(calleeTy));
          auto eleTy = cast<cc::SpanLikeType>(svec.getType()).getElementType();
          auto elePtrTy = cc::PointerType::get(eleTy);
          auto eleArrTy = cc::PointerType::get(cc::ArrayType::get(eleTy));
          auto *ctx = eleTy.getContext();
          auto i64Ty = mlir::IntegerType::get(ctx, 64);
          auto vecPtr = builder.create<cc::StdvecDataOp>(loc, eleArrTy, svec);
          Value vecLen = builder.create<cc::StdvecSizeOp>(loc, i64Ty, svec);
          return pushValue(builder.create<cc::ComputePtrOp>(
              loc, elePtrTy, vecPtr, ValueRange{vecLen}));
        }
    if (funcName.equals("rend"))
      if (auto memberCall = dyn_cast<clang::CXXMemberCallExpr>(x))
        if (memberCall->getImplicitObjectArgument()) {
          [[maybe_unused]] auto calleeTy = popType();
          assert(isa<FunctionType>(calleeTy));
          Value negativeOneIndex =
              builder.create<arith::ConstantIntOp>(loc, -1, 64);
          auto eleTy = cast<cc::SpanLikeType>(svec.getType()).getElementType();
          auto elePtrTy = cc::PointerType::get(eleTy);
          auto eleArrTy = cc::PointerType::get(cc::ArrayType::get(eleTy));
          auto vecPtr = builder.create<cc::StdvecDataOp>(loc, eleArrTy, svec);
          return pushValue(builder.create<cc::ComputePtrOp>(
              loc, elePtrTy, vecPtr, ValueRange{negativeOneIndex}));
        }
    if (funcName.equals("data"))
      if (auto memberCall = dyn_cast<clang::CXXMemberCallExpr>(x))
        if (memberCall->getImplicitObjectArgument()) {
          [[maybe_unused]] auto calleeTy = popType();
          assert(isa<FunctionType>(calleeTy));
          // data() returns a pointer to a sequence of elements.
          auto eleTy = cast<cc::SpanLikeType>(svec.getType()).getElementType();
          auto eleArrTy = cc::PointerType::get(cc::ArrayType::get(eleTy));
          return pushValue(
              builder.create<cc::StdvecDataOp>(loc, eleArrTy, svec));
        }

    TODO_loc(loc, "unhandled std::vector member function, " + funcName);
  }

  if (isInClassInNamespace(func, "_Bit_reference", "std") ||
      isInClassInNamespace(func, "__bit_reference", "std")) {
    // Calling std::_Bit_reference::method().
    auto loadFromReference = [&](mlir::Value ref) -> Value {
      if (auto mrTy = dyn_cast<cc::PointerType>(ref.getType())) {
        assert(mrTy.getElementType() == builder.getI1Type());
        return builder.create<cc::LoadOp>(loc, ref);
      }
      assert(ref.getType() == builder.getI1Type());
      return ref;
    };
    if (isa<clang::CXXConversionDecl>(func)) {
      assert(isa<cc::PointerType>(peekValue().getType()));
      return pushValue(builder.create<cc::LoadOp>(loc, popValue()));
    }
    if (func->isOverloadedOperator()) {
      auto overloadedOperator = func->getOverloadedOperator();
      if (isCompareEqualOperator(overloadedOperator)) {
        auto rhs = loadFromReference(popValue());
        auto lhs = loadFromReference(popValue());
        popValue(); // The compare equal operator address.
        return pushValue(builder.create<arith::CmpIOp>(
            loc, arith::CmpIPredicate::eq, lhs, rhs));
      }
      if (isAssignmentOperator(overloadedOperator)) {
        auto rhs = loadFromReference(popValue());
        auto lhs = popValue();
        popValue(); // The assignment operator address.
        builder.create<cc::StoreOp>(loc, rhs, lhs);
        return pushValue(loadFromReference(lhs));
      }
      if (isSubscriptOperator(overloadedOperator)) {
        auto rhs = loadFromReference(popValue());
        auto lhs = popValue();
        popValue(); // The subscript operator address.
        auto bytePtrTy = cc::PointerType::get(builder.getI8Type());
        return pushValue(
            builder.create<cc::ComputePtrOp>(loc, bytePtrTy, lhs, rhs));
      }
    }
    TODO_loc(loc, "unhandled std::vector<bool> member function, " + funcName);
  }

  if (isInClassInNamespace(func, "qreg", "cudaq") ||
      isInClassInNamespace(func, "qvector", "cudaq") ||
      isInClassInNamespace(func, "qarray", "cudaq") ||
      isInClassInNamespace(func, "qspan", "cudaq") ||
      isInClassInNamespace(func, "qview", "cudaq")) {
    // This handles conversion of qreg.size()
    if (funcName.equals("size"))
      if (auto memberCall = dyn_cast<clang::CXXMemberCallExpr>(x))
        if (memberCall->getImplicitObjectArgument()) {
          [[maybe_unused]] auto calleeTy = popType();
          assert(isa<FunctionType>(calleeTy));
          auto qregArg = popValue();
          auto qrSize = builder.create<quake::VeqSizeOp>(
              loc, builder.getI64Type(), qregArg);
          return pushValue(qrSize);
        }

    if (funcName.equals("front"))
      if (auto memberCall = dyn_cast<clang::CXXMemberCallExpr>(x))
        if (memberCall->getImplicitObjectArgument()) {
          [[maybe_unused]] auto calleeTy = popType();
          assert(isa<FunctionType>(calleeTy));
          auto actArgs = lastValues(x->getNumArgs());
          auto qregArg = popValue();
          auto zero = getConstantInt(builder, loc, 0, 64);
          if (actArgs.size() == 1) {
            // Handle `r.front(n)` case.
            auto qrSize = actArgs.front();
            auto one = getConstantInt(builder, loc, 1, 64);
            auto offset = builder.create<arith::SubIOp>(loc, qrSize, one);
            auto unsizedVecTy =
                quake::VeqType::getUnsized(builder.getContext());
            return pushValue(builder.create<quake::SubVeqOp>(
                loc, unsizedVecTy, qregArg, zero, offset));
          }
          assert(actArgs.size() == 0);
          popValue();
          return pushValue(
              builder.create<quake::ExtractRefOp>(loc, qregArg, zero));
        }

    if (funcName.equals("back"))
      if (auto memberCall = dyn_cast<clang::CXXMemberCallExpr>(x))
        if (memberCall->getImplicitObjectArgument()) {
          [[maybe_unused]] auto calleeTy = popType();
          assert(isa<FunctionType>(calleeTy));
          auto actArgs = lastValues(x->getNumArgs());
          auto qregArg = popValue();
          auto qrSize = builder.create<quake::VeqSizeOp>(
              loc, builder.getI64Type(), qregArg);
          auto one = getConstantInt(builder, loc, 1, 64);
          auto endOff = builder.create<arith::SubIOp>(loc, qrSize, one);
          if (actArgs.size() == 1) {
            // Handle `r.back(n)` case.
            auto startOff =
                builder.create<arith::SubIOp>(loc, qrSize, actArgs.front());
            auto unsizedVecTy =
                quake::VeqType::getUnsized(builder.getContext());
            popValue();
            return pushValue(builder.create<quake::SubVeqOp>(
                loc, unsizedVecTy, qregArg, startOff, endOff));
          }
          assert(actArgs.size() == 0);
          return pushValue(
              builder.create<quake::ExtractRefOp>(loc, qregArg, endOff));
        }

    if (funcName.equals("slice")) {
      if (auto memberCall = dyn_cast<clang::CXXMemberCallExpr>(x))
        if (memberCall->getImplicitObjectArgument()) {
          [[maybe_unused]] auto calleeTy = popType();
          assert(isa<FunctionType>(calleeTy));
          auto actArgs = lastValues(x->getNumArgs());
          auto qregArg = popValue();
          auto start = actArgs[0];
          auto count = actArgs[1];

          auto one = getConstantInt(builder, loc, 1, 64);
          Value offset = builder.create<arith::AddIOp>(loc, start, count);
          offset = builder.create<arith::SubIOp>(loc, offset, one);
          auto unsizedVecTy = quake::VeqType::getUnsized(builder.getContext());
          return pushValue(builder.create<quake::SubVeqOp>(
              loc, unsizedVecTy, qregArg, start, offset));
        }
    }

    TODO_loc(loc, "unhandled cudaq member function, " + funcName);
  }

  auto funcArity = func->getNumParams();
  SmallVector<Value> args = lastValues(funcArity);
  if (isa<clang::CXXMethodDecl>(func)) {
    [[maybe_unused]] auto thisPtrValue = popValue();
  }
  auto calleeOp = popValue();

  if (isInNamespace(func, "cudaq")) {
    // Check and see if this quantum operation is adjoint
    bool isAdjoint = false;
    bool isControl = false;
    auto *functionDecl = x->getCalleeDecl()->getAsFunction();
    if (auto *templateArgs = functionDecl->getTemplateSpecializationArgs())
      if (templateArgs->size() > 0) {
        auto gateModifierArg = templateArgs->asArray()[0];
        if (gateModifierArg.getKind() == clang::TemplateArgument::ArgKind::Type)
          if (auto *structTy =
                  gateModifierArg.getAsType()->getAsStructureType())
            if (auto structTypeAsRecord = structTy->getAsCXXRecordDecl()) {
              isAdjoint = structTypeAsRecord->getName() == "adj";
              isControl = structTypeAsRecord->getName() == "ctrl";
            }
      }

    if (funcName.equals("exp_pauli")) {
      assert(args.size() > 2);
      SmallVector<Value> processedArgs;
      auto addTheString = [&](Value v) {
        // The C-string argument (char*) may be loaded by an lvalue to rvalue
        // cast. Here, we must pass the pointer and not the first character's
        // value.
        if (isCharPointerType(v.getType())) {
          processedArgs.push_back(v);
        } else if (auto load = v.getDefiningOp<cudaq::cc::LoadOp>()) {
          processedArgs.push_back(load.getPtrvalue());
        } else if (isCharspanPointerType(v.getType())) {
          // Load the char span, which is a char*
          auto span = builder.create<cc::LoadOp>(loc, v);
          processedArgs.push_back(span);
        } else if (isa<cudaq::cc::CharspanType>(v.getType())) {
          processedArgs.push_back(v);
        } else {
          reportClangError(x, mangler, "could not determine string argument");
        }
      };
      if (args.size() == 3 && isa<quake::VeqType>(args[1].getType())) {
        // Have f64, veq, string
        processedArgs.push_back(args[0]);
        processedArgs.push_back(args[1]);
        addTheString(args[2]);
      } else {
        // should have f64, string, qubits...
        // need f64, veq, string, so process here

        // add f64 value
        processedArgs.push_back(args[0]);

        // concat the qubits to a veq
        SmallVector<Value> quantumArgs;
        for (std::size_t i = 2; i < args.size(); i++)
          quantumArgs.push_back(args[i]);
        processedArgs.push_back(builder.create<quake::ConcatOp>(
            loc, quake::VeqType::get(builder.getContext(), quantumArgs.size()),
            quantumArgs));
        addTheString(args[1]);
      }

      builder.create<quake::ExpPauliOp>(loc, TypeRange{}, processedArgs);
      return true;
    }

    if (funcName.equals("mx") || funcName.equals("my") ||
        funcName.equals("mz")) {
      // Measurements always return a bool or a std::vector<bool>.
      bool useStdvec =
          (args.size() > 1) ||
          (args.size() == 1 && args[0].getType().isa<quake::VeqType>());
      auto measure = [&]() -> Value {
        Type measTy = quake::MeasureType::get(builder.getContext());
        if (useStdvec)
          measTy = cc::StdvecType::get(measTy);
        if (funcName.equals("mx"))
          return builder.create<quake::MxOp>(loc, measTy, args).getMeasOut();
        if (funcName.equals("my"))
          return builder.create<quake::MyOp>(loc, measTy, args).getMeasOut();
        return builder.create<quake::MzOp>(loc, measTy, args).getMeasOut();
      }();
      Type resTy = builder.getI1Type();
      if (useStdvec)
        resTy = cc::StdvecType::get(resTy);
      return pushValue(
          builder.create<quake::DiscriminateOp>(loc, resTy, measure));
    }

    // Handle the quantum gate set.
    auto reportNegateError = [&]() {
      reportClangError(x, mangler, "target qubit cannot be negated");
    };
    if (funcName.equals("h"))
      return buildOp<quake::HOp>(builder, loc, args, negations,
                                 reportNegateError, /*adjoint=*/false,
                                 isControl);
    if (funcName.equals("ch"))
      return buildOp<quake::HOp>(builder, loc, args, negations,
                                 reportNegateError, /*adjoint=*/false,
                                 /*control=*/true);
    if (funcName.equals("x"))
      return buildOp<quake::XOp>(builder, loc, args, negations,
                                 reportNegateError, /*adjoint=*/false,
                                 isControl);
    if (funcName.equals("cnot") || funcName.equals("cx") ||
        funcName.equals("ccx"))
      return buildOp<quake::XOp>(builder, loc, args, negations,
                                 reportNegateError, /*adjoint=*/false,
                                 /*control=*/true);
    if (funcName.equals("y"))
      return buildOp<quake::YOp>(builder, loc, args, negations,
                                 reportNegateError, /*adjoint=*/false,
                                 isControl);
    if (funcName.equals("cy"))
      return buildOp<quake::YOp>(builder, loc, args, negations,
                                 reportNegateError, /*adjoint=*/false,
                                 /*control=*/true);
    if (funcName.equals("z"))
      return buildOp<quake::ZOp>(builder, loc, args, negations,
                                 reportNegateError, /*adjoint=*/false,
                                 isControl);
    if (funcName.equals("cz"))
      return buildOp<quake::ZOp>(builder, loc, args, negations,
                                 reportNegateError, /*adjoint=*/false,
                                 /*control=*/true);
    if (funcName.equals("s"))
      return buildOp<quake::SOp>(builder, loc, args, negations,
                                 reportNegateError, isAdjoint, isControl);
    if (funcName.equals("cs"))
      return buildOp<quake::SOp>(builder, loc, args, negations,
                                 reportNegateError, isAdjoint,
                                 /*control=*/true);
    if (funcName.equals("sdg"))
      return buildOp<quake::SOp>(builder, loc, args, negations,
                                 reportNegateError, /*adjoint=*/true,
                                 isControl);
    if (funcName.equals("t"))
      return buildOp<quake::TOp>(builder, loc, args, negations,
                                 reportNegateError, isAdjoint, isControl);
    if (funcName.equals("ct"))
      return buildOp<quake::TOp>(builder, loc, args, negations,
                                 reportNegateError, isAdjoint,
                                 /*control=*/true);
    if (funcName.equals("tdg"))
      return buildOp<quake::TOp>(builder, loc, args, negations,
                                 reportNegateError, /*adjoint=*/true,
                                 isControl);

    if (funcName.equals("reset")) {
      if (!negations.empty())
        reportNegateError();
      return builder.create<quake::ResetOp>(loc, TypeRange{}, args[0]);
    }
    if (funcName.equals("swap")) {
      const auto size = args.size();
      assert(size >= 2);
      SmallVector<Value> targets(args.begin() + size - 2, args.end());
      for (auto v : targets)
        if (std::find(negations.begin(), negations.end(), v) != negations.end())
          reportNegateError();
      SmallVector<Value> ctrls(args.begin(), args.begin() + size - 2);
      auto negs =
          negatedControlsAttribute(builder.getContext(), ctrls, negations);
      auto swap = builder.create<quake::SwapOp>(loc, ctrls, targets);
      if (negs)
        swap->setAttr("negated_qubit_controls", negs);
      return true;
    }
    if (funcName.equals("p") || funcName.equals("r1"))
      return buildOp<quake::R1Op, Param>(builder, loc, args, negations,
                                         reportNegateError, isAdjoint,
                                         isControl);
    if (funcName.equals("cr1"))
      return buildOp<quake::R1Op, Param>(builder, loc, args, negations,
                                         reportNegateError, isAdjoint,
                                         /*control=*/true);
    if (funcName.equals("rx"))
      return buildOp<quake::RxOp, Param>(builder, loc, args, negations,
                                         reportNegateError, isAdjoint,
                                         isControl);
    if (funcName.equals("crx"))
      return buildOp<quake::RxOp, Param>(builder, loc, args, negations,
                                         reportNegateError, isAdjoint,
                                         /*control=*/true);
    if (funcName.equals("ry"))
      return buildOp<quake::RyOp, Param>(builder, loc, args, negations,
                                         reportNegateError, isAdjoint,
                                         isControl);
    if (funcName.equals("cry"))
      return buildOp<quake::RyOp, Param>(builder, loc, args, negations,
                                         reportNegateError, isAdjoint,
                                         /*control=*/true);
    if (funcName.equals("rz"))
      return buildOp<quake::RzOp, Param>(builder, loc, args, negations,
                                         reportNegateError, isAdjoint,
                                         isControl);
    if (funcName.equals("crz"))
      return buildOp<quake::RzOp, Param>(builder, loc, args, negations,
                                         reportNegateError, isAdjoint,
                                         /*control=*/true);

    if (funcName.equals("u3"))
      return buildOp<quake::U3Op, Param>(builder, loc, args, negations,
                                         reportNegateError, isAdjoint,
                                         isControl, /*paramCount=*/3);

    // See if this is a custom unitary.
    std::string maybeUnitaryGenerator = funcName.str() + "_generator_";
    // Extract number of targets
    std::size_t targetCount = 0;
    std::string genFuncName;
    for (auto name : customOperationNames) {
      if (name.first.find(maybeUnitaryGenerator) != std::string::npos) {
        targetCount =
            std::stoi(name.first.substr(maybeUnitaryGenerator.length()));
        genFuncName = getCudaqKernelName(name.second);
        break;
      }
    }
    if (targetCount > 0) {
      // Extract number of parameters
      std::size_t paramCount = [&]() {
        std::size_t count = 0;
        for (auto arg : args) {
          auto argTy = arg.getType();
          if (isa<FloatType>(argTy)) {
            count++;
          } else if (auto ptrTy = dyn_cast<cc::PointerType>(argTy)) {
            emitFatalError(
                loc,
                "passing parameters by reference or pointer not supported");
          }
        }
        return count;
      }();
      auto srefAttr = SymbolRefAttr::get(
          StringAttr::get(builder.getContext(), genFuncName));
      ValueRange operands(args);
      assert(operands.size() >= 1 && "must be at least 1 operand");
      if ((operands.size() == 1) &&
          operands[0].getType().isa<quake::VeqType>()) {
        auto target = operands[0];
        if (!negations.empty())
          reportNegateError();
        Type i64Ty = builder.getI64Type();
        auto size = builder.create<quake::VeqSizeOp>(
            loc, builder.getIntegerType(64), target);
        Value rank = builder.create<cudaq::cc::CastOp>(
            loc, i64Ty, size, cudaq::cc::CastOpMode::Unsigned);
        auto bodyBuilder = [&](OpBuilder &builder, Location loc, Region &,
                               Block &block) {
          Value ref = builder.create<quake::ExtractRefOp>(loc, target,
                                                          block.getArgument(0));
          builder.create<quake::CustomUnitarySymbolOp>(loc, srefAttr,
                                                       ValueRange(), ref);
        };
        cudaq::opt::factory::createInvariantLoop(builder, loc, rank,
                                                 bodyBuilder);
      } else {
        auto [targets, ctrls] =
            maybeUnpackOperands(builder, loc, operands.drop_front(paramCount),
                                isControl, targetCount);
        for (auto v : targets)
          if (std::find(negations.begin(), negations.end(), v) !=
              negations.end())
            reportNegateError();
        auto negs =
            negatedControlsAttribute(builder.getContext(), ctrls, negations);
        SmallVector<Value> params;
        for (auto p : operands.take_front(paramCount))
          if (p.getType().isa<cudaq::cc::PointerType>())
            params.push_back(builder.create<cudaq::cc::LoadOp>(loc, p));
        builder.create<quake::CustomUnitarySymbolOp>(
            loc, srefAttr, isAdjoint, params, ctrls, targets, negs);
      }
      return true;
    }

    if (funcName.equals("control")) {
      // Expect the first argument to be an instance of a Callable. Need to
      // construct the name of the operator() call to make here.
      Value calleeValue = args[0];
      Value ctrlValues = args[1];
      SymbolRefAttr calleeSymbol;
      auto *ctx = builder.getContext();

      // Expand the negations inline around the quake.apply. This will result in
      // less duplication of code than threading the negated sense of the
      // control recursively through the callable.
      auto inlinedStartControlNegations = [&]() {
        if (!negations.empty()) {
          // Loop over the ctrlValues and negate (apply an XOp) those in the
          // negations list.
          if (auto concat = ctrlValues.getDefiningOp<quake::ConcatOp>()) {
            for (auto v : concat.getQbits())
              if (std::find(negations.begin(), negations.end(), v) !=
                  negations.end()) {
                if (isa<quake::VeqType>(v.getType())) {
                  reportClangError(
                      x, mangler, "cannot negate an entire register of qubits");
                } else {
                  SmallVector<Value> dummy;
                  buildOp<quake::XOp>(builder, loc, v, dummy, []() {});
                }
              }
          } else if (isa<quake::VeqType>(ctrlValues.getType())) {
            assert(negations.size() == 1 && negations[0] == ctrlValues);
            reportClangError(x, mangler,
                             "cannot negate an entire register of qubits");
          } else {
            assert(isa<quake::RefType>(ctrlValues.getType()));
            assert(negations.size() == 1 && negations[0] == ctrlValues);
            SmallVector<Value> dummy;
            buildOp<quake::XOp>(builder, loc, ctrlValues, dummy, []() {});
          }
        }
      };

      // Finish (uncompute) the inlined control negations. Generates the same
      // code pattern as the starting negations. Specifically, we invoke an XOp
      // on each negated control.
      auto inlinedFinishControlNegations = [&]() {
        inlinedStartControlNegations();
        negations.clear();
        return true;
      };
      auto callableObjectStructType = [&](Value v) {
        Type ty = v.getType();
        if (auto ptrTy = dyn_cast<cc::PointerType>(ty))
          ty = ptrTy.getElementType();
        return dyn_cast<cc::StructType>(ty);
      };

      if (auto ty = callableObjectStructType(calleeValue)) {
        auto *classDecl = classDeclFromTemplateArgument(*func, 0, *astContext);
        if (!classDecl) {
          // This shouldn't happen if the cudaq headers are used, but add a
          // check here just in case.
          auto &de = mangler->getASTContext().getDiagnostics();
          auto id = de.getCustomDiagID(
              clang::DiagnosticsEngine::Error,
              "expected cudaq::control to be a specific template");
          de.Report(x->getBeginLoc(), id);
          return false;
        }
        auto *kernelCallOper = findCallOperator(classDecl);
        if (!kernelCallOper) {
          // This should be caught by the concepts used in the header file, but
          // add a check here just in case.
          auto &de = mangler->getASTContext().getDiagnostics();
          auto id = de.getCustomDiagID(
              clang::DiagnosticsEngine::Error,
              "first argument to cudaq::control must be a callable");
          de.Report(x->getBeginLoc(), id);
          return false;
        }
        auto calleeName = generateCudaqKernelName(kernelCallOper);
        calleeSymbol = SymbolRefAttr::get(ctx, calleeName);
        auto kernelFunc = module.lookupSymbol<func::FuncOp>(calleeName);
        assert(kernelFunc && "kernel call operator must be present");
        auto kernelTy = kernelFunc.getFunctionType();
        auto kernelArgs =
            convertKernelArgs(builder, loc, 2, args, kernelTy.getInputs());
        inlinedStartControlNegations();
        builder.create<quake::ApplyOp>(loc, TypeRange{}, calleeSymbol,
                                       /*isAdjoint=*/false, ctrlValues,
                                       kernelArgs);
        return inlinedFinishControlNegations();
      }
      if (auto func =
              dyn_cast_or_null<func::ConstantOp>(calleeValue.getDefiningOp())) {
        auto funcTy = cast<FunctionType>(func.getType());
        auto callableSym = func.getValueAttr();
        inlinedStartControlNegations();
        auto kernelArgs =
            convertKernelArgs(builder, loc, 2, args, funcTy.getInputs());
        builder.create<quake::ApplyOp>(loc, funcTy.getResults(), callableSym,
                                       /*isAdjoint=*/false, ctrlValues,
                                       kernelArgs);
        return inlinedFinishControlNegations();
      }
      if (auto ty = dyn_cast<cc::CallableType>(calleeValue.getType())) {
        // In order to autogenerate the control form of the called kernel, we
        // have to be able to determine precisely which kernel is being called
        // at this point. If this is a local lambda expression, it is handled
        // elsewhere. If this is a lambda expression argument, then we have to
        // recover it or give a compilation error.
        auto *tyPtr = x->getArg(0)->getType().getTypePtr();
        auto *recTy = dyn_cast<clang::RecordType>(tyPtr);
        if (!recTy && isa<clang::AutoType>(tyPtr)) {
          recTy = dyn_cast_or_null<clang::RecordType>(
              cast<clang::AutoType>(tyPtr)->desugar().getTypePtr());
        }
        if (!recTy && isa<clang::SubstTemplateTypeParmType>(tyPtr)) {
          auto *ty = cast<clang::SubstTemplateTypeParmType>(tyPtr);
          recTy = dyn_cast_or_null<clang::RecordType>(
              ty->getReplacementType().getTypePtr());
        }
        if (!recTy) {
          TODO_loc(loc,
                   "control does not appear to be on a user-defined kernel");
        }
        auto *decl = recTy->getDecl();
        if (decl->isLambda()) {
          auto *lambdaClass = cast<clang::CXXRecordDecl>(decl);
          auto *callOperDecl = findCallOperator(lambdaClass);
          if (isKernelEntryPoint(callOperDecl)) {
            // This callable is a kernel that will be lowered. Substitute the
            // name of the kernel.
            auto mangledName = generateCudaqKernelName(callOperDecl);
            calleeSymbol = SymbolRefAttr::get(ctx, mangledName);
          }
          auto funcTy = ty.getSignature();
          inlinedStartControlNegations();
          auto kernelArgs =
              convertKernelArgs(builder, loc, 2, args, funcTy.getInputs());
          if (isKernelEntryPoint(callOperDecl)) {
            builder.create<quake::ApplyOp>(
                loc, funcTy.getResults(), calleeSymbol,
                /*isAdjoint=*/false, ctrlValues, kernelArgs);
          } else {
            builder.create<quake::ApplyOp>(
                loc, funcTy.getResults(), calleeValue,
                /*isAdjoint=*/false, ctrlValues, kernelArgs);
          }
          return inlinedFinishControlNegations();
        }
        TODO_loc(loc, "value has !cc.lambda type but decl isn't a lambda");
      }
      TODO_loc(loc, "unexpected callable argument");
    }

    if (funcName.equals("adjoint")) {
      // Expect the following declaration from qubit_qis.h:
      //
      // template <typename QuantumKernel, typename... Args>
      //   requires isCallableVoidKernel<QuantumKernel, Args...>
      // void adjoint(QuantumKernel &&kernel, Args &&...args);
      //
      // The first argument must be an instance of a Callable and a quantum
      // kernel. Traverse the AST here to construct the name of the operator()
      // to be called.
      auto kernelValue = args[0];
      SymbolRefAttr kernelSymbol;
      auto kernelTy = kernelValue.getType();
      if (auto ptrTy = dyn_cast<cc::PointerType>(kernelTy))
        kernelTy = ptrTy.getElementType();
      if (auto ty = dyn_cast<cc::StructType>(kernelTy)) {
        auto *ctx = builder.getContext();
        auto *classDecl = classDeclFromTemplateArgument(*func, 0, *astContext);
        if (!classDecl) {
          // This shouldn't happen if the cudaq headers are used, but add a
          // check here just in case.
          auto &de = mangler->getASTContext().getDiagnostics();
          auto id = de.getCustomDiagID(
              clang::DiagnosticsEngine::Error,
              "expected cudaq::adjoint to be a specific template");
          de.Report(x->getBeginLoc(), id);
          return {};
        }
        auto *kernelCallOper = findCallOperator(classDecl);
        if (!kernelCallOper) {
          // This should be caught by the concepts used in the header file, but
          // add a check here just in case.
          auto &de = mangler->getASTContext().getDiagnostics();
          auto id = de.getCustomDiagID(
              clang::DiagnosticsEngine::Error,
              "first argument to cudaq::adjoint must be a callable");
          de.Report(x->getBeginLoc(), id);
          return {};
        }
        auto kernelName = generateCudaqKernelName(kernelCallOper);
        kernelSymbol = SymbolRefAttr::get(ctx, kernelName);
        auto kernFunc = module.lookupSymbol<func::FuncOp>(kernelName);
        assert(kernFunc && "kernel call operator must be present");
        auto kernTy = kernFunc.getFunctionType();
        auto kernArgs =
            convertKernelArgs(builder, loc, 1, args, kernTy.getInputs());
        return builder.create<quake::ApplyOp>(loc, TypeRange{}, kernelSymbol,
                                              /*isAdjoint=*/true, ValueRange{},
                                              kernArgs);
      }
      if (auto func =
              dyn_cast_or_null<func::ConstantOp>(kernelValue.getDefiningOp())) {
        auto kernSym = func.getValueAttr();
        auto funcTy = cast<FunctionType>(func.getType());
        auto kernArgs =
            convertKernelArgs(builder, loc, 1, args, funcTy.getInputs());
        return builder.create<quake::ApplyOp>(loc, funcTy.getResults(), kernSym,
                                              /*isAdjoint=*/true, ValueRange{},
                                              kernArgs);
      }
      if (auto ty = dyn_cast<cc::CallableType>(kernelTy)) {
        // In order to autogenerate the control form of the called kernel, we
        // have to be able to determine precisely which kernel is being called
        // at this point. If this is a local lambda expression, it is handled
        // elsewhere. If this is a lambda expression argument, then we have to
        // recover it or give a compilation error.
        auto *tyPtr = x->getArg(0)->getType().getTypePtr();
        auto *recTy = dyn_cast<clang::RecordType>(tyPtr);
        if (!recTy && isa<clang::AutoType>(tyPtr)) {
          recTy = dyn_cast_or_null<clang::RecordType>(
              cast<clang::AutoType>(tyPtr)->desugar().getTypePtr());
        }
        if (!recTy && isa<clang::SubstTemplateTypeParmType>(tyPtr)) {
          auto *ty = cast<clang::SubstTemplateTypeParmType>(tyPtr);
          recTy = dyn_cast_or_null<clang::RecordType>(
              ty->getReplacementType().getTypePtr());
        }
        if (!recTy) {
          TODO_loc(loc,
                   "adjoint does not appear to be on a user-defined kernel");
        }
        auto *decl = recTy->getDecl();
        if (decl->isLambda()) {
          auto *lambdaClass = cast<clang::CXXRecordDecl>(decl);
          auto *callOperDecl = findCallOperator(lambdaClass);
          if (isKernelEntryPoint(callOperDecl)) {
            auto mangledName = generateCudaqKernelName(callOperDecl);
            kernelSymbol =
                SymbolRefAttr::get(builder.getContext(), mangledName);
          }
          auto funcTy = ty.getSignature();
          auto kernelArgs =
              convertKernelArgs(builder, loc, 1, args, funcTy.getInputs());
          if (isKernelEntryPoint(callOperDecl)) {
            return builder.create<quake::ApplyOp>(
                loc, funcTy.getResults(), kernelSymbol,
                /*isAdjoint=*/true, ValueRange{}, kernelArgs);
          }
          return builder.create<quake::ApplyOp>(
              loc, funcTy.getResults(), kernelValue,
              /*isAdjoint=*/true, ValueRange{}, kernelArgs);
        }
        TODO_loc(loc, "value has !cc.lambda type but decl isn't a lambda");
      }
      TODO_loc(loc, "adjoint does not appear to be on a user-defined kernel");
    }

    if (funcName.equals("compute_action")) {
      builder.create<quake::ComputeActionOp>(loc, /*is_dagger=*/false, args[0],
                                             args[1]);
      return true;
    }
    if (funcName.equals("compute_dag_action")) {
      builder.create<quake::ComputeActionOp>(loc, /*is_dagger=*/true, args[0],
                                             args[1]);
      return true;
    }

    if (funcName.equals("toInteger") || funcName.equals("to_integer"))
      return pushValue(toIntegerImpl(builder, loc, args[0]));

    if (funcName.equals("slice_vector")) {
      auto svecTy = dyn_cast<cc::SpanLikeType>(args[0].getType());
      auto eleTy = svecTy.getElementType();
      assert(svecTy && "first argument must be std::vector");
      Value offset = args[1];
      Type ptrTy;
      Value vecPtr;
      if (eleTy == builder.getI1Type()) {
        eleTy = cc::ArrayType::get(builder.getI8Type());
        ptrTy = cc::PointerType::get(eleTy);
        vecPtr = builder.create<cc::StdvecDataOp>(loc, ptrTy, args[0]);
        auto bits = svecTy.getElementType().getIntOrFloatBitWidth();
        assert(bits > 0);
        auto scale = builder.create<arith::ConstantIntOp>(loc, (bits + 7) / 8,
                                                          args[1].getType());
        offset = builder.create<arith::MulIOp>(loc, scale, args[1]);
      } else {
        ptrTy = cc::PointerType::get(eleTy);
        auto arrTy = cc::PointerType::get(cc::ArrayType::get(eleTy));
        vecPtr = builder.create<cc::StdvecDataOp>(loc, arrTy, args[0]);
      }
      auto ptr = builder.create<cc::ComputePtrOp>(loc, ptrTy, vecPtr,
                                                  ArrayRef<Value>{offset});
      return pushValue(
          builder.create<cc::StdvecInitOp>(loc, svecTy, ptr, args[2]));
    }

    if (funcName.equals("range")) {
      auto *block = builder.getBlock();
      IRBuilder irBuilder(builder.getContext());
      auto mod = block->getParentOp()->getParentOfType<ModuleOp>();
      auto i64Ty = builder.getI64Type(); // element type
      if (funcArity == 1) {
        [[maybe_unused]] auto result =
            irBuilder.loadIntrinsic(mod, setCudaqRangeVector);
        assert(succeeded(result) && "loading intrinsic should never fail");
        auto upVal = args[0];
        auto upper = builder.create<cc::CastOp>(loc, i64Ty, upVal,
                                                cc::CastOpMode::Unsigned);
        auto buffer = builder.create<cc::AllocaOp>(loc, i64Ty, upper);
        auto stdvecTy = cc::StdvecType::get(i64Ty);
        auto call = builder.create<func::CallOp>(
            loc, stdvecTy, setCudaqRangeVector, ValueRange{buffer, upper});
        return pushValue(call.getResult(0));
      }
      assert(funcArity == 3);
      [[maybe_unused]] auto result =
          irBuilder.loadIntrinsic(mod, setCudaqRangeVectorTriple);
      assert(succeeded(result) && "loading intrinsic should never fail");
      Value start = builder.create<cc::CastOp>(loc, i64Ty, args[0],
                                               cc::CastOpMode::Signed);
      Value stop = builder.create<cc::CastOp>(loc, i64Ty, args[1],
                                              cc::CastOpMode::Signed);
      Value step = builder.create<cc::CastOp>(loc, i64Ty, args[2],
                                              cc::CastOpMode::Signed);
      auto lengthCall = builder.create<func::CallOp>(
          loc, i64Ty, getCudaqSizeFromTriple, ValueRange{start, stop, step});
      Value length = lengthCall.getResult(0);
      auto buffer = builder.create<cc::AllocaOp>(loc, i64Ty, length);
      auto stdvecTy = cc::StdvecType::get(i64Ty);
      auto call =
          builder.create<func::CallOp>(loc, stdvecTy, setCudaqRangeVectorTriple,
                                       ValueRange{buffer, start, stop, step});
      return pushValue(call.getResult(0));
    }
    if (!isInNamespace(func, "solvers") && !isInNamespace(func, "qec")) {
      TODO_loc(loc, "unknown function, " + funcName + ", in cudaq namespace");
    }
  } // end in cudaq namespace

  if (isInNamespace(func, "std")) {
    if (funcName.equals("reverse")) {
      // For a `std::vector<T>`, the arguments will be pointers into the data
      // buffer. Create a loop that interchanges pairs as $(a_0, a_1-1)$,
      // $(a_0+1, a_1-2)$, ... until $a_0 + n \ge a_1 - n - 1$.
      auto i64Ty = builder.getI64Type();
      auto hiInt = builder.create<cc::CastOp>(loc, i64Ty, args[1]);
      auto loInt = builder.create<cc::CastOp>(loc, i64Ty, args[0]);
      auto ptrTy = cast<cc::PointerType>(args[0].getType());
      auto eleTy = ptrTy.getElementType();
      auto arrTy = dyn_cast<cc::ArrayType>(eleTy);
      if (arrTy) {
        eleTy = arrTy.getElementType();
        ptrTy = cc::PointerType::get(eleTy);
      } else {
        arrTy = cc::ArrayType::get(eleTy);
      }
      auto eleSize = eleTy.getIntOrFloatBitWidth();
      auto adjust = getConstantInt(builder, loc, eleSize / 4, i64Ty);
      auto dist = builder.create<arith::SubIOp>(loc, hiInt, loInt);
      Value iters = builder.create<arith::DivSIOp>(loc, dist, adjust);
      auto ptrArrTy = cc::PointerType::get(arrTy);
      Value basePtr = builder.create<cc::CastOp>(loc, ptrArrTy, args[0]);
      auto bodyBuilder = [&](OpBuilder &builder, Location loc, Region &,
                             Block &block) {
        OpBuilder::InsertionGuard guard(builder);
        builder.setInsertionPointToStart(&block);
        auto iterIdx = block.getArgument(0);
        auto ptrA =
            builder.create<cc::ComputePtrOp>(loc, ptrTy, basePtr, iterIdx);
        auto one = builder.create<arith::ConstantIntOp>(loc, 1, i64Ty);
        auto iters1 = builder.create<arith::SubIOp>(loc, iters, one);
        Value hiIdx = builder.create<arith::SubIOp>(loc, iters1, iterIdx);
        auto ptrB =
            builder.create<cc::ComputePtrOp>(loc, ptrTy, basePtr, hiIdx);
        Value loadA = builder.create<cc::LoadOp>(loc, ptrA);
        Value loadB = builder.create<cc::LoadOp>(loc, ptrB);
        builder.create<cc::StoreOp>(loc, loadA, ptrB);
        builder.create<cc::StoreOp>(loc, loadB, ptrA);
      };
      auto idxTy = builder.getI64Type();
      auto idxIters = builder.create<cudaq::cc::CastOp>(
          loc, idxTy, iters, cudaq::cc::CastOpMode::Unsigned);
      opt::factory::createInvariantLoop(builder, loc, idxIters, bodyBuilder);
      return true;
    }
    if (funcName.equals("get")) {
      auto *stdGetSpec = cast<clang::FunctionDecl>(callee);
      auto &specArgs = *stdGetSpec->getTemplateSpecializationArgs();
      auto resultTy = cc::PointerType::get(peekType());
      auto fixIfTuple = [&](std::int32_t &offset) {
        if (tuplesAreReversed) {
          auto *rd = x->getArg(0)->getType().getTypePtr()->getAsRecordDecl();
          if (rd->getName().equals("tuple")) {
            auto ptrTy = cast<cc::PointerType>(args[0].getType());
            auto strTy = cast<cc::StructType>(ptrTy.getElementType());
            offset = strTy.getMembers().size() - offset - 1;
          }
        }
      };
      // The first specialization arg is either a type or an integer value.
      if (specArgs[0].getKind() == clang::TemplateArgument::ArgKind::Integral) {
        std::int32_t offset = specArgs[0].getAsIntegral().getExtValue();
        fixIfTuple(offset);
        auto ptr = builder.create<cc::ComputePtrOp>(
            loc, resultTy, args[0], ArrayRef<cc::ComputePtrArg>{offset});
        return pushValue(builder.create<cc::LoadOp>(loc, ptr));
      }
      auto *selectTy = specArgs[0].getAsType().getTypePtr();
      assert(specArgs[1].getKind() == clang::TemplateArgument::ArgKind::Pack);
      std::int32_t offset = 0;
      for (auto &templateArg : specArgs[1].pack_elements()) {
        if (templateArg.getAsType().getTypePtr() == selectTy) {
          fixIfTuple(offset);
          auto ptr = builder.create<cc::ComputePtrOp>(
              loc, resultTy, args[0], ArrayRef<cc::ComputePtrArg>{offset});
          return pushValue(builder.create<cc::LoadOp>(loc, ptr));
        }
        ++offset;
      }
    }
  }

  if (func->isVariadic()) {
    reportClangError(x, mangler,
                     "cannot call variadic function from quantum kernel");
    return false;
  }

  // If we get here, and the CallExpr takes qubits or qreg and it must be
  // another kernel call.
  auto mlirFuncTy = cast<FunctionType>(calleeOp.getType());
  auto funcResults = mlirFuncTy.getResults();
  auto convertedArgs =
      convertKernelArgs(builder, loc, 0, args, mlirFuncTy.getInputs());
  auto call = builder.create<func::CallIndirectOp>(loc, funcResults, calleeOp,
                                                   convertedArgs);
  if (call.getNumResults() > 0)
    return pushValue(call.getResult(0));
  return true;
}

std::optional<std::string> QuakeBridgeVisitor::isInterceptedSubscriptOperator(
    clang::CXXOperatorCallExpr *x) {
  if (isSubscriptOperator(x->getOperator())) {
    if (auto decl = dyn_cast<clang::CXXMethodDecl>(x->getCalleeDecl())) {
      auto typeName = decl->getParent()->getNameAsString();
      if (isInNamespace(decl, "cudaq")) {
        if (isCudaQType(typeName))
          return {typeName};
      } else if (isInNamespace(decl, "std")) {
        if (typeName == "vector")
          return {typeName};
      } else if (isInNamespace(decl, "std")) {
        if (typeName == "_Bit_reference" || typeName == "__bit_reference")
          return {typeName};
      }
    }
  }
  return {};
}

bool QuakeBridgeVisitor::WalkUpFromCXXOperatorCallExpr(
    clang::CXXOperatorCallExpr *x) {
  // Is this an operator[] that we're converting?
  if (isInterceptedSubscriptOperator(x)) {
    // Yes, so skip walking the superclass, CallExpr.
    return VisitCXXOperatorCallExpr(x);
  }
  if (auto *func = dyn_cast_or_null<clang::FunctionDecl>(x->getCalleeDecl())) {
    if (isCallOperator(x) || (isInClassInNamespace(func, "qudit", "cudaq") &&
                              isExclaimOperator(x->getOperator())))
      return VisitCXXOperatorCallExpr(x);
  }

  // Otherwise, handle with default traversal.
  return WalkUpFromCallExpr(x) && VisitCXXOperatorCallExpr(x);
}

bool QuakeBridgeVisitor::hasTOSEntryKernel() {
  if (auto fn = peekValue().getDefiningOp<func::ConstantOp>()) {
    auto name = fn.getValue().str();
    for (auto fdPair : functionsToEmit)
      if (getCudaqKernelName(fdPair.first) == name)
        return true;
  }
  return false;
}

bool QuakeBridgeVisitor::VisitCXXOperatorCallExpr(
    clang::CXXOperatorCallExpr *x) {
  auto loc = toLocation(x->getSourceRange());

  // Helper to replace the operator[] function name with the value, v.
  auto replaceTOSValue = [&](Value v) {
    [[maybe_unused]] auto funcVal = popValue();
    assert(funcVal.getDefiningOp<func::ConstantOp>());
    return pushValue(v);
  };
  if (auto typeNameOpt = isInterceptedSubscriptOperator(x)) {
    auto &typeName = *typeNameOpt;
    if (isCudaQType(typeName)) {
      auto idx_var = popValue();
      auto qreg_var = popValue();
      auto *arg0 = x->getArg(0);
      if (isa<clang::MemberExpr>(arg0)) {
        // This is a subscript operator on a data member and the type is a
        // quantum type (likely a `qview`). This can only happen in a quantum
        // `struct`, which the spec says must be one-level deep at most and must
        // only contain references to qubits explicitly allocated in other
        // variables. `qreg_var` will be a `quake.get_member`. Do not add this
        // extract `Op` to the symbol table, but always generate a new
        // `quake.extract_ref` `Op` to get the exact qubit (reference) value.
        auto address_qubit =
            builder.create<quake::ExtractRefOp>(loc, qreg_var, idx_var);
        return replaceTOSValue(address_qubit);
      }
      // Get name of the qreg, e.g. qr, and use it to construct a name for the
      // element, which is intended to be qr%n when n is the index of the
      // accessed qubit.
      if (!isa<clang::DeclRefExpr>(arg0))
        reportClangError(x, mangler,
                         "internal error: expected a variable name");
      StringRef qregName = getNamedDecl(arg0)->getName();
      auto name = getQubitSymbolTableName(qregName, idx_var);
      char *varName = strdup(name.c_str());

      // If the name exists in the symbol table, return its stored value.
      if (symbolTable.count(name))
        return replaceTOSValue(symbolTable.lookup(name));

      // Otherwise create an operation to access the qubit, store that value
      // in the symbol table, and return the AddressQubit operation's
      // resulting value.
      auto address_qubit =
          builder.create<quake::ExtractRefOp>(loc, qreg_var, idx_var);

      // NB: varName is built from the variable name *and* the index value. This
      // front-end optimization is likely unnecessary as the compiler can always
      // canonicalize and merge identical quake.extract_ref operations.
      symbolTable.insert(StringRef(varName), address_qubit);
      return replaceTOSValue(address_qubit);
    }
    if (typeName == "vector") {
      // Here we have something like vector<float> theta, and in the kernel, we
      // are accessing it like theta[i].
      auto indexVar = popValue();
      auto svec = popValue();
      if (svec.getType().isa<cc::PointerType>())
        svec = builder.create<cc::LoadOp>(loc, svec);
      if (!svec.getType().isa<cc::StdvecType>()) {
        TODO_x(loc, x, mangler, "vector dereference");
        return false;
      }
      auto eleTy = cast<cc::StdvecType>(svec.getType()).getElementType();
      auto elePtrTy = cc::PointerType::get(eleTy);
      auto eleArrTy = cc::PointerType::get(cc::ArrayType::get(eleTy));
      auto vecPtr = builder.create<cc::StdvecDataOp>(loc, eleArrTy, svec);
      auto eleAddr = builder.create<cc::ComputePtrOp>(loc, elePtrTy, vecPtr,
                                                      ValueRange{indexVar});
      return replaceTOSValue(eleAddr);
    }
    if (typeName == "_Bit_reference" || typeName == "__bit_reference") {
      // For vector<bool>, on the kernel side this is represented as a sequence
      // of byte-sized boolean values (true and false). On the host side, C++ is
      // likely going to pack the booleans as bits in words.
      auto indexVar = popValue();
      auto svec = popValue();
      assert(svec.getType().isa<cc::StdvecType>());
      auto i8Ty = builder.getI8Type();
      auto elePtrTy = cc::PointerType::get(i8Ty);
      auto eleArrTy = cc::PointerType::get(cc::ArrayType::get(i8Ty));
      auto vecPtr = builder.create<cc::StdvecDataOp>(loc, eleArrTy, svec);
      auto eleAddr = builder.create<cc::ComputePtrOp>(loc, elePtrTy, vecPtr,
                                                      ValueRange{indexVar});
      auto i1PtrTy = cc::PointerType::get(builder.getI1Type());
      auto i1Cast = builder.create<cudaq::cc::CastOp>(loc, i1PtrTy, eleAddr);
      return replaceTOSValue(i1Cast);
    }
    TODO_loc(loc, "unhandled operator call for quake conversion");
  }

  if (auto *func = dyn_cast_or_null<clang::FunctionDecl>(x->getCalleeDecl())) {
    // Lower <any>::operator()(...)
    if (isCallOperator(x)) {
      auto funcArity = func->getNumParams();
      SmallVector<Value> args = lastValues(funcArity);
      auto tos = popValue();
      auto tosTy = tos.getType();
      auto ptrTy = dyn_cast<cc::PointerType>(tosTy);
      bool isEntryKernel = hasTOSEntryKernel();
      if ((ptrTy && isa<cc::StructType>(ptrTy.getElementType())) ||
          isEntryKernel) {
        // The call operator has an object in the call position, so we want to
        // replace it with an indirect call to the func::ConstantOp.
        auto indirect = popValue();
        auto funcTy = cast<FunctionType>(indirect.getType());
        auto convertedArgs =
            convertKernelArgs(builder, loc, 0, args, funcTy.getInputs());
        auto call = builder.create<func::CallIndirectOp>(
            loc, funcTy.getResults(), indirect, convertedArgs);
        if (call.getResults().empty())
          return true;
        return pushValue(call.getResult(0));
      }
      auto indCallTy = [&]() -> cc::IndirectCallableType {
        if (ptrTy) {
          auto ty = dyn_cast<cc::IndirectCallableType>(ptrTy.getElementType());
          if (ty)
            return ty;
        }
        return dyn_cast<cc::IndirectCallableType>(tosTy);
      }();
      if (indCallTy) {
        [[maybe_unused]] auto discardedCallOp = popValue();
        auto funcTy = cast<FunctionType>(indCallTy.getSignature());
        auto call = builder.create<cc::CallIndirectCallableOp>(
            loc, funcTy.getResults(), tos, args);
        if (call.getResults().empty())
          return true;
        return pushValue(call.getResult(0));
      }
      auto callableTy = cast<cc::CallableType>(tosTy);
      auto callInd = builder.create<cc::CallCallableOp>(
          loc, callableTy.getSignature().getResults(), tos, args);
      if (callInd.getResults().empty()) {
        popValue();
        return true;
      }
      return replaceTOSValue(callInd.getResult(0));
    }

    // Lower cudaq::qudit<>::operator!()
    if (isInClassInNamespace(func, "qudit", "cudaq") &&
        isExclaimOperator(x->getOperator())) {
      auto qubit = popValue();
      negations.push_back(qubit);
      return replaceTOSValue(qubit);
    }
  }
  return true;
}

/// When traversing an expression such as `Kernel{}` or `Kernel()`, the object
/// may be passed to a function that needs a special callable object rather than
/// just the object. In order to make sure the call operator is already
/// declared, it is added here if needed to the module.
/// This method must only be called from a Traverse<Foo> method.
void QuakeBridgeVisitor::maybeAddCallOperationSignature(clang::Decl *x) {
  while (x) {
    if (auto *classDecl = dyn_cast<clang::CXXRecordDecl>(x)) {
      auto *callOperDecl = findCallOperator(classDecl);
      if (callOperDecl && isKernelEntryPoint(callOperDecl)) {
        auto loc = toLocation(callOperDecl);
        if (!TraverseType(callOperDecl->getType()))
          emitFatalError(loc, "expected type for call operator");
        auto kernelName = generateCudaqKernelName(callOperDecl);
        getOrAddFunc(loc, kernelName, peelPointerFromFunction(popType()));
      }
      return;
    }
    if (isa<clang::NamespaceDecl, clang::TranslationUnitDecl>(x))
      return;
    x = cast<clang::Decl>(x->getDeclContext()->getParent());
  }
}

bool QuakeBridgeVisitor::TraverseInitListExpr(clang::InitListExpr *x,
                                              DataRecursionQueue *) {
  if (x->isSyntacticForm()) {
    // The syntactic form is the surface level syntax as typed by the user. This
    // isn't really all that helpful during the lowering process. We want to
    // deal with the semantic form. See below.
    auto loc = toLocation(x);
    if (x->getNumInits() != 0)
      TODO_loc(loc, "initializer list containing elements");
    return true;
  }

  // If the initializer-list is possibly a Callable type, preemptively add the
  // signature of the call operation (`operator()`) to the Module if not
  // present.
  if (auto *ty = x->getType().getTypePtr())
    if (auto *tyDecl = ty->getAsRecordDecl())
      maybeAddCallOperationSignature(tyDecl);

  // Since an initializer-list can be empty (no objects), push the type on the
  // type stack. This will allow VisitInitListExpr, etc. to know what to do when
  // there are no values.
  [[maybe_unused]] auto typeStackDepth = typeStack.size();
  if (!TraverseType(x->getType()))
    return false;
  assert(typeStack.size() == typeStackDepth + 1 &&
         "expected a type for initializer-list");

  // Now visit the elements of the list, if any.
  for (auto *subStmt : x->children())
    if (!TraverseStmt(subStmt))
      return false;

  // And finish the post-order traversal.
  auto result = WalkUpFromInitListExpr(x);
  assert(typeStack.size() == typeStackDepth && "expected type to be consumed");
  return result;
}

bool QuakeBridgeVisitor::VisitInitListExpr(clang::InitListExpr *x) {
  auto loc = toLocation(x);
  std::int32_t size = x->getNumInits();
  auto initListTy = popType();
  if (size == 0) {
    // Nothing in the list. Just allocate the type.
    return pushValue(builder.create<cc::AllocaOp>(loc, initListTy));
  }

  // List has 1 or more members.
  auto last = lastValues(size);
  bool allRef = std::all_of(last.begin(), last.end(), [](auto v) {
    return isa<quake::RefType, quake::VeqType>(v.getType());
  });
  if (allRef && isa<quake::StruqType>(initListTy))
    return pushValue(builder.create<quake::MakeStruqOp>(loc, initListTy, last));

  if (allRef && !isa<cc::StructType>(initListTy)) {
    // Initializer list contains all quantum reference types. In this case we
    // want to create quake code to concatenate the references into a veq.
    if (size > 1) {
      auto veqTy = [&]() -> quake::VeqType {
        unsigned size = 0;
        for (auto v : last) {
          if (auto veqTy = dyn_cast<quake::VeqType>(v.getType())) {
            if (!veqTy.hasSpecifiedSize())
              return quake::VeqType::getUnsized(builder.getContext());
            size += veqTy.getSize();
          } else {
            ++size;
          }
        }
        return quake::VeqType::get(builder.getContext(), size);
      }();
      return pushValue(builder.create<quake::ConcatOp>(loc, veqTy, last));
    }
    // Pass initialization list with one member as a Ref.
    return pushValue(last[0]);
  }

  // These initializer expressions are not quantum references. In this case, we
  // allocate some memory for a variable and store the init list elements there.
  auto structTy = dyn_cast<cc::StructType>(initListTy);
  std::int32_t structMems = structTy ? structTy.getMembers().size() : 0;
  std::int32_t numEles = structMems ? size / structMems : size;
  // Generate the array size value.
  Value arrSize = builder.create<arith::ConstantIntOp>(loc, numEles, 64);

  // Allocate the required memory chunk.
  Type eleTy = [&]() {
    if (auto arrTy = dyn_cast<cc::ArrayType>(initListTy))
      return arrTy.getElementType();
    return initListTy;
  }();

  bool lastValuesAreConstant = [&]() {
    for (Value v : last)
      if (!opt::factory::maybeValueOfFloatConstant(v))
        return false;
    return true;
  }();

  if (initializerIsGlobal && lastValuesAreConstant) {
    static unsigned counter = 0;
    auto *ctx = builder.getContext();
    auto globalTy = cc::ArrayType::get(ctx, eleTy, size);
    SmallVector<Attribute> values;
    auto f64Ty = builder.getF64Type();
    for (Value v : last) {
      auto fp = opt::factory::maybeValueOfFloatConstant(v);
      values.push_back(FloatAttr::get(f64Ty, *fp));
    }
    // NB: Unfortunately, the LLVM-IR dialect doesn't lower DenseF64ArrayAttr to
    // LLVM IR without throwing errors.
    auto tensorTy = RankedTensorType::get(size, eleTy);
    auto f64Attr = DenseElementsAttr::get(tensorTy, values);
    // Create a unique name.
    std::string name = "__nvqpp__rodata_init_" + std::to_string(counter++);
    {
      OpBuilder::InsertionGuard guard(builder);
      builder.setInsertionPointToEnd(module.getBody());
      builder
          .create<cc::GlobalOp>(loc, globalTy, name, f64Attr,
                                /*constant=*/true, /*external=*/false)
          .setPrivate();
    }
    auto ptrTy = cc::PointerType::get(globalTy);
    auto globalInit = builder.create<cc::AddressOfOp>(loc, ptrTy, name);
    return pushValue(globalInit);
  }

  // If quantum, use value semantics with cc insert / extract value.
  if (isa<quake::StruqType>(eleTy))
    return pushValue(builder.create<quake::MakeStruqOp>(loc, eleTy, last));

  Value alloca = (numEles > 1)
                     ? builder.create<cc::AllocaOp>(loc, eleTy, arrSize)
                     : builder.create<cc::AllocaOp>(loc, eleTy);

  // Store the values in the allocated memory
  for (auto iter : llvm::enumerate(last)) {
    std::int32_t i = iter.index();
    auto v = iter.value();
    Value ptr;
    if (structMems) {
      if (numEles > 1) {
        auto ptrTy =
            cc::PointerType::get(structTy.getMembers()[i % structMems]);
        ptr = builder.create<cc::ComputePtrOp>(
            loc, ptrTy, alloca,
            ArrayRef<cc::ComputePtrArg>{i / structMems, i % structMems});
      } else {
        auto ptrTy = cc::PointerType::get(structTy.getMembers()[i]);
        ptr = builder.create<cc::ComputePtrOp>(loc, ptrTy, alloca,
                                               ArrayRef<cc::ComputePtrArg>{i});
      }
    } else {
      if (numEles > 1) {
        auto ptrTy = cc::PointerType::get(eleTy);
        ptr = builder.create<cc::ComputePtrOp>(loc, ptrTy, alloca,
                                               ArrayRef<cc::ComputePtrArg>{i});
      } else {
        auto arrTy = cc::PointerType::get(cc::ArrayType::get(eleTy));
        auto cast = builder.create<cc::CastOp>(loc, arrTy, alloca);
        auto ptrTy = cc::PointerType::get(eleTy);
        ptr = builder.create<cc::ComputePtrOp>(loc, ptrTy, cast,
                                               ArrayRef<cc::ComputePtrArg>{i});
      }
    }
    assert(ptr &&
           (v.getType() ==
            cast<cc::PointerType>(ptr.getType()).getElementType()) &&
           "value type must match pointer element type");
    builder.create<cc::StoreOp>(loc, v, ptr);
  }

  return pushValue(alloca);
}

bool QuakeBridgeVisitor::TraverseCXXConstructExpr(clang::CXXConstructExpr *x,
                                                  DataRecursionQueue *) {
  if (x->isElidable())
    return true;
  [[maybe_unused]] auto typeStackDepth = typeStack.size();
  bool saveInitializerIsGlobal = initializerIsGlobal;
  if (x->getConstructor()) {
    if (!TraverseType(x->getType()))
      return false;
    assert(typeStack.size() == typeStackDepth + 1);
    if (x->isStdInitListInitialization() && isa<quake::VeqType>(peekType()))
      initializerIsGlobal = true;
  }
  auto *ctor = x->getConstructor();
  // FIXME: this implicit code visit setting is a hack to only visit a default
  // argument value when constructing a complex value. We should always be able
  // to visit default arguments, but we currently trip over default allocators,
  // etc.
  bool saveVisitImplicitCode = visitImplicitCode;
  if (isInClassInNamespace(ctor, "complex", "std"))
    visitImplicitCode = true;
  auto result = Base::TraverseCXXConstructExpr(x);
  visitImplicitCode = saveVisitImplicitCode;
  initializerIsGlobal = saveInitializerIsGlobal;
  assert(typeStack.size() == typeStackDepth || raisedError);
  return result;
}

static bool isAllocatorQualType(const clang::QualType &ty) {
  if (auto recordType = dyn_cast<clang::RecordType>(ty.getTypePtr()))
    return recordType->getDecl()->getName().equals("allocator");
  return false;
}

static bool isInitializerListQualType(const clang::QualType &ty) {
  if (auto recordType = dyn_cast<clang::RecordType>(ty.getTypePtr()))
    return recordType->getDecl()->getName().equals("initializer_list");
  return false;
}

static Type getEleTyFromVectorCtor(Type ctorTy) {
  if (auto stdvecTy = dyn_cast<cc::StdvecType>(ctorTy))
    return stdvecTy.getElementType();
  return ctorTy;
}

bool QuakeBridgeVisitor::VisitCXXParenListInitExpr(
    clang::CXXParenListInitExpr *x) {
  auto ty = peekType();
  assert(ty && "type must be present");
  LLVM_DEBUG(llvm::dbgs() << "paren list type: " << ty << '\n');
  auto structTy = dyn_cast<quake::StruqType>(ty);
  if (!structTy)
    return true;
  auto loc = toLocation(x);
  auto last = lastValues(structTy.getMembers().size());
  return pushValue(builder.create<quake::MakeStruqOp>(loc, structTy, last));
}

bool QuakeBridgeVisitor::VisitCXXConstructExpr(clang::CXXConstructExpr *x) {
  auto loc = toLocation(x);
  auto *ctor = x->getConstructor();
  if (!ctor) {
    TODO_loc(loc, "C++ ctor (NULL)");
  }
  // The ctor type is the class for which the ctor is a member.
  auto ctorTy = popType();
  // FIXME: not every constructor has a name.
  std::string ctorName = ctor->getNameAsString();
  if (isInNamespace(ctor, "cudaq")) {
    if (x->getNumArgs() == 0) {
      if (ctorName == "qudit") {
        // This is a single qubit.
        assert(isa<quake::RefType>(ctorTy));
        return pushValue(builder.create<quake::AllocaOp>(loc));
      }
      // These classes have template arguments that may give a compile-time
      // constant size. qarray is the only one that requires it, however.
      if (ctorName == "qreg" || ctorName == "qarray" || ctorName == "qspan") {
        [[maybe_unused]] auto veqTy = cast<quake::VeqType>(ctorTy);
        assert(veqTy.hasSpecifiedSize());
        return pushValue(builder.create<quake::AllocaOp>(loc, ctorTy));
      }
      if (ctorName == "qvector") {
        // The default qvector ctor creates a veq of size 1.
        assert(isa<quake::VeqType>(ctorTy));
        auto veq1Ty = quake::VeqType::get(builder.getContext(), 1);
        return pushValue(builder.create<quake::AllocaOp>(loc, veq1Ty));
      }
    } else if (x->getNumArgs() == 1) {
      if (ctorName == "qreg") {
        // This is a cudaq::qreg(std::size_t).
        auto sizeVal = popValue();
        assert(isa<IntegerType>(sizeVal.getType()));
        return pushValue(builder.create<quake::AllocaOp>(
            loc, quake::VeqType::getUnsized(builder.getContext()), sizeVal));
      }

      // lambda determines: is `t` a cudaq::state* ?
      auto isStateType = [&](Type t) {
        if (auto ptrTy = dyn_cast<cc::PointerType>(t))
          return isa<cc::StateType>(ptrTy.getElementType());
        return false;
      };

      if (ctorName == "qudit") {
        auto initials = popValue();
        if (isStateType(initials.getType())) {
          TODO_x(loc, x, mangler, "qudit(state) ctor");
          return false;
        }
        bool ok = false;
        if (auto ptrTy = dyn_cast<cc::PointerType>(initials.getType()))
          if (auto arrTy = dyn_cast<cc::ArrayType>(ptrTy.getElementType()))
            ok = isa<ComplexType>(arrTy.getElementType());
        if (!ok) {
          // Invalid initializer ignored, but emit an error.
          reportClangError(x, mangler, "invalid qudit initial value");
          return pushValue(builder.create<quake::AllocaOp>(loc));
        }
        auto *ctx = builder.getContext();
        auto veqTy = quake::VeqType::get(ctx, 1);
        auto alloc = builder.create<quake::AllocaOp>(loc, veqTy);
        auto init = builder.create<quake::InitializeStateOp>(loc, veqTy, alloc,
                                                             initials);
        return pushValue(builder.create<quake::ExtractRefOp>(loc, init, 0));
      }
      if (ctorName == "qvector") {
        auto initials = popValue();
        auto *ctx = builder.getContext();
        if (isa<IntegerType>(initials.getType())) {
          // This is the cudaq::qvector(std::size_t) ctor.
          return pushValue(builder.create<quake::AllocaOp>(
              loc, quake::VeqType::getUnsized(ctx), initials));
        }
        if (isa<cc::StateType>(initials.getType())) {
          if (auto load = initials.getDefiningOp<cudaq::cc::LoadOp>())
            initials = load.getPtrvalue();
        }
        if (isStateType(initials.getType())) {
          Value state = initials;
          auto i64Ty = builder.getI64Type();
          auto numQubits =
<<<<<<< HEAD
              builder.create<cudaq::cc::GetNumberOfQubitsOp>(loc, i64Ty, state);
=======
              builder.create<quake::GetNumberOfQubitsOp>(loc, i64Ty, state);
>>>>>>> 2137a4a3
          auto veqTy = quake::VeqType::getUnsized(ctx);
          Value alloc = builder.create<quake::AllocaOp>(loc, veqTy, numQubits);
          return pushValue(builder.create<quake::InitializeStateOp>(
              loc, veqTy, alloc, state));
        }
        // Otherwise, it is the cudaq::qvector(std::vector<complex>) ctor.
        Value numQubits;
        Type initialsTy = initials.getType();
        if (auto ptrTy = dyn_cast<cc::PointerType>(initialsTy)) {
          if (auto arrTy = dyn_cast<cc::ArrayType>(ptrTy.getElementType())) {
            if (arrTy.isUnknownSize()) {
              if (auto allocOp = initials.getDefiningOp<cc::AllocaOp>())
                if (auto size = allocOp.getSeqSize())
                  numQubits =
                      builder.create<math::CountTrailingZerosOp>(loc, size);
            } else {
              std::size_t arraySize = arrTy.getSize();
              if (!std::has_single_bit(arraySize)) {
                reportClangError(x, mangler,
                                 "state vector must be a power of 2 in length");
              }
              numQubits = builder.create<arith::ConstantIntOp>(
                  loc, std::countr_zero(arraySize), 64);
            }
          }
        } else if (auto stdvecTy = dyn_cast<cc::StdvecType>(initialsTy)) {
          Value vecLen = builder.create<cc::StdvecSizeOp>(
              loc, builder.getI64Type(), initials);
          numQubits = builder.create<math::CountTrailingZerosOp>(loc, vecLen);
          auto ptrTy = cc::PointerType::get(stdvecTy.getElementType());
          initials = builder.create<cc::StdvecDataOp>(loc, ptrTy, initials);
        }
        if (!numQubits) {
          reportClangError(
              x, mangler,
              "internal error: could not determine the number of qubits");
          return false;
        }
        auto veqTy = quake::VeqType::getUnsized(ctx);
        auto alloc = builder.create<quake::AllocaOp>(loc, veqTy, numQubits);
        return pushValue(builder.create<quake::InitializeStateOp>(
            loc, veqTy, alloc, initials));
      }
      if ((ctorName == "qspan" || ctorName == "qview") &&
          isa<quake::VeqType>(peekValue().getType())) {
        // One of the qspan ctors, which effectively just makes a copy. Here we
        // omit making a copy and just forward the veq argument.
        assert(isa<quake::VeqType>(ctorTy));
        return true;
      }
    }
  } else if (isInNamespace(ctor, "std")) {
    bool isVectorOfQubitRefs = [&]() {
      if (auto *ctor = x->getConstructor()) {
        if (isInNamespace(ctor, "std") && ctor->getNameAsString() == "vector") {
          if (valueStack.empty())
            return false;
          Value v = peekValue();
          return v && isa<quake::VeqType>(v.getType());
        }
      }
      return false;
    }();
    if (isVectorOfQubitRefs)
      return true;
    if (ctorName == "complex") {
      Value imag = popValue();
      Value real = popValue();
      return pushValue(builder.create<complex::CreateOp>(
          loc, ComplexType::get(real.getType()), real, imag));
    }
    if (ctorName == "function") {
      // Are we converting a lambda expr to a std::function?
      auto backVal = peekValue();
      auto backTy = backVal.getType();
      if (auto ptrTy = dyn_cast<cc::PointerType>(backTy))
        backTy = ptrTy.getElementType();
      if (backTy.isa<cc::CallableType>()) {
        // Skip this constructor (for now).
        return true;
      }
      if (auto stTy = dyn_cast<cc::StructType>(backTy)) {
        if (!stTy.getMembers().empty()) {
          // TODO: We don't support a callable class with data members yet.
          TODO_loc(loc, "callable class with data members");
        }
        // Constructor generated as degenerate reference to call operator.
        auto *fromTy = x->getArg(0)->getType().getTypePtr();
        // FIXME: May need to peel off more than one layer of sugar?
        if (auto *elabTy = dyn_cast<clang::ElaboratedType>(fromTy))
          fromTy = elabTy->desugar().getTypePtr();
        auto *fromDecl = dyn_cast_or_null<clang::RecordType>(fromTy)->getDecl();
        if (!fromDecl)
          TODO_loc(loc, "recovering record type for a callable");
        auto *objDecl = dyn_cast_or_null<clang::CXXRecordDecl>(fromDecl);
        if (!objDecl)
          TODO_loc(loc, "recovering C++ declaration for callable");
        auto *callOperDecl = findCallOperator(objDecl);
        if (!callOperDecl) {
          auto &de = mangler->getASTContext().getDiagnostics();
          auto id = de.getCustomDiagID(
              clang::DiagnosticsEngine::Error,
              "std::function initializer must be a callable");
          de.Report(x->getBeginLoc(), id);
          return true;
        }
        auto kernelCallTy = cast<cc::CallableType>(ctorTy);
        auto kernelName = generateCudaqKernelName(callOperDecl);
        popValue(); // replace value at TOS.
        return pushValue(builder.create<cc::CreateLambdaOp>(
            loc, kernelCallTy, [&](OpBuilder &builder, Location loc) {
              auto args = builder.getBlock()->getArguments();
              auto call = builder.create<func::CallOp>(
                  loc, kernelCallTy.getSignature().getResults(), kernelName,
                  args);
              builder.create<cc::ReturnOp>(loc, call.getResults());
            }));
      }
    }
    if (ctorName == "reference_wrapper") {
      // The `reference_wrapper` class is used to guide the `qudit&` through a
      // container class (like `std::vector`). It is a NOP at the Quake level.
      [[maybe_unused]] auto tosTy = peekValue().getType();
      assert((isa<quake::RefType, quake::VeqType>(tosTy)));
      return true;
    }

    if (ctorName == "vector") {
      LLVM_DEBUG(llvm::dbgs() << "processing std::vector ctor\n");
      auto processVectorCtor = [&]() -> bool {
        // This is a std::vector constructor. Check if it is constructed from a
        // constant initializer list. In that case, we'll have a AllocaOp at the
        // top of the stack that allocates a ptr<array<T x C>>, where C is
        // constant / known.
        auto desugared = x->getArg(0)->getType().getCanonicalType();
        if (isInitializerListQualType(desugared)) {
          auto allocation = popValue();
          if (auto ptrTy = dyn_cast<cc::PointerType>(allocation.getType()))
            if (auto arrayTy = dyn_cast<cc::ArrayType>(ptrTy.getElementType()))
              if (auto definingOp = allocation.getDefiningOp<cc::AllocaOp>())
                return pushValue(builder.create<cc::StdvecInitOp>(
                    loc, cc::StdvecType::get(arrayTy.getElementType()),
                    allocation, definingOp.getSeqSize()));
        }

        // Next check if its created from a size integer. Let's do a check on
        // the first argument, make sure that when we peel off all the typedefs
        // that it is an integer.
        if (auto builtInType =
                dyn_cast<clang::BuiltinType>(desugared.getTypePtr()))
          if (builtInType->isInteger() &&
              isa<IntegerType>(peekValue().getType())) {
            // This is an integer argument, and the value on the stack is an
            // integer, so let's connect them up
            auto arrSize = popValue();
            auto eleTy = getEleTyFromVectorCtor(ctorTy);

            // Create stdvec init op without a buffer. Allocate the required
            // memory chunk.
            Value alloca = builder.create<cc::AllocaOp>(loc, eleTy, arrSize);

            // Create the stdvec_init op
            return pushValue(builder.create<cc::StdvecInitOp>(
                loc, cc::StdvecType::get(eleTy), alloca, arrSize));
          }
        return false;
      };

      // Check for vector constructors with 2 args. The first could be an
      // initializer_list or an integer, while the second should be an
      // allocator. This is the libstdc++ implementation. First, verify that the
      // second argument is the expected allocator before continuing.
      if (x->getNumArgs() == 2 &&
          isAllocatorQualType(x->getArg(1)->getType().getCanonicalType())) {
        if (processVectorCtor())
          return true;
      }

      // Check for vector constructors with 1 args. The argument could be an
      // initializer_list or an integer. This case happens when using libc++.
      if (x->getNumArgs() == 1) {
        if (processVectorCtor())
          return true;
      }

      // Disallow any default vector construction bc we don't want any calls
      // to the push_back member function, etc.
      if (ctor->isDefaultConstructor())
        reportClangError(ctor, mangler,
                         "Default std::vector<T> constructor within quantum "
                         "kernel is not allowed (cannot resize the vector).");

      if (ctor->isMoveConstructor()) {
        // Just use the !cc.stdvec<T> value at TOS.
        return true;
      }
    }
  }

  if (isa<quake::StruqType>(ctorTy)) {
    if (quake::isConstantQuantumRefType(ctorTy))
      return pushValue(builder.create<quake::AllocaOp>(loc, ctorTy));
    return true;
  }

  auto *parent = ctor->getParent();
  if (ctor->isCopyConstructor() && parent->isLambda()) {
    // Copy-ctor on a lambda. For now on the QPU device side, we do not make a
    // copy of a lambda. Any capture data will be marshalled at runtime and
    // passed as ordinary arguments via lambda lifting.
    return true;
  }

  if (ctor->isCopyOrMoveConstructor()) {
    // Just walk through copy constructors for quantum struct types.
    if (isa<quake::StruqType>(ctorTy))
      return true;
    if (parent->isPOD()) {
      // Copy or move constructor on a POD struct. The value stack should
      // contain the object to load the value from.
      auto fromStruct = popValue();
      assert(isa<cc::StructType>(ctorTy) && "POD must be a struct type");
      return pushValue(builder.create<cc::LoadOp>(loc, fromStruct));
    }
  }

  if (ctor->isCopyConstructor() && ctor->isTrivial() &&
      isa<cc::StructType>(ctorTy)) {
    auto copyObj = builder.create<cc::AllocaOp>(loc, ctorTy);
    auto fromStruct = popValue();
    auto fromVal = builder.create<cc::LoadOp>(loc, fromStruct);
    builder.create<cc::StoreOp>(loc, fromVal, copyObj);
    return pushValue(builder.create<cc::LoadOp>(loc, copyObj));
  }

  // TODO: remove this when we can handle ctors more generally.
  if (!ctor->isDefaultConstructor()) {
    LLVM_DEBUG(llvm::dbgs() << ctorName << " - unhandled ctor:\n"; x->dump());
    TODO_x(loc, x, mangler, "C++ constructor (non-default)");
  }

  // A regular C++ class constructor lowers as:
  //
  // 1) A unique object must be created, so the type must have a minimum of
  //    one byte.
  // 2) Allocate a new object.
  // 3) Call the constructor passing the address of the allocation as `this`.
  auto mem = builder.create<cc::AllocaOp>(loc, ctorTy);

  // FIXME: Using Ctor_Complete for mangled name generation blindly here. Is
  // there a programmatic way of determining which enum to use from the AST?
  auto mangledName =
      cxxMangledDeclName(clang::GlobalDecl{ctor, clang::Ctor_Complete});
  auto funcTy =
      FunctionType::get(builder.getContext(), TypeRange{mem.getType()}, {});
  auto func = getOrAddFunc(loc, mangledName, funcTy).first;
  // FIXME: The ctor may not be the default ctor. Get all the args.
  builder.create<func::CallOp>(loc, func, ValueRange{mem});
  return pushValue(mem);
}

bool QuakeBridgeVisitor::TraverseDeclRefExpr(clang::DeclRefExpr *x,
                                             DataRecursionQueue *) {
  auto *decl = x->getDecl();
  if (auto *funcDecl = dyn_cast<clang::FunctionDecl>(decl)) {
    if (inRecType)
      return true;
    return TraverseFunctionDecl(funcDecl);
  }
  return WalkUpFromDeclRefExpr(x);
}

bool QuakeBridgeVisitor::VisitDeclRefExpr(clang::DeclRefExpr *x) {
  auto *decl = x->getDecl();
  assert(!isa<clang::FunctionDecl>(decl) &&
         "FunctionDecl should not reach here");
  if (!symbolTable.count(decl->getName())) {
    // This is a catastrophic error. This symbol is unknown and probably came
    // from a context that is inaccessible from this kernel.
    auto &de = astContext->getDiagnostics();
    const auto id =
        de.getCustomDiagID(clang::DiagnosticsEngine::Error,
                           "symbol is not accessible in this kernel");
    auto db = de.Report(x->getBeginLoc(), id);
    const auto range = x->getSourceRange();
    db.AddSourceRange(clang::CharSourceRange::getCharRange(range));
    raisedError = true;
    return false;
  }
  LLVM_DEBUG(llvm::dbgs() << "decl ref: " << decl << '\n');
  pushValue(symbolTable.lookup(decl->getName()));
  return true;
}

bool QuakeBridgeVisitor::VisitStringLiteral(clang::StringLiteral *x) {
  auto strLitTy = cc::PointerType::get(cc::ArrayType::get(
      builder.getContext(), builder.getI8Type(), x->getString().size() + 1));
  return pushValue(builder.create<cc::CreateStringLiteralOp>(
      toLocation(x), strLitTy, builder.getStringAttr(x->getString())));
}

} // namespace cudaq::details<|MERGE_RESOLUTION|>--- conflicted
+++ resolved
@@ -2709,11 +2709,7 @@
           Value state = initials;
           auto i64Ty = builder.getI64Type();
           auto numQubits =
-<<<<<<< HEAD
-              builder.create<cudaq::cc::GetNumberOfQubitsOp>(loc, i64Ty, state);
-=======
               builder.create<quake::GetNumberOfQubitsOp>(loc, i64Ty, state);
->>>>>>> 2137a4a3
           auto veqTy = quake::VeqType::getUnsized(ctx);
           Value alloc = builder.create<quake::AllocaOp>(loc, veqTy, numQubits);
           return pushValue(builder.create<quake::InitializeStateOp>(
